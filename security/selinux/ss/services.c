--- conflicted
+++ resolved
@@ -213,11 +213,7 @@
 			return i;
 	}
 
-<<<<<<< HEAD
-	return pol_value;
-=======
 	return SECCLASS_NULL;
->>>>>>> 695c17de
 }
 
 static void map_decision(u16 tclass, struct av_decision *avd,
