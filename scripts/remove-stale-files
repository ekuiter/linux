--- conflicted
+++ resolved
@@ -33,9 +33,6 @@
 	do
 		rm -f arch/mips/boot/compressed/${f}
 	done
-<<<<<<< HEAD
-fi
-=======
 
 	for f in firmware.c real2.S
 	do
@@ -43,5 +40,4 @@
 	done
 fi
 
-rm -f scripts/extract-cert
->>>>>>> f72bd029
+rm -f scripts/extract-cert