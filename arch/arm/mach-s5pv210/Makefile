# arch/arm/mach-s5pv210/Makefile
#
# Copyright (c) 2010 Samsung Electronics Co., Ltd.
# 		http://www.samsung.com/
#
# Licensed under GPLv2

obj-y				:=
obj-m				:=
obj-n				:=
obj-				:=

# Core support for S5PV210 system

<<<<<<< HEAD
obj-$(CONFIG_CPU_S5PV210)	+= cpu.o init.o clock.o gpiolib.o
=======
obj-$(CONFIG_CPU_S5PV210)	+= cpu.o init.o clock.o dma.o
>>>>>>> 436ecdd7

# machine support

obj-$(CONFIG_MACH_SMDKV210)	+= mach-smdkv210.o
obj-$(CONFIG_MACH_SMDKC110)	+= mach-smdkc110.o<|MERGE_RESOLUTION|>--- conflicted
+++ resolved
@@ -12,11 +12,7 @@
 
 # Core support for S5PV210 system
 
-<<<<<<< HEAD
-obj-$(CONFIG_CPU_S5PV210)	+= cpu.o init.o clock.o gpiolib.o
-=======
-obj-$(CONFIG_CPU_S5PV210)	+= cpu.o init.o clock.o dma.o
->>>>>>> 436ecdd7
+obj-$(CONFIG_CPU_S5PV210)	+= cpu.o init.o clock.o dma.o gpiolib.o
 
 # machine support
 
