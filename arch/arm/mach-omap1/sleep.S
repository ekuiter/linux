/*
 * linux/arch/arm/mach-omap1/sleep.S
 *
 * Low-level OMAP7XX/1510/1610 sleep/wakeUp support
 *
 * Initial SA1110 code:
 * Copyright (c) 2001 Cliff Brake <cbrake@accelent.com>
 *
 * Adapted for PXA by Nicolas Pitre:
 * Copyright (c) 2002 Monta Vista Software, Inc.
 *
 * Support for OMAP1510/1610 by Dirk Behme <dirk.behme@de.bosch.com>
 *
 * This program is free software; you can redistribute it and/or modify it
 * under the terms of the GNU General Public License as published by the
 * Free Software Foundation; either version 2 of the License, or (at your
 * option) any later version.
 *
 * THIS SOFTWARE IS PROVIDED ``AS IS'' AND ANY EXPRESS OR IMPLIED
 * WARRANTIES, INCLUDING, BUT NOT LIMITED TO, THE IMPLIED WARRANTIES OF
 * MERCHANTABILITY AND FITNESS FOR A PARTICULAR PURPOSE ARE DISCLAIMED. IN
 * NO EVENT SHALL THE AUTHOR BE LIABLE FOR ANY DIRECT, INDIRECT,
 * INCIDENTAL, SPECIAL, EXEMPLARY, OR CONSEQUENTIAL DAMAGES (INCLUDING, BUT
 * NOT LIMITED TO, PROCUREMENT OF SUBSTITUTE GOODS OR SERVICES; LOSS OF
 * USE, DATA, OR PROFITS; OR BUSINESS INTERRUPTION) HOWEVER CAUSED AND ON
 * ANY THEORY OF LIABILITY, WHETHER IN CONTRACT, STRICT LIABILITY, OR TORT
 * (INCLUDING NEGLIGENCE OR OTHERWISE) ARISING IN ANY WAY OUT OF THE USE OF
 * THIS SOFTWARE, EVEN IF ADVISED OF THE POSSIBILITY OF SUCH DAMAGE.
 *
 * You should have received a copy of the GNU General Public License along
 * with this program; if not, write to the Free Software Foundation, Inc.,
 * 675 Mass Ave, Cambridge, MA 02139, USA.
 */

#include <linux/linkage.h>

#include <asm/assembler.h>

<<<<<<< HEAD
#include <mach/io.h>

=======
>>>>>>> 1aecddf0
#include "iomap.h"
#include "pm.h"

		.text


/*
 * Forces OMAP into deep sleep state
 *
 * omapXXXX_cpu_suspend()
 *
 * The values of the registers ARM_IDLECT1 and ARM_IDLECT2 are passed
 * as arg0 and arg1 from caller. arg0 is stored in register r0 and arg1
 * in register r1.
 *
 * Note: This code get's copied to internal SRAM at boot. When the OMAP
 *	 wakes up it continues execution at the point it went to sleep.
 *
 * Note: Because of errata work arounds we have processor specific functions
 *       here. They are mostly the same, but slightly different.
 *
 */

#if defined(CONFIG_ARCH_OMAP730) || defined(CONFIG_ARCH_OMAP850)
	.align	3
ENTRY(omap7xx_cpu_suspend)

	@ save registers on stack
	stmfd	sp!, {r0 - r12, lr}

	@ Drain write cache
	mov	r4, #0
	mcr	p15, 0, r0, c7, c10, 4
	nop

	@ load base address of Traffic Controller
	mov	r6, #TCMIF_ASM_BASE & 0xff000000
	orr	r6, r6, #TCMIF_ASM_BASE & 0x00ff0000
	orr	r6, r6, #TCMIF_ASM_BASE & 0x0000ff00

	@ prepare to put SDRAM into self-refresh manually
	ldr	r7, [r6, #EMIFF_SDRAM_CONFIG_ASM_OFFSET & 0xff]
	orr	r9, r7, #SELF_REFRESH_MODE & 0xff000000
	orr	r9, r9, #SELF_REFRESH_MODE & 0x000000ff
	str	r9, [r6, #EMIFF_SDRAM_CONFIG_ASM_OFFSET & 0xff]

	@ prepare to put EMIFS to Sleep
	ldr	r8, [r6, #EMIFS_CONFIG_ASM_OFFSET & 0xff]
	orr	r9, r8, #IDLE_EMIFS_REQUEST & 0xff
	str	r9, [r6, #EMIFS_CONFIG_ASM_OFFSET & 0xff]

	@ load base address of ARM_IDLECT1 and ARM_IDLECT2
	mov	r4, #CLKGEN_REG_ASM_BASE & 0xff000000
	orr	r4, r4, #CLKGEN_REG_ASM_BASE & 0x00ff0000
	orr	r4, r4, #CLKGEN_REG_ASM_BASE & 0x0000ff00

	@ turn off clock domains
	@ do not disable PERCK (0x04)
	mov	r5, #OMAP7XX_IDLECT2_SLEEP_VAL & 0xff
	orr	r5, r5, #OMAP7XX_IDLECT2_SLEEP_VAL & 0xff00
	strh	r5, [r4, #ARM_IDLECT2_ASM_OFFSET & 0xff]

	@ request ARM idle
	mov	r3, #OMAP7XX_IDLECT1_SLEEP_VAL & 0xff
	orr	r3, r3, #OMAP7XX_IDLECT1_SLEEP_VAL & 0xff00
	strh	r3, [r4, #ARM_IDLECT1_ASM_OFFSET & 0xff]

	@ disable instruction cache
	mrc	p15, 0, r9, c1, c0, 0
	bic	r2, r9, #0x1000
	mcr	p15, 0, r2, c1, c0, 0
	nop

/*
 * Let's wait for the next wake up event to wake us up. r0 can't be
 * used here because r0 holds ARM_IDLECT1
 */
	mov	r2, #0
	mcr	p15, 0, r2, c7, c0, 4		@ wait for interrupt
/*
 * omap7xx_cpu_suspend()'s resume point.
 *
 * It will just start executing here, so we'll restore stuff from the
 * stack.
 */
	@ re-enable Icache
	mcr	p15, 0, r9, c1, c0, 0

	@ reset the ARM_IDLECT1 and ARM_IDLECT2.
	strh	r1, [r4, #ARM_IDLECT2_ASM_OFFSET & 0xff]
	strh	r0, [r4, #ARM_IDLECT1_ASM_OFFSET & 0xff]

	@ Restore EMIFF controls
	str	r7, [r6, #EMIFF_SDRAM_CONFIG_ASM_OFFSET & 0xff]
	str	r8, [r6, #EMIFS_CONFIG_ASM_OFFSET & 0xff]

	@ restore regs and return
	ldmfd	sp!, {r0 - r12, pc}

ENTRY(omap7xx_cpu_suspend_sz)
	.word	. - omap7xx_cpu_suspend
#endif /* CONFIG_ARCH_OMAP730 || CONFIG_ARCH_OMAP850 */

#ifdef CONFIG_ARCH_OMAP15XX
	.align	3
ENTRY(omap1510_cpu_suspend)

	@ save registers on stack
	stmfd	sp!, {r0 - r12, lr}

	@ load base address of Traffic Controller
	mov	r4, #TCMIF_ASM_BASE & 0xff000000
	orr	r4, r4, #TCMIF_ASM_BASE & 0x00ff0000
	orr	r4, r4, #TCMIF_ASM_BASE & 0x0000ff00

	@ work around errata of OMAP1510 PDE bit for TC shut down
	@ clear PDE bit
	ldr	r5, [r4, #EMIFS_CONFIG_ASM_OFFSET & 0xff]
	bic	r5, r5, #PDE_BIT & 0xff
	str	r5, [r4, #EMIFS_CONFIG_ASM_OFFSET & 0xff]

	@ set PWD_EN bit
	and	r5, r5, #PWD_EN_BIT & 0xff
	str	r5, [r4, #EMIFS_CONFIG_ASM_OFFSET & 0xff]

	@ prepare to put SDRAM into self-refresh manually
	ldr	r5, [r4, #EMIFF_SDRAM_CONFIG_ASM_OFFSET & 0xff]
	orr	r5, r5, #SELF_REFRESH_MODE & 0xff000000
	orr	r5, r5, #SELF_REFRESH_MODE & 0x000000ff
	str	r5, [r4, #EMIFF_SDRAM_CONFIG_ASM_OFFSET & 0xff]

	@ prepare to put EMIFS to Sleep
	ldr	r5, [r4, #EMIFS_CONFIG_ASM_OFFSET & 0xff]
	orr	r5, r5, #IDLE_EMIFS_REQUEST & 0xff
	str	r5, [r4, #EMIFS_CONFIG_ASM_OFFSET & 0xff]

	@ load base address of ARM_IDLECT1 and ARM_IDLECT2
	mov	r4, #CLKGEN_REG_ASM_BASE & 0xff000000
	orr	r4, r4, #CLKGEN_REG_ASM_BASE & 0x00ff0000
	orr	r4, r4, #CLKGEN_REG_ASM_BASE & 0x0000ff00

	@ turn off clock domains
	mov	r5, #OMAP1510_IDLE_CLOCK_DOMAINS & 0xff
	orr	r5, r5, #OMAP1510_IDLE_CLOCK_DOMAINS & 0xff00
	strh	r5, [r4, #ARM_IDLECT2_ASM_OFFSET & 0xff]

	@ request ARM idle
	mov	r3, #OMAP1510_DEEP_SLEEP_REQUEST & 0xff
	orr	r3, r3, #OMAP1510_DEEP_SLEEP_REQUEST & 0xff00
	strh	r3, [r4, #ARM_IDLECT1_ASM_OFFSET & 0xff]

	mov	r5, #IDLE_WAIT_CYCLES & 0xff
	orr	r5, r5, #IDLE_WAIT_CYCLES & 0xff00
l_1510_2:
	subs	r5, r5, #1
	bne	l_1510_2
/*
 * Let's wait for the next wake up event to wake us up. r0 can't be
 * used here because r0 holds ARM_IDLECT1
 */
	mov	r2, #0
	mcr	p15, 0, r2, c7, c0, 4		@ wait for interrupt
/*
 * omap1510_cpu_suspend()'s resume point.
 *
 * It will just start executing here, so we'll restore stuff from the
 * stack, reset the ARM_IDLECT1 and ARM_IDLECT2.
 */
	strh	r1, [r4, #ARM_IDLECT2_ASM_OFFSET & 0xff]
	strh	r0, [r4, #ARM_IDLECT1_ASM_OFFSET & 0xff]

	@ restore regs and return
	ldmfd	sp!, {r0 - r12, pc}

ENTRY(omap1510_cpu_suspend_sz)
	.word	. - omap1510_cpu_suspend
#endif /* CONFIG_ARCH_OMAP15XX */

#if defined(CONFIG_ARCH_OMAP16XX)
	.align	3
ENTRY(omap1610_cpu_suspend)

	@ save registers on stack
	stmfd	sp!, {r0 - r12, lr}

	@ Drain write cache
	mov	r4, #0
	mcr	p15, 0, r0, c7, c10, 4
	nop

	@ Load base address of Traffic Controller
	mov	r6, #TCMIF_ASM_BASE & 0xff000000
	orr	r6, r6, #TCMIF_ASM_BASE & 0x00ff0000
	orr	r6, r6, #TCMIF_ASM_BASE & 0x0000ff00

	@ Prepare to put SDRAM into self-refresh manually
	ldr	r7, [r6, #EMIFF_SDRAM_CONFIG_ASM_OFFSET & 0xff]
	orr	r9, r7, #SELF_REFRESH_MODE & 0xff000000
	orr	r9, r9, #SELF_REFRESH_MODE & 0x000000ff
	str	r9, [r6, #EMIFF_SDRAM_CONFIG_ASM_OFFSET & 0xff]

	@ Prepare to put EMIFS to Sleep
	ldr	r8, [r6, #EMIFS_CONFIG_ASM_OFFSET & 0xff]
	orr	r9, r8, #IDLE_EMIFS_REQUEST & 0xff
	str	r9, [r6, #EMIFS_CONFIG_ASM_OFFSET & 0xff]

	@ Load base address of ARM_IDLECT1 and ARM_IDLECT2
	mov	r4, #CLKGEN_REG_ASM_BASE & 0xff000000
	orr	r4, r4, #CLKGEN_REG_ASM_BASE & 0x00ff0000
	orr	r4, r4, #CLKGEN_REG_ASM_BASE & 0x0000ff00

	@ Turn off clock domains
	@ Do not disable PERCK (0x04)
	mov	r5, #OMAP1610_IDLECT2_SLEEP_VAL & 0xff
	orr	r5, r5, #OMAP1610_IDLECT2_SLEEP_VAL & 0xff00
	strh	r5, [r4, #ARM_IDLECT2_ASM_OFFSET & 0xff]

	@ Request ARM idle
	mov	r3, #OMAP1610_IDLECT1_SLEEP_VAL & 0xff
	orr	r3, r3, #OMAP1610_IDLECT1_SLEEP_VAL & 0xff00
	strh	r3, [r4, #ARM_IDLECT1_ASM_OFFSET & 0xff]

/*
 * Let's wait for the next wake up event to wake us up. r0 can't be
 * used here because r0 holds ARM_IDLECT1
 */
	mov	r2, #0
	mcr	p15, 0, r2, c7, c0, 4		@ wait for interrupt

	@ Errata (HEL3SU467, section 1.4.4) specifies nop-instructions
	@ according to this formula:
	@ 2 + (4*DPLL_MULT)/DPLL_DIV/ARMDIV
	@ Max DPLL_MULT = 18
	@ DPLL_DIV = 1
	@ ARMDIV = 1
	@ => 74 nop-instructions
	nop
	nop
	nop
	nop
	nop
	nop
	nop
	nop
	nop
	nop	@10
	nop
	nop
	nop
	nop
	nop
	nop
	nop
	nop
	nop
	nop	@20
	nop
	nop
	nop
	nop
	nop
	nop
	nop
	nop
	nop
	nop	@30
	nop
	nop
	nop
	nop
	nop
	nop
	nop
	nop
	nop
	nop	@40
	nop
	nop
	nop
	nop
	nop
	nop
	nop
	nop
	nop
	nop	@50
	nop
	nop
	nop
	nop
	nop
	nop
	nop
	nop
	nop
	nop	@60
	nop
	nop
	nop
	nop
	nop
	nop
	nop
	nop
	nop
	nop	@70
	nop
	nop
	nop
	nop	@74
/*
 * omap1610_cpu_suspend()'s resume point.
 *
 * It will just start executing here, so we'll restore stuff from the
 * stack.
 */
	@ Restore the ARM_IDLECT1 and ARM_IDLECT2.
	strh	r1, [r4, #ARM_IDLECT2_ASM_OFFSET & 0xff]
	strh	r0, [r4, #ARM_IDLECT1_ASM_OFFSET & 0xff]

	@ Restore EMIFF controls
	str	r7, [r6, #EMIFF_SDRAM_CONFIG_ASM_OFFSET & 0xff]
	str	r8, [r6, #EMIFS_CONFIG_ASM_OFFSET & 0xff]

	@ Restore regs and return
	ldmfd	sp!, {r0 - r12, pc}

ENTRY(omap1610_cpu_suspend_sz)
	.word	. - omap1610_cpu_suspend
#endif /* CONFIG_ARCH_OMAP16XX */<|MERGE_RESOLUTION|>--- conflicted
+++ resolved
@@ -36,11 +36,6 @@
 
 #include <asm/assembler.h>
 
-<<<<<<< HEAD
-#include <mach/io.h>
-
-=======
->>>>>>> 1aecddf0
 #include "iomap.h"
 #include "pm.h"
 
