/*
 * linux/arch/arm/plat-omap/common.c
 *
 * Code common to all OMAP machines.
 *
 * This program is free software; you can redistribute it and/or modify
 * it under the terms of the GNU General Public License version 2 as
 * published by the Free Software Foundation.
 */
#include <linux/module.h>
#include <linux/kernel.h>
#include <linux/init.h>
#include <linux/delay.h>
#include <linux/pm.h>
#include <linux/console.h>
#include <linux/serial.h>
#include <linux/tty.h>
#include <linux/serial_8250.h>
#include <linux/serial_reg.h>
#include <linux/clk.h>
#include <linux/io.h>

#include <mach/hardware.h>
#include <asm/system.h>
#include <asm/pgtable.h>
#include <asm/mach/map.h>
#include <asm/setup.h>

#include <mach/common.h>
#include <mach/board.h>
#include <mach/control.h>
#include <mach/mux.h>
#include <mach/fpga.h>

#include <mach/clock.h>

#if defined(CONFIG_ARCH_OMAP2) || defined(CONFIG_ARCH_OMAP3)
# include "../mach-omap2/sdrc.h"
#endif

#define NO_LENGTH_CHECK 0xffffffff

unsigned char omap_bootloader_tag[512];
int omap_bootloader_tag_len;

struct omap_board_config_kernel *omap_board_config;
int omap_board_config_size;

static const void *get_config(u16 tag, size_t len, int skip, size_t *len_out)
{
	struct omap_board_config_kernel *kinfo = NULL;
	int i;

#ifdef CONFIG_OMAP_BOOT_TAG
	struct omap_board_config_entry *info = NULL;

	if (omap_bootloader_tag_len > 4)
		info = (struct omap_board_config_entry *) omap_bootloader_tag;
	while (info != NULL) {
		u8 *next;

		if (info->tag == tag) {
			if (skip == 0)
				break;
			skip--;
		}

		if ((info->len & 0x03) != 0) {
			/* We bail out to avoid an alignment fault */
			printk(KERN_ERR "OMAP peripheral config: Length (%d) not word-aligned (tag %04x)\n",
			       info->len, info->tag);
			return NULL;
		}
		next = (u8 *) info + sizeof(*info) + info->len;
		if (next >= omap_bootloader_tag + omap_bootloader_tag_len)
			info = NULL;
		else
			info = (struct omap_board_config_entry *) next;
	}
	if (info != NULL) {
		/* Check the length as a lame attempt to check for
		 * binary inconsistency. */
		if (len != NO_LENGTH_CHECK) {
			/* Word-align len */
			if (len & 0x03)
				len = (len + 3) & ~0x03;
			if (info->len != len) {
				printk(KERN_ERR "OMAP peripheral config: Length mismatch with tag %x (want %d, got %d)\n",
				       tag, len, info->len);
				return NULL;
			}
		}
		if (len_out != NULL)
			*len_out = info->len;
		return info->data;
	}
#endif
	/* Try to find the config from the board-specific structures
	 * in the kernel. */
	for (i = 0; i < omap_board_config_size; i++) {
		if (omap_board_config[i].tag == tag) {
			if (skip == 0) {
				kinfo = &omap_board_config[i];
				break;
			} else {
				skip--;
			}
		}
	}
	if (kinfo == NULL)
		return NULL;
	return kinfo->data;
}

const void *__omap_get_config(u16 tag, size_t len, int nr)
{
        return get_config(tag, len, nr, NULL);
}
EXPORT_SYMBOL(__omap_get_config);

const void *omap_get_var_config(u16 tag, size_t *len)
{
        return get_config(tag, NO_LENGTH_CHECK, 0, len);
}
EXPORT_SYMBOL(omap_get_var_config);

static int __init omap_add_serial_console(void)
{
	const struct omap_serial_console_config *con_info;
	const struct omap_uart_config *uart_info;
	static char speed[11], *opt = NULL;
	int line, i, uart_idx;

	uart_info = omap_get_config(OMAP_TAG_UART, struct omap_uart_config);
	con_info = omap_get_config(OMAP_TAG_SERIAL_CONSOLE,
					struct omap_serial_console_config);
	if (uart_info == NULL || con_info == NULL)
		return 0;

	if (con_info->console_uart == 0)
		return 0;

	if (con_info->console_speed) {
		snprintf(speed, sizeof(speed), "%u", con_info->console_speed);
		opt = speed;
	}

	uart_idx = con_info->console_uart - 1;
	if (uart_idx >= OMAP_MAX_NR_PORTS) {
		printk(KERN_INFO "Console: external UART#%d. "
			"Not adding it as console this time.\n",
			uart_idx + 1);
		return 0;
	}
	if (!(uart_info->enabled_uarts & (1 << uart_idx))) {
		printk(KERN_ERR "Console: Selected UART#%d is "
			"not enabled for this platform\n",
			uart_idx + 1);
		return -1;
	}
	line = 0;
	for (i = 0; i < uart_idx; i++) {
		if (uart_info->enabled_uarts & (1 << i))
			line++;
	}
	return add_preferred_console("ttyS", line, opt);
}
console_initcall(omap_add_serial_console);


/*
 * 32KHz clocksource ... always available, on pretty most chips except
 * OMAP 730 and 1510.  Other timers could be used as clocksources, with
 * higher resolution in free-running counter modes (e.g. 12 MHz xtal),
 * but systems won't necessarily want to spend resources that way.
 */

#if defined(CONFIG_ARCH_OMAP16XX)
#define TIMER_32K_SYNCHRONIZED		0xfffbc410
#elif defined(CONFIG_ARCH_OMAP24XX) || defined(CONFIG_ARCH_OMAP34XX)
#define TIMER_32K_SYNCHRONIZED		(OMAP2_32KSYNCT_BASE + 0x10)
#endif

#ifdef	TIMER_32K_SYNCHRONIZED

#include <linux/clocksource.h>

static cycle_t omap_32k_read(struct clocksource *cs)
{
	return omap_readl(TIMER_32K_SYNCHRONIZED);
}

static struct clocksource clocksource_32k = {
	.name		= "32k_counter",
	.rating		= 250,
	.read		= omap_32k_read,
	.mask		= CLOCKSOURCE_MASK(32),
	.shift		= 10,
	.flags		= CLOCK_SOURCE_IS_CONTINUOUS,
};

/*
 * Returns current time from boot in nsecs. It's OK for this to wrap
 * around for now, as it's just a relative time stamp.
 */
unsigned long long sched_clock(void)
{
	unsigned long long ret;

<<<<<<< HEAD
	ret = (unsigned long long)omap_32k_read();
=======
	ret = (unsigned long long)omap_32k_read(&clocksource_32k);
>>>>>>> 57bb5097
	ret = (ret * clocksource_32k.mult_orig) >> clocksource_32k.shift;
	return ret;
}

static int __init omap_init_clocksource_32k(void)
{
	static char err[] __initdata = KERN_ERR
			"%s: can't register clocksource!\n";

	if (cpu_is_omap16xx() || cpu_class_is_omap2()) {
		struct clk *sync_32k_ick;

		sync_32k_ick = clk_get(NULL, "omap_32ksync_ick");
		if (sync_32k_ick)
			clk_enable(sync_32k_ick);

		clocksource_32k.mult = clocksource_hz2mult(32768,
					    clocksource_32k.shift);

		if (clocksource_register(&clocksource_32k))
			printk(err, clocksource_32k.name);
	}
	return 0;
}
arch_initcall(omap_init_clocksource_32k);

#endif	/* TIMER_32K_SYNCHRONIZED */

/* Global address base setup code */

#if defined(CONFIG_ARCH_OMAP2) || defined(CONFIG_ARCH_OMAP3)

static struct omap_globals *omap2_globals;

static void __init __omap2_set_globals(void)
{
	omap2_set_globals_tap(omap2_globals);
	omap2_set_globals_sdrc(omap2_globals);
	omap2_set_globals_control(omap2_globals);
	omap2_set_globals_prcm(omap2_globals);
}

#endif

#if defined(CONFIG_ARCH_OMAP2420)

static struct omap_globals omap242x_globals = {
	.class	= OMAP242X_CLASS,
	.tap	= OMAP2_IO_ADDRESS(0x48014000),
	.sdrc	= OMAP2_IO_ADDRESS(OMAP2420_SDRC_BASE),
	.sms	= OMAP2_IO_ADDRESS(OMAP2420_SMS_BASE),
	.ctrl	= OMAP2_IO_ADDRESS(OMAP2420_CTRL_BASE),
	.prm	= OMAP2_IO_ADDRESS(OMAP2420_PRM_BASE),
	.cm	= OMAP2_IO_ADDRESS(OMAP2420_CM_BASE),
};

void __init omap2_set_globals_242x(void)
{
	omap2_globals = &omap242x_globals;
	__omap2_set_globals();
}
#endif

#if defined(CONFIG_ARCH_OMAP2430)

static struct omap_globals omap243x_globals = {
	.class	= OMAP243X_CLASS,
	.tap	= OMAP2_IO_ADDRESS(0x4900a000),
	.sdrc	= OMAP2_IO_ADDRESS(OMAP243X_SDRC_BASE),
	.sms	= OMAP2_IO_ADDRESS(OMAP243X_SMS_BASE),
	.ctrl	= OMAP2_IO_ADDRESS(OMAP243X_CTRL_BASE),
	.prm	= OMAP2_IO_ADDRESS(OMAP2430_PRM_BASE),
	.cm	= OMAP2_IO_ADDRESS(OMAP2430_CM_BASE),
};

void __init omap2_set_globals_243x(void)
{
	omap2_globals = &omap243x_globals;
	__omap2_set_globals();
}
#endif

#if defined(CONFIG_ARCH_OMAP3430)

static struct omap_globals omap343x_globals = {
	.class	= OMAP343X_CLASS,
	.tap	= OMAP2_IO_ADDRESS(0x4830A000),
	.sdrc	= OMAP2_IO_ADDRESS(OMAP343X_SDRC_BASE),
	.sms	= OMAP2_IO_ADDRESS(OMAP343X_SMS_BASE),
	.ctrl	= OMAP2_IO_ADDRESS(OMAP343X_CTRL_BASE),
	.prm	= OMAP2_IO_ADDRESS(OMAP3430_PRM_BASE),
	.cm	= OMAP2_IO_ADDRESS(OMAP3430_CM_BASE),
};

void __init omap2_set_globals_343x(void)
{
	omap2_globals = &omap343x_globals;
	__omap2_set_globals();
}
#endif
<|MERGE_RESOLUTION|>--- conflicted
+++ resolved
@@ -207,11 +207,7 @@
 {
 	unsigned long long ret;
 
-<<<<<<< HEAD
-	ret = (unsigned long long)omap_32k_read();
-=======
 	ret = (unsigned long long)omap_32k_read(&clocksource_32k);
->>>>>>> 57bb5097
 	ret = (ret * clocksource_32k.mult_orig) >> clocksource_32k.shift;
 	return ret;
 }
