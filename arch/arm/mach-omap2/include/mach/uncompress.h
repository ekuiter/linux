/*
 * arch/arm/plat-omap/include/mach/uncompress.h
 *
 * Serial port stubs for kernel decompress status messages
 *
 * Initially based on:
 * linux-2.4.15-rmk1-dsplinux1.6/arch/arm/plat-omap/include/mach1510/uncompress.h
 * Copyright (C) 2000 RidgeRun, Inc.
 * Author: Greg Lonnon <glonnon@ridgerun.com>
 *
 * Rewritten by:
 * Author: <source@mvista.com>
 * 2004 (c) MontaVista Software, Inc.
 *
 * This file is licensed under the terms of the GNU General Public License
 * version 2. This program is licensed "as is" without any warranty of any
 * kind, whether express or implied.
 */

#include <linux/types.h>
#include <linux/serial_reg.h>

#include <asm/memory.h>
#include <asm/mach-types.h>

<<<<<<< HEAD
#include <../mach-omap2/serial.h>
=======
#include <mach/serial.h>
>>>>>>> 63b907d7

#define MDR1_MODE_MASK			0x07

volatile u8 *uart_base;
int uart_shift;

/*
 * Store the DEBUG_LL uart number into memory.
 * See also debug-macro.S, and serial.c for related code.
 */
static void set_omap_uart_info(unsigned char port)
{
	/*
	 * Get address of some.bss variable and round it down
	 * a la CONFIG_AUTO_ZRELADDR.
	 */
	u32 ram_start = (u32)&uart_shift & 0xf8000000;
	u32 *uart_info = (u32 *)(ram_start + OMAP_UART_INFO_OFS);
	*uart_info = port;
}

static void putc(int c)
{
	if (!uart_base)
		return;

	/* Check for UART 16x mode */
	if ((uart_base[UART_OMAP_MDR1 << uart_shift] & MDR1_MODE_MASK) != 0)
		return;

	while (!(uart_base[UART_LSR << uart_shift] & UART_LSR_THRE))
		barrier();
	uart_base[UART_TX << uart_shift] = c;
}

static inline void flush(void)
{
}

/*
 * Macros to configure UART1 and debug UART
 */
#define _DEBUG_LL_ENTRY(mach, dbg_uart, dbg_shft, dbg_id)		\
	if (machine_is_##mach()) {					\
		uart_base = (volatile u8 *)(dbg_uart);			\
		uart_shift = (dbg_shft);				\
		port = (dbg_id);					\
		set_omap_uart_info(port);				\
		break;							\
	}

#define DEBUG_LL_OMAP2(p, mach)						\
	_DEBUG_LL_ENTRY(mach, OMAP2_UART##p##_BASE, OMAP_PORT_SHIFT,	\
		OMAP2UART##p)

#define DEBUG_LL_OMAP3(p, mach)						\
	_DEBUG_LL_ENTRY(mach, OMAP3_UART##p##_BASE, OMAP_PORT_SHIFT,	\
		OMAP3UART##p)

#define DEBUG_LL_OMAP4(p, mach)						\
	_DEBUG_LL_ENTRY(mach, OMAP4_UART##p##_BASE, OMAP_PORT_SHIFT,	\
		OMAP4UART##p)

#define DEBUG_LL_OMAP5(p, mach)						\
	_DEBUG_LL_ENTRY(mach, OMAP5_UART##p##_BASE, OMAP_PORT_SHIFT,	\
		OMAP5UART##p)
/* Zoom2/3 shift is different for UART1 and external port */
#define DEBUG_LL_ZOOM(mach)						\
	_DEBUG_LL_ENTRY(mach, ZOOM_UART_BASE, ZOOM_PORT_SHIFT, ZOOM_UART)

#define DEBUG_LL_TI81XX(p, mach)					\
	_DEBUG_LL_ENTRY(mach, TI81XX_UART##p##_BASE, OMAP_PORT_SHIFT,	\
		TI81XXUART##p)

#define DEBUG_LL_AM33XX(p, mach)					\
	_DEBUG_LL_ENTRY(mach, AM33XX_UART##p##_BASE, OMAP_PORT_SHIFT,	\
		AM33XXUART##p)

static inline void arch_decomp_setup(void)
{
	int port = 0;

	/*
	 * Initialize the port based on the machine ID from the bootloader.
	 * Note that we're using macros here instead of switch statement
	 * as machine_is functions are optimized out for the boards that
	 * are not selected.
	 */
	do {
		/* omap2 based boards using UART1 */
		DEBUG_LL_OMAP2(1, omap_2430sdp);
		DEBUG_LL_OMAP2(1, omap_apollon);
		DEBUG_LL_OMAP2(1, omap_h4);

		/* omap2 based boards using UART3 */
		DEBUG_LL_OMAP2(3, nokia_n800);
		DEBUG_LL_OMAP2(3, nokia_n810);
		DEBUG_LL_OMAP2(3, nokia_n810_wimax);

		/* omap3 based boards using UART1 */
		DEBUG_LL_OMAP2(1, omap3evm);
		DEBUG_LL_OMAP3(1, omap_3430sdp);
		DEBUG_LL_OMAP3(1, omap_3630sdp);
		DEBUG_LL_OMAP3(1, omap3530_lv_som);
		DEBUG_LL_OMAP3(1, omap3_torpedo);

		/* omap3 based boards using UART3 */
		DEBUG_LL_OMAP3(3, cm_t35);
		DEBUG_LL_OMAP3(3, cm_t3517);
		DEBUG_LL_OMAP3(3, cm_t3730);
		DEBUG_LL_OMAP3(3, craneboard);
		DEBUG_LL_OMAP3(3, devkit8000);
		DEBUG_LL_OMAP3(3, igep0020);
		DEBUG_LL_OMAP3(3, igep0030);
		DEBUG_LL_OMAP3(3, nokia_rm680);
		DEBUG_LL_OMAP3(3, nokia_rm696);
		DEBUG_LL_OMAP3(3, nokia_rx51);
		DEBUG_LL_OMAP3(3, omap3517evm);
		DEBUG_LL_OMAP3(3, omap3_beagle);
		DEBUG_LL_OMAP3(3, omap3_pandora);
		DEBUG_LL_OMAP3(3, omap_ldp);
		DEBUG_LL_OMAP3(3, overo);
		DEBUG_LL_OMAP3(3, touchbook);

		/* omap4 based boards using UART3 */
		DEBUG_LL_OMAP4(3, omap_4430sdp);
		DEBUG_LL_OMAP4(3, omap4_panda);

		/* omap5 based boards using UART3 */
		DEBUG_LL_OMAP5(3, omap5_sevm);

		/* zoom2/3 external uart */
		DEBUG_LL_ZOOM(omap_zoom2);
		DEBUG_LL_ZOOM(omap_zoom3);

		/* TI8168 base boards using UART3 */
		DEBUG_LL_TI81XX(3, ti8168evm);

		/* TI8148 base boards using UART1 */
		DEBUG_LL_TI81XX(1, ti8148evm);

		/* AM33XX base boards using UART1 */
		DEBUG_LL_AM33XX(1, am335xevm);
	} while (0);
}

/*
 * nothing to do
 */
#define arch_decomp_wdog()<|MERGE_RESOLUTION|>--- conflicted
+++ resolved
@@ -23,11 +23,7 @@
 #include <asm/memory.h>
 #include <asm/mach-types.h>
 
-<<<<<<< HEAD
-#include <../mach-omap2/serial.h>
-=======
 #include <mach/serial.h>
->>>>>>> 63b907d7
 
 #define MDR1_MODE_MASK			0x07
 
