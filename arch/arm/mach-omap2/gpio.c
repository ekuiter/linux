--- conflicted
+++ resolved
@@ -100,13 +100,7 @@
 	}
 
 	pdev = omap_device_build(name, id - 1, oh, pdata,
-<<<<<<< HEAD
-				sizeof(*pdata),	omap_gpio_latency,
-				ARRAY_SIZE(omap_gpio_latency),
-				false);
-=======
 				sizeof(*pdata),	NULL, 0, false);
->>>>>>> 3a3e0f1e
 	kfree(pdata);
 
 	if (IS_ERR(pdev)) {
