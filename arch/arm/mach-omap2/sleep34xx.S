/*
 * (C) Copyright 2007
 * Texas Instruments
 * Karthik Dasu <karthik-dp@ti.com>
 *
 * (C) Copyright 2004
 * Texas Instruments, <www.ti.com>
 * Richard Woodruff <r-woodruff2@ti.com>
 *
 * This program is free software; you can redistribute it and/or
 * modify it under the terms of the GNU General Public License as
 * published by the Free Software Foundation; either version 2 of
 * the License, or (at your option) any later version.
 *
 * This program is distributed in the hope that it will be useful,
 * but WITHOUT ANY WARRANTY; without even the implied warranty of
 * MERCHANTABILITY or FITNESS FOR A PARTICULAR /PURPOSE.  See the
 * GNU General Public License for more details.
 *
 * You should have received a copy of the GNU General Public License
 * along with this program; if not, write to the Free Software
 * Foundation, Inc., 59 Temple Place, Suite 330, Boston,
 * MA 02111-1307 USA
 */
#include <linux/linkage.h>

#include <asm/assembler.h>

<<<<<<< HEAD
#include "../plat-omap/sram.h"

=======
>>>>>>> 63b907d7
#include "omap34xx.h"
#include "iomap.h"
#include "cm3xxx.h"
#include "prm3xxx.h"
#include "sdrc.h"
#include "sram.h"
#include "control.h"

/*
 * Registers access definitions
 */
#define SDRC_SCRATCHPAD_SEM_OFFS	0xc
#define SDRC_SCRATCHPAD_SEM_V	OMAP343X_SCRATCHPAD_REGADDR\
					(SDRC_SCRATCHPAD_SEM_OFFS)
#define PM_PREPWSTST_CORE_P	OMAP3430_PRM_BASE + CORE_MOD +\
					OMAP3430_PM_PREPWSTST
#define PM_PWSTCTRL_MPU_P	OMAP3430_PRM_BASE + MPU_MOD + OMAP2_PM_PWSTCTRL
#define CM_IDLEST1_CORE_V	OMAP34XX_CM_REGADDR(CORE_MOD, CM_IDLEST1)
#define CM_IDLEST_CKGEN_V	OMAP34XX_CM_REGADDR(PLL_MOD, CM_IDLEST)
#define SRAM_BASE_P		OMAP3_SRAM_PA
#define CONTROL_STAT		OMAP343X_CTRL_BASE + OMAP343X_CONTROL_STATUS
#define CONTROL_MEM_RTA_CTRL	(OMAP343X_CTRL_BASE +\
					OMAP36XX_CONTROL_MEM_RTA_CTRL)

/* Move this as correct place is available */
#define SCRATCHPAD_MEM_OFFS	0x310
#define SCRATCHPAD_BASE_P	(OMAP343X_CTRL_BASE +\
					OMAP343X_CONTROL_MEM_WKUP +\
					SCRATCHPAD_MEM_OFFS)
#define SDRC_POWER_V		OMAP34XX_SDRC_REGADDR(SDRC_POWER)
#define SDRC_SYSCONFIG_P	(OMAP343X_SDRC_BASE + SDRC_SYSCONFIG)
#define SDRC_MR_0_P		(OMAP343X_SDRC_BASE + SDRC_MR_0)
#define SDRC_EMR2_0_P		(OMAP343X_SDRC_BASE + SDRC_EMR2_0)
#define SDRC_MANUAL_0_P		(OMAP343X_SDRC_BASE + SDRC_MANUAL_0)
#define SDRC_MR_1_P		(OMAP343X_SDRC_BASE + SDRC_MR_1)
#define SDRC_EMR2_1_P		(OMAP343X_SDRC_BASE + SDRC_EMR2_1)
#define SDRC_MANUAL_1_P		(OMAP343X_SDRC_BASE + SDRC_MANUAL_1)
#define SDRC_DLLA_STATUS_V	OMAP34XX_SDRC_REGADDR(SDRC_DLLA_STATUS)
#define SDRC_DLLA_CTRL_V	OMAP34XX_SDRC_REGADDR(SDRC_DLLA_CTRL)

/*
 * This file needs be built unconditionally as ARM to interoperate correctly
 * with non-Thumb-2-capable firmware.
 */
	.arm

/*
 * API functions
 */

	.text
/*
 * L2 cache needs to be toggled for stable OFF mode functionality on 3630.
 * This function sets up a flag that will allow for this toggling to take
 * place on 3630. Hopefully some version in the future may not need this.
 */
ENTRY(enable_omap3630_toggle_l2_on_restore)
	stmfd	sp!, {lr}	@ save registers on stack
	/* Setup so that we will disable and enable l2 */
	mov	r1, #0x1
	adrl	r2, l2dis_3630	@ may be too distant for plain adr
	str	r1, [r2]
	ldmfd	sp!, {pc}	@ restore regs and return
ENDPROC(enable_omap3630_toggle_l2_on_restore)

	.text
/* Function to call rom code to save secure ram context */
	.align	3
ENTRY(save_secure_ram_context)
	stmfd	sp!, {r4 - r11, lr}	@ save registers on stack
	adr	r3, api_params		@ r3 points to parameters
	str	r0, [r3,#0x4]		@ r0 has sdram address
	ldr	r12, high_mask
	and	r3, r3, r12
	ldr	r12, sram_phy_addr_mask
	orr	r3, r3, r12
	mov	r0, #25			@ set service ID for PPA
	mov	r12, r0			@ copy secure service ID in r12
	mov	r1, #0			@ set task id for ROM code in r1
	mov	r2, #4			@ set some flags in r2, r6
	mov	r6, #0xff
	dsb				@ data write barrier
	dmb				@ data memory barrier
	smc	#1			@ call SMI monitor (smi #1)
	nop
	nop
	nop
	nop
	ldmfd	sp!, {r4 - r11, pc}
	.align
sram_phy_addr_mask:
	.word	SRAM_BASE_P
high_mask:
	.word	0xffff
api_params:
	.word	0x4, 0x0, 0x0, 0x1, 0x1
ENDPROC(save_secure_ram_context)
ENTRY(save_secure_ram_context_sz)
	.word	. - save_secure_ram_context

/*
 * ======================
 * == Idle entry point ==
 * ======================
 */

/*
 * Forces OMAP into idle state
 *
 * omap34xx_cpu_suspend() - This bit of code saves the CPU context if needed
 * and executes the WFI instruction. Calling WFI effectively changes the
 * power domains states to the desired target power states.
 *
 *
 * Notes:
 * - only the minimum set of functions gets copied to internal SRAM at boot
 *   and after wake-up from OFF mode, cf. omap_push_sram_idle. The function
 *   pointers in SDRAM or SRAM are called depending on the desired low power
 *   target state.
 * - when the OMAP wakes up it continues at different execution points
 *   depending on the low power mode (non-OFF vs OFF modes),
 *   cf. 'Resume path for xxx mode' comments.
 */
	.align	3
ENTRY(omap34xx_cpu_suspend)
	stmfd	sp!, {r4 - r11, lr}	@ save registers on stack

	/*
	 * r0 contains information about saving context:
	 *   0 - No context lost
	 *   1 - Only L1 and logic lost
	 *   2 - Only L2 lost (Even L1 is retained we clean it along with L2)
	 *   3 - Both L1 and L2 lost and logic lost
	 */

	/*
	 * For OFF mode: save context and jump to WFI in SDRAM (omap3_do_wfi)
	 * For non-OFF modes: jump to the WFI code in SRAM (omap3_do_wfi_sram)
	 */
	ldr	r4, omap3_do_wfi_sram_addr
	ldr	r5, [r4]
	cmp	r0, #0x0		@ If no context save required,
	bxeq	r5			@  jump to the WFI code in SRAM


	/* Otherwise fall through to the save context code */
save_context_wfi:
	/*
	 * jump out to kernel flush routine
	 *  - reuse that code is better
	 *  - it executes in a cached space so is faster than refetch per-block
	 *  - should be faster and will change with kernel
	 *  - 'might' have to copy address, load and jump to it
	 * Flush all data from the L1 data cache before disabling
	 * SCTLR.C bit.
	 */
	ldr	r1, kernel_flush
	mov	lr, pc
	bx	r1

	/*
	 * Clear the SCTLR.C bit to prevent further data cache
	 * allocation. Clearing SCTLR.C would make all the data accesses
	 * strongly ordered and would not hit the cache.
	 */
	mrc	p15, 0, r0, c1, c0, 0
	bic	r0, r0, #(1 << 2)	@ Disable the C bit
	mcr	p15, 0, r0, c1, c0, 0
	isb

	/*
	 * Invalidate L1 data cache. Even though only invalidate is
	 * necessary exported flush API is used here. Doing clean
	 * on already clean cache would be almost NOP.
	 */
	ldr	r1, kernel_flush
	blx	r1
	/*
	 * The kernel doesn't interwork: v7_flush_dcache_all in particluar will
	 * always return in Thumb state when CONFIG_THUMB2_KERNEL is enabled.
	 * This sequence switches back to ARM.  Note that .align may insert a
	 * nop: bx pc needs to be word-aligned in order to work.
	 */
 THUMB(	.thumb		)
 THUMB(	.align		)
 THUMB(	bx	pc	)
 THUMB(	nop		)
	.arm

	b	omap3_do_wfi

/*
 * Local variables
 */
omap3_do_wfi_sram_addr:
	.word omap3_do_wfi_sram
kernel_flush:
	.word v7_flush_dcache_all

/* ===================================
 * == WFI instruction => Enter idle ==
 * ===================================
 */

/*
 * Do WFI instruction
 * Includes the resume path for non-OFF modes
 *
 * This code gets copied to internal SRAM and is accessible
 * from both SDRAM and SRAM:
 * - executed from SRAM for non-off modes (omap3_do_wfi_sram),
 * - executed from SDRAM for OFF mode (omap3_do_wfi).
 */
	.align	3
ENTRY(omap3_do_wfi)
	ldr	r4, sdrc_power		@ read the SDRC_POWER register
	ldr	r5, [r4]		@ read the contents of SDRC_POWER
	orr	r5, r5, #0x40		@ enable self refresh on idle req
	str	r5, [r4]		@ write back to SDRC_POWER register

	/* Data memory barrier and Data sync barrier */
	dsb
	dmb

/*
 * ===================================
 * == WFI instruction => Enter idle ==
 * ===================================
 */
	wfi				@ wait for interrupt

/*
 * ===================================
 * == Resume path for non-OFF modes ==
 * ===================================
 */
	nop
	nop
	nop
	nop
	nop
	nop
	nop
	nop
	nop
	nop

/*
 * This function implements the erratum ID i581 WA:
 *  SDRC state restore before accessing the SDRAM
 *
 * Only used at return from non-OFF mode. For OFF
 * mode the ROM code configures the SDRC and
 * the DPLL before calling the restore code directly
 * from DDR.
 */

/* Make sure SDRC accesses are ok */
wait_sdrc_ok:

/* DPLL3 must be locked before accessing the SDRC. Maybe the HW ensures this */
	ldr	r4, cm_idlest_ckgen
wait_dpll3_lock:
	ldr	r5, [r4]
	tst	r5, #1
	beq	wait_dpll3_lock

	ldr	r4, cm_idlest1_core
wait_sdrc_ready:
	ldr	r5, [r4]
	tst	r5, #0x2
	bne	wait_sdrc_ready
	/* allow DLL powerdown upon hw idle req */
	ldr	r4, sdrc_power
	ldr	r5, [r4]
	bic	r5, r5, #0x40
	str	r5, [r4]

/*
 * PC-relative stores lead to undefined behaviour in Thumb-2: use a r7 as a
 * base instead.
 * Be careful not to clobber r7 when maintaing this code.
 */

is_dll_in_lock_mode:
	/* Is dll in lock mode? */
	ldr	r4, sdrc_dlla_ctrl
	ldr	r5, [r4]
	tst	r5, #0x4
	bne	exit_nonoff_modes	@ Return if locked
	/* wait till dll locks */
	adr	r7, kick_counter
wait_dll_lock_timed:
	ldr	r4, wait_dll_lock_counter
	add	r4, r4, #1
	str	r4, [r7, #wait_dll_lock_counter - kick_counter]
	ldr	r4, sdrc_dlla_status
	/* Wait 20uS for lock */
	mov	r6, #8
wait_dll_lock:
	subs	r6, r6, #0x1
	beq	kick_dll
	ldr	r5, [r4]
	and	r5, r5, #0x4
	cmp	r5, #0x4
	bne	wait_dll_lock
	b	exit_nonoff_modes	@ Return when locked

	/* disable/reenable DLL if not locked */
kick_dll:
	ldr	r4, sdrc_dlla_ctrl
	ldr	r5, [r4]
	mov	r6, r5
	bic	r6, #(1<<3)		@ disable dll
	str	r6, [r4]
	dsb
	orr	r6, r6, #(1<<3)		@ enable dll
	str	r6, [r4]
	dsb
	ldr	r4, kick_counter
	add	r4, r4, #1
	str	r4, [r7]		@ kick_counter
	b	wait_dll_lock_timed

exit_nonoff_modes:
	/* Re-enable C-bit if needed */
	mrc	p15, 0, r0, c1, c0, 0
	tst	r0, #(1 << 2)		@ Check C bit enabled?
	orreq	r0, r0, #(1 << 2)	@ Enable the C bit if cleared
	mcreq	p15, 0, r0, c1, c0, 0
	isb

/*
 * ===================================
 * == Exit point from non-OFF modes ==
 * ===================================
 */
	ldmfd	sp!, {r4 - r11, pc}	@ restore regs and return

/*
 * Local variables
 */
sdrc_power:
	.word	SDRC_POWER_V
cm_idlest1_core:
	.word	CM_IDLEST1_CORE_V
cm_idlest_ckgen:
	.word	CM_IDLEST_CKGEN_V
sdrc_dlla_status:
	.word	SDRC_DLLA_STATUS_V
sdrc_dlla_ctrl:
	.word	SDRC_DLLA_CTRL_V
	/*
	 * When exporting to userspace while the counters are in SRAM,
	 * these 2 words need to be at the end to facilitate retrival!
	 */
kick_counter:
	.word	0
wait_dll_lock_counter:
	.word	0

ENTRY(omap3_do_wfi_sz)
	.word	. - omap3_do_wfi


/*
 * ==============================
 * == Resume path for OFF mode ==
 * ==============================
 */

/*
 * The restore_* functions are called by the ROM code
 *  when back from WFI in OFF mode.
 * Cf. the get_*restore_pointer functions.
 *
 *  restore_es3: applies to 34xx >= ES3.0
 *  restore_3630: applies to 36xx
 *  restore: common code for 3xxx
 *
 * Note: when back from CORE and MPU OFF mode we are running
 *  from SDRAM, without MMU, without the caches and prediction.
 *  Also the SRAM content has been cleared.
 */
ENTRY(omap3_restore_es3)
	ldr	r5, pm_prepwstst_core_p
	ldr	r4, [r5]
	and	r4, r4, #0x3
	cmp	r4, #0x0	@ Check if previous power state of CORE is OFF
	bne	omap3_restore	@ Fall through to OMAP3 common code
	adr	r0, es3_sdrc_fix
	ldr	r1, sram_base
	ldr	r2, es3_sdrc_fix_sz
	mov	r2, r2, ror #2
copy_to_sram:
	ldmia	r0!, {r3}	@ val = *src
	stmia	r1!, {r3}	@ *dst = val
	subs	r2, r2, #0x1	@ num_words--
	bne	copy_to_sram
	ldr	r1, sram_base
	blx	r1
	b	omap3_restore	@ Fall through to OMAP3 common code
ENDPROC(omap3_restore_es3)

ENTRY(omap3_restore_3630)
	ldr	r1, pm_prepwstst_core_p
	ldr	r2, [r1]
	and	r2, r2, #0x3
	cmp	r2, #0x0	@ Check if previous power state of CORE is OFF
	bne	omap3_restore	@ Fall through to OMAP3 common code
	/* Disable RTA before giving control */
	ldr	r1, control_mem_rta
	mov	r2, #OMAP36XX_RTA_DISABLE
	str	r2, [r1]
ENDPROC(omap3_restore_3630)

	/* Fall through to common code for the remaining logic */

ENTRY(omap3_restore)
	/*
	 * Read the pwstctrl register to check the reason for mpu reset.
	 * This tells us what was lost.
	 */
	ldr	r1, pm_pwstctrl_mpu
	ldr	r2, [r1]
	and	r2, r2, #0x3
	cmp	r2, #0x0	@ Check if target power state was OFF or RET
	bne	logic_l1_restore

	ldr	r0, l2dis_3630
	cmp	r0, #0x1	@ should we disable L2 on 3630?
	bne	skipl2dis
	mrc	p15, 0, r0, c1, c0, 1
	bic	r0, r0, #2	@ disable L2 cache
	mcr	p15, 0, r0, c1, c0, 1
skipl2dis:
	ldr	r0, control_stat
	ldr	r1, [r0]
	and	r1, #0x700
	cmp	r1, #0x300
	beq	l2_inv_gp
	mov	r0, #40			@ set service ID for PPA
	mov	r12, r0			@ copy secure Service ID in r12
	mov	r1, #0			@ set task id for ROM code in r1
	mov	r2, #4			@ set some flags in r2, r6
	mov	r6, #0xff
	adr	r3, l2_inv_api_params	@ r3 points to dummy parameters
	dsb				@ data write barrier
	dmb				@ data memory barrier
	smc	#1			@ call SMI monitor (smi #1)
	/* Write to Aux control register to set some bits */
	mov	r0, #42			@ set service ID for PPA
	mov	r12, r0			@ copy secure Service ID in r12
	mov	r1, #0			@ set task id for ROM code in r1
	mov	r2, #4			@ set some flags in r2, r6
	mov	r6, #0xff
	ldr	r4, scratchpad_base
	ldr	r3, [r4, #0xBC]		@ r3 points to parameters
	dsb				@ data write barrier
	dmb				@ data memory barrier
	smc	#1			@ call SMI monitor (smi #1)

#ifdef CONFIG_OMAP3_L2_AUX_SECURE_SAVE_RESTORE
	/* Restore L2 aux control register */
					@ set service ID for PPA
	mov	r0, #CONFIG_OMAP3_L2_AUX_SECURE_SERVICE_SET_ID
	mov	r12, r0			@ copy service ID in r12
	mov	r1, #0			@ set task ID for ROM code in r1
	mov	r2, #4			@ set some flags in r2, r6
	mov	r6, #0xff
	ldr	r4, scratchpad_base
	ldr	r3, [r4, #0xBC]
	adds	r3, r3, #8		@ r3 points to parameters
	dsb				@ data write barrier
	dmb				@ data memory barrier
	smc	#1			@ call SMI monitor (smi #1)
#endif
	b	logic_l1_restore

	.align
l2_inv_api_params:
	.word	0x1, 0x00
l2_inv_gp:
	/* Execute smi to invalidate L2 cache */
	mov r12, #0x1			@ set up to invalidate L2
	smc	#0			@ Call SMI monitor (smieq)
	/* Write to Aux control register to set some bits */
	ldr	r4, scratchpad_base
	ldr	r3, [r4,#0xBC]
	ldr	r0, [r3,#4]
	mov	r12, #0x3
	smc	#0			@ Call SMI monitor (smieq)
	ldr	r4, scratchpad_base
	ldr	r3, [r4,#0xBC]
	ldr	r0, [r3,#12]
	mov	r12, #0x2
	smc	#0			@ Call SMI monitor (smieq)
logic_l1_restore:
	ldr	r1, l2dis_3630
	cmp	r1, #0x1		@ Test if L2 re-enable needed on 3630
	bne	skipl2reen
	mrc	p15, 0, r1, c1, c0, 1
	orr	r1, r1, #2		@ re-enable L2 cache
	mcr	p15, 0, r1, c1, c0, 1
skipl2reen:

	/* Now branch to the common CPU resume function */
	b	cpu_resume
ENDPROC(omap3_restore)

	.ltorg

/*
 * Local variables
 */
pm_prepwstst_core_p:
	.word	PM_PREPWSTST_CORE_P
pm_pwstctrl_mpu:
	.word	PM_PWSTCTRL_MPU_P
scratchpad_base:
	.word	SCRATCHPAD_BASE_P
sram_base:
	.word	SRAM_BASE_P + 0x8000
control_stat:
	.word	CONTROL_STAT
control_mem_rta:
	.word	CONTROL_MEM_RTA_CTRL
l2dis_3630:
	.word	0

/*
 * Internal functions
 */

/*
 * This function implements the erratum ID i443 WA, applies to 34xx >= ES3.0
 * Copied to and run from SRAM in order to reconfigure the SDRC parameters.
 */
	.text
	.align	3
ENTRY(es3_sdrc_fix)
	ldr	r4, sdrc_syscfg		@ get config addr
	ldr	r5, [r4]		@ get value
	tst	r5, #0x100		@ is part access blocked
	it	eq
	biceq	r5, r5, #0x100		@ clear bit if set
	str	r5, [r4]		@ write back change
	ldr	r4, sdrc_mr_0		@ get config addr
	ldr	r5, [r4]		@ get value
	str	r5, [r4]		@ write back change
	ldr	r4, sdrc_emr2_0		@ get config addr
	ldr	r5, [r4]		@ get value
	str	r5, [r4]		@ write back change
	ldr	r4, sdrc_manual_0	@ get config addr
	mov	r5, #0x2		@ autorefresh command
	str	r5, [r4]		@ kick off refreshes
	ldr	r4, sdrc_mr_1		@ get config addr
	ldr	r5, [r4]		@ get value
	str	r5, [r4]		@ write back change
	ldr	r4, sdrc_emr2_1		@ get config addr
	ldr	r5, [r4]		@ get value
	str	r5, [r4]		@ write back change
	ldr	r4, sdrc_manual_1	@ get config addr
	mov	r5, #0x2		@ autorefresh command
	str	r5, [r4]		@ kick off refreshes
	bx	lr

/*
 * Local variables
 */
	.align
sdrc_syscfg:
	.word	SDRC_SYSCONFIG_P
sdrc_mr_0:
	.word	SDRC_MR_0_P
sdrc_emr2_0:
	.word	SDRC_EMR2_0_P
sdrc_manual_0:
	.word	SDRC_MANUAL_0_P
sdrc_mr_1:
	.word	SDRC_MR_1_P
sdrc_emr2_1:
	.word	SDRC_EMR2_1_P
sdrc_manual_1:
	.word	SDRC_MANUAL_1_P
ENDPROC(es3_sdrc_fix)
ENTRY(es3_sdrc_fix_sz)
	.word	. - es3_sdrc_fix<|MERGE_RESOLUTION|>--- conflicted
+++ resolved
@@ -26,11 +26,6 @@
 
 #include <asm/assembler.h>
 
-<<<<<<< HEAD
-#include "../plat-omap/sram.h"
-
-=======
->>>>>>> 63b907d7
 #include "omap34xx.h"
 #include "iomap.h"
 #include "cm3xxx.h"
