/*
 * AM33XX CM functions
 *
 * Copyright (C) 2011-2012 Texas Instruments Incorporated - http://www.ti.com/
 * Vaibhav Hiremath <hvaibhav@ti.com>
 *
 * Reference taken from from OMAP4 cminst44xx.c
 *
 * This program is free software; you can redistribute it and/or
 * modify it under the terms of the GNU General Public License as
 * published by the Free Software Foundation version 2.
 *
 * This program is distributed "as is" WITHOUT ANY WARRANTY of any
 * kind, whether express or implied; without even the implied warranty
 * of MERCHANTABILITY or FITNESS FOR A PARTICULAR PURPOSE.  See the
 * GNU General Public License for more details.
 */

#include <linux/kernel.h>
#include <linux/types.h>
#include <linux/errno.h>
#include <linux/err.h>
#include <linux/io.h>

<<<<<<< HEAD
#include "../plat-omap/common.h"

=======
>>>>>>> 63b907d7
#include "clockdomain.h"
#include "cm.h"
#include "cm33xx.h"
#include "cm-regbits-34xx.h"
#include "cm-regbits-33xx.h"
#include "prm33xx.h"

/*
 * CLKCTRL_IDLEST_*: possible values for the CM_*_CLKCTRL.IDLEST bitfield:
 *
 *   0x0 func:     Module is fully functional, including OCP
 *   0x1 trans:    Module is performing transition: wakeup, or sleep, or sleep
 *                 abortion
 *   0x2 idle:     Module is in Idle mode (only OCP part). It is functional if
 *                 using separate functional clock
 *   0x3 disabled: Module is disabled and cannot be accessed
 *
 */
#define CLKCTRL_IDLEST_FUNCTIONAL		0x0
#define CLKCTRL_IDLEST_INTRANSITION		0x1
#define CLKCTRL_IDLEST_INTERFACE_IDLE		0x2
#define CLKCTRL_IDLEST_DISABLED			0x3

/* Private functions */

/* Read a register in a CM instance */
static inline u32 am33xx_cm_read_reg(s16 inst, u16 idx)
{
	return __raw_readl(cm_base + inst + idx);
}

/* Write into a register in a CM */
static inline void am33xx_cm_write_reg(u32 val, s16 inst, u16 idx)
{
	__raw_writel(val, cm_base + inst + idx);
}

/* Read-modify-write a register in CM */
static inline u32 am33xx_cm_rmw_reg_bits(u32 mask, u32 bits, s16 inst, s16 idx)
{
	u32 v;

	v = am33xx_cm_read_reg(inst, idx);
	v &= ~mask;
	v |= bits;
	am33xx_cm_write_reg(v, inst, idx);

	return v;
}

static inline u32 am33xx_cm_set_reg_bits(u32 bits, s16 inst, s16 idx)
{
	return am33xx_cm_rmw_reg_bits(bits, bits, inst, idx);
}

static inline u32 am33xx_cm_clear_reg_bits(u32 bits, s16 inst, s16 idx)
{
	return am33xx_cm_rmw_reg_bits(bits, 0x0, inst, idx);
}

static inline u32 am33xx_cm_read_reg_bits(u16 inst, s16 idx, u32 mask)
{
	u32 v;

	v = am33xx_cm_read_reg(inst, idx);
	v &= mask;
	v >>= __ffs(mask);

	return v;
}

/**
 * _clkctrl_idlest - read a CM_*_CLKCTRL register; mask & shift IDLEST bitfield
 * @inst: CM instance register offset (*_INST macro)
 * @cdoffs: Clockdomain register offset (*_CDOFFS macro)
 * @clkctrl_offs: Module clock control register offset (*_CLKCTRL macro)
 *
 * Return the IDLEST bitfield of a CM_*_CLKCTRL register, shifted down to
 * bit 0.
 */
static u32 _clkctrl_idlest(u16 inst, s16 cdoffs, u16 clkctrl_offs)
{
	u32 v = am33xx_cm_read_reg(inst, clkctrl_offs);
	v &= AM33XX_IDLEST_MASK;
	v >>= AM33XX_IDLEST_SHIFT;
	return v;
}

/**
 * _is_module_ready - can module registers be accessed without causing an abort?
 * @inst: CM instance register offset (*_INST macro)
 * @cdoffs: Clockdomain register offset (*_CDOFFS macro)
 * @clkctrl_offs: Module clock control register offset (*_CLKCTRL macro)
 *
 * Returns true if the module's CM_*_CLKCTRL.IDLEST bitfield is either
 * *FUNCTIONAL or *INTERFACE_IDLE; false otherwise.
 */
static bool _is_module_ready(u16 inst, s16 cdoffs, u16 clkctrl_offs)
{
	u32 v;

	v = _clkctrl_idlest(inst, cdoffs, clkctrl_offs);

	return (v == CLKCTRL_IDLEST_FUNCTIONAL ||
		v == CLKCTRL_IDLEST_INTERFACE_IDLE) ? true : false;
}

/**
 * _clktrctrl_write - write @c to a CM_CLKSTCTRL.CLKTRCTRL register bitfield
 * @c: CLKTRCTRL register bitfield (LSB = bit 0, i.e., unshifted)
 * @inst: CM instance register offset (*_INST macro)
 * @cdoffs: Clockdomain register offset (*_CDOFFS macro)
 *
 * @c must be the unshifted value for CLKTRCTRL - i.e., this function
 * will handle the shift itself.
 */
static void _clktrctrl_write(u8 c, s16 inst, u16 cdoffs)
{
	u32 v;

	v = am33xx_cm_read_reg(inst, cdoffs);
	v &= ~AM33XX_CLKTRCTRL_MASK;
	v |= c << AM33XX_CLKTRCTRL_SHIFT;
	am33xx_cm_write_reg(v, inst, cdoffs);
}

/* Public functions */

/**
 * am33xx_cm_is_clkdm_in_hwsup - is a clockdomain in hwsup idle mode?
 * @inst: CM instance register offset (*_INST macro)
 * @cdoffs: Clockdomain register offset (*_CDOFFS macro)
 *
 * Returns true if the clockdomain referred to by (@inst, @cdoffs)
 * is in hardware-supervised idle mode, or 0 otherwise.
 */
bool am33xx_cm_is_clkdm_in_hwsup(s16 inst, u16 cdoffs)
{
	u32 v;

	v = am33xx_cm_read_reg(inst, cdoffs);
	v &= AM33XX_CLKTRCTRL_MASK;
	v >>= AM33XX_CLKTRCTRL_SHIFT;

	return (v == OMAP34XX_CLKSTCTRL_ENABLE_AUTO) ? true : false;
}

/**
 * am33xx_cm_clkdm_enable_hwsup - put a clockdomain in hwsup-idle mode
 * @inst: CM instance register offset (*_INST macro)
 * @cdoffs: Clockdomain register offset (*_CDOFFS macro)
 *
 * Put a clockdomain referred to by (@inst, @cdoffs) into
 * hardware-supervised idle mode.  No return value.
 */
void am33xx_cm_clkdm_enable_hwsup(s16 inst, u16 cdoffs)
{
	_clktrctrl_write(OMAP34XX_CLKSTCTRL_ENABLE_AUTO, inst, cdoffs);
}

/**
 * am33xx_cm_clkdm_disable_hwsup - put a clockdomain in swsup-idle mode
 * @inst: CM instance register offset (*_INST macro)
 * @cdoffs: Clockdomain register offset (*_CDOFFS macro)
 *
 * Put a clockdomain referred to by (@inst, @cdoffs) into
 * software-supervised idle mode, i.e., controlled manually by the
 * Linux OMAP clockdomain code.  No return value.
 */
void am33xx_cm_clkdm_disable_hwsup(s16 inst, u16 cdoffs)
{
	_clktrctrl_write(OMAP34XX_CLKSTCTRL_DISABLE_AUTO, inst, cdoffs);
}

/**
 * am33xx_cm_clkdm_force_sleep - try to put a clockdomain into idle
 * @inst: CM instance register offset (*_INST macro)
 * @cdoffs: Clockdomain register offset (*_CDOFFS macro)
 *
 * Put a clockdomain referred to by (@inst, @cdoffs) into idle
 * No return value.
 */
void am33xx_cm_clkdm_force_sleep(s16 inst, u16 cdoffs)
{
	_clktrctrl_write(OMAP34XX_CLKSTCTRL_FORCE_SLEEP, inst, cdoffs);
}

/**
 * am33xx_cm_clkdm_force_wakeup - try to take a clockdomain out of idle
 * @inst: CM instance register offset (*_INST macro)
 * @cdoffs: Clockdomain register offset (*_CDOFFS macro)
 *
 * Take a clockdomain referred to by (@inst, @cdoffs) out of idle,
 * waking it up.  No return value.
 */
void am33xx_cm_clkdm_force_wakeup(s16 inst, u16 cdoffs)
{
	_clktrctrl_write(OMAP34XX_CLKSTCTRL_FORCE_WAKEUP, inst, cdoffs);
}

/*
 *
 */

/**
 * am33xx_cm_wait_module_ready - wait for a module to be in 'func' state
 * @inst: CM instance register offset (*_INST macro)
 * @cdoffs: Clockdomain register offset (*_CDOFFS macro)
 * @clkctrl_offs: Module clock control register offset (*_CLKCTRL macro)
 *
 * Wait for the module IDLEST to be functional. If the idle state is in any
 * the non functional state (trans, idle or disabled), module and thus the
 * sysconfig cannot be accessed and will probably lead to an "imprecise
 * external abort"
 */
int am33xx_cm_wait_module_ready(u16 inst, s16 cdoffs, u16 clkctrl_offs)
{
	int i = 0;

	if (!clkctrl_offs)
		return 0;

	omap_test_timeout(_is_module_ready(inst, cdoffs, clkctrl_offs),
			  MAX_MODULE_READY_TIME, i);

	return (i < MAX_MODULE_READY_TIME) ? 0 : -EBUSY;
}

/**
 * am33xx_cm_wait_module_idle - wait for a module to be in 'disabled'
 * state
 * @inst: CM instance register offset (*_INST macro)
 * @cdoffs: Clockdomain register offset (*_CDOFFS macro)
 * @clkctrl_offs: Module clock control register offset (*_CLKCTRL macro)
 *
 * Wait for the module IDLEST to be disabled. Some PRCM transition,
 * like reset assertion or parent clock de-activation must wait the
 * module to be fully disabled.
 */
int am33xx_cm_wait_module_idle(u16 inst, s16 cdoffs, u16 clkctrl_offs)
{
	int i = 0;

	if (!clkctrl_offs)
		return 0;

	omap_test_timeout((_clkctrl_idlest(inst, cdoffs, clkctrl_offs) ==
				CLKCTRL_IDLEST_DISABLED),
				MAX_MODULE_READY_TIME, i);

	return (i < MAX_MODULE_READY_TIME) ? 0 : -EBUSY;
}

/**
 * am33xx_cm_module_enable - Enable the modulemode inside CLKCTRL
 * @mode: Module mode (SW or HW)
 * @inst: CM instance register offset (*_INST macro)
 * @cdoffs: Clockdomain register offset (*_CDOFFS macro)
 * @clkctrl_offs: Module clock control register offset (*_CLKCTRL macro)
 *
 * No return value.
 */
void am33xx_cm_module_enable(u8 mode, u16 inst, s16 cdoffs, u16 clkctrl_offs)
{
	u32 v;

	v = am33xx_cm_read_reg(inst, clkctrl_offs);
	v &= ~AM33XX_MODULEMODE_MASK;
	v |= mode << AM33XX_MODULEMODE_SHIFT;
	am33xx_cm_write_reg(v, inst, clkctrl_offs);
}

/**
 * am33xx_cm_module_disable - Disable the module inside CLKCTRL
 * @inst: CM instance register offset (*_INST macro)
 * @cdoffs: Clockdomain register offset (*_CDOFFS macro)
 * @clkctrl_offs: Module clock control register offset (*_CLKCTRL macro)
 *
 * No return value.
 */
void am33xx_cm_module_disable(u16 inst, s16 cdoffs, u16 clkctrl_offs)
{
	u32 v;

	v = am33xx_cm_read_reg(inst, clkctrl_offs);
	v &= ~AM33XX_MODULEMODE_MASK;
	am33xx_cm_write_reg(v, inst, clkctrl_offs);
}

/*
 * Clockdomain low-level functions
 */

static int am33xx_clkdm_sleep(struct clockdomain *clkdm)
{
	am33xx_cm_clkdm_force_sleep(clkdm->cm_inst, clkdm->clkdm_offs);
	return 0;
}

static int am33xx_clkdm_wakeup(struct clockdomain *clkdm)
{
	am33xx_cm_clkdm_force_wakeup(clkdm->cm_inst, clkdm->clkdm_offs);
	return 0;
}

static void am33xx_clkdm_allow_idle(struct clockdomain *clkdm)
{
	am33xx_cm_clkdm_enable_hwsup(clkdm->cm_inst, clkdm->clkdm_offs);
}

static void am33xx_clkdm_deny_idle(struct clockdomain *clkdm)
{
	am33xx_cm_clkdm_disable_hwsup(clkdm->cm_inst, clkdm->clkdm_offs);
}

static int am33xx_clkdm_clk_enable(struct clockdomain *clkdm)
{
	if (clkdm->flags & CLKDM_CAN_FORCE_WAKEUP)
		return am33xx_clkdm_wakeup(clkdm);

	return 0;
}

static int am33xx_clkdm_clk_disable(struct clockdomain *clkdm)
{
	bool hwsup = false;

	hwsup = am33xx_cm_is_clkdm_in_hwsup(clkdm->cm_inst, clkdm->clkdm_offs);

	if (!hwsup && (clkdm->flags & CLKDM_CAN_FORCE_SLEEP))
		am33xx_clkdm_sleep(clkdm);

	return 0;
}

struct clkdm_ops am33xx_clkdm_operations = {
	.clkdm_sleep		= am33xx_clkdm_sleep,
	.clkdm_wakeup		= am33xx_clkdm_wakeup,
	.clkdm_allow_idle	= am33xx_clkdm_allow_idle,
	.clkdm_deny_idle	= am33xx_clkdm_deny_idle,
	.clkdm_clk_enable	= am33xx_clkdm_clk_enable,
	.clkdm_clk_disable	= am33xx_clkdm_clk_disable,
};<|MERGE_RESOLUTION|>--- conflicted
+++ resolved
@@ -22,11 +22,6 @@
 #include <linux/err.h>
 #include <linux/io.h>
 
-<<<<<<< HEAD
-#include "../plat-omap/common.h"
-
-=======
->>>>>>> 63b907d7
 #include "clockdomain.h"
 #include "cm.h"
 #include "cm33xx.h"
