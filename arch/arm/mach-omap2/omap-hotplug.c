/*
 * OMAP4 SMP cpu-hotplug support
 *
 * Copyright (C) 2010 Texas Instruments, Inc.
 * Author:
 *      Santosh Shilimkar <santosh.shilimkar@ti.com>
 *
 * Platform file needed for the OMAP4 SMP. This file is based on arm
 * realview smp platform.
 * Copyright (c) 2002 ARM Limited.
 *
 * This program is free software; you can redistribute it and/or modify
 * it under the terms of the GNU General Public License version 2 as
 * published by the Free Software Foundation.
 */

#include <linux/kernel.h>
#include <linux/errno.h>
#include <linux/smp.h>

#include <asm/cacheflush.h>

#include "common.h"
<<<<<<< HEAD
=======

#include "powerdomain.h"
>>>>>>> f72da0ed

int platform_cpu_kill(unsigned int cpu)
{
	return 1;
}

/*
 * platform-specific code to shutdown a CPU
 * Called with IRQs disabled
 */
void platform_cpu_die(unsigned int cpu)
{
	unsigned int this_cpu;

	flush_cache_all();
	dsb();

	/*
	 * we're ready for shutdown now, so do it
	 */
	if (omap_modify_auxcoreboot0(0x0, 0x200) != 0x0)
		pr_err("Secure clear status failed\n");

	for (;;) {
		/*
		 * Enter into low power state
		 */
		omap4_hotplug_cpu(cpu, PWRDM_POWER_OFF);
		this_cpu = smp_processor_id();
		if (omap_read_auxcoreboot0() == this_cpu) {
			/*
			 * OK, proper wakeup, we're done
			 */
			break;
		}
		pr_debug("CPU%u: spurious wakeup call\n", cpu);
	}
}

int platform_cpu_disable(unsigned int cpu)
{
	/*
	 * we don't allow CPU 0 to be shutdown (it is still too special
	 * e.g. clock tick interrupts)
	 */
	return cpu == 0 ? -EPERM : 0;
}<|MERGE_RESOLUTION|>--- conflicted
+++ resolved
@@ -21,11 +21,8 @@
 #include <asm/cacheflush.h>
 
 #include "common.h"
-<<<<<<< HEAD
-=======
 
 #include "powerdomain.h"
->>>>>>> f72da0ed
 
 int platform_cpu_kill(unsigned int cpu)
 {
