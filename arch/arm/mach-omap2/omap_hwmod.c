/*
 * omap_hwmod implementation for OMAP2/3/4
 *
 * Copyright (C) 2009-2011 Nokia Corporation
 * Copyright (C) 2011-2012 Texas Instruments, Inc.
 *
 * Paul Walmsley, Benoît Cousson, Kevin Hilman
 *
 * Created in collaboration with (alphabetical order): Thara Gopinath,
 * Tony Lindgren, Rajendra Nayak, Vikram Pandita, Sakari Poussa, Anand
 * Sawant, Santosh Shilimkar, Richard Woodruff
 *
 * This program is free software; you can redistribute it and/or modify
 * it under the terms of the GNU General Public License version 2 as
 * published by the Free Software Foundation.
 *
 * Introduction
 * ------------
 * One way to view an OMAP SoC is as a collection of largely unrelated
 * IP blocks connected by interconnects.  The IP blocks include
 * devices such as ARM processors, audio serial interfaces, UARTs,
 * etc.  Some of these devices, like the DSP, are created by TI;
 * others, like the SGX, largely originate from external vendors.  In
 * TI's documentation, on-chip devices are referred to as "OMAP
 * modules."  Some of these IP blocks are identical across several
 * OMAP versions.  Others are revised frequently.
 *
 * These OMAP modules are tied together by various interconnects.
 * Most of the address and data flow between modules is via OCP-based
 * interconnects such as the L3 and L4 buses; but there are other
 * interconnects that distribute the hardware clock tree, handle idle
 * and reset signaling, supply power, and connect the modules to
 * various pads or balls on the OMAP package.
 *
 * OMAP hwmod provides a consistent way to describe the on-chip
 * hardware blocks and their integration into the rest of the chip.
 * This description can be automatically generated from the TI
 * hardware database.  OMAP hwmod provides a standard, consistent API
 * to reset, enable, idle, and disable these hardware blocks.  And
 * hwmod provides a way for other core code, such as the Linux device
 * code or the OMAP power management and address space mapping code,
 * to query the hardware database.
 *
 * Using hwmod
 * -----------
 * Drivers won't call hwmod functions directly.  That is done by the
 * omap_device code, and in rare occasions, by custom integration code
 * in arch/arm/ *omap*.  The omap_device code includes functions to
 * build a struct platform_device using omap_hwmod data, and that is
 * currently how hwmod data is communicated to drivers and to the
 * Linux driver model.  Most drivers will call omap_hwmod functions only
 * indirectly, via pm_runtime*() functions.
 *
 * From a layering perspective, here is where the OMAP hwmod code
 * fits into the kernel software stack:
 *
 *            +-------------------------------+
 *            |      Device driver code       |
 *            |      (e.g., drivers/)         |
 *            +-------------------------------+
 *            |      Linux driver model       |
 *            |     (platform_device /        |
 *            |  platform_driver data/code)   |
 *            +-------------------------------+
 *            | OMAP core-driver integration  |
 *            |(arch/arm/mach-omap2/devices.c)|
 *            +-------------------------------+
 *            |      omap_device code         |
 *            | (../plat-omap/omap_device.c)  |
 *            +-------------------------------+
 *   ---->    |    omap_hwmod code/data       |    <-----
 *            | (../mach-omap2/omap_hwmod*)   |
 *            +-------------------------------+
 *            | OMAP clock/PRCM/register fns  |
 *            | (__raw_{read,write}l, clk*)   |
 *            +-------------------------------+
 *
 * Device drivers should not contain any OMAP-specific code or data in
 * them.  They should only contain code to operate the IP block that
 * the driver is responsible for.  This is because these IP blocks can
 * also appear in other SoCs, either from TI (such as DaVinci) or from
 * other manufacturers; and drivers should be reusable across other
 * platforms.
 *
 * The OMAP hwmod code also will attempt to reset and idle all on-chip
 * devices upon boot.  The goal here is for the kernel to be
 * completely self-reliant and independent from bootloaders.  This is
 * to ensure a repeatable configuration, both to ensure consistent
 * runtime behavior, and to make it easier for others to reproduce
 * bugs.
 *
 * OMAP module activity states
 * ---------------------------
 * The hwmod code considers modules to be in one of several activity
 * states.  IP blocks start out in an UNKNOWN state, then once they
 * are registered via the hwmod code, proceed to the REGISTERED state.
 * Once their clock names are resolved to clock pointers, the module
 * enters the CLKS_INITED state; and finally, once the module has been
 * reset and the integration registers programmed, the INITIALIZED state
 * is entered.  The hwmod code will then place the module into either
 * the IDLE state to save power, or in the case of a critical system
 * module, the ENABLED state.
 *
 * OMAP core integration code can then call omap_hwmod*() functions
 * directly to move the module between the IDLE, ENABLED, and DISABLED
 * states, as needed.  This is done during both the PM idle loop, and
 * in the OMAP core integration code's implementation of the PM runtime
 * functions.
 *
 * References
 * ----------
 * This is a partial list.
 * - OMAP2420 Multimedia Processor Silicon Revision 2.1.1, 2.2 (SWPU064)
 * - OMAP2430 Multimedia Device POP Silicon Revision 2.1 (SWPU090)
 * - OMAP34xx Multimedia Device Silicon Revision 3.1 (SWPU108)
 * - OMAP4430 Multimedia Device Silicon Revision 1.0 (SWPU140)
 * - Open Core Protocol Specification 2.2
 *
 * To do:
 * - handle IO mapping
 * - bus throughput & module latency measurement code
 *
 * XXX add tests at the beginning of each function to ensure the hwmod is
 * in the appropriate state
 * XXX error return values should be checked to ensure that they are
 * appropriate
 */
#undef DEBUG

#include <linux/kernel.h>
#include <linux/errno.h>
#include <linux/io.h>
#include <linux/clk-provider.h>
#include <linux/delay.h>
#include <linux/err.h>
#include <linux/list.h>
#include <linux/mutex.h>
#include <linux/spinlock.h>
#include <linux/slab.h>
#include <linux/bootmem.h>

#include "clock.h"
#include "omap_hwmod.h"
<<<<<<< HEAD
#include <plat/prcm.h>
=======
>>>>>>> 8ba4c7f6

#include "soc.h"
#include "common.h"
#include "clockdomain.h"
#include "powerdomain.h"
#include "cm2xxx.h"
#include "cm3xxx.h"
#include "cminst44xx.h"
#include "cm33xx.h"
#include "prm.h"
#include "prm3xxx.h"
#include "prm44xx.h"
#include "prm33xx.h"
#include "prminst44xx.h"
#include "mux.h"
#include "pm.h"

/* Name of the OMAP hwmod for the MPU */
#define MPU_INITIATOR_NAME		"mpu"

/*
 * Number of struct omap_hwmod_link records per struct
 * omap_hwmod_ocp_if record (master->slave and slave->master)
 */
#define LINKS_PER_OCP_IF		2

/**
 * struct omap_hwmod_soc_ops - fn ptrs for some SoC-specific operations
 * @enable_module: function to enable a module (via MODULEMODE)
 * @disable_module: function to disable a module (via MODULEMODE)
 *
 * XXX Eventually this functionality will be hidden inside the PRM/CM
 * device drivers.  Until then, this should avoid huge blocks of cpu_is_*()
 * conditionals in this code.
 */
struct omap_hwmod_soc_ops {
	void (*enable_module)(struct omap_hwmod *oh);
	int (*disable_module)(struct omap_hwmod *oh);
	int (*wait_target_ready)(struct omap_hwmod *oh);
	int (*assert_hardreset)(struct omap_hwmod *oh,
				struct omap_hwmod_rst_info *ohri);
	int (*deassert_hardreset)(struct omap_hwmod *oh,
				  struct omap_hwmod_rst_info *ohri);
	int (*is_hardreset_asserted)(struct omap_hwmod *oh,
				     struct omap_hwmod_rst_info *ohri);
	int (*init_clkdm)(struct omap_hwmod *oh);
	void (*update_context_lost)(struct omap_hwmod *oh);
	int (*get_context_lost)(struct omap_hwmod *oh);
};

/* soc_ops: adapts the omap_hwmod code to the currently-booted SoC */
static struct omap_hwmod_soc_ops soc_ops;

/* omap_hwmod_list contains all registered struct omap_hwmods */
static LIST_HEAD(omap_hwmod_list);

/* mpu_oh: used to add/remove MPU initiator from sleepdep list */
static struct omap_hwmod *mpu_oh;

/* io_chain_lock: used to serialize reconfigurations of the I/O chain */
static DEFINE_SPINLOCK(io_chain_lock);

/*
 * linkspace: ptr to a buffer that struct omap_hwmod_link records are
 * allocated from - used to reduce the number of small memory
 * allocations, which has a significant impact on performance
 */
static struct omap_hwmod_link *linkspace;

/*
 * free_ls, max_ls: array indexes into linkspace; representing the
 * next free struct omap_hwmod_link index, and the maximum number of
 * struct omap_hwmod_link records allocated (respectively)
 */
static unsigned short free_ls, max_ls, ls_supp;

/* inited: set to true once the hwmod code is initialized */
static bool inited;

/* Private functions */

/**
 * _fetch_next_ocp_if - return the next OCP interface in a list
 * @p: ptr to a ptr to the list_head inside the ocp_if to return
 * @i: pointer to the index of the element pointed to by @p in the list
 *
 * Return a pointer to the struct omap_hwmod_ocp_if record
 * containing the struct list_head pointed to by @p, and increment
 * @p such that a future call to this routine will return the next
 * record.
 */
static struct omap_hwmod_ocp_if *_fetch_next_ocp_if(struct list_head **p,
						    int *i)
{
	struct omap_hwmod_ocp_if *oi;

	oi = list_entry(*p, struct omap_hwmod_link, node)->ocp_if;
	*p = (*p)->next;

	*i = *i + 1;

	return oi;
}

/**
 * _update_sysc_cache - return the module OCP_SYSCONFIG register, keep copy
 * @oh: struct omap_hwmod *
 *
 * Load the current value of the hwmod OCP_SYSCONFIG register into the
 * struct omap_hwmod for later use.  Returns -EINVAL if the hwmod has no
 * OCP_SYSCONFIG register or 0 upon success.
 */
static int _update_sysc_cache(struct omap_hwmod *oh)
{
	if (!oh->class->sysc) {
		WARN(1, "omap_hwmod: %s: cannot read OCP_SYSCONFIG: not defined on hwmod's class\n", oh->name);
		return -EINVAL;
	}

	/* XXX ensure module interface clock is up */

	oh->_sysc_cache = omap_hwmod_read(oh, oh->class->sysc->sysc_offs);

	if (!(oh->class->sysc->sysc_flags & SYSC_NO_CACHE))
		oh->_int_flags |= _HWMOD_SYSCONFIG_LOADED;

	return 0;
}

/**
 * _write_sysconfig - write a value to the module's OCP_SYSCONFIG register
 * @v: OCP_SYSCONFIG value to write
 * @oh: struct omap_hwmod *
 *
 * Write @v into the module class' OCP_SYSCONFIG register, if it has
 * one.  No return value.
 */
static void _write_sysconfig(u32 v, struct omap_hwmod *oh)
{
	if (!oh->class->sysc) {
		WARN(1, "omap_hwmod: %s: cannot write OCP_SYSCONFIG: not defined on hwmod's class\n", oh->name);
		return;
	}

	/* XXX ensure module interface clock is up */

	/* Module might have lost context, always update cache and register */
	oh->_sysc_cache = v;
	omap_hwmod_write(v, oh, oh->class->sysc->sysc_offs);
}

/**
 * _set_master_standbymode: set the OCP_SYSCONFIG MIDLEMODE field in @v
 * @oh: struct omap_hwmod *
 * @standbymode: MIDLEMODE field bits
 * @v: pointer to register contents to modify
 *
 * Update the master standby mode bits in @v to be @standbymode for
 * the @oh hwmod.  Does not write to the hardware.  Returns -EINVAL
 * upon error or 0 upon success.
 */
static int _set_master_standbymode(struct omap_hwmod *oh, u8 standbymode,
				   u32 *v)
{
	u32 mstandby_mask;
	u8 mstandby_shift;

	if (!oh->class->sysc ||
	    !(oh->class->sysc->sysc_flags & SYSC_HAS_MIDLEMODE))
		return -EINVAL;

	if (!oh->class->sysc->sysc_fields) {
		WARN(1, "omap_hwmod: %s: offset struct for sysconfig not provided in class\n", oh->name);
		return -EINVAL;
	}

	mstandby_shift = oh->class->sysc->sysc_fields->midle_shift;
	mstandby_mask = (0x3 << mstandby_shift);

	*v &= ~mstandby_mask;
	*v |= __ffs(standbymode) << mstandby_shift;

	return 0;
}

/**
 * _set_slave_idlemode: set the OCP_SYSCONFIG SIDLEMODE field in @v
 * @oh: struct omap_hwmod *
 * @idlemode: SIDLEMODE field bits
 * @v: pointer to register contents to modify
 *
 * Update the slave idle mode bits in @v to be @idlemode for the @oh
 * hwmod.  Does not write to the hardware.  Returns -EINVAL upon error
 * or 0 upon success.
 */
static int _set_slave_idlemode(struct omap_hwmod *oh, u8 idlemode, u32 *v)
{
	u32 sidle_mask;
	u8 sidle_shift;

	if (!oh->class->sysc ||
	    !(oh->class->sysc->sysc_flags & SYSC_HAS_SIDLEMODE))
		return -EINVAL;

	if (!oh->class->sysc->sysc_fields) {
		WARN(1, "omap_hwmod: %s: offset struct for sysconfig not provided in class\n", oh->name);
		return -EINVAL;
	}

	sidle_shift = oh->class->sysc->sysc_fields->sidle_shift;
	sidle_mask = (0x3 << sidle_shift);

	*v &= ~sidle_mask;
	*v |= __ffs(idlemode) << sidle_shift;

	return 0;
}

/**
 * _set_clockactivity: set OCP_SYSCONFIG.CLOCKACTIVITY bits in @v
 * @oh: struct omap_hwmod *
 * @clockact: CLOCKACTIVITY field bits
 * @v: pointer to register contents to modify
 *
 * Update the clockactivity mode bits in @v to be @clockact for the
 * @oh hwmod.  Used for additional powersaving on some modules.  Does
 * not write to the hardware.  Returns -EINVAL upon error or 0 upon
 * success.
 */
static int _set_clockactivity(struct omap_hwmod *oh, u8 clockact, u32 *v)
{
	u32 clkact_mask;
	u8  clkact_shift;

	if (!oh->class->sysc ||
	    !(oh->class->sysc->sysc_flags & SYSC_HAS_CLOCKACTIVITY))
		return -EINVAL;

	if (!oh->class->sysc->sysc_fields) {
		WARN(1, "omap_hwmod: %s: offset struct for sysconfig not provided in class\n", oh->name);
		return -EINVAL;
	}

	clkact_shift = oh->class->sysc->sysc_fields->clkact_shift;
	clkact_mask = (0x3 << clkact_shift);

	*v &= ~clkact_mask;
	*v |= clockact << clkact_shift;

	return 0;
}

/**
 * _set_softreset: set OCP_SYSCONFIG.CLOCKACTIVITY bits in @v
 * @oh: struct omap_hwmod *
 * @v: pointer to register contents to modify
 *
 * Set the SOFTRESET bit in @v for hwmod @oh.  Returns -EINVAL upon
 * error or 0 upon success.
 */
static int _set_softreset(struct omap_hwmod *oh, u32 *v)
{
	u32 softrst_mask;

	if (!oh->class->sysc ||
	    !(oh->class->sysc->sysc_flags & SYSC_HAS_SOFTRESET))
		return -EINVAL;

	if (!oh->class->sysc->sysc_fields) {
		WARN(1, "omap_hwmod: %s: offset struct for sysconfig not provided in class\n", oh->name);
		return -EINVAL;
	}

	softrst_mask = (0x1 << oh->class->sysc->sysc_fields->srst_shift);

	*v |= softrst_mask;

	return 0;
}

/**
 * _set_dmadisable: set OCP_SYSCONFIG.DMADISABLE bit in @v
 * @oh: struct omap_hwmod *
 *
 * The DMADISABLE bit is a semi-automatic bit present in sysconfig register
 * of some modules. When the DMA must perform read/write accesses, the
 * DMADISABLE bit is cleared by the hardware. But when the DMA must stop
 * for power management, software must set the DMADISABLE bit back to 1.
 *
 * Set the DMADISABLE bit in @v for hwmod @oh.  Returns -EINVAL upon
 * error or 0 upon success.
 */
static int _set_dmadisable(struct omap_hwmod *oh)
{
	u32 v;
	u32 dmadisable_mask;

	if (!oh->class->sysc ||
	    !(oh->class->sysc->sysc_flags & SYSC_HAS_DMADISABLE))
		return -EINVAL;

	if (!oh->class->sysc->sysc_fields) {
		WARN(1, "omap_hwmod: %s: offset struct for sysconfig not provided in class\n", oh->name);
		return -EINVAL;
	}

	/* clocks must be on for this operation */
	if (oh->_state != _HWMOD_STATE_ENABLED) {
		pr_warn("omap_hwmod: %s: dma can be disabled only from enabled state\n", oh->name);
		return -EINVAL;
	}

	pr_debug("omap_hwmod: %s: setting DMADISABLE\n", oh->name);

	v = oh->_sysc_cache;
	dmadisable_mask =
		(0x1 << oh->class->sysc->sysc_fields->dmadisable_shift);
	v |= dmadisable_mask;
	_write_sysconfig(v, oh);

	return 0;
}

/**
 * _set_module_autoidle: set the OCP_SYSCONFIG AUTOIDLE field in @v
 * @oh: struct omap_hwmod *
 * @autoidle: desired AUTOIDLE bitfield value (0 or 1)
 * @v: pointer to register contents to modify
 *
 * Update the module autoidle bit in @v to be @autoidle for the @oh
 * hwmod.  The autoidle bit controls whether the module can gate
 * internal clocks automatically when it isn't doing anything; the
 * exact function of this bit varies on a per-module basis.  This
 * function does not write to the hardware.  Returns -EINVAL upon
 * error or 0 upon success.
 */
static int _set_module_autoidle(struct omap_hwmod *oh, u8 autoidle,
				u32 *v)
{
	u32 autoidle_mask;
	u8 autoidle_shift;

	if (!oh->class->sysc ||
	    !(oh->class->sysc->sysc_flags & SYSC_HAS_AUTOIDLE))
		return -EINVAL;

	if (!oh->class->sysc->sysc_fields) {
		WARN(1, "omap_hwmod: %s: offset struct for sysconfig not provided in class\n", oh->name);
		return -EINVAL;
	}

	autoidle_shift = oh->class->sysc->sysc_fields->autoidle_shift;
	autoidle_mask = (0x1 << autoidle_shift);

	*v &= ~autoidle_mask;
	*v |= autoidle << autoidle_shift;

	return 0;
}

/**
 * _set_idle_ioring_wakeup - enable/disable IO pad wakeup on hwmod idle for mux
 * @oh: struct omap_hwmod *
 * @set_wake: bool value indicating to set (true) or clear (false) wakeup enable
 *
 * Set or clear the I/O pad wakeup flag in the mux entries for the
 * hwmod @oh.  This function changes the @oh->mux->pads_dynamic array
 * in memory.  If the hwmod is currently idled, and the new idle
 * values don't match the previous ones, this function will also
 * update the SCM PADCTRL registers.  Otherwise, if the hwmod is not
 * currently idled, this function won't touch the hardware: the new
 * mux settings are written to the SCM PADCTRL registers when the
 * hwmod is idled.  No return value.
 */
static void _set_idle_ioring_wakeup(struct omap_hwmod *oh, bool set_wake)
{
	struct omap_device_pad *pad;
	bool change = false;
	u16 prev_idle;
	int j;

	if (!oh->mux || !oh->mux->enabled)
		return;

	for (j = 0; j < oh->mux->nr_pads_dynamic; j++) {
		pad = oh->mux->pads_dynamic[j];

		if (!(pad->flags & OMAP_DEVICE_PAD_WAKEUP))
			continue;

		prev_idle = pad->idle;

		if (set_wake)
			pad->idle |= OMAP_WAKEUP_EN;
		else
			pad->idle &= ~OMAP_WAKEUP_EN;

		if (prev_idle != pad->idle)
			change = true;
	}

	if (change && oh->_state == _HWMOD_STATE_IDLE)
		omap_hwmod_mux(oh->mux, _HWMOD_STATE_IDLE);
}

/**
 * _enable_wakeup: set OCP_SYSCONFIG.ENAWAKEUP bit in the hardware
 * @oh: struct omap_hwmod *
 *
 * Allow the hardware module @oh to send wakeups.  Returns -EINVAL
 * upon error or 0 upon success.
 */
static int _enable_wakeup(struct omap_hwmod *oh, u32 *v)
{
	if (!oh->class->sysc ||
	    !((oh->class->sysc->sysc_flags & SYSC_HAS_ENAWAKEUP) ||
	      (oh->class->sysc->idlemodes & SIDLE_SMART_WKUP) ||
	      (oh->class->sysc->idlemodes & MSTANDBY_SMART_WKUP)))
		return -EINVAL;

	if (!oh->class->sysc->sysc_fields) {
		WARN(1, "omap_hwmod: %s: offset struct for sysconfig not provided in class\n", oh->name);
		return -EINVAL;
	}

	if (oh->class->sysc->sysc_flags & SYSC_HAS_ENAWAKEUP)
		*v |= 0x1 << oh->class->sysc->sysc_fields->enwkup_shift;

	if (oh->class->sysc->idlemodes & SIDLE_SMART_WKUP)
		_set_slave_idlemode(oh, HWMOD_IDLEMODE_SMART_WKUP, v);
	if (oh->class->sysc->idlemodes & MSTANDBY_SMART_WKUP)
		_set_master_standbymode(oh, HWMOD_IDLEMODE_SMART_WKUP, v);

	/* XXX test pwrdm_get_wken for this hwmod's subsystem */

	oh->_int_flags |= _HWMOD_WAKEUP_ENABLED;

	return 0;
}

/**
 * _disable_wakeup: clear OCP_SYSCONFIG.ENAWAKEUP bit in the hardware
 * @oh: struct omap_hwmod *
 *
 * Prevent the hardware module @oh to send wakeups.  Returns -EINVAL
 * upon error or 0 upon success.
 */
static int _disable_wakeup(struct omap_hwmod *oh, u32 *v)
{
	if (!oh->class->sysc ||
	    !((oh->class->sysc->sysc_flags & SYSC_HAS_ENAWAKEUP) ||
	      (oh->class->sysc->idlemodes & SIDLE_SMART_WKUP) ||
	      (oh->class->sysc->idlemodes & MSTANDBY_SMART_WKUP)))
		return -EINVAL;

	if (!oh->class->sysc->sysc_fields) {
		WARN(1, "omap_hwmod: %s: offset struct for sysconfig not provided in class\n", oh->name);
		return -EINVAL;
	}

	if (oh->class->sysc->sysc_flags & SYSC_HAS_ENAWAKEUP)
		*v &= ~(0x1 << oh->class->sysc->sysc_fields->enwkup_shift);

	if (oh->class->sysc->idlemodes & SIDLE_SMART_WKUP)
		_set_slave_idlemode(oh, HWMOD_IDLEMODE_SMART, v);
	if (oh->class->sysc->idlemodes & MSTANDBY_SMART_WKUP)
		_set_master_standbymode(oh, HWMOD_IDLEMODE_SMART, v);

	/* XXX test pwrdm_get_wken for this hwmod's subsystem */

	oh->_int_flags &= ~_HWMOD_WAKEUP_ENABLED;

	return 0;
}

static struct clockdomain *_get_clkdm(struct omap_hwmod *oh)
{
	struct clk_hw_omap *clk;

	if (oh->clkdm) {
		return oh->clkdm;
	} else if (oh->_clk) {
		clk = to_clk_hw_omap(__clk_get_hw(oh->_clk));
		return  clk->clkdm;
	}
	return NULL;
}

/**
 * _add_initiator_dep: prevent @oh from smart-idling while @init_oh is active
 * @oh: struct omap_hwmod *
 *
 * Prevent the hardware module @oh from entering idle while the
 * hardare module initiator @init_oh is active.  Useful when a module
 * will be accessed by a particular initiator (e.g., if a module will
 * be accessed by the IVA, there should be a sleepdep between the IVA
 * initiator and the module).  Only applies to modules in smart-idle
 * mode.  If the clockdomain is marked as not needing autodeps, return
 * 0 without doing anything.  Otherwise, returns -EINVAL upon error or
 * passes along clkdm_add_sleepdep() value upon success.
 */
static int _add_initiator_dep(struct omap_hwmod *oh, struct omap_hwmod *init_oh)
{
	struct clockdomain *clkdm, *init_clkdm;

	clkdm = _get_clkdm(oh);
	init_clkdm = _get_clkdm(init_oh);

	if (!clkdm || !init_clkdm)
		return -EINVAL;

	if (clkdm && clkdm->flags & CLKDM_NO_AUTODEPS)
		return 0;

	return clkdm_add_sleepdep(clkdm, init_clkdm);
}

/**
 * _del_initiator_dep: allow @oh to smart-idle even if @init_oh is active
 * @oh: struct omap_hwmod *
 *
 * Allow the hardware module @oh to enter idle while the hardare
 * module initiator @init_oh is active.  Useful when a module will not
 * be accessed by a particular initiator (e.g., if a module will not
 * be accessed by the IVA, there should be no sleepdep between the IVA
 * initiator and the module).  Only applies to modules in smart-idle
 * mode.  If the clockdomain is marked as not needing autodeps, return
 * 0 without doing anything.  Returns -EINVAL upon error or passes
 * along clkdm_del_sleepdep() value upon success.
 */
static int _del_initiator_dep(struct omap_hwmod *oh, struct omap_hwmod *init_oh)
{
	struct clockdomain *clkdm, *init_clkdm;

	clkdm = _get_clkdm(oh);
	init_clkdm = _get_clkdm(init_oh);

	if (!clkdm || !init_clkdm)
		return -EINVAL;

	if (clkdm && clkdm->flags & CLKDM_NO_AUTODEPS)
		return 0;

	return clkdm_del_sleepdep(clkdm, init_clkdm);
}

/**
 * _init_main_clk - get a struct clk * for the the hwmod's main functional clk
 * @oh: struct omap_hwmod *
 *
 * Called from _init_clocks().  Populates the @oh _clk (main
 * functional clock pointer) if a main_clk is present.  Returns 0 on
 * success or -EINVAL on error.
 */
static int _init_main_clk(struct omap_hwmod *oh)
{
	int ret = 0;

	if (!oh->main_clk)
		return 0;

	oh->_clk = clk_get(NULL, oh->main_clk);
	if (IS_ERR(oh->_clk)) {
		pr_warning("omap_hwmod: %s: cannot clk_get main_clk %s\n",
			   oh->name, oh->main_clk);
		return -EINVAL;
	}
	/*
	 * HACK: This needs a re-visit once clk_prepare() is implemented
	 * to do something meaningful. Today its just a no-op.
	 * If clk_prepare() is used at some point to do things like
	 * voltage scaling etc, then this would have to be moved to
	 * some point where subsystems like i2c and pmic become
	 * available.
	 */
	clk_prepare(oh->_clk);

	if (!_get_clkdm(oh))
		pr_debug("omap_hwmod: %s: missing clockdomain for %s.\n",
			   oh->name, oh->main_clk);

	return ret;
}

/**
 * _init_interface_clks - get a struct clk * for the the hwmod's interface clks
 * @oh: struct omap_hwmod *
 *
 * Called from _init_clocks().  Populates the @oh OCP slave interface
 * clock pointers.  Returns 0 on success or -EINVAL on error.
 */
static int _init_interface_clks(struct omap_hwmod *oh)
{
	struct omap_hwmod_ocp_if *os;
	struct list_head *p;
	struct clk *c;
	int i = 0;
	int ret = 0;

	p = oh->slave_ports.next;

	while (i < oh->slaves_cnt) {
		os = _fetch_next_ocp_if(&p, &i);
		if (!os->clk)
			continue;

		c = clk_get(NULL, os->clk);
		if (IS_ERR(c)) {
			pr_warning("omap_hwmod: %s: cannot clk_get interface_clk %s\n",
				   oh->name, os->clk);
			ret = -EINVAL;
		}
		os->_clk = c;
		/*
		 * HACK: This needs a re-visit once clk_prepare() is implemented
		 * to do something meaningful. Today its just a no-op.
		 * If clk_prepare() is used at some point to do things like
		 * voltage scaling etc, then this would have to be moved to
		 * some point where subsystems like i2c and pmic become
		 * available.
		 */
		clk_prepare(os->_clk);
	}

	return ret;
}

/**
 * _init_opt_clk - get a struct clk * for the the hwmod's optional clocks
 * @oh: struct omap_hwmod *
 *
 * Called from _init_clocks().  Populates the @oh omap_hwmod_opt_clk
 * clock pointers.  Returns 0 on success or -EINVAL on error.
 */
static int _init_opt_clks(struct omap_hwmod *oh)
{
	struct omap_hwmod_opt_clk *oc;
	struct clk *c;
	int i;
	int ret = 0;

	for (i = oh->opt_clks_cnt, oc = oh->opt_clks; i > 0; i--, oc++) {
		c = clk_get(NULL, oc->clk);
		if (IS_ERR(c)) {
			pr_warning("omap_hwmod: %s: cannot clk_get opt_clk %s\n",
				   oh->name, oc->clk);
			ret = -EINVAL;
		}
		oc->_clk = c;
		/*
		 * HACK: This needs a re-visit once clk_prepare() is implemented
		 * to do something meaningful. Today its just a no-op.
		 * If clk_prepare() is used at some point to do things like
		 * voltage scaling etc, then this would have to be moved to
		 * some point where subsystems like i2c and pmic become
		 * available.
		 */
		clk_prepare(oc->_clk);
	}

	return ret;
}

/**
 * _enable_clocks - enable hwmod main clock and interface clocks
 * @oh: struct omap_hwmod *
 *
 * Enables all clocks necessary for register reads and writes to succeed
 * on the hwmod @oh.  Returns 0.
 */
static int _enable_clocks(struct omap_hwmod *oh)
{
	struct omap_hwmod_ocp_if *os;
	struct list_head *p;
	int i = 0;

	pr_debug("omap_hwmod: %s: enabling clocks\n", oh->name);

	if (oh->_clk)
		clk_enable(oh->_clk);

	p = oh->slave_ports.next;

	while (i < oh->slaves_cnt) {
		os = _fetch_next_ocp_if(&p, &i);

		if (os->_clk && (os->flags & OCPIF_SWSUP_IDLE))
			clk_enable(os->_clk);
	}

	/* The opt clocks are controlled by the device driver. */

	return 0;
}

/**
 * _disable_clocks - disable hwmod main clock and interface clocks
 * @oh: struct omap_hwmod *
 *
 * Disables the hwmod @oh main functional and interface clocks.  Returns 0.
 */
static int _disable_clocks(struct omap_hwmod *oh)
{
	struct omap_hwmod_ocp_if *os;
	struct list_head *p;
	int i = 0;

	pr_debug("omap_hwmod: %s: disabling clocks\n", oh->name);

	if (oh->_clk)
		clk_disable(oh->_clk);

	p = oh->slave_ports.next;

	while (i < oh->slaves_cnt) {
		os = _fetch_next_ocp_if(&p, &i);

		if (os->_clk && (os->flags & OCPIF_SWSUP_IDLE))
			clk_disable(os->_clk);
	}

	/* The opt clocks are controlled by the device driver. */

	return 0;
}

static void _enable_optional_clocks(struct omap_hwmod *oh)
{
	struct omap_hwmod_opt_clk *oc;
	int i;

	pr_debug("omap_hwmod: %s: enabling optional clocks\n", oh->name);

	for (i = oh->opt_clks_cnt, oc = oh->opt_clks; i > 0; i--, oc++)
		if (oc->_clk) {
			pr_debug("omap_hwmod: enable %s:%s\n", oc->role,
				 __clk_get_name(oc->_clk));
			clk_enable(oc->_clk);
		}
}

static void _disable_optional_clocks(struct omap_hwmod *oh)
{
	struct omap_hwmod_opt_clk *oc;
	int i;

	pr_debug("omap_hwmod: %s: disabling optional clocks\n", oh->name);

	for (i = oh->opt_clks_cnt, oc = oh->opt_clks; i > 0; i--, oc++)
		if (oc->_clk) {
			pr_debug("omap_hwmod: disable %s:%s\n", oc->role,
				 __clk_get_name(oc->_clk));
			clk_disable(oc->_clk);
		}
}

/**
 * _omap4_enable_module - enable CLKCTRL modulemode on OMAP4
 * @oh: struct omap_hwmod *
 *
 * Enables the PRCM module mode related to the hwmod @oh.
 * No return value.
 */
static void _omap4_enable_module(struct omap_hwmod *oh)
{
	if (!oh->clkdm || !oh->prcm.omap4.modulemode)
		return;

	pr_debug("omap_hwmod: %s: %s: %d\n",
		 oh->name, __func__, oh->prcm.omap4.modulemode);

	omap4_cminst_module_enable(oh->prcm.omap4.modulemode,
				   oh->clkdm->prcm_partition,
				   oh->clkdm->cm_inst,
				   oh->clkdm->clkdm_offs,
				   oh->prcm.omap4.clkctrl_offs);
}

/**
 * _am33xx_enable_module - enable CLKCTRL modulemode on AM33XX
 * @oh: struct omap_hwmod *
 *
 * Enables the PRCM module mode related to the hwmod @oh.
 * No return value.
 */
static void _am33xx_enable_module(struct omap_hwmod *oh)
{
	if (!oh->clkdm || !oh->prcm.omap4.modulemode)
		return;

	pr_debug("omap_hwmod: %s: %s: %d\n",
		 oh->name, __func__, oh->prcm.omap4.modulemode);

	am33xx_cm_module_enable(oh->prcm.omap4.modulemode, oh->clkdm->cm_inst,
				oh->clkdm->clkdm_offs,
				oh->prcm.omap4.clkctrl_offs);
}

/**
 * _omap4_wait_target_disable - wait for a module to be disabled on OMAP4
 * @oh: struct omap_hwmod *
 *
 * Wait for a module @oh to enter slave idle.  Returns 0 if the module
 * does not have an IDLEST bit or if the module successfully enters
 * slave idle; otherwise, pass along the return value of the
 * appropriate *_cm*_wait_module_idle() function.
 */
static int _omap4_wait_target_disable(struct omap_hwmod *oh)
{
	if (!oh)
		return -EINVAL;

	if (oh->_int_flags & _HWMOD_NO_MPU_PORT || !oh->clkdm)
		return 0;

	if (oh->flags & HWMOD_NO_IDLEST)
		return 0;

	return omap4_cminst_wait_module_idle(oh->clkdm->prcm_partition,
					     oh->clkdm->cm_inst,
					     oh->clkdm->clkdm_offs,
					     oh->prcm.omap4.clkctrl_offs);
}

/**
 * _am33xx_wait_target_disable - wait for a module to be disabled on AM33XX
 * @oh: struct omap_hwmod *
 *
 * Wait for a module @oh to enter slave idle.  Returns 0 if the module
 * does not have an IDLEST bit or if the module successfully enters
 * slave idle; otherwise, pass along the return value of the
 * appropriate *_cm*_wait_module_idle() function.
 */
static int _am33xx_wait_target_disable(struct omap_hwmod *oh)
{
	if (!oh)
		return -EINVAL;

	if (oh->_int_flags & _HWMOD_NO_MPU_PORT)
		return 0;

	if (oh->flags & HWMOD_NO_IDLEST)
		return 0;

	return am33xx_cm_wait_module_idle(oh->clkdm->cm_inst,
					     oh->clkdm->clkdm_offs,
					     oh->prcm.omap4.clkctrl_offs);
}

/**
 * _count_mpu_irqs - count the number of MPU IRQ lines associated with @oh
 * @oh: struct omap_hwmod *oh
 *
 * Count and return the number of MPU IRQs associated with the hwmod
 * @oh.  Used to allocate struct resource data.  Returns 0 if @oh is
 * NULL.
 */
static int _count_mpu_irqs(struct omap_hwmod *oh)
{
	struct omap_hwmod_irq_info *ohii;
	int i = 0;

	if (!oh || !oh->mpu_irqs)
		return 0;

	do {
		ohii = &oh->mpu_irqs[i++];
	} while (ohii->irq != -1);

	return i-1;
}

/**
 * _count_sdma_reqs - count the number of SDMA request lines associated with @oh
 * @oh: struct omap_hwmod *oh
 *
 * Count and return the number of SDMA request lines associated with
 * the hwmod @oh.  Used to allocate struct resource data.  Returns 0
 * if @oh is NULL.
 */
static int _count_sdma_reqs(struct omap_hwmod *oh)
{
	struct omap_hwmod_dma_info *ohdi;
	int i = 0;

	if (!oh || !oh->sdma_reqs)
		return 0;

	do {
		ohdi = &oh->sdma_reqs[i++];
	} while (ohdi->dma_req != -1);

	return i-1;
}

/**
 * _count_ocp_if_addr_spaces - count the number of address space entries for @oh
 * @oh: struct omap_hwmod *oh
 *
 * Count and return the number of address space ranges associated with
 * the hwmod @oh.  Used to allocate struct resource data.  Returns 0
 * if @oh is NULL.
 */
static int _count_ocp_if_addr_spaces(struct omap_hwmod_ocp_if *os)
{
	struct omap_hwmod_addr_space *mem;
	int i = 0;

	if (!os || !os->addr)
		return 0;

	do {
		mem = &os->addr[i++];
	} while (mem->pa_start != mem->pa_end);

	return i-1;
}

/**
 * _get_mpu_irq_by_name - fetch MPU interrupt line number by name
 * @oh: struct omap_hwmod * to operate on
 * @name: pointer to the name of the MPU interrupt number to fetch (optional)
 * @irq: pointer to an unsigned int to store the MPU IRQ number to
 *
 * Retrieve a MPU hardware IRQ line number named by @name associated
 * with the IP block pointed to by @oh.  The IRQ number will be filled
 * into the address pointed to by @dma.  When @name is non-null, the
 * IRQ line number associated with the named entry will be returned.
 * If @name is null, the first matching entry will be returned.  Data
 * order is not meaningful in hwmod data, so callers are strongly
 * encouraged to use a non-null @name whenever possible to avoid
 * unpredictable effects if hwmod data is later added that causes data
 * ordering to change.  Returns 0 upon success or a negative error
 * code upon error.
 */
static int _get_mpu_irq_by_name(struct omap_hwmod *oh, const char *name,
				unsigned int *irq)
{
	int i;
	bool found = false;

	if (!oh->mpu_irqs)
		return -ENOENT;

	i = 0;
	while (oh->mpu_irqs[i].irq != -1) {
		if (name == oh->mpu_irqs[i].name ||
		    !strcmp(name, oh->mpu_irqs[i].name)) {
			found = true;
			break;
		}
		i++;
	}

	if (!found)
		return -ENOENT;

	*irq = oh->mpu_irqs[i].irq;

	return 0;
}

/**
 * _get_sdma_req_by_name - fetch SDMA request line ID by name
 * @oh: struct omap_hwmod * to operate on
 * @name: pointer to the name of the SDMA request line to fetch (optional)
 * @dma: pointer to an unsigned int to store the request line ID to
 *
 * Retrieve an SDMA request line ID named by @name on the IP block
 * pointed to by @oh.  The ID will be filled into the address pointed
 * to by @dma.  When @name is non-null, the request line ID associated
 * with the named entry will be returned.  If @name is null, the first
 * matching entry will be returned.  Data order is not meaningful in
 * hwmod data, so callers are strongly encouraged to use a non-null
 * @name whenever possible to avoid unpredictable effects if hwmod
 * data is later added that causes data ordering to change.  Returns 0
 * upon success or a negative error code upon error.
 */
static int _get_sdma_req_by_name(struct omap_hwmod *oh, const char *name,
				 unsigned int *dma)
{
	int i;
	bool found = false;

	if (!oh->sdma_reqs)
		return -ENOENT;

	i = 0;
	while (oh->sdma_reqs[i].dma_req != -1) {
		if (name == oh->sdma_reqs[i].name ||
		    !strcmp(name, oh->sdma_reqs[i].name)) {
			found = true;
			break;
		}
		i++;
	}

	if (!found)
		return -ENOENT;

	*dma = oh->sdma_reqs[i].dma_req;

	return 0;
}

/**
 * _get_addr_space_by_name - fetch address space start & end by name
 * @oh: struct omap_hwmod * to operate on
 * @name: pointer to the name of the address space to fetch (optional)
 * @pa_start: pointer to a u32 to store the starting address to
 * @pa_end: pointer to a u32 to store the ending address to
 *
 * Retrieve address space start and end addresses for the IP block
 * pointed to by @oh.  The data will be filled into the addresses
 * pointed to by @pa_start and @pa_end.  When @name is non-null, the
 * address space data associated with the named entry will be
 * returned.  If @name is null, the first matching entry will be
 * returned.  Data order is not meaningful in hwmod data, so callers
 * are strongly encouraged to use a non-null @name whenever possible
 * to avoid unpredictable effects if hwmod data is later added that
 * causes data ordering to change.  Returns 0 upon success or a
 * negative error code upon error.
 */
static int _get_addr_space_by_name(struct omap_hwmod *oh, const char *name,
				   u32 *pa_start, u32 *pa_end)
{
	int i, j;
	struct omap_hwmod_ocp_if *os;
	struct list_head *p = NULL;
	bool found = false;

	p = oh->slave_ports.next;

	i = 0;
	while (i < oh->slaves_cnt) {
		os = _fetch_next_ocp_if(&p, &i);

		if (!os->addr)
			return -ENOENT;

		j = 0;
		while (os->addr[j].pa_start != os->addr[j].pa_end) {
			if (name == os->addr[j].name ||
			    !strcmp(name, os->addr[j].name)) {
				found = true;
				break;
			}
			j++;
		}

		if (found)
			break;
	}

	if (!found)
		return -ENOENT;

	*pa_start = os->addr[j].pa_start;
	*pa_end = os->addr[j].pa_end;

	return 0;
}

/**
 * _save_mpu_port_index - find and save the index to @oh's MPU port
 * @oh: struct omap_hwmod *
 *
 * Determines the array index of the OCP slave port that the MPU uses
 * to address the device, and saves it into the struct omap_hwmod.
 * Intended to be called during hwmod registration only. No return
 * value.
 */
static void __init _save_mpu_port_index(struct omap_hwmod *oh)
{
	struct omap_hwmod_ocp_if *os = NULL;
	struct list_head *p;
	int i = 0;

	if (!oh)
		return;

	oh->_int_flags |= _HWMOD_NO_MPU_PORT;

	p = oh->slave_ports.next;

	while (i < oh->slaves_cnt) {
		os = _fetch_next_ocp_if(&p, &i);
		if (os->user & OCP_USER_MPU) {
			oh->_mpu_port = os;
			oh->_int_flags &= ~_HWMOD_NO_MPU_PORT;
			break;
		}
	}

	return;
}

/**
 * _find_mpu_rt_port - return omap_hwmod_ocp_if accessible by the MPU
 * @oh: struct omap_hwmod *
 *
 * Given a pointer to a struct omap_hwmod record @oh, return a pointer
 * to the struct omap_hwmod_ocp_if record that is used by the MPU to
 * communicate with the IP block.  This interface need not be directly
 * connected to the MPU (and almost certainly is not), but is directly
 * connected to the IP block represented by @oh.  Returns a pointer
 * to the struct omap_hwmod_ocp_if * upon success, or returns NULL upon
 * error or if there does not appear to be a path from the MPU to this
 * IP block.
 */
static struct omap_hwmod_ocp_if *_find_mpu_rt_port(struct omap_hwmod *oh)
{
	if (!oh || oh->_int_flags & _HWMOD_NO_MPU_PORT || oh->slaves_cnt == 0)
		return NULL;

	return oh->_mpu_port;
};

/**
 * _find_mpu_rt_addr_space - return MPU register target address space for @oh
 * @oh: struct omap_hwmod *
 *
 * Returns a pointer to the struct omap_hwmod_addr_space record representing
 * the register target MPU address space; or returns NULL upon error.
 */
static struct omap_hwmod_addr_space * __init _find_mpu_rt_addr_space(struct omap_hwmod *oh)
{
	struct omap_hwmod_ocp_if *os;
	struct omap_hwmod_addr_space *mem;
	int found = 0, i = 0;

	os = _find_mpu_rt_port(oh);
	if (!os || !os->addr)
		return NULL;

	do {
		mem = &os->addr[i++];
		if (mem->flags & ADDR_TYPE_RT)
			found = 1;
	} while (!found && mem->pa_start != mem->pa_end);

	return (found) ? mem : NULL;
}

/**
 * _enable_sysc - try to bring a module out of idle via OCP_SYSCONFIG
 * @oh: struct omap_hwmod *
 *
 * Ensure that the OCP_SYSCONFIG register for the IP block represented
 * by @oh is set to indicate to the PRCM that the IP block is active.
 * Usually this means placing the module into smart-idle mode and
 * smart-standby, but if there is a bug in the automatic idle handling
 * for the IP block, it may need to be placed into the force-idle or
 * no-idle variants of these modes.  No return value.
 */
static void _enable_sysc(struct omap_hwmod *oh)
{
	u8 idlemode, sf;
	u32 v;
	bool clkdm_act;
	struct clockdomain *clkdm;

	if (!oh->class->sysc)
		return;

	v = oh->_sysc_cache;
	sf = oh->class->sysc->sysc_flags;

	clkdm = _get_clkdm(oh);
	if (sf & SYSC_HAS_SIDLEMODE) {
		clkdm_act = (clkdm && clkdm->flags & CLKDM_ACTIVE_WITH_MPU);
		if (clkdm_act && !(oh->class->sysc->idlemodes &
				   (SIDLE_SMART | SIDLE_SMART_WKUP)))
			idlemode = HWMOD_IDLEMODE_FORCE;
		else
			idlemode = (oh->flags & HWMOD_SWSUP_SIDLE) ?
				HWMOD_IDLEMODE_NO : HWMOD_IDLEMODE_SMART;
		_set_slave_idlemode(oh, idlemode, &v);
	}

	if (sf & SYSC_HAS_MIDLEMODE) {
		if (oh->flags & HWMOD_SWSUP_MSTANDBY) {
			idlemode = HWMOD_IDLEMODE_NO;
		} else {
			if (sf & SYSC_HAS_ENAWAKEUP)
				_enable_wakeup(oh, &v);
			if (oh->class->sysc->idlemodes & MSTANDBY_SMART_WKUP)
				idlemode = HWMOD_IDLEMODE_SMART_WKUP;
			else
				idlemode = HWMOD_IDLEMODE_SMART;
		}
		_set_master_standbymode(oh, idlemode, &v);
	}

	/*
	 * XXX The clock framework should handle this, by
	 * calling into this code.  But this must wait until the
	 * clock structures are tagged with omap_hwmod entries
	 */
	if ((oh->flags & HWMOD_SET_DEFAULT_CLOCKACT) &&
	    (sf & SYSC_HAS_CLOCKACTIVITY))
		_set_clockactivity(oh, oh->class->sysc->clockact, &v);

	/* If slave is in SMARTIDLE, also enable wakeup */
	if ((sf & SYSC_HAS_SIDLEMODE) && !(oh->flags & HWMOD_SWSUP_SIDLE))
		_enable_wakeup(oh, &v);

	_write_sysconfig(v, oh);

	/*
	 * Set the autoidle bit only after setting the smartidle bit
	 * Setting this will not have any impact on the other modules.
	 */
	if (sf & SYSC_HAS_AUTOIDLE) {
		idlemode = (oh->flags & HWMOD_NO_OCP_AUTOIDLE) ?
			0 : 1;
		_set_module_autoidle(oh, idlemode, &v);
		_write_sysconfig(v, oh);
	}
}

/**
 * _idle_sysc - try to put a module into idle via OCP_SYSCONFIG
 * @oh: struct omap_hwmod *
 *
 * If module is marked as SWSUP_SIDLE, force the module into slave
 * idle; otherwise, configure it for smart-idle.  If module is marked
 * as SWSUP_MSUSPEND, force the module into master standby; otherwise,
 * configure it for smart-standby.  No return value.
 */
static void _idle_sysc(struct omap_hwmod *oh)
{
	u8 idlemode, sf;
	u32 v;

	if (!oh->class->sysc)
		return;

	v = oh->_sysc_cache;
	sf = oh->class->sysc->sysc_flags;

	if (sf & SYSC_HAS_SIDLEMODE) {
		/* XXX What about HWMOD_IDLEMODE_SMART_WKUP? */
		if (oh->flags & HWMOD_SWSUP_SIDLE ||
		    !(oh->class->sysc->idlemodes &
		      (SIDLE_SMART | SIDLE_SMART_WKUP)))
			idlemode = HWMOD_IDLEMODE_FORCE;
		else
			idlemode = HWMOD_IDLEMODE_SMART;
		_set_slave_idlemode(oh, idlemode, &v);
	}

	if (sf & SYSC_HAS_MIDLEMODE) {
		if (oh->flags & HWMOD_SWSUP_MSTANDBY) {
			idlemode = HWMOD_IDLEMODE_FORCE;
		} else {
			if (sf & SYSC_HAS_ENAWAKEUP)
				_enable_wakeup(oh, &v);
			if (oh->class->sysc->idlemodes & MSTANDBY_SMART_WKUP)
				idlemode = HWMOD_IDLEMODE_SMART_WKUP;
			else
				idlemode = HWMOD_IDLEMODE_SMART;
		}
		_set_master_standbymode(oh, idlemode, &v);
	}

	/* If slave is in SMARTIDLE, also enable wakeup */
	if ((sf & SYSC_HAS_SIDLEMODE) && !(oh->flags & HWMOD_SWSUP_SIDLE))
		_enable_wakeup(oh, &v);

	_write_sysconfig(v, oh);
}

/**
 * _shutdown_sysc - force a module into idle via OCP_SYSCONFIG
 * @oh: struct omap_hwmod *
 *
 * Force the module into slave idle and master suspend. No return
 * value.
 */
static void _shutdown_sysc(struct omap_hwmod *oh)
{
	u32 v;
	u8 sf;

	if (!oh->class->sysc)
		return;

	v = oh->_sysc_cache;
	sf = oh->class->sysc->sysc_flags;

	if (sf & SYSC_HAS_SIDLEMODE)
		_set_slave_idlemode(oh, HWMOD_IDLEMODE_FORCE, &v);

	if (sf & SYSC_HAS_MIDLEMODE)
		_set_master_standbymode(oh, HWMOD_IDLEMODE_FORCE, &v);

	if (sf & SYSC_HAS_AUTOIDLE)
		_set_module_autoidle(oh, 1, &v);

	_write_sysconfig(v, oh);
}

/**
 * _lookup - find an omap_hwmod by name
 * @name: find an omap_hwmod by name
 *
 * Return a pointer to an omap_hwmod by name, or NULL if not found.
 */
static struct omap_hwmod *_lookup(const char *name)
{
	struct omap_hwmod *oh, *temp_oh;

	oh = NULL;

	list_for_each_entry(temp_oh, &omap_hwmod_list, node) {
		if (!strcmp(name, temp_oh->name)) {
			oh = temp_oh;
			break;
		}
	}

	return oh;
}

/**
 * _init_clkdm - look up a clockdomain name, store pointer in omap_hwmod
 * @oh: struct omap_hwmod *
 *
 * Convert a clockdomain name stored in a struct omap_hwmod into a
 * clockdomain pointer, and save it into the struct omap_hwmod.
 * Return -EINVAL if the clkdm_name lookup failed.
 */
static int _init_clkdm(struct omap_hwmod *oh)
{
	if (!oh->clkdm_name) {
		pr_debug("omap_hwmod: %s: missing clockdomain\n", oh->name);
		return 0;
	}

	oh->clkdm = clkdm_lookup(oh->clkdm_name);
	if (!oh->clkdm) {
		pr_warning("omap_hwmod: %s: could not associate to clkdm %s\n",
			oh->name, oh->clkdm_name);
		return -EINVAL;
	}

	pr_debug("omap_hwmod: %s: associated to clkdm %s\n",
		oh->name, oh->clkdm_name);

	return 0;
}

/**
 * _init_clocks - clk_get() all clocks associated with this hwmod. Retrieve as
 * well the clockdomain.
 * @oh: struct omap_hwmod *
 * @data: not used; pass NULL
 *
 * Called by omap_hwmod_setup_*() (after omap2_clk_init()).
 * Resolves all clock names embedded in the hwmod.  Returns 0 on
 * success, or a negative error code on failure.
 */
static int _init_clocks(struct omap_hwmod *oh, void *data)
{
	int ret = 0;

	if (oh->_state != _HWMOD_STATE_REGISTERED)
		return 0;

	pr_debug("omap_hwmod: %s: looking up clocks\n", oh->name);

	if (soc_ops.init_clkdm)
		ret |= soc_ops.init_clkdm(oh);

	ret |= _init_main_clk(oh);
	ret |= _init_interface_clks(oh);
	ret |= _init_opt_clks(oh);

	if (!ret)
		oh->_state = _HWMOD_STATE_CLKS_INITED;
	else
		pr_warning("omap_hwmod: %s: cannot _init_clocks\n", oh->name);

	return ret;
}

/**
 * _lookup_hardreset - fill register bit info for this hwmod/reset line
 * @oh: struct omap_hwmod *
 * @name: name of the reset line in the context of this hwmod
 * @ohri: struct omap_hwmod_rst_info * that this function will fill in
 *
 * Return the bit position of the reset line that match the
 * input name. Return -ENOENT if not found.
 */
static int _lookup_hardreset(struct omap_hwmod *oh, const char *name,
			     struct omap_hwmod_rst_info *ohri)
{
	int i;

	for (i = 0; i < oh->rst_lines_cnt; i++) {
		const char *rst_line = oh->rst_lines[i].name;
		if (!strcmp(rst_line, name)) {
			ohri->rst_shift = oh->rst_lines[i].rst_shift;
			ohri->st_shift = oh->rst_lines[i].st_shift;
			pr_debug("omap_hwmod: %s: %s: %s: rst %d st %d\n",
				 oh->name, __func__, rst_line, ohri->rst_shift,
				 ohri->st_shift);

			return 0;
		}
	}

	return -ENOENT;
}

/**
 * _assert_hardreset - assert the HW reset line of submodules
 * contained in the hwmod module.
 * @oh: struct omap_hwmod *
 * @name: name of the reset line to lookup and assert
 *
 * Some IP like dsp, ipu or iva contain processor that require an HW
 * reset line to be assert / deassert in order to enable fully the IP.
 * Returns -EINVAL if @oh is null, -ENOSYS if we have no way of
 * asserting the hardreset line on the currently-booted SoC, or passes
 * along the return value from _lookup_hardreset() or the SoC's
 * assert_hardreset code.
 */
static int _assert_hardreset(struct omap_hwmod *oh, const char *name)
{
	struct omap_hwmod_rst_info ohri;
	int ret = -EINVAL;

	if (!oh)
		return -EINVAL;

	if (!soc_ops.assert_hardreset)
		return -ENOSYS;

	ret = _lookup_hardreset(oh, name, &ohri);
	if (ret < 0)
		return ret;

	ret = soc_ops.assert_hardreset(oh, &ohri);

	return ret;
}

/**
 * _deassert_hardreset - deassert the HW reset line of submodules contained
 * in the hwmod module.
 * @oh: struct omap_hwmod *
 * @name: name of the reset line to look up and deassert
 *
 * Some IP like dsp, ipu or iva contain processor that require an HW
 * reset line to be assert / deassert in order to enable fully the IP.
 * Returns -EINVAL if @oh is null, -ENOSYS if we have no way of
 * deasserting the hardreset line on the currently-booted SoC, or passes
 * along the return value from _lookup_hardreset() or the SoC's
 * deassert_hardreset code.
 */
static int _deassert_hardreset(struct omap_hwmod *oh, const char *name)
{
	struct omap_hwmod_rst_info ohri;
	int ret = -EINVAL;
	int hwsup = 0;

	if (!oh)
		return -EINVAL;

	if (!soc_ops.deassert_hardreset)
		return -ENOSYS;

	ret = _lookup_hardreset(oh, name, &ohri);
	if (IS_ERR_VALUE(ret))
		return ret;

	if (oh->clkdm) {
		/*
		 * A clockdomain must be in SW_SUP otherwise reset
		 * might not be completed. The clockdomain can be set
		 * in HW_AUTO only when the module become ready.
		 */
		hwsup = clkdm_in_hwsup(oh->clkdm);
		ret = clkdm_hwmod_enable(oh->clkdm, oh);
		if (ret) {
			WARN(1, "omap_hwmod: %s: could not enable clockdomain %s: %d\n",
			     oh->name, oh->clkdm->name, ret);
			return ret;
		}
	}

	_enable_clocks(oh);
	if (soc_ops.enable_module)
		soc_ops.enable_module(oh);

	ret = soc_ops.deassert_hardreset(oh, &ohri);

	if (soc_ops.disable_module)
		soc_ops.disable_module(oh);
	_disable_clocks(oh);

	if (ret == -EBUSY)
		pr_warning("omap_hwmod: %s: failed to hardreset\n", oh->name);

	if (!ret) {
		/*
		 * Set the clockdomain to HW_AUTO, assuming that the
		 * previous state was HW_AUTO.
		 */
		if (oh->clkdm && hwsup)
			clkdm_allow_idle(oh->clkdm);
	} else {
		if (oh->clkdm)
			clkdm_hwmod_disable(oh->clkdm, oh);
	}

	return ret;
}

/**
 * _read_hardreset - read the HW reset line state of submodules
 * contained in the hwmod module
 * @oh: struct omap_hwmod *
 * @name: name of the reset line to look up and read
 *
 * Return the state of the reset line.  Returns -EINVAL if @oh is
 * null, -ENOSYS if we have no way of reading the hardreset line
 * status on the currently-booted SoC, or passes along the return
 * value from _lookup_hardreset() or the SoC's is_hardreset_asserted
 * code.
 */
static int _read_hardreset(struct omap_hwmod *oh, const char *name)
{
	struct omap_hwmod_rst_info ohri;
	int ret = -EINVAL;

	if (!oh)
		return -EINVAL;

	if (!soc_ops.is_hardreset_asserted)
		return -ENOSYS;

	ret = _lookup_hardreset(oh, name, &ohri);
	if (ret < 0)
		return ret;

	return soc_ops.is_hardreset_asserted(oh, &ohri);
}

/**
 * _are_all_hardreset_lines_asserted - return true if the @oh is hard-reset
 * @oh: struct omap_hwmod *
 *
 * If all hardreset lines associated with @oh are asserted, then return true.
 * Otherwise, if part of @oh is out hardreset or if no hardreset lines
 * associated with @oh are asserted, then return false.
 * This function is used to avoid executing some parts of the IP block
 * enable/disable sequence if its hardreset line is set.
 */
static bool _are_all_hardreset_lines_asserted(struct omap_hwmod *oh)
{
	int i, rst_cnt = 0;

	if (oh->rst_lines_cnt == 0)
		return false;

	for (i = 0; i < oh->rst_lines_cnt; i++)
		if (_read_hardreset(oh, oh->rst_lines[i].name) > 0)
			rst_cnt++;

	if (oh->rst_lines_cnt == rst_cnt)
		return true;

	return false;
}

/**
 * _are_any_hardreset_lines_asserted - return true if any part of @oh is
 * hard-reset
 * @oh: struct omap_hwmod *
 *
 * If any hardreset lines associated with @oh are asserted, then
 * return true.  Otherwise, if no hardreset lines associated with @oh
 * are asserted, or if @oh has no hardreset lines, then return false.
 * This function is used to avoid executing some parts of the IP block
 * enable/disable sequence if any hardreset line is set.
 */
static bool _are_any_hardreset_lines_asserted(struct omap_hwmod *oh)
{
	int rst_cnt = 0;
	int i;

	for (i = 0; i < oh->rst_lines_cnt && rst_cnt == 0; i++)
		if (_read_hardreset(oh, oh->rst_lines[i].name) > 0)
			rst_cnt++;

	return (rst_cnt) ? true : false;
}

/**
 * _omap4_disable_module - enable CLKCTRL modulemode on OMAP4
 * @oh: struct omap_hwmod *
 *
 * Disable the PRCM module mode related to the hwmod @oh.
 * Return EINVAL if the modulemode is not supported and 0 in case of success.
 */
static int _omap4_disable_module(struct omap_hwmod *oh)
{
	int v;

	if (!oh->clkdm || !oh->prcm.omap4.modulemode)
		return -EINVAL;

	/*
	 * Since integration code might still be doing something, only
	 * disable if all lines are under hardreset.
	 */
	if (_are_any_hardreset_lines_asserted(oh))
		return 0;

	pr_debug("omap_hwmod: %s: %s\n", oh->name, __func__);

	omap4_cminst_module_disable(oh->clkdm->prcm_partition,
				    oh->clkdm->cm_inst,
				    oh->clkdm->clkdm_offs,
				    oh->prcm.omap4.clkctrl_offs);

	v = _omap4_wait_target_disable(oh);
	if (v)
		pr_warn("omap_hwmod: %s: _wait_target_disable failed\n",
			oh->name);

	return 0;
}

/**
 * _am33xx_disable_module - enable CLKCTRL modulemode on AM33XX
 * @oh: struct omap_hwmod *
 *
 * Disable the PRCM module mode related to the hwmod @oh.
 * Return EINVAL if the modulemode is not supported and 0 in case of success.
 */
static int _am33xx_disable_module(struct omap_hwmod *oh)
{
	int v;

	if (!oh->clkdm || !oh->prcm.omap4.modulemode)
		return -EINVAL;

	pr_debug("omap_hwmod: %s: %s\n", oh->name, __func__);

	if (_are_any_hardreset_lines_asserted(oh))
		return 0;

	am33xx_cm_module_disable(oh->clkdm->cm_inst, oh->clkdm->clkdm_offs,
				 oh->prcm.omap4.clkctrl_offs);

	v = _am33xx_wait_target_disable(oh);
	if (v)
		pr_warn("omap_hwmod: %s: _wait_target_disable failed\n",
			oh->name);

	return 0;
}

/**
 * _ocp_softreset - reset an omap_hwmod via the OCP_SYSCONFIG bit
 * @oh: struct omap_hwmod *
 *
 * Resets an omap_hwmod @oh via the OCP_SYSCONFIG bit.  hwmod must be
 * enabled for this to work.  Returns -ENOENT if the hwmod cannot be
 * reset this way, -EINVAL if the hwmod is in the wrong state,
 * -ETIMEDOUT if the module did not reset in time, or 0 upon success.
 *
 * In OMAP3 a specific SYSSTATUS register is used to get the reset status.
 * Starting in OMAP4, some IPs do not have SYSSTATUS registers and instead
 * use the SYSCONFIG softreset bit to provide the status.
 *
 * Note that some IP like McBSP do have reset control but don't have
 * reset status.
 */
static int _ocp_softreset(struct omap_hwmod *oh)
{
	u32 v, softrst_mask;
	int c = 0;
	int ret = 0;

	if (!oh->class->sysc ||
	    !(oh->class->sysc->sysc_flags & SYSC_HAS_SOFTRESET))
		return -ENOENT;

	/* clocks must be on for this operation */
	if (oh->_state != _HWMOD_STATE_ENABLED) {
		pr_warn("omap_hwmod: %s: reset can only be entered from enabled state\n",
			oh->name);
		return -EINVAL;
	}

	/* For some modules, all optionnal clocks need to be enabled as well */
	if (oh->flags & HWMOD_CONTROL_OPT_CLKS_IN_RESET)
		_enable_optional_clocks(oh);

	pr_debug("omap_hwmod: %s: resetting via OCP SOFTRESET\n", oh->name);

	v = oh->_sysc_cache;
	ret = _set_softreset(oh, &v);
	if (ret)
		goto dis_opt_clks;
	_write_sysconfig(v, oh);

	if (oh->class->sysc->srst_udelay)
		udelay(oh->class->sysc->srst_udelay);

	if (oh->class->sysc->sysc_flags & SYSS_HAS_RESET_STATUS)
		omap_test_timeout((omap_hwmod_read(oh,
						    oh->class->sysc->syss_offs)
				   & SYSS_RESETDONE_MASK),
				  MAX_MODULE_SOFTRESET_WAIT, c);
	else if (oh->class->sysc->sysc_flags & SYSC_HAS_RESET_STATUS) {
		softrst_mask = (0x1 << oh->class->sysc->sysc_fields->srst_shift);
		omap_test_timeout(!(omap_hwmod_read(oh,
						     oh->class->sysc->sysc_offs)
				   & softrst_mask),
				  MAX_MODULE_SOFTRESET_WAIT, c);
	}

	if (c == MAX_MODULE_SOFTRESET_WAIT)
		pr_warning("omap_hwmod: %s: softreset failed (waited %d usec)\n",
			   oh->name, MAX_MODULE_SOFTRESET_WAIT);
	else
		pr_debug("omap_hwmod: %s: softreset in %d usec\n", oh->name, c);

	/*
	 * XXX add _HWMOD_STATE_WEDGED for modules that don't come back from
	 * _wait_target_ready() or _reset()
	 */

	ret = (c == MAX_MODULE_SOFTRESET_WAIT) ? -ETIMEDOUT : 0;

dis_opt_clks:
	if (oh->flags & HWMOD_CONTROL_OPT_CLKS_IN_RESET)
		_disable_optional_clocks(oh);

	return ret;
}

/**
 * _reset - reset an omap_hwmod
 * @oh: struct omap_hwmod *
 *
 * Resets an omap_hwmod @oh.  If the module has a custom reset
 * function pointer defined, then call it to reset the IP block, and
 * pass along its return value to the caller.  Otherwise, if the IP
 * block has an OCP_SYSCONFIG register with a SOFTRESET bitfield
 * associated with it, call a function to reset the IP block via that
 * method, and pass along the return value to the caller.  Finally, if
 * the IP block has some hardreset lines associated with it, assert
 * all of those, but do _not_ deassert them. (This is because driver
 * authors have expressed an apparent requirement to control the
 * deassertion of the hardreset lines themselves.)
 *
 * The default software reset mechanism for most OMAP IP blocks is
 * triggered via the OCP_SYSCONFIG.SOFTRESET bit.  However, some
 * hwmods cannot be reset via this method.  Some are not targets and
 * therefore have no OCP header registers to access.  Others (like the
 * IVA) have idiosyncratic reset sequences.  So for these relatively
 * rare cases, custom reset code can be supplied in the struct
 * omap_hwmod_class .reset function pointer.
 *
 * _set_dmadisable() is called to set the DMADISABLE bit so that it
 * does not prevent idling of the system. This is necessary for cases
 * where ROMCODE/BOOTLOADER uses dma and transfers control to the
 * kernel without disabling dma.
 *
 * Passes along the return value from either _ocp_softreset() or the
 * custom reset function - these must return -EINVAL if the hwmod
 * cannot be reset this way or if the hwmod is in the wrong state,
 * -ETIMEDOUT if the module did not reset in time, or 0 upon success.
 */
static int _reset(struct omap_hwmod *oh)
{
	int i, r;

	pr_debug("omap_hwmod: %s: resetting\n", oh->name);

	if (oh->class->reset) {
		r = oh->class->reset(oh);
	} else {
		if (oh->rst_lines_cnt > 0) {
			for (i = 0; i < oh->rst_lines_cnt; i++)
				_assert_hardreset(oh, oh->rst_lines[i].name);
			return 0;
		} else {
			r = _ocp_softreset(oh);
			if (r == -ENOENT)
				r = 0;
		}
	}

	_set_dmadisable(oh);

	/*
	 * OCP_SYSCONFIG bits need to be reprogrammed after a
	 * softreset.  The _enable() function should be split to avoid
	 * the rewrite of the OCP_SYSCONFIG register.
	 */
	if (oh->class->sysc) {
		_update_sysc_cache(oh);
		_enable_sysc(oh);
	}

	return r;
}

/**
 * _reconfigure_io_chain - clear any I/O chain wakeups and reconfigure chain
 *
 * Call the appropriate PRM function to clear any logged I/O chain
 * wakeups and to reconfigure the chain.  This apparently needs to be
 * done upon every mux change.  Since hwmods can be concurrently
 * enabled and idled, hold a spinlock around the I/O chain
 * reconfiguration sequence.  No return value.
 *
 * XXX When the PRM code is moved to drivers, this function can be removed,
 * as the PRM infrastructure should abstract this.
 */
static void _reconfigure_io_chain(void)
{
	unsigned long flags;

	spin_lock_irqsave(&io_chain_lock, flags);

	if (cpu_is_omap34xx() && omap3_has_io_chain_ctrl())
		omap3xxx_prm_reconfigure_io_chain();
	else if (cpu_is_omap44xx())
		omap44xx_prm_reconfigure_io_chain();

	spin_unlock_irqrestore(&io_chain_lock, flags);
}

/**
 * _omap4_update_context_lost - increment hwmod context loss counter if
 * hwmod context was lost, and clear hardware context loss reg
 * @oh: hwmod to check for context loss
 *
 * If the PRCM indicates that the hwmod @oh lost context, increment
 * our in-memory context loss counter, and clear the RM_*_CONTEXT
 * bits. No return value.
 */
static void _omap4_update_context_lost(struct omap_hwmod *oh)
{
	if (oh->prcm.omap4.flags & HWMOD_OMAP4_NO_CONTEXT_LOSS_BIT)
		return;

	if (!prm_was_any_context_lost_old(oh->clkdm->pwrdm.ptr->prcm_partition,
					  oh->clkdm->pwrdm.ptr->prcm_offs,
					  oh->prcm.omap4.context_offs))
		return;

	oh->prcm.omap4.context_lost_counter++;
	prm_clear_context_loss_flags_old(oh->clkdm->pwrdm.ptr->prcm_partition,
					 oh->clkdm->pwrdm.ptr->prcm_offs,
					 oh->prcm.omap4.context_offs);
}

/**
 * _omap4_get_context_lost - get context loss counter for a hwmod
 * @oh: hwmod to get context loss counter for
 *
 * Returns the in-memory context loss counter for a hwmod.
 */
static int _omap4_get_context_lost(struct omap_hwmod *oh)
{
	return oh->prcm.omap4.context_lost_counter;
}

/**
 * _enable - enable an omap_hwmod
 * @oh: struct omap_hwmod *
 *
 * Enables an omap_hwmod @oh such that the MPU can access the hwmod's
 * register target.  Returns -EINVAL if the hwmod is in the wrong
 * state or passes along the return value of _wait_target_ready().
 */
static int _enable(struct omap_hwmod *oh)
{
	int r;
	int hwsup = 0;

	pr_debug("omap_hwmod: %s: enabling\n", oh->name);

	/*
	 * hwmods with HWMOD_INIT_NO_IDLE flag set are left in enabled
	 * state at init.  Now that someone is really trying to enable
	 * them, just ensure that the hwmod mux is set.
	 */
	if (oh->_int_flags & _HWMOD_SKIP_ENABLE) {
		/*
		 * If the caller has mux data populated, do the mux'ing
		 * which wouldn't have been done as part of the _enable()
		 * done during setup.
		 */
		if (oh->mux)
			omap_hwmod_mux(oh->mux, _HWMOD_STATE_ENABLED);

		oh->_int_flags &= ~_HWMOD_SKIP_ENABLE;
		return 0;
	}

	if (oh->_state != _HWMOD_STATE_INITIALIZED &&
	    oh->_state != _HWMOD_STATE_IDLE &&
	    oh->_state != _HWMOD_STATE_DISABLED) {
		WARN(1, "omap_hwmod: %s: enabled state can only be entered from initialized, idle, or disabled state\n",
			oh->name);
		return -EINVAL;
	}

	/*
	 * If an IP block contains HW reset lines and all of them are
	 * asserted, we let integration code associated with that
	 * block handle the enable.  We've received very little
	 * information on what those driver authors need, and until
	 * detailed information is provided and the driver code is
	 * posted to the public lists, this is probably the best we
	 * can do.
	 */
	if (_are_all_hardreset_lines_asserted(oh))
		return 0;

	/* Mux pins for device runtime if populated */
	if (oh->mux && (!oh->mux->enabled ||
			((oh->_state == _HWMOD_STATE_IDLE) &&
			 oh->mux->pads_dynamic))) {
		omap_hwmod_mux(oh->mux, _HWMOD_STATE_ENABLED);
		_reconfigure_io_chain();
	}

	_add_initiator_dep(oh, mpu_oh);

	if (oh->clkdm) {
		/*
		 * A clockdomain must be in SW_SUP before enabling
		 * completely the module. The clockdomain can be set
		 * in HW_AUTO only when the module become ready.
		 */
		hwsup = clkdm_in_hwsup(oh->clkdm) &&
			!clkdm_missing_idle_reporting(oh->clkdm);
		r = clkdm_hwmod_enable(oh->clkdm, oh);
		if (r) {
			WARN(1, "omap_hwmod: %s: could not enable clockdomain %s: %d\n",
			     oh->name, oh->clkdm->name, r);
			return r;
		}
	}

	_enable_clocks(oh);
	if (soc_ops.enable_module)
		soc_ops.enable_module(oh);

	if (soc_ops.update_context_lost)
		soc_ops.update_context_lost(oh);

	r = (soc_ops.wait_target_ready) ? soc_ops.wait_target_ready(oh) :
		-EINVAL;
	if (!r) {
		/*
		 * Set the clockdomain to HW_AUTO only if the target is ready,
		 * assuming that the previous state was HW_AUTO
		 */
		if (oh->clkdm && hwsup)
			clkdm_allow_idle(oh->clkdm);

		oh->_state = _HWMOD_STATE_ENABLED;

		/* Access the sysconfig only if the target is ready */
		if (oh->class->sysc) {
			if (!(oh->_int_flags & _HWMOD_SYSCONFIG_LOADED))
				_update_sysc_cache(oh);
			_enable_sysc(oh);
		}
	} else {
		if (soc_ops.disable_module)
			soc_ops.disable_module(oh);
		_disable_clocks(oh);
		pr_debug("omap_hwmod: %s: _wait_target_ready: %d\n",
			 oh->name, r);

		if (oh->clkdm)
			clkdm_hwmod_disable(oh->clkdm, oh);
	}

	return r;
}

/**
 * _idle - idle an omap_hwmod
 * @oh: struct omap_hwmod *
 *
 * Idles an omap_hwmod @oh.  This should be called once the hwmod has
 * no further work.  Returns -EINVAL if the hwmod is in the wrong
 * state or returns 0.
 */
static int _idle(struct omap_hwmod *oh)
{
	pr_debug("omap_hwmod: %s: idling\n", oh->name);

	if (oh->_state != _HWMOD_STATE_ENABLED) {
		WARN(1, "omap_hwmod: %s: idle state can only be entered from enabled state\n",
			oh->name);
		return -EINVAL;
	}

	if (_are_all_hardreset_lines_asserted(oh))
		return 0;

	if (oh->class->sysc)
		_idle_sysc(oh);
	_del_initiator_dep(oh, mpu_oh);

	if (soc_ops.disable_module)
		soc_ops.disable_module(oh);

	/*
	 * The module must be in idle mode before disabling any parents
	 * clocks. Otherwise, the parent clock might be disabled before
	 * the module transition is done, and thus will prevent the
	 * transition to complete properly.
	 */
	_disable_clocks(oh);
	if (oh->clkdm)
		clkdm_hwmod_disable(oh->clkdm, oh);

	/* Mux pins for device idle if populated */
	if (oh->mux && oh->mux->pads_dynamic) {
		omap_hwmod_mux(oh->mux, _HWMOD_STATE_IDLE);
		_reconfigure_io_chain();
	}

	oh->_state = _HWMOD_STATE_IDLE;

	return 0;
}

/**
 * omap_hwmod_set_ocp_autoidle - set the hwmod's OCP autoidle bit
 * @oh: struct omap_hwmod *
 * @autoidle: desired AUTOIDLE bitfield value (0 or 1)
 *
 * Sets the IP block's OCP autoidle bit in hardware, and updates our
 * local copy. Intended to be used by drivers that require
 * direct manipulation of the AUTOIDLE bits.
 * Returns -EINVAL if @oh is null or is not in the ENABLED state, or passes
 * along the return value from _set_module_autoidle().
 *
 * Any users of this function should be scrutinized carefully.
 */
int omap_hwmod_set_ocp_autoidle(struct omap_hwmod *oh, u8 autoidle)
{
	u32 v;
	int retval = 0;
	unsigned long flags;

	if (!oh || oh->_state != _HWMOD_STATE_ENABLED)
		return -EINVAL;

	spin_lock_irqsave(&oh->_lock, flags);

	v = oh->_sysc_cache;

	retval = _set_module_autoidle(oh, autoidle, &v);

	if (!retval)
		_write_sysconfig(v, oh);

	spin_unlock_irqrestore(&oh->_lock, flags);

	return retval;
}

/**
 * _shutdown - shutdown an omap_hwmod
 * @oh: struct omap_hwmod *
 *
 * Shut down an omap_hwmod @oh.  This should be called when the driver
 * used for the hwmod is removed or unloaded or if the driver is not
 * used by the system.  Returns -EINVAL if the hwmod is in the wrong
 * state or returns 0.
 */
static int _shutdown(struct omap_hwmod *oh)
{
	int ret, i;
	u8 prev_state;

	if (oh->_state != _HWMOD_STATE_IDLE &&
	    oh->_state != _HWMOD_STATE_ENABLED) {
		WARN(1, "omap_hwmod: %s: disabled state can only be entered from idle, or enabled state\n",
			oh->name);
		return -EINVAL;
	}

	if (_are_all_hardreset_lines_asserted(oh))
		return 0;

	pr_debug("omap_hwmod: %s: disabling\n", oh->name);

	if (oh->class->pre_shutdown) {
		prev_state = oh->_state;
		if (oh->_state == _HWMOD_STATE_IDLE)
			_enable(oh);
		ret = oh->class->pre_shutdown(oh);
		if (ret) {
			if (prev_state == _HWMOD_STATE_IDLE)
				_idle(oh);
			return ret;
		}
	}

	if (oh->class->sysc) {
		if (oh->_state == _HWMOD_STATE_IDLE)
			_enable(oh);
		_shutdown_sysc(oh);
	}

	/* clocks and deps are already disabled in idle */
	if (oh->_state == _HWMOD_STATE_ENABLED) {
		_del_initiator_dep(oh, mpu_oh);
		/* XXX what about the other system initiators here? dma, dsp */
		if (soc_ops.disable_module)
			soc_ops.disable_module(oh);
		_disable_clocks(oh);
		if (oh->clkdm)
			clkdm_hwmod_disable(oh->clkdm, oh);
	}
	/* XXX Should this code also force-disable the optional clocks? */

	for (i = 0; i < oh->rst_lines_cnt; i++)
		_assert_hardreset(oh, oh->rst_lines[i].name);

	/* Mux pins to safe mode or use populated off mode values */
	if (oh->mux)
		omap_hwmod_mux(oh->mux, _HWMOD_STATE_DISABLED);

	oh->_state = _HWMOD_STATE_DISABLED;

	return 0;
}

/**
 * _init_mpu_rt_base - populate the virtual address for a hwmod
 * @oh: struct omap_hwmod * to locate the virtual address
 *
 * Cache the virtual address used by the MPU to access this IP block's
 * registers.  This address is needed early so the OCP registers that
 * are part of the device's address space can be ioremapped properly.
 * No return value.
 */
static void __init _init_mpu_rt_base(struct omap_hwmod *oh, void *data)
{
	struct omap_hwmod_addr_space *mem;
	void __iomem *va_start;

	if (!oh)
		return;

	_save_mpu_port_index(oh);

	if (oh->_int_flags & _HWMOD_NO_MPU_PORT)
		return;

	mem = _find_mpu_rt_addr_space(oh);
	if (!mem) {
		pr_debug("omap_hwmod: %s: no MPU register target found\n",
			 oh->name);
		return;
	}

	va_start = ioremap(mem->pa_start, mem->pa_end - mem->pa_start);
	if (!va_start) {
		pr_err("omap_hwmod: %s: Could not ioremap\n", oh->name);
		return;
	}

	pr_debug("omap_hwmod: %s: MPU register target at va %p\n",
		 oh->name, va_start);

	oh->_mpu_rt_va = va_start;
}

/**
 * _init - initialize internal data for the hwmod @oh
 * @oh: struct omap_hwmod *
 * @n: (unused)
 *
 * Look up the clocks and the address space used by the MPU to access
 * registers belonging to the hwmod @oh.  @oh must already be
 * registered at this point.  This is the first of two phases for
 * hwmod initialization.  Code called here does not touch any hardware
 * registers, it simply prepares internal data structures.  Returns 0
 * upon success or if the hwmod isn't registered, or -EINVAL upon
 * failure.
 */
static int __init _init(struct omap_hwmod *oh, void *data)
{
	int r;

	if (oh->_state != _HWMOD_STATE_REGISTERED)
		return 0;

	_init_mpu_rt_base(oh, NULL);

	r = _init_clocks(oh, NULL);
	if (IS_ERR_VALUE(r)) {
		WARN(1, "omap_hwmod: %s: couldn't init clocks\n", oh->name);
		return -EINVAL;
	}

	oh->_state = _HWMOD_STATE_INITIALIZED;

	return 0;
}

/**
 * _setup_iclk_autoidle - configure an IP block's interface clocks
 * @oh: struct omap_hwmod *
 *
 * Set up the module's interface clocks.  XXX This function is still mostly
 * a stub; implementing this properly requires iclk autoidle usecounting in
 * the clock code.   No return value.
 */
static void __init _setup_iclk_autoidle(struct omap_hwmod *oh)
{
	struct omap_hwmod_ocp_if *os;
	struct list_head *p;
	int i = 0;
	if (oh->_state != _HWMOD_STATE_INITIALIZED)
		return;

	p = oh->slave_ports.next;

	while (i < oh->slaves_cnt) {
		os = _fetch_next_ocp_if(&p, &i);
		if (!os->_clk)
			continue;

		if (os->flags & OCPIF_SWSUP_IDLE) {
			/* XXX omap_iclk_deny_idle(c); */
		} else {
			/* XXX omap_iclk_allow_idle(c); */
			clk_enable(os->_clk);
		}
	}

	return;
}

/**
 * _setup_reset - reset an IP block during the setup process
 * @oh: struct omap_hwmod *
 *
 * Reset the IP block corresponding to the hwmod @oh during the setup
 * process.  The IP block is first enabled so it can be successfully
 * reset.  Returns 0 upon success or a negative error code upon
 * failure.
 */
static int __init _setup_reset(struct omap_hwmod *oh)
{
	int r;

	if (oh->_state != _HWMOD_STATE_INITIALIZED)
		return -EINVAL;

	if (oh->rst_lines_cnt == 0) {
		r = _enable(oh);
		if (r) {
			pr_warning("omap_hwmod: %s: cannot be enabled for reset (%d)\n",
				   oh->name, oh->_state);
			return -EINVAL;
		}
	}

	if (!(oh->flags & HWMOD_INIT_NO_RESET))
		r = _reset(oh);

	return r;
}

/**
 * _setup_postsetup - transition to the appropriate state after _setup
 * @oh: struct omap_hwmod *
 *
 * Place an IP block represented by @oh into a "post-setup" state --
 * either IDLE, ENABLED, or DISABLED.  ("post-setup" simply means that
 * this function is called at the end of _setup().)  The postsetup
 * state for an IP block can be changed by calling
 * omap_hwmod_enter_postsetup_state() early in the boot process,
 * before one of the omap_hwmod_setup*() functions are called for the
 * IP block.
 *
 * The IP block stays in this state until a PM runtime-based driver is
 * loaded for that IP block.  A post-setup state of IDLE is
 * appropriate for almost all IP blocks with runtime PM-enabled
 * drivers, since those drivers are able to enable the IP block.  A
 * post-setup state of ENABLED is appropriate for kernels with PM
 * runtime disabled.  The DISABLED state is appropriate for unusual IP
 * blocks such as the MPU WDTIMER on kernels without WDTIMER drivers
 * included, since the WDTIMER starts running on reset and will reset
 * the MPU if left active.
 *
 * This post-setup mechanism is deprecated.  Once all of the OMAP
 * drivers have been converted to use PM runtime, and all of the IP
 * block data and interconnect data is available to the hwmod code, it
 * should be possible to replace this mechanism with a "lazy reset"
 * arrangement.  In a "lazy reset" setup, each IP block is enabled
 * when the driver first probes, then all remaining IP blocks without
 * drivers are either shut down or enabled after the drivers have
 * loaded.  However, this cannot take place until the above
 * preconditions have been met, since otherwise the late reset code
 * has no way of knowing which IP blocks are in use by drivers, and
 * which ones are unused.
 *
 * No return value.
 */
static void __init _setup_postsetup(struct omap_hwmod *oh)
{
	u8 postsetup_state;

	if (oh->rst_lines_cnt > 0)
		return;

	postsetup_state = oh->_postsetup_state;
	if (postsetup_state == _HWMOD_STATE_UNKNOWN)
		postsetup_state = _HWMOD_STATE_ENABLED;

	/*
	 * XXX HWMOD_INIT_NO_IDLE does not belong in hwmod data -
	 * it should be set by the core code as a runtime flag during startup
	 */
	if ((oh->flags & HWMOD_INIT_NO_IDLE) &&
	    (postsetup_state == _HWMOD_STATE_IDLE)) {
		oh->_int_flags |= _HWMOD_SKIP_ENABLE;
		postsetup_state = _HWMOD_STATE_ENABLED;
	}

	if (postsetup_state == _HWMOD_STATE_IDLE)
		_idle(oh);
	else if (postsetup_state == _HWMOD_STATE_DISABLED)
		_shutdown(oh);
	else if (postsetup_state != _HWMOD_STATE_ENABLED)
		WARN(1, "hwmod: %s: unknown postsetup state %d! defaulting to enabled\n",
		     oh->name, postsetup_state);

	return;
}

/**
 * _setup - prepare IP block hardware for use
 * @oh: struct omap_hwmod *
 * @n: (unused, pass NULL)
 *
 * Configure the IP block represented by @oh.  This may include
 * enabling the IP block, resetting it, and placing it into a
 * post-setup state, depending on the type of IP block and applicable
 * flags.  IP blocks are reset to prevent any previous configuration
 * by the bootloader or previous operating system from interfering
 * with power management or other parts of the system.  The reset can
 * be avoided; see omap_hwmod_no_setup_reset().  This is the second of
 * two phases for hwmod initialization.  Code called here generally
 * affects the IP block hardware, or system integration hardware
 * associated with the IP block.  Returns 0.
 */
static int __init _setup(struct omap_hwmod *oh, void *data)
{
	if (oh->_state != _HWMOD_STATE_INITIALIZED)
		return 0;

	_setup_iclk_autoidle(oh);

	if (!_setup_reset(oh))
		_setup_postsetup(oh);

	return 0;
}

/**
 * _register - register a struct omap_hwmod
 * @oh: struct omap_hwmod *
 *
 * Registers the omap_hwmod @oh.  Returns -EEXIST if an omap_hwmod
 * already has been registered by the same name; -EINVAL if the
 * omap_hwmod is in the wrong state, if @oh is NULL, if the
 * omap_hwmod's class field is NULL; if the omap_hwmod is missing a
 * name, or if the omap_hwmod's class is missing a name; or 0 upon
 * success.
 *
 * XXX The data should be copied into bootmem, so the original data
 * should be marked __initdata and freed after init.  This would allow
 * unneeded omap_hwmods to be freed on multi-OMAP configurations.  Note
 * that the copy process would be relatively complex due to the large number
 * of substructures.
 */
static int __init _register(struct omap_hwmod *oh)
{
	if (!oh || !oh->name || !oh->class || !oh->class->name ||
	    (oh->_state != _HWMOD_STATE_UNKNOWN))
		return -EINVAL;

	pr_debug("omap_hwmod: %s: registering\n", oh->name);

	if (_lookup(oh->name))
		return -EEXIST;

	list_add_tail(&oh->node, &omap_hwmod_list);

	INIT_LIST_HEAD(&oh->master_ports);
	INIT_LIST_HEAD(&oh->slave_ports);
	spin_lock_init(&oh->_lock);

	oh->_state = _HWMOD_STATE_REGISTERED;

	/*
	 * XXX Rather than doing a strcmp(), this should test a flag
	 * set in the hwmod data, inserted by the autogenerator code.
	 */
	if (!strcmp(oh->name, MPU_INITIATOR_NAME))
		mpu_oh = oh;

	return 0;
}

/**
 * _alloc_links - return allocated memory for hwmod links
 * @ml: pointer to a struct omap_hwmod_link * for the master link
 * @sl: pointer to a struct omap_hwmod_link * for the slave link
 *
 * Return pointers to two struct omap_hwmod_link records, via the
 * addresses pointed to by @ml and @sl.  Will first attempt to return
 * memory allocated as part of a large initial block, but if that has
 * been exhausted, will allocate memory itself.  Since ideally this
 * second allocation path will never occur, the number of these
 * 'supplemental' allocations will be logged when debugging is
 * enabled.  Returns 0.
 */
static int __init _alloc_links(struct omap_hwmod_link **ml,
			       struct omap_hwmod_link **sl)
{
	unsigned int sz;

	if ((free_ls + LINKS_PER_OCP_IF) <= max_ls) {
		*ml = &linkspace[free_ls++];
		*sl = &linkspace[free_ls++];
		return 0;
	}

	sz = sizeof(struct omap_hwmod_link) * LINKS_PER_OCP_IF;

	*sl = NULL;
	*ml = alloc_bootmem(sz);

	memset(*ml, 0, sz);

	*sl = (void *)(*ml) + sizeof(struct omap_hwmod_link);

	ls_supp++;
	pr_debug("omap_hwmod: supplemental link allocations needed: %d\n",
		 ls_supp * LINKS_PER_OCP_IF);

	return 0;
};

/**
 * _add_link - add an interconnect between two IP blocks
 * @oi: pointer to a struct omap_hwmod_ocp_if record
 *
 * Add struct omap_hwmod_link records connecting the master IP block
 * specified in @oi->master to @oi, and connecting the slave IP block
 * specified in @oi->slave to @oi.  This code is assumed to run before
 * preemption or SMP has been enabled, thus avoiding the need for
 * locking in this code.  Changes to this assumption will require
 * additional locking.  Returns 0.
 */
static int __init _add_link(struct omap_hwmod_ocp_if *oi)
{
	struct omap_hwmod_link *ml, *sl;

	pr_debug("omap_hwmod: %s -> %s: adding link\n", oi->master->name,
		 oi->slave->name);

	_alloc_links(&ml, &sl);

	ml->ocp_if = oi;
	INIT_LIST_HEAD(&ml->node);
	list_add(&ml->node, &oi->master->master_ports);
	oi->master->masters_cnt++;

	sl->ocp_if = oi;
	INIT_LIST_HEAD(&sl->node);
	list_add(&sl->node, &oi->slave->slave_ports);
	oi->slave->slaves_cnt++;

	return 0;
}

/**
 * _register_link - register a struct omap_hwmod_ocp_if
 * @oi: struct omap_hwmod_ocp_if *
 *
 * Registers the omap_hwmod_ocp_if record @oi.  Returns -EEXIST if it
 * has already been registered; -EINVAL if @oi is NULL or if the
 * record pointed to by @oi is missing required fields; or 0 upon
 * success.
 *
 * XXX The data should be copied into bootmem, so the original data
 * should be marked __initdata and freed after init.  This would allow
 * unneeded omap_hwmods to be freed on multi-OMAP configurations.
 */
static int __init _register_link(struct omap_hwmod_ocp_if *oi)
{
	if (!oi || !oi->master || !oi->slave || !oi->user)
		return -EINVAL;

	if (oi->_int_flags & _OCPIF_INT_FLAGS_REGISTERED)
		return -EEXIST;

	pr_debug("omap_hwmod: registering link from %s to %s\n",
		 oi->master->name, oi->slave->name);

	/*
	 * Register the connected hwmods, if they haven't been
	 * registered already
	 */
	if (oi->master->_state != _HWMOD_STATE_REGISTERED)
		_register(oi->master);

	if (oi->slave->_state != _HWMOD_STATE_REGISTERED)
		_register(oi->slave);

	_add_link(oi);

	oi->_int_flags |= _OCPIF_INT_FLAGS_REGISTERED;

	return 0;
}

/**
 * _alloc_linkspace - allocate large block of hwmod links
 * @ois: pointer to an array of struct omap_hwmod_ocp_if records to count
 *
 * Allocate a large block of struct omap_hwmod_link records.  This
 * improves boot time significantly by avoiding the need to allocate
 * individual records one by one.  If the number of records to
 * allocate in the block hasn't been manually specified, this function
 * will count the number of struct omap_hwmod_ocp_if records in @ois
 * and use that to determine the allocation size.  For SoC families
 * that require multiple list registrations, such as OMAP3xxx, this
 * estimation process isn't optimal, so manual estimation is advised
 * in those cases.  Returns -EEXIST if the allocation has already occurred
 * or 0 upon success.
 */
static int __init _alloc_linkspace(struct omap_hwmod_ocp_if **ois)
{
	unsigned int i = 0;
	unsigned int sz;

	if (linkspace) {
		WARN(1, "linkspace already allocated\n");
		return -EEXIST;
	}

	if (max_ls == 0)
		while (ois[i++])
			max_ls += LINKS_PER_OCP_IF;

	sz = sizeof(struct omap_hwmod_link) * max_ls;

	pr_debug("omap_hwmod: %s: allocating %d byte linkspace (%d links)\n",
		 __func__, sz, max_ls);

	linkspace = alloc_bootmem(sz);

	memset(linkspace, 0, sz);

	return 0;
}

/* Static functions intended only for use in soc_ops field function pointers */

/**
 * _omap2xxx_wait_target_ready - wait for a module to leave slave idle
 * @oh: struct omap_hwmod *
 *
 * Wait for a module @oh to leave slave idle.  Returns 0 if the module
 * does not have an IDLEST bit or if the module successfully leaves
 * slave idle; otherwise, pass along the return value of the
 * appropriate *_cm*_wait_module_ready() function.
 */
static int _omap2xxx_wait_target_ready(struct omap_hwmod *oh)
{
	if (!oh)
		return -EINVAL;

	if (oh->flags & HWMOD_NO_IDLEST)
		return 0;

	if (!_find_mpu_rt_port(oh))
		return 0;

	/* XXX check module SIDLEMODE, hardreset status, enabled clocks */

	return omap2xxx_cm_wait_module_ready(oh->prcm.omap2.module_offs,
					     oh->prcm.omap2.idlest_reg_id,
					     oh->prcm.omap2.idlest_idle_bit);
}

/**
 * _omap3xxx_wait_target_ready - wait for a module to leave slave idle
 * @oh: struct omap_hwmod *
 *
 * Wait for a module @oh to leave slave idle.  Returns 0 if the module
 * does not have an IDLEST bit or if the module successfully leaves
 * slave idle; otherwise, pass along the return value of the
 * appropriate *_cm*_wait_module_ready() function.
 */
static int _omap3xxx_wait_target_ready(struct omap_hwmod *oh)
{
	if (!oh)
		return -EINVAL;

	if (oh->flags & HWMOD_NO_IDLEST)
		return 0;

	if (!_find_mpu_rt_port(oh))
		return 0;

	/* XXX check module SIDLEMODE, hardreset status, enabled clocks */

	return omap3xxx_cm_wait_module_ready(oh->prcm.omap2.module_offs,
					     oh->prcm.omap2.idlest_reg_id,
					     oh->prcm.omap2.idlest_idle_bit);
}

/**
 * _omap4_wait_target_ready - wait for a module to leave slave idle
 * @oh: struct omap_hwmod *
 *
 * Wait for a module @oh to leave slave idle.  Returns 0 if the module
 * does not have an IDLEST bit or if the module successfully leaves
 * slave idle; otherwise, pass along the return value of the
 * appropriate *_cm*_wait_module_ready() function.
 */
static int _omap4_wait_target_ready(struct omap_hwmod *oh)
{
	if (!oh)
		return -EINVAL;

	if (oh->flags & HWMOD_NO_IDLEST || !oh->clkdm)
		return 0;

	if (!_find_mpu_rt_port(oh))
		return 0;

	/* XXX check module SIDLEMODE, hardreset status */

	return omap4_cminst_wait_module_ready(oh->clkdm->prcm_partition,
					      oh->clkdm->cm_inst,
					      oh->clkdm->clkdm_offs,
					      oh->prcm.omap4.clkctrl_offs);
}

/**
 * _am33xx_wait_target_ready - wait for a module to leave slave idle
 * @oh: struct omap_hwmod *
 *
 * Wait for a module @oh to leave slave idle.  Returns 0 if the module
 * does not have an IDLEST bit or if the module successfully leaves
 * slave idle; otherwise, pass along the return value of the
 * appropriate *_cm*_wait_module_ready() function.
 */
static int _am33xx_wait_target_ready(struct omap_hwmod *oh)
{
	if (!oh || !oh->clkdm)
		return -EINVAL;

	if (oh->flags & HWMOD_NO_IDLEST)
		return 0;

	if (!_find_mpu_rt_port(oh))
		return 0;

	/* XXX check module SIDLEMODE, hardreset status */

	return am33xx_cm_wait_module_ready(oh->clkdm->cm_inst,
					      oh->clkdm->clkdm_offs,
					      oh->prcm.omap4.clkctrl_offs);
}

/**
 * _omap2_assert_hardreset - call OMAP2 PRM hardreset fn with hwmod args
 * @oh: struct omap_hwmod * to assert hardreset
 * @ohri: hardreset line data
 *
 * Call omap2_prm_assert_hardreset() with parameters extracted from
 * the hwmod @oh and the hardreset line data @ohri.  Only intended for
 * use as an soc_ops function pointer.  Passes along the return value
 * from omap2_prm_assert_hardreset().  XXX This function is scheduled
 * for removal when the PRM code is moved into drivers/.
 */
static int _omap2_assert_hardreset(struct omap_hwmod *oh,
				   struct omap_hwmod_rst_info *ohri)
{
	return omap2_prm_assert_hardreset(oh->prcm.omap2.module_offs,
					  ohri->rst_shift);
}

/**
 * _omap2_deassert_hardreset - call OMAP2 PRM hardreset fn with hwmod args
 * @oh: struct omap_hwmod * to deassert hardreset
 * @ohri: hardreset line data
 *
 * Call omap2_prm_deassert_hardreset() with parameters extracted from
 * the hwmod @oh and the hardreset line data @ohri.  Only intended for
 * use as an soc_ops function pointer.  Passes along the return value
 * from omap2_prm_deassert_hardreset().  XXX This function is
 * scheduled for removal when the PRM code is moved into drivers/.
 */
static int _omap2_deassert_hardreset(struct omap_hwmod *oh,
				     struct omap_hwmod_rst_info *ohri)
{
	return omap2_prm_deassert_hardreset(oh->prcm.omap2.module_offs,
					    ohri->rst_shift,
					    ohri->st_shift);
}

/**
 * _omap2_is_hardreset_asserted - call OMAP2 PRM hardreset fn with hwmod args
 * @oh: struct omap_hwmod * to test hardreset
 * @ohri: hardreset line data
 *
 * Call omap2_prm_is_hardreset_asserted() with parameters extracted
 * from the hwmod @oh and the hardreset line data @ohri.  Only
 * intended for use as an soc_ops function pointer.  Passes along the
 * return value from omap2_prm_is_hardreset_asserted().  XXX This
 * function is scheduled for removal when the PRM code is moved into
 * drivers/.
 */
static int _omap2_is_hardreset_asserted(struct omap_hwmod *oh,
					struct omap_hwmod_rst_info *ohri)
{
	return omap2_prm_is_hardreset_asserted(oh->prcm.omap2.module_offs,
					       ohri->st_shift);
}

/**
 * _omap4_assert_hardreset - call OMAP4 PRM hardreset fn with hwmod args
 * @oh: struct omap_hwmod * to assert hardreset
 * @ohri: hardreset line data
 *
 * Call omap4_prminst_assert_hardreset() with parameters extracted
 * from the hwmod @oh and the hardreset line data @ohri.  Only
 * intended for use as an soc_ops function pointer.  Passes along the
 * return value from omap4_prminst_assert_hardreset().  XXX This
 * function is scheduled for removal when the PRM code is moved into
 * drivers/.
 */
static int _omap4_assert_hardreset(struct omap_hwmod *oh,
				   struct omap_hwmod_rst_info *ohri)
{
	if (!oh->clkdm)
		return -EINVAL;

	return omap4_prminst_assert_hardreset(ohri->rst_shift,
				oh->clkdm->pwrdm.ptr->prcm_partition,
				oh->clkdm->pwrdm.ptr->prcm_offs,
				oh->prcm.omap4.rstctrl_offs);
}

/**
 * _omap4_deassert_hardreset - call OMAP4 PRM hardreset fn with hwmod args
 * @oh: struct omap_hwmod * to deassert hardreset
 * @ohri: hardreset line data
 *
 * Call omap4_prminst_deassert_hardreset() with parameters extracted
 * from the hwmod @oh and the hardreset line data @ohri.  Only
 * intended for use as an soc_ops function pointer.  Passes along the
 * return value from omap4_prminst_deassert_hardreset().  XXX This
 * function is scheduled for removal when the PRM code is moved into
 * drivers/.
 */
static int _omap4_deassert_hardreset(struct omap_hwmod *oh,
				     struct omap_hwmod_rst_info *ohri)
{
	if (!oh->clkdm)
		return -EINVAL;

	if (ohri->st_shift)
		pr_err("omap_hwmod: %s: %s: hwmod data error: OMAP4 does not support st_shift\n",
		       oh->name, ohri->name);
	return omap4_prminst_deassert_hardreset(ohri->rst_shift,
				oh->clkdm->pwrdm.ptr->prcm_partition,
				oh->clkdm->pwrdm.ptr->prcm_offs,
				oh->prcm.omap4.rstctrl_offs);
}

/**
 * _omap4_is_hardreset_asserted - call OMAP4 PRM hardreset fn with hwmod args
 * @oh: struct omap_hwmod * to test hardreset
 * @ohri: hardreset line data
 *
 * Call omap4_prminst_is_hardreset_asserted() with parameters
 * extracted from the hwmod @oh and the hardreset line data @ohri.
 * Only intended for use as an soc_ops function pointer.  Passes along
 * the return value from omap4_prminst_is_hardreset_asserted().  XXX
 * This function is scheduled for removal when the PRM code is moved
 * into drivers/.
 */
static int _omap4_is_hardreset_asserted(struct omap_hwmod *oh,
					struct omap_hwmod_rst_info *ohri)
{
	if (!oh->clkdm)
		return -EINVAL;

	return omap4_prminst_is_hardreset_asserted(ohri->rst_shift,
				oh->clkdm->pwrdm.ptr->prcm_partition,
				oh->clkdm->pwrdm.ptr->prcm_offs,
				oh->prcm.omap4.rstctrl_offs);
}

/**
 * _am33xx_assert_hardreset - call AM33XX PRM hardreset fn with hwmod args
 * @oh: struct omap_hwmod * to assert hardreset
 * @ohri: hardreset line data
 *
 * Call am33xx_prminst_assert_hardreset() with parameters extracted
 * from the hwmod @oh and the hardreset line data @ohri.  Only
 * intended for use as an soc_ops function pointer.  Passes along the
 * return value from am33xx_prminst_assert_hardreset().  XXX This
 * function is scheduled for removal when the PRM code is moved into
 * drivers/.
 */
static int _am33xx_assert_hardreset(struct omap_hwmod *oh,
				   struct omap_hwmod_rst_info *ohri)

{
	return am33xx_prm_assert_hardreset(ohri->rst_shift,
				oh->clkdm->pwrdm.ptr->prcm_offs,
				oh->prcm.omap4.rstctrl_offs);
}

/**
 * _am33xx_deassert_hardreset - call AM33XX PRM hardreset fn with hwmod args
 * @oh: struct omap_hwmod * to deassert hardreset
 * @ohri: hardreset line data
 *
 * Call am33xx_prminst_deassert_hardreset() with parameters extracted
 * from the hwmod @oh and the hardreset line data @ohri.  Only
 * intended for use as an soc_ops function pointer.  Passes along the
 * return value from am33xx_prminst_deassert_hardreset().  XXX This
 * function is scheduled for removal when the PRM code is moved into
 * drivers/.
 */
static int _am33xx_deassert_hardreset(struct omap_hwmod *oh,
				     struct omap_hwmod_rst_info *ohri)
{
	if (ohri->st_shift)
		pr_err("omap_hwmod: %s: %s: hwmod data error: OMAP4 does not support st_shift\n",
		       oh->name, ohri->name);

	return am33xx_prm_deassert_hardreset(ohri->rst_shift,
				oh->clkdm->pwrdm.ptr->prcm_offs,
				oh->prcm.omap4.rstctrl_offs,
				oh->prcm.omap4.rstst_offs);
}

/**
 * _am33xx_is_hardreset_asserted - call AM33XX PRM hardreset fn with hwmod args
 * @oh: struct omap_hwmod * to test hardreset
 * @ohri: hardreset line data
 *
 * Call am33xx_prminst_is_hardreset_asserted() with parameters
 * extracted from the hwmod @oh and the hardreset line data @ohri.
 * Only intended for use as an soc_ops function pointer.  Passes along
 * the return value from am33xx_prminst_is_hardreset_asserted().  XXX
 * This function is scheduled for removal when the PRM code is moved
 * into drivers/.
 */
static int _am33xx_is_hardreset_asserted(struct omap_hwmod *oh,
					struct omap_hwmod_rst_info *ohri)
{
	return am33xx_prm_is_hardreset_asserted(ohri->rst_shift,
				oh->clkdm->pwrdm.ptr->prcm_offs,
				oh->prcm.omap4.rstctrl_offs);
}

/* Public functions */

u32 omap_hwmod_read(struct omap_hwmod *oh, u16 reg_offs)
{
	if (oh->flags & HWMOD_16BIT_REG)
		return __raw_readw(oh->_mpu_rt_va + reg_offs);
	else
		return __raw_readl(oh->_mpu_rt_va + reg_offs);
}

void omap_hwmod_write(u32 v, struct omap_hwmod *oh, u16 reg_offs)
{
	if (oh->flags & HWMOD_16BIT_REG)
		__raw_writew(v, oh->_mpu_rt_va + reg_offs);
	else
		__raw_writel(v, oh->_mpu_rt_va + reg_offs);
}

/**
 * omap_hwmod_softreset - reset a module via SYSCONFIG.SOFTRESET bit
 * @oh: struct omap_hwmod *
 *
 * This is a public function exposed to drivers. Some drivers may need to do
 * some settings before and after resetting the device.  Those drivers after
 * doing the necessary settings could use this function to start a reset by
 * setting the SYSCONFIG.SOFTRESET bit.
 */
int omap_hwmod_softreset(struct omap_hwmod *oh)
{
	u32 v;
	int ret;

	if (!oh || !(oh->_sysc_cache))
		return -EINVAL;

	v = oh->_sysc_cache;
	ret = _set_softreset(oh, &v);
	if (ret)
		goto error;
	_write_sysconfig(v, oh);

error:
	return ret;
}

/**
 * omap_hwmod_set_slave_idlemode - set the hwmod's OCP slave idlemode
 * @oh: struct omap_hwmod *
 * @idlemode: SIDLEMODE field bits (shifted to bit 0)
 *
 * Sets the IP block's OCP slave idlemode in hardware, and updates our
 * local copy.  Intended to be used by drivers that have some erratum
 * that requires direct manipulation of the SIDLEMODE bits.  Returns
 * -EINVAL if @oh is null, or passes along the return value from
 * _set_slave_idlemode().
 *
 * XXX Does this function have any current users?  If not, we should
 * remove it; it is better to let the rest of the hwmod code handle this.
 * Any users of this function should be scrutinized carefully.
 */
int omap_hwmod_set_slave_idlemode(struct omap_hwmod *oh, u8 idlemode)
{
	u32 v;
	int retval = 0;

	if (!oh)
		return -EINVAL;

	v = oh->_sysc_cache;

	retval = _set_slave_idlemode(oh, idlemode, &v);
	if (!retval)
		_write_sysconfig(v, oh);

	return retval;
}

/**
 * omap_hwmod_lookup - look up a registered omap_hwmod by name
 * @name: name of the omap_hwmod to look up
 *
 * Given a @name of an omap_hwmod, return a pointer to the registered
 * struct omap_hwmod *, or NULL upon error.
 */
struct omap_hwmod *omap_hwmod_lookup(const char *name)
{
	struct omap_hwmod *oh;

	if (!name)
		return NULL;

	oh = _lookup(name);

	return oh;
}

/**
 * omap_hwmod_for_each - call function for each registered omap_hwmod
 * @fn: pointer to a callback function
 * @data: void * data to pass to callback function
 *
 * Call @fn for each registered omap_hwmod, passing @data to each
 * function.  @fn must return 0 for success or any other value for
 * failure.  If @fn returns non-zero, the iteration across omap_hwmods
 * will stop and the non-zero return value will be passed to the
 * caller of omap_hwmod_for_each().  @fn is called with
 * omap_hwmod_for_each() held.
 */
int omap_hwmod_for_each(int (*fn)(struct omap_hwmod *oh, void *data),
			void *data)
{
	struct omap_hwmod *temp_oh;
	int ret = 0;

	if (!fn)
		return -EINVAL;

	list_for_each_entry(temp_oh, &omap_hwmod_list, node) {
		ret = (*fn)(temp_oh, data);
		if (ret)
			break;
	}

	return ret;
}

/**
 * omap_hwmod_register_links - register an array of hwmod links
 * @ois: pointer to an array of omap_hwmod_ocp_if to register
 *
 * Intended to be called early in boot before the clock framework is
 * initialized.  If @ois is not null, will register all omap_hwmods
 * listed in @ois that are valid for this chip.  Returns -EINVAL if
 * omap_hwmod_init() hasn't been called before calling this function,
 * -ENOMEM if the link memory area can't be allocated, or 0 upon
 * success.
 */
int __init omap_hwmod_register_links(struct omap_hwmod_ocp_if **ois)
{
	int r, i;

	if (!inited)
		return -EINVAL;

	if (!ois)
		return 0;

	if (!linkspace) {
		if (_alloc_linkspace(ois)) {
			pr_err("omap_hwmod: could not allocate link space\n");
			return -ENOMEM;
		}
	}

	i = 0;
	do {
		r = _register_link(ois[i]);
		WARN(r && r != -EEXIST,
		     "omap_hwmod: _register_link(%s -> %s) returned %d\n",
		     ois[i]->master->name, ois[i]->slave->name, r);
	} while (ois[++i]);

	return 0;
}

/**
 * _ensure_mpu_hwmod_is_setup - ensure the MPU SS hwmod is init'ed and set up
 * @oh: pointer to the hwmod currently being set up (usually not the MPU)
 *
 * If the hwmod data corresponding to the MPU subsystem IP block
 * hasn't been initialized and set up yet, do so now.  This must be
 * done first since sleep dependencies may be added from other hwmods
 * to the MPU.  Intended to be called only by omap_hwmod_setup*().  No
 * return value.
 */
static void __init _ensure_mpu_hwmod_is_setup(struct omap_hwmod *oh)
{
	if (!mpu_oh || mpu_oh->_state == _HWMOD_STATE_UNKNOWN)
		pr_err("omap_hwmod: %s: MPU initiator hwmod %s not yet registered\n",
		       __func__, MPU_INITIATOR_NAME);
	else if (mpu_oh->_state == _HWMOD_STATE_REGISTERED && oh != mpu_oh)
		omap_hwmod_setup_one(MPU_INITIATOR_NAME);
}

/**
 * omap_hwmod_setup_one - set up a single hwmod
 * @oh_name: const char * name of the already-registered hwmod to set up
 *
 * Initialize and set up a single hwmod.  Intended to be used for a
 * small number of early devices, such as the timer IP blocks used for
 * the scheduler clock.  Must be called after omap2_clk_init().
 * Resolves the struct clk names to struct clk pointers for each
 * registered omap_hwmod.  Also calls _setup() on each hwmod.  Returns
 * -EINVAL upon error or 0 upon success.
 */
int __init omap_hwmod_setup_one(const char *oh_name)
{
	struct omap_hwmod *oh;

	pr_debug("omap_hwmod: %s: %s\n", oh_name, __func__);

	oh = _lookup(oh_name);
	if (!oh) {
		WARN(1, "omap_hwmod: %s: hwmod not yet registered\n", oh_name);
		return -EINVAL;
	}

	_ensure_mpu_hwmod_is_setup(oh);

	_init(oh, NULL);
	_setup(oh, NULL);

	return 0;
}

/**
 * omap_hwmod_setup_all - set up all registered IP blocks
 *
 * Initialize and set up all IP blocks registered with the hwmod code.
 * Must be called after omap2_clk_init().  Resolves the struct clk
 * names to struct clk pointers for each registered omap_hwmod.  Also
 * calls _setup() on each hwmod.  Returns 0 upon success.
 */
static int __init omap_hwmod_setup_all(void)
{
	_ensure_mpu_hwmod_is_setup(NULL);

	omap_hwmod_for_each(_init, NULL);
	omap_hwmod_for_each(_setup, NULL);

	return 0;
}
core_initcall(omap_hwmod_setup_all);

/**
 * omap_hwmod_enable - enable an omap_hwmod
 * @oh: struct omap_hwmod *
 *
 * Enable an omap_hwmod @oh.  Intended to be called by omap_device_enable().
 * Returns -EINVAL on error or passes along the return value from _enable().
 */
int omap_hwmod_enable(struct omap_hwmod *oh)
{
	int r;
	unsigned long flags;

	if (!oh)
		return -EINVAL;

	spin_lock_irqsave(&oh->_lock, flags);
	r = _enable(oh);
	spin_unlock_irqrestore(&oh->_lock, flags);

	return r;
}

/**
 * omap_hwmod_idle - idle an omap_hwmod
 * @oh: struct omap_hwmod *
 *
 * Idle an omap_hwmod @oh.  Intended to be called by omap_device_idle().
 * Returns -EINVAL on error or passes along the return value from _idle().
 */
int omap_hwmod_idle(struct omap_hwmod *oh)
{
	unsigned long flags;

	if (!oh)
		return -EINVAL;

	spin_lock_irqsave(&oh->_lock, flags);
	_idle(oh);
	spin_unlock_irqrestore(&oh->_lock, flags);

	return 0;
}

/**
 * omap_hwmod_shutdown - shutdown an omap_hwmod
 * @oh: struct omap_hwmod *
 *
 * Shutdown an omap_hwmod @oh.  Intended to be called by
 * omap_device_shutdown().  Returns -EINVAL on error or passes along
 * the return value from _shutdown().
 */
int omap_hwmod_shutdown(struct omap_hwmod *oh)
{
	unsigned long flags;

	if (!oh)
		return -EINVAL;

	spin_lock_irqsave(&oh->_lock, flags);
	_shutdown(oh);
	spin_unlock_irqrestore(&oh->_lock, flags);

	return 0;
}

/**
 * omap_hwmod_enable_clocks - enable main_clk, all interface clocks
 * @oh: struct omap_hwmod *oh
 *
 * Intended to be called by the omap_device code.
 */
int omap_hwmod_enable_clocks(struct omap_hwmod *oh)
{
	unsigned long flags;

	spin_lock_irqsave(&oh->_lock, flags);
	_enable_clocks(oh);
	spin_unlock_irqrestore(&oh->_lock, flags);

	return 0;
}

/**
 * omap_hwmod_disable_clocks - disable main_clk, all interface clocks
 * @oh: struct omap_hwmod *oh
 *
 * Intended to be called by the omap_device code.
 */
int omap_hwmod_disable_clocks(struct omap_hwmod *oh)
{
	unsigned long flags;

	spin_lock_irqsave(&oh->_lock, flags);
	_disable_clocks(oh);
	spin_unlock_irqrestore(&oh->_lock, flags);

	return 0;
}

/**
 * omap_hwmod_ocp_barrier - wait for posted writes against the hwmod to complete
 * @oh: struct omap_hwmod *oh
 *
 * Intended to be called by drivers and core code when all posted
 * writes to a device must complete before continuing further
 * execution (for example, after clearing some device IRQSTATUS
 * register bits)
 *
 * XXX what about targets with multiple OCP threads?
 */
void omap_hwmod_ocp_barrier(struct omap_hwmod *oh)
{
	BUG_ON(!oh);

	if (!oh->class->sysc || !oh->class->sysc->sysc_flags) {
		WARN(1, "omap_device: %s: OCP barrier impossible due to device configuration\n",
			oh->name);
		return;
	}

	/*
	 * Forces posted writes to complete on the OCP thread handling
	 * register writes
	 */
	omap_hwmod_read(oh, oh->class->sysc->sysc_offs);
}

/**
 * omap_hwmod_reset - reset the hwmod
 * @oh: struct omap_hwmod *
 *
 * Under some conditions, a driver may wish to reset the entire device.
 * Called from omap_device code.  Returns -EINVAL on error or passes along
 * the return value from _reset().
 */
int omap_hwmod_reset(struct omap_hwmod *oh)
{
	int r;
	unsigned long flags;

	if (!oh)
		return -EINVAL;

	spin_lock_irqsave(&oh->_lock, flags);
	r = _reset(oh);
	spin_unlock_irqrestore(&oh->_lock, flags);

	return r;
}

/*
 * IP block data retrieval functions
 */

/**
 * omap_hwmod_count_resources - count number of struct resources needed by hwmod
 * @oh: struct omap_hwmod *
 * @flags: Type of resources to include when counting (IRQ/DMA/MEM)
 *
 * Count the number of struct resource array elements necessary to
 * contain omap_hwmod @oh resources.  Intended to be called by code
 * that registers omap_devices.  Intended to be used to determine the
 * size of a dynamically-allocated struct resource array, before
 * calling omap_hwmod_fill_resources().  Returns the number of struct
 * resource array elements needed.
 *
 * XXX This code is not optimized.  It could attempt to merge adjacent
 * resource IDs.
 *
 */
int omap_hwmod_count_resources(struct omap_hwmod *oh, unsigned long flags)
{
	int ret = 0;

	if (flags & IORESOURCE_IRQ)
		ret += _count_mpu_irqs(oh);

	if (flags & IORESOURCE_DMA)
		ret += _count_sdma_reqs(oh);

	if (flags & IORESOURCE_MEM) {
		int i = 0;
		struct omap_hwmod_ocp_if *os;
		struct list_head *p = oh->slave_ports.next;

		while (i < oh->slaves_cnt) {
			os = _fetch_next_ocp_if(&p, &i);
			ret += _count_ocp_if_addr_spaces(os);
		}
	}

	return ret;
}

/**
 * omap_hwmod_fill_resources - fill struct resource array with hwmod data
 * @oh: struct omap_hwmod *
 * @res: pointer to the first element of an array of struct resource to fill
 *
 * Fill the struct resource array @res with resource data from the
 * omap_hwmod @oh.  Intended to be called by code that registers
 * omap_devices.  See also omap_hwmod_count_resources().  Returns the
 * number of array elements filled.
 */
int omap_hwmod_fill_resources(struct omap_hwmod *oh, struct resource *res)
{
	struct omap_hwmod_ocp_if *os;
	struct list_head *p;
	int i, j, mpu_irqs_cnt, sdma_reqs_cnt, addr_cnt;
	int r = 0;

	/* For each IRQ, DMA, memory area, fill in array.*/

	mpu_irqs_cnt = _count_mpu_irqs(oh);
	for (i = 0; i < mpu_irqs_cnt; i++) {
		(res + r)->name = (oh->mpu_irqs + i)->name;
		(res + r)->start = (oh->mpu_irqs + i)->irq;
		(res + r)->end = (oh->mpu_irqs + i)->irq;
		(res + r)->flags = IORESOURCE_IRQ;
		r++;
	}

	sdma_reqs_cnt = _count_sdma_reqs(oh);
	for (i = 0; i < sdma_reqs_cnt; i++) {
		(res + r)->name = (oh->sdma_reqs + i)->name;
		(res + r)->start = (oh->sdma_reqs + i)->dma_req;
		(res + r)->end = (oh->sdma_reqs + i)->dma_req;
		(res + r)->flags = IORESOURCE_DMA;
		r++;
	}

	p = oh->slave_ports.next;

	i = 0;
	while (i < oh->slaves_cnt) {
		os = _fetch_next_ocp_if(&p, &i);
		addr_cnt = _count_ocp_if_addr_spaces(os);

		for (j = 0; j < addr_cnt; j++) {
			(res + r)->name = (os->addr + j)->name;
			(res + r)->start = (os->addr + j)->pa_start;
			(res + r)->end = (os->addr + j)->pa_end;
			(res + r)->flags = IORESOURCE_MEM;
			r++;
		}
	}

	return r;
}

/**
 * omap_hwmod_fill_dma_resources - fill struct resource array with dma data
 * @oh: struct omap_hwmod *
 * @res: pointer to the array of struct resource to fill
 *
 * Fill the struct resource array @res with dma resource data from the
 * omap_hwmod @oh.  Intended to be called by code that registers
 * omap_devices.  See also omap_hwmod_count_resources().  Returns the
 * number of array elements filled.
 */
int omap_hwmod_fill_dma_resources(struct omap_hwmod *oh, struct resource *res)
{
	int i, sdma_reqs_cnt;
	int r = 0;

	sdma_reqs_cnt = _count_sdma_reqs(oh);
	for (i = 0; i < sdma_reqs_cnt; i++) {
		(res + r)->name = (oh->sdma_reqs + i)->name;
		(res + r)->start = (oh->sdma_reqs + i)->dma_req;
		(res + r)->end = (oh->sdma_reqs + i)->dma_req;
		(res + r)->flags = IORESOURCE_DMA;
		r++;
	}

	return r;
}

/**
 * omap_hwmod_get_resource_byname - fetch IP block integration data by name
 * @oh: struct omap_hwmod * to operate on
 * @type: one of the IORESOURCE_* constants from include/linux/ioport.h
 * @name: pointer to the name of the data to fetch (optional)
 * @rsrc: pointer to a struct resource, allocated by the caller
 *
 * Retrieve MPU IRQ, SDMA request line, or address space start/end
 * data for the IP block pointed to by @oh.  The data will be filled
 * into a struct resource record pointed to by @rsrc.  The struct
 * resource must be allocated by the caller.  When @name is non-null,
 * the data associated with the matching entry in the IRQ/SDMA/address
 * space hwmod data arrays will be returned.  If @name is null, the
 * first array entry will be returned.  Data order is not meaningful
 * in hwmod data, so callers are strongly encouraged to use a non-null
 * @name whenever possible to avoid unpredictable effects if hwmod
 * data is later added that causes data ordering to change.  This
 * function is only intended for use by OMAP core code.  Device
 * drivers should not call this function - the appropriate bus-related
 * data accessor functions should be used instead.  Returns 0 upon
 * success or a negative error code upon error.
 */
int omap_hwmod_get_resource_byname(struct omap_hwmod *oh, unsigned int type,
				   const char *name, struct resource *rsrc)
{
	int r;
	unsigned int irq, dma;
	u32 pa_start, pa_end;

	if (!oh || !rsrc)
		return -EINVAL;

	if (type == IORESOURCE_IRQ) {
		r = _get_mpu_irq_by_name(oh, name, &irq);
		if (r)
			return r;

		rsrc->start = irq;
		rsrc->end = irq;
	} else if (type == IORESOURCE_DMA) {
		r = _get_sdma_req_by_name(oh, name, &dma);
		if (r)
			return r;

		rsrc->start = dma;
		rsrc->end = dma;
	} else if (type == IORESOURCE_MEM) {
		r = _get_addr_space_by_name(oh, name, &pa_start, &pa_end);
		if (r)
			return r;

		rsrc->start = pa_start;
		rsrc->end = pa_end;
	} else {
		return -EINVAL;
	}

	rsrc->flags = type;
	rsrc->name = name;

	return 0;
}

/**
 * omap_hwmod_get_pwrdm - return pointer to this module's main powerdomain
 * @oh: struct omap_hwmod *
 *
 * Return the powerdomain pointer associated with the OMAP module
 * @oh's main clock.  If @oh does not have a main clk, return the
 * powerdomain associated with the interface clock associated with the
 * module's MPU port. (XXX Perhaps this should use the SDMA port
 * instead?)  Returns NULL on error, or a struct powerdomain * on
 * success.
 */
struct powerdomain *omap_hwmod_get_pwrdm(struct omap_hwmod *oh)
{
	struct clk *c;
	struct omap_hwmod_ocp_if *oi;
	struct clockdomain *clkdm;
	struct clk_hw_omap *clk;

	if (!oh)
		return NULL;

	if (oh->clkdm)
		return oh->clkdm->pwrdm.ptr;

	if (oh->_clk) {
		c = oh->_clk;
	} else {
		oi = _find_mpu_rt_port(oh);
		if (!oi)
			return NULL;
		c = oi->_clk;
	}

	clk = to_clk_hw_omap(__clk_get_hw(c));
	clkdm = clk->clkdm;
	if (!clkdm)
		return NULL;

	return clkdm->pwrdm.ptr;
}

/**
 * omap_hwmod_get_mpu_rt_va - return the module's base address (for the MPU)
 * @oh: struct omap_hwmod *
 *
 * Returns the virtual address corresponding to the beginning of the
 * module's register target, in the address range that is intended to
 * be used by the MPU.  Returns the virtual address upon success or NULL
 * upon error.
 */
void __iomem *omap_hwmod_get_mpu_rt_va(struct omap_hwmod *oh)
{
	if (!oh)
		return NULL;

	if (oh->_int_flags & _HWMOD_NO_MPU_PORT)
		return NULL;

	if (oh->_state == _HWMOD_STATE_UNKNOWN)
		return NULL;

	return oh->_mpu_rt_va;
}

/**
 * omap_hwmod_add_initiator_dep - add sleepdep from @init_oh to @oh
 * @oh: struct omap_hwmod *
 * @init_oh: struct omap_hwmod * (initiator)
 *
 * Add a sleep dependency between the initiator @init_oh and @oh.
 * Intended to be called by DSP/Bridge code via platform_data for the
 * DSP case; and by the DMA code in the sDMA case.  DMA code, *Bridge
 * code needs to add/del initiator dependencies dynamically
 * before/after accessing a device.  Returns the return value from
 * _add_initiator_dep().
 *
 * XXX Keep a usecount in the clockdomain code
 */
int omap_hwmod_add_initiator_dep(struct omap_hwmod *oh,
				 struct omap_hwmod *init_oh)
{
	return _add_initiator_dep(oh, init_oh);
}

/*
 * XXX what about functions for drivers to save/restore ocp_sysconfig
 * for context save/restore operations?
 */

/**
 * omap_hwmod_del_initiator_dep - remove sleepdep from @init_oh to @oh
 * @oh: struct omap_hwmod *
 * @init_oh: struct omap_hwmod * (initiator)
 *
 * Remove a sleep dependency between the initiator @init_oh and @oh.
 * Intended to be called by DSP/Bridge code via platform_data for the
 * DSP case; and by the DMA code in the sDMA case.  DMA code, *Bridge
 * code needs to add/del initiator dependencies dynamically
 * before/after accessing a device.  Returns the return value from
 * _del_initiator_dep().
 *
 * XXX Keep a usecount in the clockdomain code
 */
int omap_hwmod_del_initiator_dep(struct omap_hwmod *oh,
				 struct omap_hwmod *init_oh)
{
	return _del_initiator_dep(oh, init_oh);
}

/**
 * omap_hwmod_enable_wakeup - allow device to wake up the system
 * @oh: struct omap_hwmod *
 *
 * Sets the module OCP socket ENAWAKEUP bit to allow the module to
 * send wakeups to the PRCM, and enable I/O ring wakeup events for
 * this IP block if it has dynamic mux entries.  Eventually this
 * should set PRCM wakeup registers to cause the PRCM to receive
 * wakeup events from the module.  Does not set any wakeup routing
 * registers beyond this point - if the module is to wake up any other
 * module or subsystem, that must be set separately.  Called by
 * omap_device code.  Returns -EINVAL on error or 0 upon success.
 */
int omap_hwmod_enable_wakeup(struct omap_hwmod *oh)
{
	unsigned long flags;
	u32 v;

	spin_lock_irqsave(&oh->_lock, flags);

	if (oh->class->sysc &&
	    (oh->class->sysc->sysc_flags & SYSC_HAS_ENAWAKEUP)) {
		v = oh->_sysc_cache;
		_enable_wakeup(oh, &v);
		_write_sysconfig(v, oh);
	}

	_set_idle_ioring_wakeup(oh, true);
	spin_unlock_irqrestore(&oh->_lock, flags);

	return 0;
}

/**
 * omap_hwmod_disable_wakeup - prevent device from waking the system
 * @oh: struct omap_hwmod *
 *
 * Clears the module OCP socket ENAWAKEUP bit to prevent the module
 * from sending wakeups to the PRCM, and disable I/O ring wakeup
 * events for this IP block if it has dynamic mux entries.  Eventually
 * this should clear PRCM wakeup registers to cause the PRCM to ignore
 * wakeup events from the module.  Does not set any wakeup routing
 * registers beyond this point - if the module is to wake up any other
 * module or subsystem, that must be set separately.  Called by
 * omap_device code.  Returns -EINVAL on error or 0 upon success.
 */
int omap_hwmod_disable_wakeup(struct omap_hwmod *oh)
{
	unsigned long flags;
	u32 v;

	spin_lock_irqsave(&oh->_lock, flags);

	if (oh->class->sysc &&
	    (oh->class->sysc->sysc_flags & SYSC_HAS_ENAWAKEUP)) {
		v = oh->_sysc_cache;
		_disable_wakeup(oh, &v);
		_write_sysconfig(v, oh);
	}

	_set_idle_ioring_wakeup(oh, false);
	spin_unlock_irqrestore(&oh->_lock, flags);

	return 0;
}

/**
 * omap_hwmod_assert_hardreset - assert the HW reset line of submodules
 * contained in the hwmod module.
 * @oh: struct omap_hwmod *
 * @name: name of the reset line to lookup and assert
 *
 * Some IP like dsp, ipu or iva contain processor that require
 * an HW reset line to be assert / deassert in order to enable fully
 * the IP.  Returns -EINVAL if @oh is null or if the operation is not
 * yet supported on this OMAP; otherwise, passes along the return value
 * from _assert_hardreset().
 */
int omap_hwmod_assert_hardreset(struct omap_hwmod *oh, const char *name)
{
	int ret;
	unsigned long flags;

	if (!oh)
		return -EINVAL;

	spin_lock_irqsave(&oh->_lock, flags);
	ret = _assert_hardreset(oh, name);
	spin_unlock_irqrestore(&oh->_lock, flags);

	return ret;
}

/**
 * omap_hwmod_deassert_hardreset - deassert the HW reset line of submodules
 * contained in the hwmod module.
 * @oh: struct omap_hwmod *
 * @name: name of the reset line to look up and deassert
 *
 * Some IP like dsp, ipu or iva contain processor that require
 * an HW reset line to be assert / deassert in order to enable fully
 * the IP.  Returns -EINVAL if @oh is null or if the operation is not
 * yet supported on this OMAP; otherwise, passes along the return value
 * from _deassert_hardreset().
 */
int omap_hwmod_deassert_hardreset(struct omap_hwmod *oh, const char *name)
{
	int ret;
	unsigned long flags;

	if (!oh)
		return -EINVAL;

	spin_lock_irqsave(&oh->_lock, flags);
	ret = _deassert_hardreset(oh, name);
	spin_unlock_irqrestore(&oh->_lock, flags);

	return ret;
}

/**
 * omap_hwmod_read_hardreset - read the HW reset line state of submodules
 * contained in the hwmod module
 * @oh: struct omap_hwmod *
 * @name: name of the reset line to look up and read
 *
 * Return the current state of the hwmod @oh's reset line named @name:
 * returns -EINVAL upon parameter error or if this operation
 * is unsupported on the current OMAP; otherwise, passes along the return
 * value from _read_hardreset().
 */
int omap_hwmod_read_hardreset(struct omap_hwmod *oh, const char *name)
{
	int ret;
	unsigned long flags;

	if (!oh)
		return -EINVAL;

	spin_lock_irqsave(&oh->_lock, flags);
	ret = _read_hardreset(oh, name);
	spin_unlock_irqrestore(&oh->_lock, flags);

	return ret;
}


/**
 * omap_hwmod_for_each_by_class - call @fn for each hwmod of class @classname
 * @classname: struct omap_hwmod_class name to search for
 * @fn: callback function pointer to call for each hwmod in class @classname
 * @user: arbitrary context data to pass to the callback function
 *
 * For each omap_hwmod of class @classname, call @fn.
 * If the callback function returns something other than
 * zero, the iterator is terminated, and the callback function's return
 * value is passed back to the caller.  Returns 0 upon success, -EINVAL
 * if @classname or @fn are NULL, or passes back the error code from @fn.
 */
int omap_hwmod_for_each_by_class(const char *classname,
				 int (*fn)(struct omap_hwmod *oh,
					   void *user),
				 void *user)
{
	struct omap_hwmod *temp_oh;
	int ret = 0;

	if (!classname || !fn)
		return -EINVAL;

	pr_debug("omap_hwmod: %s: looking for modules of class %s\n",
		 __func__, classname);

	list_for_each_entry(temp_oh, &omap_hwmod_list, node) {
		if (!strcmp(temp_oh->class->name, classname)) {
			pr_debug("omap_hwmod: %s: %s: calling callback fn\n",
				 __func__, temp_oh->name);
			ret = (*fn)(temp_oh, user);
			if (ret)
				break;
		}
	}

	if (ret)
		pr_debug("omap_hwmod: %s: iterator terminated early: %d\n",
			 __func__, ret);

	return ret;
}

/**
 * omap_hwmod_set_postsetup_state - set the post-_setup() state for this hwmod
 * @oh: struct omap_hwmod *
 * @state: state that _setup() should leave the hwmod in
 *
 * Sets the hwmod state that @oh will enter at the end of _setup()
 * (called by omap_hwmod_setup_*()).  See also the documentation
 * for _setup_postsetup(), above.  Returns 0 upon success or
 * -EINVAL if there is a problem with the arguments or if the hwmod is
 * in the wrong state.
 */
int omap_hwmod_set_postsetup_state(struct omap_hwmod *oh, u8 state)
{
	int ret;
	unsigned long flags;

	if (!oh)
		return -EINVAL;

	if (state != _HWMOD_STATE_DISABLED &&
	    state != _HWMOD_STATE_ENABLED &&
	    state != _HWMOD_STATE_IDLE)
		return -EINVAL;

	spin_lock_irqsave(&oh->_lock, flags);

	if (oh->_state != _HWMOD_STATE_REGISTERED) {
		ret = -EINVAL;
		goto ohsps_unlock;
	}

	oh->_postsetup_state = state;
	ret = 0;

ohsps_unlock:
	spin_unlock_irqrestore(&oh->_lock, flags);

	return ret;
}

/**
 * omap_hwmod_get_context_loss_count - get lost context count
 * @oh: struct omap_hwmod *
 *
 * Returns the context loss count of associated @oh
 * upon success, or zero if no context loss data is available.
 *
 * On OMAP4, this queries the per-hwmod context loss register,
 * assuming one exists.  If not, or on OMAP2/3, this queries the
 * enclosing powerdomain context loss count.
 */
int omap_hwmod_get_context_loss_count(struct omap_hwmod *oh)
{
	struct powerdomain *pwrdm;
	int ret = 0;

	if (soc_ops.get_context_lost)
		return soc_ops.get_context_lost(oh);

	pwrdm = omap_hwmod_get_pwrdm(oh);
	if (pwrdm)
		ret = pwrdm_get_context_loss_count(pwrdm);

	return ret;
}

/**
 * omap_hwmod_no_setup_reset - prevent a hwmod from being reset upon setup
 * @oh: struct omap_hwmod *
 *
 * Prevent the hwmod @oh from being reset during the setup process.
 * Intended for use by board-*.c files on boards with devices that
 * cannot tolerate being reset.  Must be called before the hwmod has
 * been set up.  Returns 0 upon success or negative error code upon
 * failure.
 */
int omap_hwmod_no_setup_reset(struct omap_hwmod *oh)
{
	if (!oh)
		return -EINVAL;

	if (oh->_state != _HWMOD_STATE_REGISTERED) {
		pr_err("omap_hwmod: %s: cannot prevent setup reset; in wrong state\n",
			oh->name);
		return -EINVAL;
	}

	oh->flags |= HWMOD_INIT_NO_RESET;

	return 0;
}

/**
 * omap_hwmod_pad_route_irq - route an I/O pad wakeup to a particular MPU IRQ
 * @oh: struct omap_hwmod * containing hwmod mux entries
 * @pad_idx: array index in oh->mux of the hwmod mux entry to route wakeup
 * @irq_idx: the hwmod mpu_irqs array index of the IRQ to trigger on wakeup
 *
 * When an I/O pad wakeup arrives for the dynamic or wakeup hwmod mux
 * entry number @pad_idx for the hwmod @oh, trigger the interrupt
 * service routine for the hwmod's mpu_irqs array index @irq_idx.  If
 * this function is not called for a given pad_idx, then the ISR
 * associated with @oh's first MPU IRQ will be triggered when an I/O
 * pad wakeup occurs on that pad.  Note that @pad_idx is the index of
 * the _dynamic or wakeup_ entry: if there are other entries not
 * marked with OMAP_DEVICE_PAD_WAKEUP or OMAP_DEVICE_PAD_REMUX, these
 * entries are NOT COUNTED in the dynamic pad index.  This function
 * must be called separately for each pad that requires its interrupt
 * to be re-routed this way.  Returns -EINVAL if there is an argument
 * problem or if @oh does not have hwmod mux entries or MPU IRQs;
 * returns -ENOMEM if memory cannot be allocated; or 0 upon success.
 *
 * XXX This function interface is fragile.  Rather than using array
 * indexes, which are subject to unpredictable change, it should be
 * using hwmod IRQ names, and some other stable key for the hwmod mux
 * pad records.
 */
int omap_hwmod_pad_route_irq(struct omap_hwmod *oh, int pad_idx, int irq_idx)
{
	int nr_irqs;

	might_sleep();

	if (!oh || !oh->mux || !oh->mpu_irqs || pad_idx < 0 ||
	    pad_idx >= oh->mux->nr_pads_dynamic)
		return -EINVAL;

	/* Check the number of available mpu_irqs */
	for (nr_irqs = 0; oh->mpu_irqs[nr_irqs].irq >= 0; nr_irqs++)
		;

	if (irq_idx >= nr_irqs)
		return -EINVAL;

	if (!oh->mux->irqs) {
		/* XXX What frees this? */
		oh->mux->irqs = kzalloc(sizeof(int) * oh->mux->nr_pads_dynamic,
			GFP_KERNEL);
		if (!oh->mux->irqs)
			return -ENOMEM;
	}
	oh->mux->irqs[pad_idx] = irq_idx;

	return 0;
}

/**
 * omap_hwmod_init - initialize the hwmod code
 *
 * Sets up some function pointers needed by the hwmod code to operate on the
 * currently-booted SoC.  Intended to be called once during kernel init
 * before any hwmods are registered.  No return value.
 */
void __init omap_hwmod_init(void)
{
	if (cpu_is_omap24xx()) {
		soc_ops.wait_target_ready = _omap2xxx_wait_target_ready;
		soc_ops.assert_hardreset = _omap2_assert_hardreset;
		soc_ops.deassert_hardreset = _omap2_deassert_hardreset;
		soc_ops.is_hardreset_asserted = _omap2_is_hardreset_asserted;
	} else if (cpu_is_omap34xx()) {
		soc_ops.wait_target_ready = _omap3xxx_wait_target_ready;
		soc_ops.assert_hardreset = _omap2_assert_hardreset;
		soc_ops.deassert_hardreset = _omap2_deassert_hardreset;
		soc_ops.is_hardreset_asserted = _omap2_is_hardreset_asserted;
	} else if (cpu_is_omap44xx() || soc_is_omap54xx()) {
		soc_ops.enable_module = _omap4_enable_module;
		soc_ops.disable_module = _omap4_disable_module;
		soc_ops.wait_target_ready = _omap4_wait_target_ready;
		soc_ops.assert_hardreset = _omap4_assert_hardreset;
		soc_ops.deassert_hardreset = _omap4_deassert_hardreset;
		soc_ops.is_hardreset_asserted = _omap4_is_hardreset_asserted;
		soc_ops.init_clkdm = _init_clkdm;
		soc_ops.update_context_lost = _omap4_update_context_lost;
		soc_ops.get_context_lost = _omap4_get_context_lost;
	} else if (soc_is_am33xx()) {
		soc_ops.enable_module = _am33xx_enable_module;
		soc_ops.disable_module = _am33xx_disable_module;
		soc_ops.wait_target_ready = _am33xx_wait_target_ready;
		soc_ops.assert_hardreset = _am33xx_assert_hardreset;
		soc_ops.deassert_hardreset = _am33xx_deassert_hardreset;
		soc_ops.is_hardreset_asserted = _am33xx_is_hardreset_asserted;
		soc_ops.init_clkdm = _init_clkdm;
	} else {
		WARN(1, "omap_hwmod: unknown SoC type\n");
	}

	inited = true;
}

/**
 * omap_hwmod_get_main_clk - get pointer to main clock name
 * @oh: struct omap_hwmod *
 *
 * Returns the main clock name assocated with @oh upon success,
 * or NULL if @oh is NULL.
 */
const char *omap_hwmod_get_main_clk(struct omap_hwmod *oh)
{
	if (!oh)
		return NULL;

	return oh->main_clk;
}<|MERGE_RESOLUTION|>--- conflicted
+++ resolved
@@ -141,10 +141,6 @@
 
 #include "clock.h"
 #include "omap_hwmod.h"
-<<<<<<< HEAD
-#include <plat/prcm.h>
-=======
->>>>>>> 8ba4c7f6
 
 #include "soc.h"
 #include "common.h"
