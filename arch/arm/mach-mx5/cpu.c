/*
 * Copyright 2008-2010 Freescale Semiconductor, Inc. All Rights Reserved.
 *
 * The code contained herein is licensed under the GNU General Public
 * License. You may obtain a copy of the GNU General Public License
 * Version 2 or later at the following locations:
 *
 * http://www.opensource.org/licenses/gpl-license.html
 * http://www.gnu.org/copyleft/gpl.html
 *
 * This file contains the CPU initialization code.
 */

#include <linux/types.h>
#include <linux/kernel.h>
#include <linux/init.h>
#include <linux/module.h>
#include <mach/hardware.h>
#include <asm/io.h>

static int cpu_silicon_rev = -1;

#define IIM_SREV 0x24
#define MX50_HW_ADADIG_DIGPROG	0xB0

static int get_mx51_srev(void)
{
	void __iomem *iim_base = MX51_IO_ADDRESS(MX51_IIM_BASE_ADDR);
	u32 rev = readl(iim_base + IIM_SREV) & 0xff;

	if (rev == 0x0)
		return IMX_CHIP_REVISION_2_0;
	else if (rev == 0x10)
		return IMX_CHIP_REVISION_3_0;
	return 0;
}

/*
 * Returns:
 *	the silicon revision of the cpu
 *	-EINVAL - not a mx51
 */
int mx51_revision(void)
{
	if (!cpu_is_mx51())
		return -EINVAL;

	if (cpu_silicon_rev == -1)
		cpu_silicon_rev = get_mx51_srev();

	return cpu_silicon_rev;
}
EXPORT_SYMBOL(mx51_revision);

void mx51_display_revision(void)
{
	int rev;
	char *srev;
	rev = mx51_revision();

	switch (rev) {
	case IMX_CHIP_REVISION_2_0:
		srev = IMX_CHIP_REVISION_2_0_STRING;
		break;
	case IMX_CHIP_REVISION_3_0:
		srev = IMX_CHIP_REVISION_3_0_STRING;
		break;
	default:
		srev = IMX_CHIP_REVISION_UNKNOWN_STRING;
	}
	printk(KERN_INFO "CPU identified as i.MX51, silicon rev %s\n", srev);
}
EXPORT_SYMBOL(mx51_display_revision);

#ifdef CONFIG_NEON

/*
 * All versions of the silicon before Rev. 3 have broken NEON implementations.
 * Dependent on link order - so the assumption is that vfp_init is called
 * before us.
 */
static int __init mx51_neon_fixup(void)
{
	if (!cpu_is_mx51())
		return 0;

	if (mx51_revision() < IMX_CHIP_REVISION_3_0 && (elf_hwcap & HWCAP_NEON)) {
		elf_hwcap &= ~HWCAP_NEON;
		pr_info("Turning off NEON support, detected broken NEON implementation\n");
	}
	return 0;
}

late_initcall(mx51_neon_fixup);
#endif

static int get_mx53_srev(void)
{
	void __iomem *iim_base = MX51_IO_ADDRESS(MX53_IIM_BASE_ADDR);
	u32 rev = readl(iim_base + IIM_SREV) & 0xff;

	switch (rev) {
	case 0x0:
		return IMX_CHIP_REVISION_1_0;
	case 0x2:
		return IMX_CHIP_REVISION_2_0;
	case 0x3:
		return IMX_CHIP_REVISION_2_1;
	default:
		return IMX_CHIP_REVISION_UNKNOWN;
	}
}

/*
 * Returns:
 *	the silicon revision of the cpu
 *	-EINVAL - not a mx53
 */
int mx53_revision(void)
{
	if (!cpu_is_mx53())
		return -EINVAL;

	if (cpu_silicon_rev == -1)
		cpu_silicon_rev = get_mx53_srev();

	return cpu_silicon_rev;
}
EXPORT_SYMBOL(mx53_revision);

static int get_mx50_srev(void)
{
	void __iomem *anatop = ioremap(MX50_ANATOP_BASE_ADDR, SZ_8K);
	u32 rev;

	if (!anatop) {
		cpu_silicon_rev = -EINVAL;
		return 0;
	}

	rev = readl(anatop + MX50_HW_ADADIG_DIGPROG);
	rev &= 0xff;

	iounmap(anatop);
	if (rev == 0x0)
		return IMX_CHIP_REVISION_1_0;
	else if (rev == 0x1)
		return IMX_CHIP_REVISION_1_1;
	return 0;
}

/*
 * Returns:
 *	the silicon revision of the cpu
 *	-EINVAL - not a mx50
 */
int mx50_revision(void)
{
	if (!cpu_is_mx50())
		return -EINVAL;

	if (cpu_silicon_rev == -1)
		cpu_silicon_rev = get_mx50_srev();

	return cpu_silicon_rev;
}
EXPORT_SYMBOL(mx50_revision);

<<<<<<< HEAD
=======
void mx53_display_revision(void)
{
	int rev;
	char *srev;
	rev = mx53_revision();

	switch (rev) {
	case IMX_CHIP_REVISION_1_0:
		srev = IMX_CHIP_REVISION_1_0_STRING;
		break;
	case IMX_CHIP_REVISION_2_0:
		srev = IMX_CHIP_REVISION_2_0_STRING;
		break;
	case IMX_CHIP_REVISION_2_1:
		srev = IMX_CHIP_REVISION_2_1_STRING;
		break;
	default:
		srev = IMX_CHIP_REVISION_UNKNOWN_STRING;
	}
	printk(KERN_INFO "CPU identified as i.MX53, silicon rev %s\n", srev);
}
EXPORT_SYMBOL(mx53_display_revision);

>>>>>>> 4bddd31c
static int __init post_cpu_init(void)
{
	unsigned int reg;
	void __iomem *base;

	if (cpu_is_mx51() || cpu_is_mx53()) {
		if (cpu_is_mx51())
			base = MX51_IO_ADDRESS(MX51_AIPS1_BASE_ADDR);
		else
			base = MX53_IO_ADDRESS(MX53_AIPS1_BASE_ADDR);

		__raw_writel(0x0, base + 0x40);
		__raw_writel(0x0, base + 0x44);
		__raw_writel(0x0, base + 0x48);
		__raw_writel(0x0, base + 0x4C);
		reg = __raw_readl(base + 0x50) & 0x00FFFFFF;
		__raw_writel(reg, base + 0x50);

		if (cpu_is_mx51())
			base = MX51_IO_ADDRESS(MX51_AIPS2_BASE_ADDR);
		else
			base = MX53_IO_ADDRESS(MX53_AIPS2_BASE_ADDR);

		__raw_writel(0x0, base + 0x40);
		__raw_writel(0x0, base + 0x44);
		__raw_writel(0x0, base + 0x48);
		__raw_writel(0x0, base + 0x4C);
		reg = __raw_readl(base + 0x50) & 0x00FFFFFF;
		__raw_writel(reg, base + 0x50);
	}

	return 0;
}

postcore_initcall(post_cpu_init);<|MERGE_RESOLUTION|>--- conflicted
+++ resolved
@@ -166,8 +166,6 @@
 }
 EXPORT_SYMBOL(mx50_revision);
 
-<<<<<<< HEAD
-=======
 void mx53_display_revision(void)
 {
 	int rev;
@@ -191,7 +189,6 @@
 }
 EXPORT_SYMBOL(mx53_display_revision);
 
->>>>>>> 4bddd31c
 static int __init post_cpu_init(void)
 {
 	unsigned int reg;
