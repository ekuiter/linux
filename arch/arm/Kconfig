--- conflicted
+++ resolved
@@ -459,10 +459,7 @@
 	select COMMON_CLK
 	select HAVE_CLK_PREPARE
 	select PINCTRL
-<<<<<<< HEAD
-=======
 	select USE_OF
->>>>>>> 1394f0b0
 	help
 	  Support for Freescale MXS-based family of processors
 
