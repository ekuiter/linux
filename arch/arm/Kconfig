--- conflicted
+++ resolved
@@ -760,11 +760,6 @@
 
 config ARCH_DAVINCI
 	bool "TI DaVinci"
-<<<<<<< HEAD
-	select CPU_ARM926T
-=======
-	select GENERIC_TIME
->>>>>>> 5079be05
 	select GENERIC_CLOCKEVENTS
 	select ARCH_REQUIRE_GPIOLIB
 	select ZONE_DMA
