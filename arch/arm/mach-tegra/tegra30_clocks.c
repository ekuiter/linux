/*
 * arch/arm/mach-tegra/tegra30_clocks.c
 *
 * Copyright (c) 2010-2012 NVIDIA CORPORATION.  All rights reserved.
 *
 * This program is free software; you can redistribute it and/or modify
 * it under the terms of the GNU General Public License as published by
 * the Free Software Foundation; version 2 of the License.
 *
 * This program is distributed in the hope that it will be useful, but WITHOUT
 * ANY WARRANTY; without even the implied warranty of MERCHANTABILITY or
 * FITNESS FOR A PARTICULAR PURPOSE.  See the GNU General Public License for
 * more details.
 *
 * You should have received a copy of the GNU General Public License along
 * with this program; if not, write to the Free Software Foundation, Inc.,
 * 51 Franklin Street, Fifth Floor, Boston, MA  02110-1301, USA.
 *
 */

#include <linux/kernel.h>
#include <linux/module.h>
#include <linux/list.h>
#include <linux/spinlock.h>
#include <linux/delay.h>
#include <linux/err.h>
#include <linux/io.h>
#include <linux/clk.h>
#include <linux/cpufreq.h>
#include <linux/syscore_ops.h>

#include <asm/clkdev.h>

<<<<<<< HEAD
=======
#include <mach/powergate.h>

>>>>>>> d58c8263
#include "clock.h"
#include "fuse.h"
#include "iomap.h"
#include "tegra_cpu_car.h"

#define USE_PLL_LOCK_BITS 0

#define RST_DEVICES_L			0x004
#define RST_DEVICES_H			0x008
#define RST_DEVICES_U			0x00C
#define RST_DEVICES_V			0x358
#define RST_DEVICES_W			0x35C
#define RST_DEVICES_SET_L		0x300
#define RST_DEVICES_CLR_L		0x304
#define RST_DEVICES_SET_V		0x430
#define RST_DEVICES_CLR_V		0x434
#define RST_DEVICES_NUM			5

#define CLK_OUT_ENB_L			0x010
#define CLK_OUT_ENB_H			0x014
#define CLK_OUT_ENB_U			0x018
#define CLK_OUT_ENB_V			0x360
#define CLK_OUT_ENB_W			0x364
#define CLK_OUT_ENB_SET_L		0x320
#define CLK_OUT_ENB_CLR_L		0x324
#define CLK_OUT_ENB_SET_V		0x440
#define CLK_OUT_ENB_CLR_V		0x444
#define CLK_OUT_ENB_NUM			5

#define RST_DEVICES_V_SWR_CPULP_RST_DIS	(0x1 << 1)
#define CLK_OUT_ENB_V_CLK_ENB_CPULP_EN	(0x1 << 1)

#define PERIPH_CLK_TO_BIT(c)		(1 << (c->u.periph.clk_num % 32))
#define PERIPH_CLK_TO_RST_REG(c)	\
	periph_clk_to_reg((c), RST_DEVICES_L, RST_DEVICES_V, 4)
#define PERIPH_CLK_TO_RST_SET_REG(c)	\
	periph_clk_to_reg((c), RST_DEVICES_SET_L, RST_DEVICES_SET_V, 8)
#define PERIPH_CLK_TO_RST_CLR_REG(c)	\
	periph_clk_to_reg((c), RST_DEVICES_CLR_L, RST_DEVICES_CLR_V, 8)

#define PERIPH_CLK_TO_ENB_REG(c)	\
	periph_clk_to_reg((c), CLK_OUT_ENB_L, CLK_OUT_ENB_V, 4)
#define PERIPH_CLK_TO_ENB_SET_REG(c)	\
	periph_clk_to_reg((c), CLK_OUT_ENB_SET_L, CLK_OUT_ENB_SET_V, 8)
#define PERIPH_CLK_TO_ENB_CLR_REG(c)	\
	periph_clk_to_reg((c), CLK_OUT_ENB_CLR_L, CLK_OUT_ENB_CLR_V, 8)

#define CLK_MASK_ARM			0x44
#define MISC_CLK_ENB			0x48

#define OSC_CTRL			0x50
#define OSC_CTRL_OSC_FREQ_MASK		(0xF<<28)
#define OSC_CTRL_OSC_FREQ_13MHZ		(0x0<<28)
#define OSC_CTRL_OSC_FREQ_19_2MHZ	(0x4<<28)
#define OSC_CTRL_OSC_FREQ_12MHZ		(0x8<<28)
#define OSC_CTRL_OSC_FREQ_26MHZ		(0xC<<28)
#define OSC_CTRL_OSC_FREQ_16_8MHZ	(0x1<<28)
#define OSC_CTRL_OSC_FREQ_38_4MHZ	(0x5<<28)
#define OSC_CTRL_OSC_FREQ_48MHZ		(0x9<<28)
#define OSC_CTRL_MASK			(0x3f2 | OSC_CTRL_OSC_FREQ_MASK)

#define OSC_CTRL_PLL_REF_DIV_MASK	(3<<26)
#define OSC_CTRL_PLL_REF_DIV_1		(0<<26)
#define OSC_CTRL_PLL_REF_DIV_2		(1<<26)
#define OSC_CTRL_PLL_REF_DIV_4		(2<<26)

#define OSC_FREQ_DET			0x58
#define OSC_FREQ_DET_TRIG		(1<<31)

#define OSC_FREQ_DET_STATUS		0x5C
#define OSC_FREQ_DET_BUSY		(1<<31)
#define OSC_FREQ_DET_CNT_MASK		0xFFFF

#define PERIPH_CLK_SOURCE_I2S1		0x100
#define PERIPH_CLK_SOURCE_EMC		0x19c
#define PERIPH_CLK_SOURCE_OSC		0x1fc
#define PERIPH_CLK_SOURCE_NUM1 \
	((PERIPH_CLK_SOURCE_OSC - PERIPH_CLK_SOURCE_I2S1) / 4)

#define PERIPH_CLK_SOURCE_G3D2		0x3b0
#define PERIPH_CLK_SOURCE_SE		0x42c
#define PERIPH_CLK_SOURCE_NUM2 \
	((PERIPH_CLK_SOURCE_SE - PERIPH_CLK_SOURCE_G3D2) / 4 + 1)

#define AUDIO_DLY_CLK			0x49c
#define AUDIO_SYNC_CLK_SPDIF		0x4b4
#define PERIPH_CLK_SOURCE_NUM3 \
	((AUDIO_SYNC_CLK_SPDIF - AUDIO_DLY_CLK) / 4 + 1)

#define PERIPH_CLK_SOURCE_NUM		(PERIPH_CLK_SOURCE_NUM1 + \
					 PERIPH_CLK_SOURCE_NUM2 + \
					 PERIPH_CLK_SOURCE_NUM3)

#define CPU_SOFTRST_CTRL		0x380

#define PERIPH_CLK_SOURCE_DIVU71_MASK	0xFF
#define PERIPH_CLK_SOURCE_DIVU16_MASK	0xFFFF
#define PERIPH_CLK_SOURCE_DIV_SHIFT	0
#define PERIPH_CLK_SOURCE_DIVIDLE_SHIFT	8
#define PERIPH_CLK_SOURCE_DIVIDLE_VAL	50
#define PERIPH_CLK_UART_DIV_ENB		(1<<24)
#define PERIPH_CLK_VI_SEL_EX_SHIFT	24
#define PERIPH_CLK_VI_SEL_EX_MASK	(0x3<<PERIPH_CLK_VI_SEL_EX_SHIFT)
#define PERIPH_CLK_NAND_DIV_EX_ENB	(1<<8)
#define PERIPH_CLK_DTV_POLARITY_INV	(1<<25)

#define AUDIO_SYNC_SOURCE_MASK		0x0F
#define AUDIO_SYNC_DISABLE_BIT		0x10
#define AUDIO_SYNC_TAP_NIBBLE_SHIFT(c)	((c->reg_shift - 24) * 4)

#define PLL_BASE			0x0
#define PLL_BASE_BYPASS			(1<<31)
#define PLL_BASE_ENABLE			(1<<30)
#define PLL_BASE_REF_ENABLE		(1<<29)
#define PLL_BASE_OVERRIDE		(1<<28)
#define PLL_BASE_LOCK			(1<<27)
#define PLL_BASE_DIVP_MASK		(0x7<<20)
#define PLL_BASE_DIVP_SHIFT		20
#define PLL_BASE_DIVN_MASK		(0x3FF<<8)
#define PLL_BASE_DIVN_SHIFT		8
#define PLL_BASE_DIVM_MASK		(0x1F)
#define PLL_BASE_DIVM_SHIFT		0

#define PLL_OUT_RATIO_MASK		(0xFF<<8)
#define PLL_OUT_RATIO_SHIFT		8
#define PLL_OUT_OVERRIDE		(1<<2)
#define PLL_OUT_CLKEN			(1<<1)
#define PLL_OUT_RESET_DISABLE		(1<<0)

#define PLL_MISC(c)			\
	(((c)->flags & PLL_ALT_MISC_REG) ? 0x4 : 0xc)
#define PLL_MISC_LOCK_ENABLE(c)	\
	(((c)->flags & (PLLU | PLLD)) ? (1<<22) : (1<<18))

#define PLL_MISC_DCCON_SHIFT		20
#define PLL_MISC_CPCON_SHIFT		8
#define PLL_MISC_CPCON_MASK		(0xF<<PLL_MISC_CPCON_SHIFT)
#define PLL_MISC_LFCON_SHIFT		4
#define PLL_MISC_LFCON_MASK		(0xF<<PLL_MISC_LFCON_SHIFT)
#define PLL_MISC_VCOCON_SHIFT		0
#define PLL_MISC_VCOCON_MASK		(0xF<<PLL_MISC_VCOCON_SHIFT)
#define PLLD_MISC_CLKENABLE		(1<<30)

#define PLLU_BASE_POST_DIV		(1<<20)

#define PLLD_BASE_DSIB_MUX_SHIFT	25
#define PLLD_BASE_DSIB_MUX_MASK		(1<<PLLD_BASE_DSIB_MUX_SHIFT)
#define PLLD_BASE_CSI_CLKENABLE		(1<<26)
#define PLLD_MISC_DSI_CLKENABLE		(1<<30)
#define PLLD_MISC_DIV_RST		(1<<23)
#define PLLD_MISC_DCCON_SHIFT		12

#define PLLDU_LFCON_SET_DIVN		600

/* FIXME: OUT_OF_TABLE_CPCON per pll */
#define OUT_OF_TABLE_CPCON		0x8

#define SUPER_CLK_MUX			0x00
#define SUPER_STATE_SHIFT		28
#define SUPER_STATE_MASK		(0xF << SUPER_STATE_SHIFT)
#define SUPER_STATE_STANDBY		(0x0 << SUPER_STATE_SHIFT)
#define SUPER_STATE_IDLE		(0x1 << SUPER_STATE_SHIFT)
#define SUPER_STATE_RUN			(0x2 << SUPER_STATE_SHIFT)
#define SUPER_STATE_IRQ			(0x3 << SUPER_STATE_SHIFT)
#define SUPER_STATE_FIQ			(0x4 << SUPER_STATE_SHIFT)
#define SUPER_LP_DIV2_BYPASS		(0x1 << 16)
#define SUPER_SOURCE_MASK		0xF
#define	SUPER_FIQ_SOURCE_SHIFT		12
#define	SUPER_IRQ_SOURCE_SHIFT		8
#define	SUPER_RUN_SOURCE_SHIFT		4
#define	SUPER_IDLE_SOURCE_SHIFT		0

#define SUPER_CLK_DIVIDER		0x04
#define SUPER_CLOCK_DIV_U71_SHIFT	16
#define SUPER_CLOCK_DIV_U71_MASK	(0xff << SUPER_CLOCK_DIV_U71_SHIFT)
/* guarantees safe cpu backup */
#define SUPER_CLOCK_DIV_U71_MIN		0x2

#define BUS_CLK_DISABLE			(1<<3)
#define BUS_CLK_DIV_MASK		0x3

#define PMC_CTRL			0x0
 #define PMC_CTRL_BLINK_ENB		(1 << 7)

#define PMC_DPD_PADS_ORIDE		0x1c
 #define PMC_DPD_PADS_ORIDE_BLINK_ENB	(1 << 20)

#define PMC_BLINK_TIMER_DATA_ON_SHIFT	0
#define PMC_BLINK_TIMER_DATA_ON_MASK	0x7fff
#define PMC_BLINK_TIMER_ENB		(1 << 15)
#define PMC_BLINK_TIMER_DATA_OFF_SHIFT	16
#define PMC_BLINK_TIMER_DATA_OFF_MASK	0xffff

#define PMC_PLLP_WB0_OVERRIDE				0xf8
#define PMC_PLLP_WB0_OVERRIDE_PLLM_ENABLE		(1 << 12)

#define UTMIP_PLL_CFG2					0x488
#define UTMIP_PLL_CFG2_STABLE_COUNT(x)			(((x) & 0xfff) << 6)
#define UTMIP_PLL_CFG2_ACTIVE_DLY_COUNT(x)		(((x) & 0x3f) << 18)
#define UTMIP_PLL_CFG2_FORCE_PD_SAMP_A_POWERDOWN	(1 << 0)
#define UTMIP_PLL_CFG2_FORCE_PD_SAMP_B_POWERDOWN	(1 << 2)
#define UTMIP_PLL_CFG2_FORCE_PD_SAMP_C_POWERDOWN	(1 << 4)

#define UTMIP_PLL_CFG1					0x484
#define UTMIP_PLL_CFG1_ENABLE_DLY_COUNT(x)		(((x) & 0x1f) << 27)
#define UTMIP_PLL_CFG1_XTAL_FREQ_COUNT(x)		(((x) & 0xfff) << 0)
#define UTMIP_PLL_CFG1_FORCE_PLL_ENABLE_POWERDOWN	(1 << 14)
#define UTMIP_PLL_CFG1_FORCE_PLL_ACTIVE_POWERDOWN	(1 << 12)
#define UTMIP_PLL_CFG1_FORCE_PLLU_POWERDOWN		(1 << 16)

#define PLLE_BASE_CML_ENABLE		(1<<31)
#define PLLE_BASE_ENABLE		(1<<30)
#define PLLE_BASE_DIVCML_SHIFT		24
#define PLLE_BASE_DIVCML_MASK		(0xf<<PLLE_BASE_DIVCML_SHIFT)
#define PLLE_BASE_DIVP_SHIFT		16
#define PLLE_BASE_DIVP_MASK		(0x3f<<PLLE_BASE_DIVP_SHIFT)
#define PLLE_BASE_DIVN_SHIFT		8
#define PLLE_BASE_DIVN_MASK		(0xFF<<PLLE_BASE_DIVN_SHIFT)
#define PLLE_BASE_DIVM_SHIFT		0
#define PLLE_BASE_DIVM_MASK		(0xFF<<PLLE_BASE_DIVM_SHIFT)
#define PLLE_BASE_DIV_MASK		\
	(PLLE_BASE_DIVCML_MASK | PLLE_BASE_DIVP_MASK | \
	 PLLE_BASE_DIVN_MASK | PLLE_BASE_DIVM_MASK)
#define PLLE_BASE_DIV(m, n, p, cml)		\
	 (((cml)<<PLLE_BASE_DIVCML_SHIFT) | ((p)<<PLLE_BASE_DIVP_SHIFT) | \
	  ((n)<<PLLE_BASE_DIVN_SHIFT) | ((m)<<PLLE_BASE_DIVM_SHIFT))

#define PLLE_MISC_SETUP_BASE_SHIFT	16
#define PLLE_MISC_SETUP_BASE_MASK	(0xFFFF<<PLLE_MISC_SETUP_BASE_SHIFT)
#define PLLE_MISC_READY			(1<<15)
#define PLLE_MISC_LOCK			(1<<11)
#define PLLE_MISC_LOCK_ENABLE		(1<<9)
#define PLLE_MISC_SETUP_EX_SHIFT	2
#define PLLE_MISC_SETUP_EX_MASK		(0x3<<PLLE_MISC_SETUP_EX_SHIFT)
#define PLLE_MISC_SETUP_MASK		\
	  (PLLE_MISC_SETUP_BASE_MASK | PLLE_MISC_SETUP_EX_MASK)
#define PLLE_MISC_SETUP_VALUE		\
	  ((0x7<<PLLE_MISC_SETUP_BASE_SHIFT) | (0x0<<PLLE_MISC_SETUP_EX_SHIFT))

#define PLLE_SS_CTRL			0x68
#define	PLLE_SS_INCINTRV_SHIFT		24
#define	PLLE_SS_INCINTRV_MASK		(0x3f<<PLLE_SS_INCINTRV_SHIFT)
#define	PLLE_SS_INC_SHIFT		16
#define	PLLE_SS_INC_MASK		(0xff<<PLLE_SS_INC_SHIFT)
#define	PLLE_SS_MAX_SHIFT		0
#define	PLLE_SS_MAX_MASK		(0x1ff<<PLLE_SS_MAX_SHIFT)
#define PLLE_SS_COEFFICIENTS_MASK	\
	(PLLE_SS_INCINTRV_MASK | PLLE_SS_INC_MASK | PLLE_SS_MAX_MASK)
#define PLLE_SS_COEFFICIENTS_12MHZ	\
	((0x18<<PLLE_SS_INCINTRV_SHIFT) | (0x1<<PLLE_SS_INC_SHIFT) | \
	 (0x24<<PLLE_SS_MAX_SHIFT))
#define PLLE_SS_DISABLE			((1<<12) | (1<<11) | (1<<10))

#define PLLE_AUX			0x48c
#define PLLE_AUX_PLLP_SEL		(1<<2)
#define PLLE_AUX_CML_SATA_ENABLE	(1<<1)
#define PLLE_AUX_CML_PCIE_ENABLE	(1<<0)

#define	PMC_SATA_PWRGT			0x1ac
#define PMC_SATA_PWRGT_PLLE_IDDQ_VALUE	(1<<5)
#define PMC_SATA_PWRGT_PLLE_IDDQ_SWCTL	(1<<4)

#define ROUND_DIVIDER_UP	0
#define ROUND_DIVIDER_DOWN	1

/* FIXME: recommended safety delay after lock is detected */
#define PLL_POST_LOCK_DELAY		100

/* Tegra CPU clock and reset control regs */
#define TEGRA_CLK_RST_CONTROLLER_CLK_CPU_CMPLX		0x4c
#define TEGRA_CLK_RST_CONTROLLER_RST_CPU_CMPLX_SET	0x340
#define TEGRA_CLK_RST_CONTROLLER_RST_CPU_CMPLX_CLR	0x344
#define TEGRA30_CLK_RST_CONTROLLER_CLK_CPU_CMPLX_CLR	0x34c
#define TEGRA30_CLK_RST_CONTROLLER_CPU_CMPLX_STATUS	0x470

#define CPU_CLOCK(cpu)	(0x1 << (8 + cpu))
#define CPU_RESET(cpu)	(0x1111ul << (cpu))

#define CLK_RESET_CCLK_BURST	0x20
#define CLK_RESET_CCLK_DIVIDER  0x24
#define CLK_RESET_PLLX_BASE	0xe0
#define CLK_RESET_PLLX_MISC	0xe4

#define CLK_RESET_SOURCE_CSITE	0x1d4

#define CLK_RESET_CCLK_BURST_POLICY_SHIFT	28
#define CLK_RESET_CCLK_RUN_POLICY_SHIFT		4
#define CLK_RESET_CCLK_IDLE_POLICY_SHIFT	0
#define CLK_RESET_CCLK_IDLE_POLICY		1
#define CLK_RESET_CCLK_RUN_POLICY		2
#define CLK_RESET_CCLK_BURST_POLICY_PLLX	8

#ifdef CONFIG_PM_SLEEP
static struct cpu_clk_suspend_context {
	u32 pllx_misc;
	u32 pllx_base;

	u32 cpu_burst;
	u32 clk_csite_src;
	u32 cclk_divider;
} tegra30_cpu_clk_sctx;
#endif

/**
* Structure defining the fields for USB UTMI clocks Parameters.
*/
struct utmi_clk_param {
	/* Oscillator Frequency in KHz */
	u32 osc_frequency;
	/* UTMIP PLL Enable Delay Count  */
	u8 enable_delay_count;
	/* UTMIP PLL Stable count */
	u8 stable_count;
	/*  UTMIP PLL Active delay count */
	u8 active_delay_count;
	/* UTMIP PLL Xtal frequency count */
	u8 xtal_freq_count;
};

static const struct utmi_clk_param utmi_parameters[] = {
	{
		.osc_frequency = 13000000,
		.enable_delay_count = 0x02,
		.stable_count = 0x33,
		.active_delay_count = 0x05,
		.xtal_freq_count = 0x7F
	},
	{
		.osc_frequency = 19200000,
		.enable_delay_count = 0x03,
		.stable_count = 0x4B,
		.active_delay_count = 0x06,
		.xtal_freq_count = 0xBB},
	{
		.osc_frequency = 12000000,
		.enable_delay_count = 0x02,
		.stable_count = 0x2F,
		.active_delay_count = 0x04,
		.xtal_freq_count = 0x76
	},
	{
		.osc_frequency = 26000000,
		.enable_delay_count = 0x04,
		.stable_count = 0x66,
		.active_delay_count = 0x09,
		.xtal_freq_count = 0xFE
	},
	{
		.osc_frequency = 16800000,
		.enable_delay_count = 0x03,
		.stable_count = 0x41,
		.active_delay_count = 0x0A,
		.xtal_freq_count = 0xA4
	},
};

static void __iomem *reg_clk_base = IO_ADDRESS(TEGRA_CLK_RESET_BASE);
static void __iomem *reg_pmc_base = IO_ADDRESS(TEGRA_PMC_BASE);
static void __iomem *misc_gp_hidrev_base = IO_ADDRESS(TEGRA_APB_MISC_BASE);

#define MISC_GP_HIDREV                  0x804

/*
 * Some peripheral clocks share an enable bit, so refcount the enable bits
 * in registers CLK_ENABLE_L, ... CLK_ENABLE_W
 */
static int tegra_periph_clk_enable_refcount[CLK_OUT_ENB_NUM * 32];

#define clk_writel(value, reg) \
	__raw_writel(value, reg_clk_base + (reg))
#define clk_readl(reg) \
	__raw_readl(reg_clk_base + (reg))
#define pmc_writel(value, reg) \
	__raw_writel(value, reg_pmc_base + (reg))
#define pmc_readl(reg) \
	__raw_readl(reg_pmc_base + (reg))
#define chipid_readl() \
	__raw_readl(misc_gp_hidrev_base + MISC_GP_HIDREV)

#define clk_writel_delay(value, reg)					\
	do {								\
		__raw_writel((value), reg_clk_base + (reg));	\
		udelay(2);						\
	} while (0)

static inline int clk_set_div(struct clk_tegra *c, u32 n)
{
	struct clk *clk = c->hw.clk;

	return clk_set_rate(clk,
			(__clk_get_rate(__clk_get_parent(clk)) + n - 1) / n);
}

static inline u32 periph_clk_to_reg(
	struct clk_tegra *c, u32 reg_L, u32 reg_V, int offs)
{
	u32 reg = c->u.periph.clk_num / 32;
	BUG_ON(reg >= RST_DEVICES_NUM);
	if (reg < 3)
		reg = reg_L + (reg * offs);
	else
		reg = reg_V + ((reg - 3) * offs);
	return reg;
}

static unsigned long clk_measure_input_freq(void)
{
	u32 clock_autodetect;
	clk_writel(OSC_FREQ_DET_TRIG | 1, OSC_FREQ_DET);
	do {} while (clk_readl(OSC_FREQ_DET_STATUS) & OSC_FREQ_DET_BUSY);
	clock_autodetect = clk_readl(OSC_FREQ_DET_STATUS);
	if (clock_autodetect >= 732 - 3 && clock_autodetect <= 732 + 3) {
		return 12000000;
	} else if (clock_autodetect >= 794 - 3 && clock_autodetect <= 794 + 3) {
		return 13000000;
	} else if (clock_autodetect >= 1172 - 3 && clock_autodetect <= 1172 + 3) {
		return 19200000;
	} else if (clock_autodetect >= 1587 - 3 && clock_autodetect <= 1587 + 3) {
		return 26000000;
	} else if (clock_autodetect >= 1025 - 3 && clock_autodetect <= 1025 + 3) {
		return 16800000;
	} else if (clock_autodetect >= 2344 - 3 && clock_autodetect <= 2344 + 3) {
		return 38400000;
	} else if (clock_autodetect >= 2928 - 3 && clock_autodetect <= 2928 + 3) {
		return 48000000;
	} else {
		pr_err("%s: Unexpected clock autodetect value %d", __func__,
			clock_autodetect);
		BUG();
		return 0;
	}
}

static int clk_div71_get_divider(unsigned long parent_rate, unsigned long rate,
				 u32 flags, u32 round_mode)
{
	s64 divider_u71 = parent_rate;
	if (!rate)
		return -EINVAL;

	if (!(flags & DIV_U71_INT))
		divider_u71 *= 2;
	if (round_mode == ROUND_DIVIDER_UP)
		divider_u71 += rate - 1;
	do_div(divider_u71, rate);
	if (flags & DIV_U71_INT)
		divider_u71 *= 2;

	if (divider_u71 - 2 < 0)
		return 0;

	if (divider_u71 - 2 > 255)
		return -EINVAL;

	return divider_u71 - 2;
}

static int clk_div16_get_divider(unsigned long parent_rate, unsigned long rate)
{
	s64 divider_u16;

	divider_u16 = parent_rate;
	if (!rate)
		return -EINVAL;
	divider_u16 += rate - 1;
	do_div(divider_u16, rate);

	if (divider_u16 - 1 < 0)
		return 0;

	if (divider_u16 - 1 > 0xFFFF)
		return -EINVAL;

	return divider_u16 - 1;
}

static unsigned long tegra30_clk_fixed_recalc_rate(struct clk_hw *hw,
		unsigned long parent_rate)
{
	return to_clk_tegra(hw)->fixed_rate;
}

struct clk_ops tegra30_clk_32k_ops = {
	.recalc_rate = tegra30_clk_fixed_recalc_rate,
};

/* clk_m functions */
static unsigned long tegra30_clk_m_recalc_rate(struct clk_hw *hw,
		unsigned long parent_rate)
{
	if (!to_clk_tegra(hw)->fixed_rate)
		to_clk_tegra(hw)->fixed_rate = clk_measure_input_freq();
	return to_clk_tegra(hw)->fixed_rate;
}

static void tegra30_clk_m_init(struct clk_hw *hw)
{
	u32 osc_ctrl = clk_readl(OSC_CTRL);
	u32 auto_clock_control = osc_ctrl & ~OSC_CTRL_OSC_FREQ_MASK;
	u32 pll_ref_div = osc_ctrl & OSC_CTRL_PLL_REF_DIV_MASK;

	switch (to_clk_tegra(hw)->fixed_rate) {
	case 12000000:
		auto_clock_control |= OSC_CTRL_OSC_FREQ_12MHZ;
		BUG_ON(pll_ref_div != OSC_CTRL_PLL_REF_DIV_1);
		break;
	case 13000000:
		auto_clock_control |= OSC_CTRL_OSC_FREQ_13MHZ;
		BUG_ON(pll_ref_div != OSC_CTRL_PLL_REF_DIV_1);
		break;
	case 19200000:
		auto_clock_control |= OSC_CTRL_OSC_FREQ_19_2MHZ;
		BUG_ON(pll_ref_div != OSC_CTRL_PLL_REF_DIV_1);
		break;
	case 26000000:
		auto_clock_control |= OSC_CTRL_OSC_FREQ_26MHZ;
		BUG_ON(pll_ref_div != OSC_CTRL_PLL_REF_DIV_1);
		break;
	case 16800000:
		auto_clock_control |= OSC_CTRL_OSC_FREQ_16_8MHZ;
		BUG_ON(pll_ref_div != OSC_CTRL_PLL_REF_DIV_1);
		break;
	case 38400000:
		auto_clock_control |= OSC_CTRL_OSC_FREQ_38_4MHZ;
		BUG_ON(pll_ref_div != OSC_CTRL_PLL_REF_DIV_2);
		break;
	case 48000000:
		auto_clock_control |= OSC_CTRL_OSC_FREQ_48MHZ;
		BUG_ON(pll_ref_div != OSC_CTRL_PLL_REF_DIV_4);
		break;
	default:
		pr_err("%s: Unexpected clock rate %ld", __func__,
				to_clk_tegra(hw)->fixed_rate);
		BUG();
	}
	clk_writel(auto_clock_control, OSC_CTRL);
}

struct clk_ops tegra30_clk_m_ops = {
	.init = tegra30_clk_m_init,
	.recalc_rate = tegra30_clk_m_recalc_rate,
};

static unsigned long tegra30_clk_m_div_recalc_rate(struct clk_hw *hw,
		unsigned long parent_rate)
{
	struct clk_tegra *c = to_clk_tegra(hw);
	u64 rate = parent_rate;

	if (c->mul != 0 && c->div != 0) {
		rate *= c->mul;
		rate += c->div - 1; /* round up */
		do_div(rate, c->div);
	}

	return rate;
}

struct clk_ops tegra_clk_m_div_ops = {
	.recalc_rate = tegra30_clk_m_div_recalc_rate,
};

/* PLL reference divider functions */
static unsigned long tegra30_pll_ref_recalc_rate(struct clk_hw *hw,
			unsigned long parent_rate)
{
	struct clk_tegra *c = to_clk_tegra(hw);
	unsigned long rate = parent_rate;
	u32 pll_ref_div = clk_readl(OSC_CTRL) & OSC_CTRL_PLL_REF_DIV_MASK;

	switch (pll_ref_div) {
	case OSC_CTRL_PLL_REF_DIV_1:
		c->div = 1;
		break;
	case OSC_CTRL_PLL_REF_DIV_2:
		c->div = 2;
		break;
	case OSC_CTRL_PLL_REF_DIV_4:
		c->div = 4;
		break;
	default:
		pr_err("%s: Invalid pll ref divider %d", __func__, pll_ref_div);
		BUG();
	}
	c->mul = 1;

	if (c->mul != 0 && c->div != 0) {
		rate *= c->mul;
		rate += c->div - 1; /* round up */
		do_div(rate, c->div);
	}

	return rate;
}

struct clk_ops tegra_pll_ref_ops = {
	.recalc_rate = tegra30_pll_ref_recalc_rate,
};

/* super clock functions */
/* "super clocks" on tegra30 have two-stage muxes, fractional 7.1 divider and
 * clock skipping super divider.  We will ignore the clock skipping divider,
 * since we can't lower the voltage when using the clock skip, but we can if
 * we lower the PLL frequency. We will use 7.1 divider for CPU super-clock
 * only when its parent is a fixed rate PLL, since we can't change PLL rate
 * in this case.
 */
static void tegra30_super_clk_init(struct clk_hw *hw)
{
	struct clk_tegra *c = to_clk_tegra(hw);
	struct clk_tegra *p =
			to_clk_tegra(__clk_get_hw(__clk_get_parent(hw->clk)));

	c->state = ON;
	if (c->flags & DIV_U71) {
		/* Init safe 7.1 divider value (does not affect PLLX path) */
		clk_writel(SUPER_CLOCK_DIV_U71_MIN << SUPER_CLOCK_DIV_U71_SHIFT,
			   c->reg + SUPER_CLK_DIVIDER);
		c->mul = 2;
		c->div = 2;
		if (!(p->flags & PLLX))
			c->div += SUPER_CLOCK_DIV_U71_MIN;
	} else
		clk_writel(0, c->reg + SUPER_CLK_DIVIDER);
}

static u8 tegra30_super_clk_get_parent(struct clk_hw *hw)
{
	struct clk_tegra *c = to_clk_tegra(hw);
	u32 val;
	int source;
	int shift;

	val = clk_readl(c->reg + SUPER_CLK_MUX);
	BUG_ON(((val & SUPER_STATE_MASK) != SUPER_STATE_RUN) &&
		((val & SUPER_STATE_MASK) != SUPER_STATE_IDLE));
	shift = ((val & SUPER_STATE_MASK) == SUPER_STATE_IDLE) ?
		SUPER_IDLE_SOURCE_SHIFT : SUPER_RUN_SOURCE_SHIFT;
	source = (val >> shift) & SUPER_SOURCE_MASK;
	if (c->flags & DIV_2)
		source |= val & SUPER_LP_DIV2_BYPASS;

	return source;
}

static int tegra30_super_clk_set_parent(struct clk_hw *hw, u8 index)
{
	struct clk_tegra *c = to_clk_tegra(hw);
	struct clk_tegra *p =
			to_clk_tegra(__clk_get_hw(clk_get_parent(hw->clk)));
	u32 val;
	int shift;

	val = clk_readl(c->reg + SUPER_CLK_MUX);
	BUG_ON(((val & SUPER_STATE_MASK) != SUPER_STATE_RUN) &&
		((val & SUPER_STATE_MASK) != SUPER_STATE_IDLE));
	shift = ((val & SUPER_STATE_MASK) == SUPER_STATE_IDLE) ?
		SUPER_IDLE_SOURCE_SHIFT : SUPER_RUN_SOURCE_SHIFT;

	/* For LP mode super-clock switch between PLLX direct
	   and divided-by-2 outputs is allowed only when other
	   than PLLX clock source is current parent */
	if ((c->flags & DIV_2) && (p->flags & PLLX) &&
	    ((index ^ val) & SUPER_LP_DIV2_BYPASS)) {
		if (p->flags & PLLX)
			return -EINVAL;
		val ^= SUPER_LP_DIV2_BYPASS;
		clk_writel_delay(val, c->reg);
	}
	val &= ~(SUPER_SOURCE_MASK << shift);
	val |= (index & SUPER_SOURCE_MASK) << shift;

	/* 7.1 divider for CPU super-clock does not affect
	   PLLX path */
	if (c->flags & DIV_U71) {
		u32 div = 0;
		if (!(p->flags & PLLX)) {
			div = clk_readl(c->reg +
					SUPER_CLK_DIVIDER);
			div &= SUPER_CLOCK_DIV_U71_MASK;
			div >>= SUPER_CLOCK_DIV_U71_SHIFT;
		}
		c->div = div + 2;
		c->mul = 2;
	}
	clk_writel_delay(val, c->reg);

	return 0;
}

/*
 * Do not use super clocks "skippers", since dividing using a clock skipper
 * does not allow the voltage to be scaled down. Instead adjust the rate of
 * the parent clock. This requires that the parent of a super clock have no
 * other children, otherwise the rate will change underneath the other
 * children. Special case: if fixed rate PLL is CPU super clock parent the
 * rate of this PLL can't be changed, and it has many other children. In
 * this case use 7.1 fractional divider to adjust the super clock rate.
 */
static int tegra30_super_clk_set_rate(struct clk_hw *hw, unsigned long rate,
		unsigned long parent_rate)
{
	struct clk_tegra *c = to_clk_tegra(hw);
	struct clk *parent = __clk_get_parent(hw->clk);
	struct clk_tegra *cparent = to_clk_tegra(__clk_get_hw(parent));

	if ((c->flags & DIV_U71) && (cparent->flags & PLL_FIXED)) {
		int div = clk_div71_get_divider(parent_rate,
					rate, c->flags, ROUND_DIVIDER_DOWN);
		div = max(div, SUPER_CLOCK_DIV_U71_MIN);

		clk_writel(div << SUPER_CLOCK_DIV_U71_SHIFT,
			   c->reg + SUPER_CLK_DIVIDER);
		c->div = div + 2;
		c->mul = 2;
		return 0;
	}
	return 0;
}

static unsigned long tegra30_super_clk_recalc_rate(struct clk_hw *hw,
		unsigned long parent_rate)
{
	struct clk_tegra *c = to_clk_tegra(hw);
	u64 rate = parent_rate;

	if (c->mul != 0 && c->div != 0) {
		rate *= c->mul;
		rate += c->div - 1; /* round up */
		do_div(rate, c->div);
	}

	return rate;
}

static long tegra30_super_clk_round_rate(struct clk_hw *hw, unsigned long rate,
				unsigned long *prate)
{
	struct clk_tegra *c = to_clk_tegra(hw);
	struct clk *parent = __clk_get_parent(hw->clk);
	struct clk_tegra *cparent = to_clk_tegra(__clk_get_hw(parent));
	int mul = 2;
	int div;

	if ((c->flags & DIV_U71) && (cparent->flags & PLL_FIXED)) {
		div = clk_div71_get_divider(*prate,
				rate, c->flags, ROUND_DIVIDER_DOWN);
		div = max(div, SUPER_CLOCK_DIV_U71_MIN) + 2;
		rate = *prate * mul;
		rate += div - 1; /* round up */
		do_div(rate, c->div);

		return rate;
	}
	return *prate;
}

struct clk_ops tegra30_super_ops = {
	.init = tegra30_super_clk_init,
	.set_parent = tegra30_super_clk_set_parent,
	.get_parent = tegra30_super_clk_get_parent,
	.recalc_rate = tegra30_super_clk_recalc_rate,
	.round_rate = tegra30_super_clk_round_rate,
	.set_rate = tegra30_super_clk_set_rate,
};

static unsigned long tegra30_twd_clk_recalc_rate(struct clk_hw *hw,
		unsigned long parent_rate)
{
	struct clk_tegra *c = to_clk_tegra(hw);
	u64 rate = parent_rate;

	if (c->mul != 0 && c->div != 0) {
		rate *= c->mul;
		rate += c->div - 1; /* round up */
		do_div(rate, c->div);
	}

	return rate;
}

struct clk_ops tegra30_twd_ops = {
	.recalc_rate = tegra30_twd_clk_recalc_rate,
};

/* bus clock functions */
static int tegra30_bus_clk_is_enabled(struct clk_hw *hw)
{
	struct clk_tegra *c = to_clk_tegra(hw);
	u32 val = clk_readl(c->reg);

	c->state = ((val >> c->reg_shift) & BUS_CLK_DISABLE) ? OFF : ON;
	return c->state;
}

static int tegra30_bus_clk_enable(struct clk_hw *hw)
{
	struct clk_tegra *c = to_clk_tegra(hw);
	u32 val;

	val = clk_readl(c->reg);
	val &= ~(BUS_CLK_DISABLE << c->reg_shift);
	clk_writel(val, c->reg);

	return 0;
}

static void tegra30_bus_clk_disable(struct clk_hw *hw)
{
	struct clk_tegra *c = to_clk_tegra(hw);
	u32 val;

	val = clk_readl(c->reg);
	val |= BUS_CLK_DISABLE << c->reg_shift;
	clk_writel(val, c->reg);
}

static unsigned long tegra30_bus_clk_recalc_rate(struct clk_hw *hw,
			unsigned long prate)
{
	struct clk_tegra *c = to_clk_tegra(hw);
	u32 val = clk_readl(c->reg);
	u64 rate = prate;

	c->div = ((val >> c->reg_shift) & BUS_CLK_DIV_MASK) + 1;
	c->mul = 1;

	if (c->mul != 0 && c->div != 0) {
		rate *= c->mul;
		rate += c->div - 1; /* round up */
		do_div(rate, c->div);
	}
	return rate;
}

static int tegra30_bus_clk_set_rate(struct clk_hw *hw, unsigned long rate,
		unsigned long parent_rate)
{
	struct clk_tegra *c = to_clk_tegra(hw);
	int ret = -EINVAL;
	u32 val;
	int i;

	val = clk_readl(c->reg);
	for (i = 1; i <= 4; i++) {
		if (rate == parent_rate / i) {
			val &= ~(BUS_CLK_DIV_MASK << c->reg_shift);
			val |= (i - 1) << c->reg_shift;
			clk_writel(val, c->reg);
			c->div = i;
			c->mul = 1;
			ret = 0;
			break;
		}
	}

	return ret;
}

static long tegra30_bus_clk_round_rate(struct clk_hw *hw, unsigned long rate,
				unsigned long *prate)
{
	unsigned long parent_rate = *prate;
	s64 divider;

	if (rate >= parent_rate)
		return parent_rate;

	divider = parent_rate;
	divider += rate - 1;
	do_div(divider, rate);

	if (divider < 0)
		return divider;

	if (divider > 4)
		divider = 4;
	do_div(parent_rate, divider);

	return parent_rate;
}

struct clk_ops tegra30_bus_ops = {
	.is_enabled = tegra30_bus_clk_is_enabled,
	.enable = tegra30_bus_clk_enable,
	.disable = tegra30_bus_clk_disable,
	.set_rate = tegra30_bus_clk_set_rate,
	.round_rate = tegra30_bus_clk_round_rate,
	.recalc_rate = tegra30_bus_clk_recalc_rate,
};

/* Blink output functions */
static int tegra30_blink_clk_is_enabled(struct clk_hw *hw)
{
	struct clk_tegra *c = to_clk_tegra(hw);
	u32 val;

	val = pmc_readl(PMC_CTRL);
	c->state = (val & PMC_CTRL_BLINK_ENB) ? ON : OFF;
	return c->state;
}

static int tegra30_blink_clk_enable(struct clk_hw *hw)
{
	u32 val;

	val = pmc_readl(PMC_DPD_PADS_ORIDE);
	pmc_writel(val | PMC_DPD_PADS_ORIDE_BLINK_ENB, PMC_DPD_PADS_ORIDE);

	val = pmc_readl(PMC_CTRL);
	pmc_writel(val | PMC_CTRL_BLINK_ENB, PMC_CTRL);

	return 0;
}

static void tegra30_blink_clk_disable(struct clk_hw *hw)
{
	u32 val;

	val = pmc_readl(PMC_CTRL);
	pmc_writel(val & ~PMC_CTRL_BLINK_ENB, PMC_CTRL);

	val = pmc_readl(PMC_DPD_PADS_ORIDE);
	pmc_writel(val & ~PMC_DPD_PADS_ORIDE_BLINK_ENB, PMC_DPD_PADS_ORIDE);
}

static int tegra30_blink_clk_set_rate(struct clk_hw *hw, unsigned long rate,
		unsigned long parent_rate)
{
	struct clk_tegra *c = to_clk_tegra(hw);

	if (rate >= parent_rate) {
		c->div = 1;
		pmc_writel(0, c->reg);
	} else {
		unsigned int on_off;
		u32 val;

		on_off = DIV_ROUND_UP(parent_rate / 8, rate);
		c->div = on_off * 8;

		val = (on_off & PMC_BLINK_TIMER_DATA_ON_MASK) <<
			PMC_BLINK_TIMER_DATA_ON_SHIFT;
		on_off &= PMC_BLINK_TIMER_DATA_OFF_MASK;
		on_off <<= PMC_BLINK_TIMER_DATA_OFF_SHIFT;
		val |= on_off;
		val |= PMC_BLINK_TIMER_ENB;
		pmc_writel(val, c->reg);
	}

	return 0;
}

static unsigned long tegra30_blink_clk_recalc_rate(struct clk_hw *hw,
		unsigned long parent_rate)
{
	struct clk_tegra *c = to_clk_tegra(hw);
	u64 rate = parent_rate;
	u32 val;
	u32 mul;
	u32 div;
	u32 on_off;

	mul = 1;
	val = pmc_readl(c->reg);

	if (val & PMC_BLINK_TIMER_ENB) {
		on_off = (val >> PMC_BLINK_TIMER_DATA_ON_SHIFT) &
			PMC_BLINK_TIMER_DATA_ON_MASK;
		val >>= PMC_BLINK_TIMER_DATA_OFF_SHIFT;
		val &= PMC_BLINK_TIMER_DATA_OFF_MASK;
		on_off += val;
		/* each tick in the blink timer is 4 32KHz clocks */
		div = on_off * 4;
	} else {
		div = 1;
	}

	if (mul != 0 && div != 0) {
		rate *= mul;
		rate += div - 1; /* round up */
		do_div(rate, div);
	}
	return rate;
}

static long tegra30_blink_clk_round_rate(struct clk_hw *hw, unsigned long rate,
				unsigned long *prate)
{
	int div;
	int mul;
	long round_rate = *prate;

	mul = 1;

	if (rate >= *prate) {
		div = 1;
	} else {
		div = DIV_ROUND_UP(*prate / 8, rate);
		div *= 8;
	}

	round_rate *= mul;
	round_rate += div - 1;
	do_div(round_rate, div);

	return round_rate;
}

struct clk_ops tegra30_blink_clk_ops = {
	.is_enabled = tegra30_blink_clk_is_enabled,
	.enable = tegra30_blink_clk_enable,
	.disable = tegra30_blink_clk_disable,
	.recalc_rate = tegra30_blink_clk_recalc_rate,
	.round_rate = tegra30_blink_clk_round_rate,
	.set_rate = tegra30_blink_clk_set_rate,
};

static void tegra30_utmi_param_configure(struct clk_hw *hw)
{
	unsigned long main_rate =
		__clk_get_rate(__clk_get_parent(__clk_get_parent(hw->clk)));
	u32 reg;
	int i;

	for (i = 0; i < ARRAY_SIZE(utmi_parameters); i++) {
		if (main_rate == utmi_parameters[i].osc_frequency)
			break;
	}

	if (i >= ARRAY_SIZE(utmi_parameters)) {
		pr_err("%s: Unexpected main rate %lu\n", __func__, main_rate);
		return;
	}

	reg = clk_readl(UTMIP_PLL_CFG2);

	/* Program UTMIP PLL stable and active counts */
	/* [FIXME] arclk_rst.h says WRONG! This should be 1ms -> 0x50 Check! */
	reg &= ~UTMIP_PLL_CFG2_STABLE_COUNT(~0);
	reg |= UTMIP_PLL_CFG2_STABLE_COUNT(
			utmi_parameters[i].stable_count);

	reg &= ~UTMIP_PLL_CFG2_ACTIVE_DLY_COUNT(~0);

	reg |= UTMIP_PLL_CFG2_ACTIVE_DLY_COUNT(
			utmi_parameters[i].active_delay_count);

	/* Remove power downs from UTMIP PLL control bits */
	reg &= ~UTMIP_PLL_CFG2_FORCE_PD_SAMP_A_POWERDOWN;
	reg &= ~UTMIP_PLL_CFG2_FORCE_PD_SAMP_B_POWERDOWN;
	reg &= ~UTMIP_PLL_CFG2_FORCE_PD_SAMP_C_POWERDOWN;

	clk_writel(reg, UTMIP_PLL_CFG2);

	/* Program UTMIP PLL delay and oscillator frequency counts */
	reg = clk_readl(UTMIP_PLL_CFG1);
	reg &= ~UTMIP_PLL_CFG1_ENABLE_DLY_COUNT(~0);

	reg |= UTMIP_PLL_CFG1_ENABLE_DLY_COUNT(
		utmi_parameters[i].enable_delay_count);

	reg &= ~UTMIP_PLL_CFG1_XTAL_FREQ_COUNT(~0);
	reg |= UTMIP_PLL_CFG1_XTAL_FREQ_COUNT(
		utmi_parameters[i].xtal_freq_count);

	/* Remove power downs from UTMIP PLL control bits */
	reg &= ~UTMIP_PLL_CFG1_FORCE_PLL_ENABLE_POWERDOWN;
	reg &= ~UTMIP_PLL_CFG1_FORCE_PLL_ACTIVE_POWERDOWN;
	reg &= ~UTMIP_PLL_CFG1_FORCE_PLLU_POWERDOWN;

	clk_writel(reg, UTMIP_PLL_CFG1);
}

/* PLL Functions */
static int tegra30_pll_clk_wait_for_lock(struct clk_tegra *c, u32 lock_reg,
					 u32 lock_bit)
{
	int ret = 0;

#if USE_PLL_LOCK_BITS
	int i;
	for (i = 0; i < c->u.pll.lock_delay; i++) {
		if (clk_readl(lock_reg) & lock_bit) {
			udelay(PLL_POST_LOCK_DELAY);
			return 0;
		}
		udelay(2);	/* timeout = 2 * lock time */
	}
	pr_err("Timed out waiting for lock bit on pll %s",
					__clk_get_name(hw->clk));
	ret = -1;
#else
	udelay(c->u.pll.lock_delay);
#endif
	return ret;
}

static int tegra30_pll_clk_is_enabled(struct clk_hw *hw)
{
	struct clk_tegra *c = to_clk_tegra(hw);
	u32 val = clk_readl(c->reg + PLL_BASE);

	c->state = (val & PLL_BASE_ENABLE) ? ON : OFF;
	return c->state;
}

static void tegra30_pll_clk_init(struct clk_hw *hw)
{
	struct clk_tegra *c = to_clk_tegra(hw);

	if (c->flags & PLLU)
		tegra30_utmi_param_configure(hw);
}

static int tegra30_pll_clk_enable(struct clk_hw *hw)
{
	struct clk_tegra *c = to_clk_tegra(hw);
	u32 val;
	pr_debug("%s on clock %s\n", __func__, __clk_get_name(hw->clk));

#if USE_PLL_LOCK_BITS
	val = clk_readl(c->reg + PLL_MISC(c));
	val |= PLL_MISC_LOCK_ENABLE(c);
	clk_writel(val, c->reg + PLL_MISC(c));
#endif
	val = clk_readl(c->reg + PLL_BASE);
	val &= ~PLL_BASE_BYPASS;
	val |= PLL_BASE_ENABLE;
	clk_writel(val, c->reg + PLL_BASE);

	if (c->flags & PLLM) {
		val = pmc_readl(PMC_PLLP_WB0_OVERRIDE);
		val |= PMC_PLLP_WB0_OVERRIDE_PLLM_ENABLE;
		pmc_writel(val, PMC_PLLP_WB0_OVERRIDE);
	}

	tegra30_pll_clk_wait_for_lock(c, c->reg + PLL_BASE, PLL_BASE_LOCK);

	return 0;
}

static void tegra30_pll_clk_disable(struct clk_hw *hw)
{
	struct clk_tegra *c = to_clk_tegra(hw);
	u32 val;
	pr_debug("%s on clock %s\n", __func__, __clk_get_name(hw->clk));

	val = clk_readl(c->reg);
	val &= ~(PLL_BASE_BYPASS | PLL_BASE_ENABLE);
	clk_writel(val, c->reg);

	if (c->flags & PLLM) {
		val = pmc_readl(PMC_PLLP_WB0_OVERRIDE);
		val &= ~PMC_PLLP_WB0_OVERRIDE_PLLM_ENABLE;
		pmc_writel(val, PMC_PLLP_WB0_OVERRIDE);
	}
}

static int tegra30_pll_clk_set_rate(struct clk_hw *hw, unsigned long rate,
		unsigned long parent_rate)
{
	struct clk_tegra *c = to_clk_tegra(hw);
	u32 val, p_div, old_base;
	unsigned long input_rate;
	const struct clk_pll_freq_table *sel;
	struct clk_pll_freq_table cfg;

	if (c->flags & PLL_FIXED) {
		int ret = 0;
		if (rate != c->u.pll.fixed_rate) {
			pr_err("%s: Can not change %s fixed rate %lu to %lu\n",
			       __func__, __clk_get_name(hw->clk),
				c->u.pll.fixed_rate, rate);
			ret = -EINVAL;
		}
		return ret;
	}

	if (c->flags & PLLM) {
		if (rate != __clk_get_rate(hw->clk)) {
			pr_err("%s: Can not change memory %s rate in flight\n",
				__func__, __clk_get_name(hw->clk));
			return -EINVAL;
		}
	}

	p_div = 0;
	input_rate = parent_rate;

	/* Check if the target rate is tabulated */
	for (sel = c->u.pll.freq_table; sel->input_rate != 0; sel++) {
		if (sel->input_rate == input_rate && sel->output_rate == rate) {
			if (c->flags & PLLU) {
				BUG_ON(sel->p < 1 || sel->p > 2);
				if (sel->p == 1)
					p_div = PLLU_BASE_POST_DIV;
			} else {
				BUG_ON(sel->p < 1);
				for (val = sel->p; val > 1; val >>= 1)
					p_div++;
				p_div <<= PLL_BASE_DIVP_SHIFT;
			}
			break;
		}
	}

	/* Configure out-of-table rate */
	if (sel->input_rate == 0) {
		unsigned long cfreq;
		BUG_ON(c->flags & PLLU);
		sel = &cfg;

		switch (input_rate) {
		case 12000000:
		case 26000000:
			cfreq = (rate <= 1000000 * 1000) ? 1000000 : 2000000;
			break;
		case 13000000:
			cfreq = (rate <= 1000000 * 1000) ? 1000000 : 2600000;
			break;
		case 16800000:
		case 19200000:
			cfreq = (rate <= 1200000 * 1000) ? 1200000 : 2400000;
			break;
		default:
			pr_err("%s: Unexpected reference rate %lu\n",
			       __func__, input_rate);
			BUG();
		}

		/* Raise VCO to guarantee 0.5% accuracy */
		for (cfg.output_rate = rate; cfg.output_rate < 200 * cfreq;
		      cfg.output_rate <<= 1)
			p_div++;

		cfg.p = 0x1 << p_div;
		cfg.m = input_rate / cfreq;
		cfg.n = cfg.output_rate / cfreq;
		cfg.cpcon = OUT_OF_TABLE_CPCON;

		if ((cfg.m > (PLL_BASE_DIVM_MASK >> PLL_BASE_DIVM_SHIFT)) ||
		    (cfg.n > (PLL_BASE_DIVN_MASK >> PLL_BASE_DIVN_SHIFT)) ||
		    (p_div > (PLL_BASE_DIVP_MASK >> PLL_BASE_DIVP_SHIFT)) ||
		    (cfg.output_rate > c->u.pll.vco_max)) {
			pr_err("%s: Failed to set %s out-of-table rate %lu\n",
			       __func__, __clk_get_name(hw->clk), rate);
			return -EINVAL;
		}
		p_div <<= PLL_BASE_DIVP_SHIFT;
	}

	c->mul = sel->n;
	c->div = sel->m * sel->p;

	old_base = val = clk_readl(c->reg + PLL_BASE);
	val &= ~(PLL_BASE_DIVM_MASK | PLL_BASE_DIVN_MASK |
		 ((c->flags & PLLU) ? PLLU_BASE_POST_DIV : PLL_BASE_DIVP_MASK));
	val |= (sel->m << PLL_BASE_DIVM_SHIFT) |
		(sel->n << PLL_BASE_DIVN_SHIFT) | p_div;
	if (val == old_base)
		return 0;

	if (c->state == ON) {
		tegra30_pll_clk_disable(hw);
		val &= ~(PLL_BASE_BYPASS | PLL_BASE_ENABLE);
	}
	clk_writel(val, c->reg + PLL_BASE);

	if (c->flags & PLL_HAS_CPCON) {
		val = clk_readl(c->reg + PLL_MISC(c));
		val &= ~PLL_MISC_CPCON_MASK;
		val |= sel->cpcon << PLL_MISC_CPCON_SHIFT;
		if (c->flags & (PLLU | PLLD)) {
			val &= ~PLL_MISC_LFCON_MASK;
			if (sel->n >= PLLDU_LFCON_SET_DIVN)
				val |= 0x1 << PLL_MISC_LFCON_SHIFT;
		} else if (c->flags & (PLLX | PLLM)) {
			val &= ~(0x1 << PLL_MISC_DCCON_SHIFT);
			if (rate >= (c->u.pll.vco_max >> 1))
				val |= 0x1 << PLL_MISC_DCCON_SHIFT;
		}
		clk_writel(val, c->reg + PLL_MISC(c));
	}

	if (c->state == ON)
		tegra30_pll_clk_enable(hw);

	c->u.pll.fixed_rate = rate;

	return 0;
}

static long tegra30_pll_round_rate(struct clk_hw *hw, unsigned long rate,
				unsigned long *prate)
{
	struct clk_tegra *c = to_clk_tegra(hw);
	unsigned long input_rate = *prate;
	u64 output_rate = *prate;
	const struct clk_pll_freq_table *sel;
	struct clk_pll_freq_table cfg;
	int mul;
	int div;
	u32 p_div;
	u32 val;

	if (c->flags & PLL_FIXED)
		return c->u.pll.fixed_rate;

	if (c->flags & PLLM)
		return __clk_get_rate(hw->clk);

	p_div = 0;
	/* Check if the target rate is tabulated */
	for (sel = c->u.pll.freq_table; sel->input_rate != 0; sel++) {
		if (sel->input_rate == input_rate && sel->output_rate == rate) {
			if (c->flags & PLLU) {
				BUG_ON(sel->p < 1 || sel->p > 2);
				if (sel->p == 1)
					p_div = PLLU_BASE_POST_DIV;
			} else {
				BUG_ON(sel->p < 1);
				for (val = sel->p; val > 1; val >>= 1)
					p_div++;
				p_div <<= PLL_BASE_DIVP_SHIFT;
			}
			break;
		}
	}

	if (sel->input_rate == 0) {
		unsigned long cfreq;
		BUG_ON(c->flags & PLLU);
		sel = &cfg;

		switch (input_rate) {
		case 12000000:
		case 26000000:
			cfreq = (rate <= 1000000 * 1000) ? 1000000 : 2000000;
			break;
		case 13000000:
			cfreq = (rate <= 1000000 * 1000) ? 1000000 : 2600000;
			break;
		case 16800000:
		case 19200000:
			cfreq = (rate <= 1200000 * 1000) ? 1200000 : 2400000;
			break;
		default:
			pr_err("%s: Unexpected reference rate %lu\n",
			       __func__, input_rate);
			BUG();
		}

		/* Raise VCO to guarantee 0.5% accuracy */
		for (cfg.output_rate = rate; cfg.output_rate < 200 * cfreq;
		      cfg.output_rate <<= 1)
			p_div++;

		cfg.p = 0x1 << p_div;
		cfg.m = input_rate / cfreq;
		cfg.n = cfg.output_rate / cfreq;
	}

	mul = sel->n;
	div = sel->m * sel->p;

	output_rate *= mul;
	output_rate += div - 1; /* round up */
	do_div(output_rate, div);

	return output_rate;
}

static unsigned long tegra30_pll_recalc_rate(struct clk_hw *hw,
		unsigned long parent_rate)
{
	struct clk_tegra *c = to_clk_tegra(hw);
	u64 rate = parent_rate;
	u32 val = clk_readl(c->reg + PLL_BASE);

	if (c->flags & PLL_FIXED && !(val & PLL_BASE_OVERRIDE)) {
		const struct clk_pll_freq_table *sel;
		for (sel = c->u.pll.freq_table; sel->input_rate != 0; sel++) {
			if (sel->input_rate == parent_rate &&
				sel->output_rate == c->u.pll.fixed_rate) {
				c->mul = sel->n;
				c->div = sel->m * sel->p;
				break;
			}
		}
		pr_err("Clock %s has unknown fixed frequency\n",
						__clk_get_name(hw->clk));
		BUG();
	} else if (val & PLL_BASE_BYPASS) {
		c->mul = 1;
		c->div = 1;
	} else {
		c->mul = (val & PLL_BASE_DIVN_MASK) >> PLL_BASE_DIVN_SHIFT;
		c->div = (val & PLL_BASE_DIVM_MASK) >> PLL_BASE_DIVM_SHIFT;
		if (c->flags & PLLU)
			c->div *= (val & PLLU_BASE_POST_DIV) ? 1 : 2;
		else
			c->div *= (0x1 << ((val & PLL_BASE_DIVP_MASK) >>
					PLL_BASE_DIVP_SHIFT));
	}

	if (c->mul != 0 && c->div != 0) {
		rate *= c->mul;
		rate += c->div - 1; /* round up */
		do_div(rate, c->div);
	}

	return rate;
}

struct clk_ops tegra30_pll_ops = {
	.is_enabled = tegra30_pll_clk_is_enabled,
	.init = tegra30_pll_clk_init,
	.enable = tegra30_pll_clk_enable,
	.disable = tegra30_pll_clk_disable,
	.recalc_rate = tegra30_pll_recalc_rate,
	.round_rate = tegra30_pll_round_rate,
	.set_rate = tegra30_pll_clk_set_rate,
};

int tegra30_plld_clk_cfg_ex(struct clk_hw *hw,
				enum tegra_clk_ex_param p, u32 setting)
{
	struct clk_tegra *c = to_clk_tegra(hw);
	u32 val, mask, reg;

	switch (p) {
	case TEGRA_CLK_PLLD_CSI_OUT_ENB:
		mask = PLLD_BASE_CSI_CLKENABLE;
		reg = c->reg + PLL_BASE;
		break;
	case TEGRA_CLK_PLLD_DSI_OUT_ENB:
		mask = PLLD_MISC_DSI_CLKENABLE;
		reg = c->reg + PLL_MISC(c);
		break;
	case TEGRA_CLK_PLLD_MIPI_MUX_SEL:
		if (!(c->flags & PLL_ALT_MISC_REG)) {
			mask = PLLD_BASE_DSIB_MUX_MASK;
			reg = c->reg + PLL_BASE;
			break;
		}
	/* fall through - error since PLLD2 does not have MUX_SEL control */
	default:
		return -EINVAL;
	}

	val = clk_readl(reg);
	if (setting)
		val |= mask;
	else
		val &= ~mask;
	clk_writel(val, reg);
	return 0;
}

static int tegra30_plle_clk_is_enabled(struct clk_hw *hw)
{
	struct clk_tegra *c = to_clk_tegra(hw);
	u32 val;

	val = clk_readl(c->reg + PLL_BASE);
	c->state = (val & PLLE_BASE_ENABLE) ? ON : OFF;
	return c->state;
}

static void tegra30_plle_clk_disable(struct clk_hw *hw)
{
	struct clk_tegra *c = to_clk_tegra(hw);
	u32 val;

	val = clk_readl(c->reg + PLL_BASE);
	val &= ~(PLLE_BASE_CML_ENABLE | PLLE_BASE_ENABLE);
	clk_writel(val, c->reg + PLL_BASE);
}

static void tegra30_plle_training(struct clk_tegra *c)
{
	u32 val;

	/* PLLE is already disabled, and setup cleared;
	 * create falling edge on PLLE IDDQ input */
	val = pmc_readl(PMC_SATA_PWRGT);
	val |= PMC_SATA_PWRGT_PLLE_IDDQ_VALUE;
	pmc_writel(val, PMC_SATA_PWRGT);

	val = pmc_readl(PMC_SATA_PWRGT);
	val |= PMC_SATA_PWRGT_PLLE_IDDQ_SWCTL;
	pmc_writel(val, PMC_SATA_PWRGT);

	val = pmc_readl(PMC_SATA_PWRGT);
	val &= ~PMC_SATA_PWRGT_PLLE_IDDQ_VALUE;
	pmc_writel(val, PMC_SATA_PWRGT);

	do {
		val = clk_readl(c->reg + PLL_MISC(c));
	} while (!(val & PLLE_MISC_READY));
}

static int tegra30_plle_configure(struct clk_hw *hw, bool force_training)
{
	struct clk_tegra *c = to_clk_tegra(hw);
	struct clk *parent = __clk_get_parent(hw->clk);
	const struct clk_pll_freq_table *sel;
	u32 val;

	unsigned long rate = c->u.pll.fixed_rate;
	unsigned long input_rate = __clk_get_rate(parent);

	for (sel = c->u.pll.freq_table; sel->input_rate != 0; sel++) {
		if (sel->input_rate == input_rate && sel->output_rate == rate)
			break;
	}

	if (sel->input_rate == 0)
		return -ENOSYS;

	/* disable PLLE, clear setup fiels */
	tegra30_plle_clk_disable(hw);

	val = clk_readl(c->reg + PLL_MISC(c));
	val &= ~(PLLE_MISC_LOCK_ENABLE | PLLE_MISC_SETUP_MASK);
	clk_writel(val, c->reg + PLL_MISC(c));

	/* training */
	val = clk_readl(c->reg + PLL_MISC(c));
	if (force_training || (!(val & PLLE_MISC_READY)))
		tegra30_plle_training(c);

	/* configure dividers, setup, disable SS */
	val = clk_readl(c->reg + PLL_BASE);
	val &= ~PLLE_BASE_DIV_MASK;
	val |= PLLE_BASE_DIV(sel->m, sel->n, sel->p, sel->cpcon);
	clk_writel(val, c->reg + PLL_BASE);
	c->mul = sel->n;
	c->div = sel->m * sel->p;

	val = clk_readl(c->reg + PLL_MISC(c));
	val |= PLLE_MISC_SETUP_VALUE;
	val |= PLLE_MISC_LOCK_ENABLE;
	clk_writel(val, c->reg + PLL_MISC(c));

	val = clk_readl(PLLE_SS_CTRL);
	val |= PLLE_SS_DISABLE;
	clk_writel(val, PLLE_SS_CTRL);

	/* enable and lock PLLE*/
	val = clk_readl(c->reg + PLL_BASE);
	val |= (PLLE_BASE_CML_ENABLE | PLLE_BASE_ENABLE);
	clk_writel(val, c->reg + PLL_BASE);

	tegra30_pll_clk_wait_for_lock(c, c->reg + PLL_MISC(c), PLLE_MISC_LOCK);

	return 0;
}

static int tegra30_plle_clk_enable(struct clk_hw *hw)
{
	struct clk_tegra *c = to_clk_tegra(hw);

	return tegra30_plle_configure(hw, !c->set);
}

static unsigned long tegra30_plle_clk_recalc_rate(struct clk_hw *hw,
			unsigned long parent_rate)
{
	struct clk_tegra *c = to_clk_tegra(hw);
	unsigned long rate = parent_rate;
	u32 val;

	val = clk_readl(c->reg + PLL_BASE);
	c->mul = (val & PLLE_BASE_DIVN_MASK) >> PLLE_BASE_DIVN_SHIFT;
	c->div = (val & PLLE_BASE_DIVM_MASK) >> PLLE_BASE_DIVM_SHIFT;
	c->div *= (val & PLLE_BASE_DIVP_MASK) >> PLLE_BASE_DIVP_SHIFT;

	if (c->mul != 0 && c->div != 0) {
		rate *= c->mul;
		rate += c->div - 1; /* round up */
		do_div(rate, c->div);
	}
	return rate;
}

struct clk_ops tegra30_plle_ops = {
	.is_enabled = tegra30_plle_clk_is_enabled,
	.enable = tegra30_plle_clk_enable,
	.disable = tegra30_plle_clk_disable,
	.recalc_rate = tegra30_plle_clk_recalc_rate,
};

/* Clock divider ops */
static int tegra30_pll_div_clk_is_enabled(struct clk_hw *hw)
{
	struct clk_tegra *c = to_clk_tegra(hw);

	if (c->flags & DIV_U71) {
		u32 val = clk_readl(c->reg);
		val >>= c->reg_shift;
		c->state = (val & PLL_OUT_CLKEN) ? ON : OFF;
		if (!(val & PLL_OUT_RESET_DISABLE))
			c->state = OFF;
	} else {
		c->state = ON;
	}
	return c->state;
}

static int tegra30_pll_div_clk_enable(struct clk_hw *hw)
{
	struct clk_tegra *c = to_clk_tegra(hw);
	u32 val;
	u32 new_val;

	pr_debug("%s: %s\n", __func__, __clk_get_name(hw->clk));
	if (c->flags & DIV_U71) {
		val = clk_readl(c->reg);
		new_val = val >> c->reg_shift;
		new_val &= 0xFFFF;

		new_val |= PLL_OUT_CLKEN | PLL_OUT_RESET_DISABLE;

		val &= ~(0xFFFF << c->reg_shift);
		val |= new_val << c->reg_shift;
		clk_writel_delay(val, c->reg);
		return 0;
	} else if (c->flags & DIV_2) {
		return 0;
	}
	return -EINVAL;
}

static void tegra30_pll_div_clk_disable(struct clk_hw *hw)
{
	struct clk_tegra *c = to_clk_tegra(hw);
	u32 val;
	u32 new_val;

	pr_debug("%s: %s\n", __func__, __clk_get_name(hw->clk));
	if (c->flags & DIV_U71) {
		val = clk_readl(c->reg);
		new_val = val >> c->reg_shift;
		new_val &= 0xFFFF;

		new_val &= ~(PLL_OUT_CLKEN | PLL_OUT_RESET_DISABLE);

		val &= ~(0xFFFF << c->reg_shift);
		val |= new_val << c->reg_shift;
		clk_writel_delay(val, c->reg);
	}
}

static int tegra30_pll_div_clk_set_rate(struct clk_hw *hw, unsigned long rate,
		unsigned long parent_rate)
{
	struct clk_tegra *c = to_clk_tegra(hw);
	u32 val;
	u32 new_val;
	int divider_u71;

	if (c->flags & DIV_U71) {
		divider_u71 = clk_div71_get_divider(
			parent_rate, rate, c->flags, ROUND_DIVIDER_UP);
		if (divider_u71 >= 0) {
			val = clk_readl(c->reg);
			new_val = val >> c->reg_shift;
			new_val &= 0xFFFF;
			if (c->flags & DIV_U71_FIXED)
				new_val |= PLL_OUT_OVERRIDE;
			new_val &= ~PLL_OUT_RATIO_MASK;
			new_val |= divider_u71 << PLL_OUT_RATIO_SHIFT;

			val &= ~(0xFFFF << c->reg_shift);
			val |= new_val << c->reg_shift;
			clk_writel_delay(val, c->reg);
			c->div = divider_u71 + 2;
			c->mul = 2;
			c->fixed_rate = rate;
			return 0;
		}
	} else if (c->flags & DIV_2) {
		c->fixed_rate = rate;
		return 0;
	}

	return -EINVAL;
}

static unsigned long tegra30_pll_div_clk_recalc_rate(struct clk_hw *hw,
		unsigned long parent_rate)
{
	struct clk_tegra *c = to_clk_tegra(hw);
	u64 rate = parent_rate;

	if (c->flags & DIV_U71) {
		u32 divu71;
		u32 val = clk_readl(c->reg);
		val >>= c->reg_shift;

		divu71 = (val & PLL_OUT_RATIO_MASK) >> PLL_OUT_RATIO_SHIFT;
		c->div = (divu71 + 2);
		c->mul = 2;
	} else if (c->flags & DIV_2) {
		if (c->flags & (PLLD | PLLX)) {
			c->div = 2;
			c->mul = 1;
		} else
			BUG();
	} else {
		c->div = 1;
		c->mul = 1;
	}
	if (c->mul != 0 && c->div != 0) {
		rate *= c->mul;
		rate += c->div - 1; /* round up */
		do_div(rate, c->div);
	}

	return rate;
}

static long tegra30_pll_div_clk_round_rate(struct clk_hw *hw,
				unsigned long rate, unsigned long *prate)
{
	struct clk_tegra *c = to_clk_tegra(hw);
	unsigned long parent_rate = __clk_get_rate(__clk_get_parent(hw->clk));
	int divider;

	if (prate)
		parent_rate = *prate;

	if (c->flags & DIV_U71) {
		divider = clk_div71_get_divider(
			parent_rate, rate, c->flags, ROUND_DIVIDER_UP);
		if (divider < 0)
			return divider;
		return DIV_ROUND_UP(parent_rate * 2, divider + 2);
	} else if (c->flags & DIV_2) {
		*prate = rate * 2;
		return rate;
	}

	return -EINVAL;
}

struct clk_ops tegra30_pll_div_ops = {
	.is_enabled = tegra30_pll_div_clk_is_enabled,
	.enable = tegra30_pll_div_clk_enable,
	.disable = tegra30_pll_div_clk_disable,
	.set_rate = tegra30_pll_div_clk_set_rate,
	.recalc_rate = tegra30_pll_div_clk_recalc_rate,
	.round_rate = tegra30_pll_div_clk_round_rate,
};

/* Periph clk ops */
static inline u32 periph_clk_source_mask(struct clk_tegra *c)
{
	if (c->flags & MUX8)
		return 7 << 29;
	else if (c->flags & MUX_PWM)
		return 3 << 28;
	else if (c->flags & MUX_CLK_OUT)
		return 3 << (c->u.periph.clk_num + 4);
	else if (c->flags & PLLD)
		return PLLD_BASE_DSIB_MUX_MASK;
	else
		return 3 << 30;
}

static inline u32 periph_clk_source_shift(struct clk_tegra *c)
{
	if (c->flags & MUX8)
		return 29;
	else if (c->flags & MUX_PWM)
		return 28;
	else if (c->flags & MUX_CLK_OUT)
		return c->u.periph.clk_num + 4;
	else if (c->flags & PLLD)
		return PLLD_BASE_DSIB_MUX_SHIFT;
	else
		return 30;
}

static int tegra30_periph_clk_is_enabled(struct clk_hw *hw)
{
	struct clk_tegra *c = to_clk_tegra(hw);

	c->state = ON;
	if (!(clk_readl(PERIPH_CLK_TO_ENB_REG(c)) & PERIPH_CLK_TO_BIT(c)))
		c->state = OFF;
	if (!(c->flags & PERIPH_NO_RESET))
		if (clk_readl(PERIPH_CLK_TO_RST_REG(c)) & PERIPH_CLK_TO_BIT(c))
			c->state = OFF;
	return c->state;
}

static int tegra30_periph_clk_enable(struct clk_hw *hw)
{
	struct clk_tegra *c = to_clk_tegra(hw);

	tegra_periph_clk_enable_refcount[c->u.periph.clk_num]++;
	if (tegra_periph_clk_enable_refcount[c->u.periph.clk_num] > 1)
		return 0;

	clk_writel_delay(PERIPH_CLK_TO_BIT(c), PERIPH_CLK_TO_ENB_SET_REG(c));
	if (!(c->flags & PERIPH_NO_RESET) &&
		 !(c->flags & PERIPH_MANUAL_RESET)) {
		if (clk_readl(PERIPH_CLK_TO_RST_REG(c)) &
			 PERIPH_CLK_TO_BIT(c)) {
			udelay(5);	/* reset propagation delay */
			clk_writel(PERIPH_CLK_TO_BIT(c),
				 PERIPH_CLK_TO_RST_CLR_REG(c));
		}
	}
	return 0;
}

static void tegra30_periph_clk_disable(struct clk_hw *hw)
{
	struct clk_tegra *c = to_clk_tegra(hw);
	unsigned long val;

	tegra_periph_clk_enable_refcount[c->u.periph.clk_num]--;

	if (tegra_periph_clk_enable_refcount[c->u.periph.clk_num] > 0)
		return;

	/* If peripheral is in the APB bus then read the APB bus to
	 * flush the write operation in apb bus. This will avoid the
	 * peripheral access after disabling clock*/
	if (c->flags & PERIPH_ON_APB)
		val = chipid_readl();

	clk_writel_delay(PERIPH_CLK_TO_BIT(c), PERIPH_CLK_TO_ENB_CLR_REG(c));
}

void tegra30_periph_clk_reset(struct clk_hw *hw, bool assert)
{
	struct clk_tegra *c = to_clk_tegra(hw);
	unsigned long val;

	if (!(c->flags & PERIPH_NO_RESET)) {
		if (assert) {
			/* If peripheral is in the APB bus then read the APB
			 * bus to flush the write operation in apb bus. This
			 * will avoid the peripheral access after disabling
			 * clock */
			if (c->flags & PERIPH_ON_APB)
				val = chipid_readl();

			clk_writel(PERIPH_CLK_TO_BIT(c),
				   PERIPH_CLK_TO_RST_SET_REG(c));
		} else
			clk_writel(PERIPH_CLK_TO_BIT(c),
				   PERIPH_CLK_TO_RST_CLR_REG(c));
	}
}

static int tegra30_periph_clk_set_parent(struct clk_hw *hw, u8 index)
{
	struct clk_tegra *c = to_clk_tegra(hw);
	u32 val;

	if (!(c->flags & MUX))
		return (index == 0) ? 0 : (-EINVAL);

	val = clk_readl(c->reg);
	val &= ~periph_clk_source_mask(c);
	val |= (index << periph_clk_source_shift(c));
	clk_writel_delay(val, c->reg);
	return 0;
}

static u8 tegra30_periph_clk_get_parent(struct clk_hw *hw)
{
	struct clk_tegra *c = to_clk_tegra(hw);
	u32 val = clk_readl(c->reg);
	int source  = (val & periph_clk_source_mask(c)) >>
					periph_clk_source_shift(c);

	if (!(c->flags & MUX))
		return 0;

	return source;
}

static int tegra30_periph_clk_set_rate(struct clk_hw *hw, unsigned long rate,
		unsigned long parent_rate)
{
	struct clk_tegra *c = to_clk_tegra(hw);
	u32 val;
	int divider;

	if (c->flags & DIV_U71) {
		divider = clk_div71_get_divider(
			parent_rate, rate, c->flags, ROUND_DIVIDER_UP);
		if (divider >= 0) {
			val = clk_readl(c->reg);
			val &= ~PERIPH_CLK_SOURCE_DIVU71_MASK;
			val |= divider;
			if (c->flags & DIV_U71_UART) {
				if (divider)
					val |= PERIPH_CLK_UART_DIV_ENB;
				else
					val &= ~PERIPH_CLK_UART_DIV_ENB;
			}
			clk_writel_delay(val, c->reg);
			c->div = divider + 2;
			c->mul = 2;
			return 0;
		}
	} else if (c->flags & DIV_U16) {
		divider = clk_div16_get_divider(parent_rate, rate);
		if (divider >= 0) {
			val = clk_readl(c->reg);
			val &= ~PERIPH_CLK_SOURCE_DIVU16_MASK;
			val |= divider;
			clk_writel_delay(val, c->reg);
			c->div = divider + 1;
			c->mul = 1;
			return 0;
		}
	} else if (parent_rate <= rate) {
		c->div = 1;
		c->mul = 1;
		return 0;
	}
	return -EINVAL;
}

static long tegra30_periph_clk_round_rate(struct clk_hw *hw, unsigned long rate,
				unsigned long *prate)
{
	struct clk_tegra *c = to_clk_tegra(hw);
	unsigned long parent_rate = __clk_get_rate(__clk_get_parent(hw->clk));
	int divider;

	if (prate)
		parent_rate = *prate;

	if (c->flags & DIV_U71) {
		divider = clk_div71_get_divider(
			parent_rate, rate, c->flags, ROUND_DIVIDER_UP);
		if (divider < 0)
			return divider;

		return DIV_ROUND_UP(parent_rate * 2, divider + 2);
	} else if (c->flags & DIV_U16) {
		divider = clk_div16_get_divider(parent_rate, rate);
		if (divider < 0)
			return divider;
		return DIV_ROUND_UP(parent_rate, divider + 1);
	}
	return -EINVAL;
}

static unsigned long tegra30_periph_clk_recalc_rate(struct clk_hw *hw,
		unsigned long parent_rate)
{
	struct clk_tegra *c = to_clk_tegra(hw);
	u64 rate = parent_rate;
	u32 val = clk_readl(c->reg);

	if (c->flags & DIV_U71) {
		u32 divu71 = val & PERIPH_CLK_SOURCE_DIVU71_MASK;
		if ((c->flags & DIV_U71_UART) &&
		    (!(val & PERIPH_CLK_UART_DIV_ENB))) {
			divu71 = 0;
		}
		if (c->flags & DIV_U71_IDLE) {
			val &= ~(PERIPH_CLK_SOURCE_DIVU71_MASK <<
				PERIPH_CLK_SOURCE_DIVIDLE_SHIFT);
			val |= (PERIPH_CLK_SOURCE_DIVIDLE_VAL <<
				PERIPH_CLK_SOURCE_DIVIDLE_SHIFT);
			clk_writel(val, c->reg);
		}
		c->div = divu71 + 2;
		c->mul = 2;
	} else if (c->flags & DIV_U16) {
		u32 divu16 = val & PERIPH_CLK_SOURCE_DIVU16_MASK;
		c->div = divu16 + 1;
		c->mul = 1;
	} else {
		c->div = 1;
		c->mul = 1;
	}

	if (c->mul != 0 && c->div != 0) {
		rate *= c->mul;
		rate += c->div - 1; /* round up */
		do_div(rate, c->div);
	}
	return rate;
}

struct clk_ops tegra30_periph_clk_ops = {
	.is_enabled = tegra30_periph_clk_is_enabled,
	.enable = tegra30_periph_clk_enable,
	.disable = tegra30_periph_clk_disable,
	.set_parent = tegra30_periph_clk_set_parent,
	.get_parent = tegra30_periph_clk_get_parent,
	.set_rate = tegra30_periph_clk_set_rate,
	.round_rate = tegra30_periph_clk_round_rate,
	.recalc_rate = tegra30_periph_clk_recalc_rate,
};

static int tegra30_dsib_clk_set_parent(struct clk_hw *hw, u8 index)
{
	struct clk *d = clk_get_sys(NULL, "pll_d");
	/* The DSIB parent selection bit is in PLLD base
	   register - can not do direct r-m-w, must be
	   protected by PLLD lock */
	tegra_clk_cfg_ex(
		d, TEGRA_CLK_PLLD_MIPI_MUX_SEL, index);

	return 0;
}

struct clk_ops tegra30_dsib_clk_ops = {
	.is_enabled = tegra30_periph_clk_is_enabled,
	.enable			= &tegra30_periph_clk_enable,
	.disable		= &tegra30_periph_clk_disable,
	.set_parent		= &tegra30_dsib_clk_set_parent,
	.get_parent		= &tegra30_periph_clk_get_parent,
	.set_rate		= &tegra30_periph_clk_set_rate,
	.round_rate		= &tegra30_periph_clk_round_rate,
	.recalc_rate		= &tegra30_periph_clk_recalc_rate,
};

/* Periph extended clock configuration ops */
int tegra30_vi_clk_cfg_ex(struct clk_hw *hw,
				enum tegra_clk_ex_param p, u32 setting)
{
	struct clk_tegra *c = to_clk_tegra(hw);

	if (p == TEGRA_CLK_VI_INP_SEL) {
		u32 val = clk_readl(c->reg);
		val &= ~PERIPH_CLK_VI_SEL_EX_MASK;
		val |= (setting << PERIPH_CLK_VI_SEL_EX_SHIFT) &
			PERIPH_CLK_VI_SEL_EX_MASK;
		clk_writel(val, c->reg);
		return 0;
	}
	return -EINVAL;
}

int tegra30_nand_clk_cfg_ex(struct clk_hw *hw,
				enum tegra_clk_ex_param p, u32 setting)
{
	struct clk_tegra *c = to_clk_tegra(hw);

	if (p == TEGRA_CLK_NAND_PAD_DIV2_ENB) {
		u32 val = clk_readl(c->reg);
		if (setting)
			val |= PERIPH_CLK_NAND_DIV_EX_ENB;
		else
			val &= ~PERIPH_CLK_NAND_DIV_EX_ENB;
		clk_writel(val, c->reg);
		return 0;
	}
	return -EINVAL;
}

int tegra30_dtv_clk_cfg_ex(struct clk_hw *hw,
				enum tegra_clk_ex_param p, u32 setting)
{
	struct clk_tegra *c = to_clk_tegra(hw);

	if (p == TEGRA_CLK_DTV_INVERT) {
		u32 val = clk_readl(c->reg);
		if (setting)
			val |= PERIPH_CLK_DTV_POLARITY_INV;
		else
			val &= ~PERIPH_CLK_DTV_POLARITY_INV;
		clk_writel(val, c->reg);
		return 0;
	}
	return -EINVAL;
}

/* Output clock ops */

static DEFINE_SPINLOCK(clk_out_lock);

static int tegra30_clk_out_is_enabled(struct clk_hw *hw)
{
	struct clk_tegra *c = to_clk_tegra(hw);
	u32 val = pmc_readl(c->reg);

	c->state = (val & (0x1 << c->u.periph.clk_num)) ? ON : OFF;
	c->mul = 1;
	c->div = 1;
	return c->state;
}

static int tegra30_clk_out_enable(struct clk_hw *hw)
{
	struct clk_tegra *c = to_clk_tegra(hw);
	u32 val;
	unsigned long flags;

	spin_lock_irqsave(&clk_out_lock, flags);
	val = pmc_readl(c->reg);
	val |= (0x1 << c->u.periph.clk_num);
	pmc_writel(val, c->reg);
	spin_unlock_irqrestore(&clk_out_lock, flags);

	return 0;
}

static void tegra30_clk_out_disable(struct clk_hw *hw)
{
	struct clk_tegra *c = to_clk_tegra(hw);
	u32 val;
	unsigned long flags;

	spin_lock_irqsave(&clk_out_lock, flags);
	val = pmc_readl(c->reg);
	val &= ~(0x1 << c->u.periph.clk_num);
	pmc_writel(val, c->reg);
	spin_unlock_irqrestore(&clk_out_lock, flags);
}

static int tegra30_clk_out_set_parent(struct clk_hw *hw, u8 index)
{
	struct clk_tegra *c = to_clk_tegra(hw);
	u32 val;
	unsigned long flags;

	spin_lock_irqsave(&clk_out_lock, flags);
	val = pmc_readl(c->reg);
	val &= ~periph_clk_source_mask(c);
	val |= (index << periph_clk_source_shift(c));
	pmc_writel(val, c->reg);
	spin_unlock_irqrestore(&clk_out_lock, flags);

	return 0;
}

static u8 tegra30_clk_out_get_parent(struct clk_hw *hw)
{
	struct clk_tegra *c = to_clk_tegra(hw);
	u32 val = pmc_readl(c->reg);
	int source;

	source = (val & periph_clk_source_mask(c)) >>
				periph_clk_source_shift(c);
	return source;
}

struct clk_ops tegra_clk_out_ops = {
	.is_enabled = tegra30_clk_out_is_enabled,
	.enable = tegra30_clk_out_enable,
	.disable = tegra30_clk_out_disable,
	.set_parent = tegra30_clk_out_set_parent,
	.get_parent = tegra30_clk_out_get_parent,
	.recalc_rate = tegra30_clk_fixed_recalc_rate,
};

/* Clock doubler ops */
static int tegra30_clk_double_is_enabled(struct clk_hw *hw)
{
	struct clk_tegra *c = to_clk_tegra(hw);

	c->state = ON;
	if (!(clk_readl(PERIPH_CLK_TO_ENB_REG(c)) & PERIPH_CLK_TO_BIT(c)))
		c->state = OFF;
	return c->state;
};

static int tegra30_clk_double_set_rate(struct clk_hw *hw, unsigned long rate,
		unsigned long parent_rate)
{
	struct clk_tegra *c = to_clk_tegra(hw);
	u32 val;

	if (rate == parent_rate) {
		val = clk_readl(c->reg) | (0x1 << c->reg_shift);
		clk_writel(val, c->reg);
		c->mul = 1;
		c->div = 1;
		return 0;
	} else if (rate == 2 * parent_rate) {
		val = clk_readl(c->reg) & (~(0x1 << c->reg_shift));
		clk_writel(val, c->reg);
		c->mul = 2;
		c->div = 1;
		return 0;
	}
	return -EINVAL;
}

static unsigned long tegra30_clk_double_recalc_rate(struct clk_hw *hw,
		unsigned long parent_rate)
{
	struct clk_tegra *c = to_clk_tegra(hw);
	u64 rate = parent_rate;

	u32 val = clk_readl(c->reg);
	c->mul = val & (0x1 << c->reg_shift) ? 1 : 2;
	c->div = 1;

	if (c->mul != 0 && c->div != 0) {
		rate *= c->mul;
		rate += c->div - 1; /* round up */
		do_div(rate, c->div);
	}

	return rate;
}

static long tegra30_clk_double_round_rate(struct clk_hw *hw, unsigned long rate,
				unsigned long *prate)
{
	unsigned long output_rate = *prate;

	do_div(output_rate, 2);
	return output_rate;
}

struct clk_ops tegra30_clk_double_ops = {
	.is_enabled = tegra30_clk_double_is_enabled,
	.enable = tegra30_periph_clk_enable,
	.disable = tegra30_periph_clk_disable,
	.recalc_rate = tegra30_clk_double_recalc_rate,
	.round_rate = tegra30_clk_double_round_rate,
	.set_rate = tegra30_clk_double_set_rate,
};

/* Audio sync clock ops */
struct clk_ops tegra_sync_source_ops = {
	.recalc_rate = tegra30_clk_fixed_recalc_rate,
};

static int tegra30_audio_sync_clk_is_enabled(struct clk_hw *hw)
{
	struct clk_tegra *c = to_clk_tegra(hw);
	u32 val = clk_readl(c->reg);
	c->state = (val & AUDIO_SYNC_DISABLE_BIT) ? OFF : ON;
	return c->state;
}

static int tegra30_audio_sync_clk_enable(struct clk_hw *hw)
{
	struct clk_tegra *c = to_clk_tegra(hw);
	u32 val = clk_readl(c->reg);
	clk_writel((val & (~AUDIO_SYNC_DISABLE_BIT)), c->reg);
	return 0;
}

static void tegra30_audio_sync_clk_disable(struct clk_hw *hw)
{
	struct clk_tegra *c = to_clk_tegra(hw);
	u32 val = clk_readl(c->reg);
	clk_writel((val | AUDIO_SYNC_DISABLE_BIT), c->reg);
}

static int tegra30_audio_sync_clk_set_parent(struct clk_hw *hw, u8 index)
{
	struct clk_tegra *c = to_clk_tegra(hw);
	u32 val;

	val = clk_readl(c->reg);
	val &= ~AUDIO_SYNC_SOURCE_MASK;
	val |= index;

	clk_writel(val, c->reg);
	return 0;
}

static u8 tegra30_audio_sync_clk_get_parent(struct clk_hw *hw)
{
	struct clk_tegra *c = to_clk_tegra(hw);
	u32 val = clk_readl(c->reg);
	int source;

	source = val & AUDIO_SYNC_SOURCE_MASK;
	return source;
}

struct clk_ops tegra30_audio_sync_clk_ops = {
	.is_enabled = tegra30_audio_sync_clk_is_enabled,
	.enable = tegra30_audio_sync_clk_enable,
	.disable = tegra30_audio_sync_clk_disable,
	.set_parent = tegra30_audio_sync_clk_set_parent,
	.get_parent = tegra30_audio_sync_clk_get_parent,
	.recalc_rate = tegra30_clk_fixed_recalc_rate,
};

/* cml0 (pcie), and cml1 (sata) clock ops */
static int tegra30_cml_clk_is_enabled(struct clk_hw *hw)
{
	struct clk_tegra *c = to_clk_tegra(hw);
	u32 val = clk_readl(c->reg);
	c->state = val & (0x1 << c->u.periph.clk_num) ? ON : OFF;
	return c->state;
}

static int tegra30_cml_clk_enable(struct clk_hw *hw)
{
	struct clk_tegra *c = to_clk_tegra(hw);

	u32 val = clk_readl(c->reg);
	val |= (0x1 << c->u.periph.clk_num);
	clk_writel(val, c->reg);

	return 0;
}

static void tegra30_cml_clk_disable(struct clk_hw *hw)
{
	struct clk_tegra *c = to_clk_tegra(hw);

	u32 val = clk_readl(c->reg);
	val &= ~(0x1 << c->u.periph.clk_num);
	clk_writel(val, c->reg);
}

struct clk_ops tegra_cml_clk_ops = {
	.is_enabled = tegra30_cml_clk_is_enabled,
	.enable = tegra30_cml_clk_enable,
	.disable = tegra30_cml_clk_disable,
	.recalc_rate = tegra30_clk_fixed_recalc_rate,
};

struct clk_ops tegra_pciex_clk_ops = {
	.recalc_rate = tegra30_clk_fixed_recalc_rate,
};

/* Tegra30 CPU clock and reset control functions */
static void tegra30_wait_cpu_in_reset(u32 cpu)
{
	unsigned int reg;

	do {
		reg = readl(reg_clk_base +
			    TEGRA30_CLK_RST_CONTROLLER_CPU_CMPLX_STATUS);
		cpu_relax();
	} while (!(reg & (1 << cpu)));	/* check CPU been reset or not */

	return;
}

static void tegra30_put_cpu_in_reset(u32 cpu)
{
	writel(CPU_RESET(cpu),
	       reg_clk_base + TEGRA_CLK_RST_CONTROLLER_RST_CPU_CMPLX_SET);
	dmb();
}

static void tegra30_cpu_out_of_reset(u32 cpu)
{
	writel(CPU_RESET(cpu),
	       reg_clk_base + TEGRA_CLK_RST_CONTROLLER_RST_CPU_CMPLX_CLR);
	wmb();
}

static void tegra30_enable_cpu_clock(u32 cpu)
{
	unsigned int reg;

	writel(CPU_CLOCK(cpu),
	       reg_clk_base + TEGRA30_CLK_RST_CONTROLLER_CLK_CPU_CMPLX_CLR);
	reg = readl(reg_clk_base +
		    TEGRA30_CLK_RST_CONTROLLER_CLK_CPU_CMPLX_CLR);
}

static void tegra30_disable_cpu_clock(u32 cpu)
{

	unsigned int reg;

	reg = readl(reg_clk_base + TEGRA_CLK_RST_CONTROLLER_CLK_CPU_CMPLX);
	writel(reg | CPU_CLOCK(cpu),
	       reg_clk_base + TEGRA_CLK_RST_CONTROLLER_CLK_CPU_CMPLX);
}

#ifdef CONFIG_PM_SLEEP
static bool tegra30_cpu_rail_off_ready(void)
{
	unsigned int cpu_rst_status;
	int cpu_pwr_status;

	cpu_rst_status = readl(reg_clk_base +
			       TEGRA30_CLK_RST_CONTROLLER_CPU_CMPLX_STATUS);
	cpu_pwr_status = tegra_powergate_is_powered(TEGRA_POWERGATE_CPU1) ||
			 tegra_powergate_is_powered(TEGRA_POWERGATE_CPU2) ||
			 tegra_powergate_is_powered(TEGRA_POWERGATE_CPU3);

	if (((cpu_rst_status & 0xE) != 0xE) || cpu_pwr_status)
		return false;

	return true;
}

static void tegra30_cpu_clock_suspend(void)
{
	/* switch coresite to clk_m, save off original source */
	tegra30_cpu_clk_sctx.clk_csite_src =
				readl(reg_clk_base + CLK_RESET_SOURCE_CSITE);
	writel(3<<30, reg_clk_base + CLK_RESET_SOURCE_CSITE);

	tegra30_cpu_clk_sctx.cpu_burst =
				readl(reg_clk_base + CLK_RESET_CCLK_BURST);
	tegra30_cpu_clk_sctx.pllx_base =
				readl(reg_clk_base + CLK_RESET_PLLX_BASE);
	tegra30_cpu_clk_sctx.pllx_misc =
				readl(reg_clk_base + CLK_RESET_PLLX_MISC);
	tegra30_cpu_clk_sctx.cclk_divider =
				readl(reg_clk_base + CLK_RESET_CCLK_DIVIDER);
}

static void tegra30_cpu_clock_resume(void)
{
	unsigned int reg, policy;

	/* Is CPU complex already running on PLLX? */
	reg = readl(reg_clk_base + CLK_RESET_CCLK_BURST);
	policy = (reg >> CLK_RESET_CCLK_BURST_POLICY_SHIFT) & 0xF;

	if (policy == CLK_RESET_CCLK_IDLE_POLICY)
		reg = (reg >> CLK_RESET_CCLK_IDLE_POLICY_SHIFT) & 0xF;
	else if (policy == CLK_RESET_CCLK_RUN_POLICY)
		reg = (reg >> CLK_RESET_CCLK_RUN_POLICY_SHIFT) & 0xF;
	else
		BUG();

	if (reg != CLK_RESET_CCLK_BURST_POLICY_PLLX) {
		/* restore PLLX settings if CPU is on different PLL */
		writel(tegra30_cpu_clk_sctx.pllx_misc,
					reg_clk_base + CLK_RESET_PLLX_MISC);
		writel(tegra30_cpu_clk_sctx.pllx_base,
					reg_clk_base + CLK_RESET_PLLX_BASE);

		/* wait for PLL stabilization if PLLX was enabled */
		if (tegra30_cpu_clk_sctx.pllx_base & (1 << 30))
			udelay(300);
	}

	/*
	 * Restore original burst policy setting for calls resulting from CPU
	 * LP2 in idle or system suspend.
	 */
	writel(tegra30_cpu_clk_sctx.cclk_divider,
					reg_clk_base + CLK_RESET_CCLK_DIVIDER);
	writel(tegra30_cpu_clk_sctx.cpu_burst,
					reg_clk_base + CLK_RESET_CCLK_BURST);

	writel(tegra30_cpu_clk_sctx.clk_csite_src,
					reg_clk_base + CLK_RESET_SOURCE_CSITE);
}
#endif

static struct tegra_cpu_car_ops tegra30_cpu_car_ops = {
	.wait_for_reset	= tegra30_wait_cpu_in_reset,
	.put_in_reset	= tegra30_put_cpu_in_reset,
	.out_of_reset	= tegra30_cpu_out_of_reset,
	.enable_clock	= tegra30_enable_cpu_clock,
	.disable_clock	= tegra30_disable_cpu_clock,
#ifdef CONFIG_PM_SLEEP
	.rail_off_ready	= tegra30_cpu_rail_off_ready,
	.suspend	= tegra30_cpu_clock_suspend,
	.resume		= tegra30_cpu_clock_resume,
#endif
};

void __init tegra30_cpu_car_ops_init(void)
{
	tegra_cpu_car_ops = &tegra30_cpu_car_ops;
}<|MERGE_RESOLUTION|>--- conflicted
+++ resolved
@@ -31,11 +31,8 @@
 
 #include <asm/clkdev.h>
 
-<<<<<<< HEAD
-=======
 #include <mach/powergate.h>
 
->>>>>>> d58c8263
 #include "clock.h"
 #include "fuse.h"
 #include "iomap.h"
