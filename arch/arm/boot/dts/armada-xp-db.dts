/*
 * Device Tree file for Marvell Armada XP evaluation board
 * (DB-78460-BP)
 *
 * Copyright (C) 2012 Marvell
 *
 * Lior Amsalem <alior@marvell.com>
 * Gregory CLEMENT <gregory.clement@free-electrons.com>
 * Thomas Petazzoni <thomas.petazzoni@free-electrons.com>
 *
 * This file is licensed under the terms of the GNU General Public
 * License version 2.  This program is licensed "as is" without any
 * warranty of any kind, whether express or implied.
 */

/dts-v1/;
/include/ "armada-xp-mv78460.dtsi"

/ {
	model = "Marvell Armada XP Evaluation Board";
	compatible = "marvell,axp-db", "marvell,armadaxp-mv78460", "marvell,armadaxp", "marvell,armada-370-xp";

	chosen {
		bootargs = "console=ttyS0,115200 earlyprintk";
	};

	memory {
		device_type = "memory";
		reg = <0x00000000 0x80000000>; /* 2 GB */
	};

	soc {
		serial@d0012000 {
			clock-frequency = <250000000>;
			status = "okay";
		};
		serial@d0012100 {
			clock-frequency = <250000000>;
			status = "okay";
		};
		serial@d0012200 {
			clock-frequency = <250000000>;
			status = "okay";
		};
		serial@d0012300 {
			clock-frequency = <250000000>;
			status = "okay";
		};
<<<<<<< HEAD
=======

>>>>>>> 38462212
		sata@d00a0000 {
			nr-ports = <2>;
			status = "okay";
		};

		mdio {
			phy0: ethernet-phy@0 {
				reg = <0>;
			};

			phy1: ethernet-phy@1 {
				reg = <1>;
			};

			phy2: ethernet-phy@2 {
				reg = <25>;
			};

			phy3: ethernet-phy@3 {
				reg = <27>;
			};
		};

		ethernet@d0070000 {
			status = "okay";
			phy = <&phy0>;
			phy-mode = "rgmii-id";
		};
		ethernet@d0074000 {
			status = "okay";
			phy = <&phy1>;
			phy-mode = "rgmii-id";
		};
		ethernet@d0030000 {
			status = "okay";
			phy = <&phy2>;
			phy-mode = "sgmii";
		};
		ethernet@d0034000 {
			status = "okay";
			phy = <&phy3>;
			phy-mode = "sgmii";
		};
	};
};<|MERGE_RESOLUTION|>--- conflicted
+++ resolved
@@ -46,10 +46,7 @@
 			clock-frequency = <250000000>;
 			status = "okay";
 		};
-<<<<<<< HEAD
-=======
 
->>>>>>> 38462212
 		sata@d00a0000 {
 			nr-ports = <2>;
 			status = "okay";
