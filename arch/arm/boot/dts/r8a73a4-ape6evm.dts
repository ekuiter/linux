/*
 * Device Tree Source for the APE6EVM board
 *
 * Copyright (C) 2013 Renesas Solutions Corp.
 *
 * This file is licensed under the terms of the GNU General Public License
 * version 2.  This program is licensed "as is" without any warranty of any
 * kind, whether express or implied.
 */

/dts-v1/;
/include/ "r8a73a4.dtsi"

/ {
	model = "APE6EVM";
	compatible = "renesas,ape6evm", "renesas,r8a73a4";

	chosen {
		bootargs = "console=ttySC0,115200 ignore_loglevel root=/dev/nfs ip=dhcp rw";
	};

	memory@40000000 {
		device_type = "memory";
		reg = <0 0x40000000 0 0x40000000>;
	};

	ape6evm_fixed_3v3: fixedregulator@0 {
		compatible = "regulator-fixed";
		regulator-name = "3V3";
		regulator-min-microvolt = <3300000>;
		regulator-max-microvolt = <3300000>;
		regulator-always-on;
	};

	lbsc {
		#address-cells = <1>;
		#size-cells = <1>;

		ethernet@8000000 {
			compatible = "smsc,lan9118", "smsc,lan9115";
			reg = <0x08000000 0x1000>;
			interrupt-parent = <&irqc1>;
			interrupts = <8 0x4>;
			phy-mode = "mii";
			reg-io-width = <4>;
			smsc,irq-active-high;
			smsc,irq-push-pull;
			vdd33a-supply = <&ape6evm_fixed_3v3>;
			vddvario-supply = <&ape6evm_fixed_3v3>;
		};
	};
};

&i2c5 {
<<<<<<< HEAD
=======
	status = "okay";
>>>>>>> 1de5552e
	vdd_dvfs: max8973@1b {
		compatible = "maxim,max8973";
		reg = <0x1b>;

		regulator-min-microvolt = <935000>;
		regulator-max-microvolt = <1200000>;
		regulator-boot-on;
		regulator-always-on;
	};
};

&cpu0 {
	cpu0-supply = <&vdd_dvfs>;
	operating-points = <
		/* kHz  uV */
		1950000 1115000
		1462500  995000
	>;
	voltage-tolerance = <1>; /* 1% */
};<|MERGE_RESOLUTION|>--- conflicted
+++ resolved
@@ -52,10 +52,7 @@
 };
 
 &i2c5 {
-<<<<<<< HEAD
-=======
 	status = "okay";
->>>>>>> 1de5552e
 	vdd_dvfs: max8973@1b {
 		compatible = "maxim,max8973";
 		reg = <0x1b>;
