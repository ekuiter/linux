--- conflicted
+++ resolved
@@ -57,11 +57,8 @@
 			resets = <&tegra_car 27>;
 			reset-names = "dc";
 
-<<<<<<< HEAD
-=======
 			nvidia,head = <0>;
 
->>>>>>> 90b0ea0f
 			rgb {
 				status = "disabled";
 			};
@@ -77,11 +74,8 @@
 			resets = <&tegra_car 26>;
 			reset-names = "dc";
 
-<<<<<<< HEAD
-=======
 			nvidia,head = <1>;
 
->>>>>>> 90b0ea0f
 			rgb {
 				status = "disabled";
 			};
