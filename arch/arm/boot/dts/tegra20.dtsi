#include <dt-bindings/clock/tegra20-car.h>
#include <dt-bindings/gpio/tegra-gpio.h>
#include <dt-bindings/pinctrl/pinctrl-tegra.h>
#include <dt-bindings/interrupt-controller/arm-gic.h>

#include "skeleton.dtsi"

/ {
	compatible = "nvidia,tegra20";
	interrupt-parent = <&intc>;

	aliases {
		serial0 = &uarta;
		serial1 = &uartb;
		serial2 = &uartc;
		serial3 = &uartd;
		serial4 = &uarte;
	};

	host1x@50000000 {
		compatible = "nvidia,tegra20-host1x", "simple-bus";
		reg = <0x50000000 0x00024000>;
		interrupts = <GIC_SPI 65 IRQ_TYPE_LEVEL_HIGH>, /* syncpt */
			     <GIC_SPI 67 IRQ_TYPE_LEVEL_HIGH>; /* general */
		clocks = <&tegra_car TEGRA20_CLK_HOST1X>;
		resets = <&tegra_car 28>;
		reset-names = "host1x";

		#address-cells = <1>;
		#size-cells = <1>;

		ranges = <0x54000000 0x54000000 0x04000000>;

		mpe@54040000 {
			compatible = "nvidia,tegra20-mpe";
			reg = <0x54040000 0x00040000>;
			interrupts = <GIC_SPI 68 IRQ_TYPE_LEVEL_HIGH>;
			clocks = <&tegra_car TEGRA20_CLK_MPE>;
			resets = <&tegra_car 60>;
			reset-names = "mpe";
		};

		vi@54080000 {
			compatible = "nvidia,tegra20-vi";
			reg = <0x54080000 0x00040000>;
			interrupts = <GIC_SPI 69 IRQ_TYPE_LEVEL_HIGH>;
			clocks = <&tegra_car TEGRA20_CLK_VI>;
			resets = <&tegra_car 20>;
			reset-names = "vi";
		};

		epp@540c0000 {
			compatible = "nvidia,tegra20-epp";
			reg = <0x540c0000 0x00040000>;
			interrupts = <GIC_SPI 70 IRQ_TYPE_LEVEL_HIGH>;
			clocks = <&tegra_car TEGRA20_CLK_EPP>;
			resets = <&tegra_car 19>;
			reset-names = "epp";
		};

		isp@54100000 {
			compatible = "nvidia,tegra20-isp";
			reg = <0x54100000 0x00040000>;
			interrupts = <GIC_SPI 71 IRQ_TYPE_LEVEL_HIGH>;
			clocks = <&tegra_car TEGRA20_CLK_ISP>;
			resets = <&tegra_car 23>;
			reset-names = "isp";
		};

		gr2d@54140000 {
			compatible = "nvidia,tegra20-gr2d";
			reg = <0x54140000 0x00040000>;
			interrupts = <GIC_SPI 72 IRQ_TYPE_LEVEL_HIGH>;
			clocks = <&tegra_car TEGRA20_CLK_GR2D>;
			resets = <&tegra_car 21>;
			reset-names = "2d";
		};

		gr3d@54140000 {
			compatible = "nvidia,tegra20-gr3d";
			reg = <0x54140000 0x00040000>;
			clocks = <&tegra_car TEGRA20_CLK_GR3D>;
			resets = <&tegra_car 24>;
			reset-names = "3d";
		};

		dc@54200000 {
			compatible = "nvidia,tegra20-dc";
			reg = <0x54200000 0x00040000>;
			interrupts = <GIC_SPI 73 IRQ_TYPE_LEVEL_HIGH>;
			clocks = <&tegra_car TEGRA20_CLK_DISP1>,
				 <&tegra_car TEGRA20_CLK_PLL_P>;
			clock-names = "dc", "parent";
			resets = <&tegra_car 27>;
			reset-names = "dc";
<<<<<<< HEAD
=======

			nvidia,head = <0>;
>>>>>>> 90b0ea0f

			rgb {
				status = "disabled";
			};
		};

		dc@54240000 {
			compatible = "nvidia,tegra20-dc";
			reg = <0x54240000 0x00040000>;
			interrupts = <GIC_SPI 74 IRQ_TYPE_LEVEL_HIGH>;
			clocks = <&tegra_car TEGRA20_CLK_DISP2>,
				 <&tegra_car TEGRA20_CLK_PLL_P>;
			clock-names = "dc", "parent";
			resets = <&tegra_car 26>;
			reset-names = "dc";
<<<<<<< HEAD
=======

			nvidia,head = <1>;
>>>>>>> 90b0ea0f

			rgb {
				status = "disabled";
			};
		};

		hdmi@54280000 {
			compatible = "nvidia,tegra20-hdmi";
			reg = <0x54280000 0x00040000>;
			interrupts = <GIC_SPI 75 IRQ_TYPE_LEVEL_HIGH>;
			clocks = <&tegra_car TEGRA20_CLK_HDMI>,
				 <&tegra_car TEGRA20_CLK_PLL_D_OUT0>;
			clock-names = "hdmi", "parent";
			resets = <&tegra_car 51>;
			reset-names = "hdmi";
			status = "disabled";
		};

		tvo@542c0000 {
			compatible = "nvidia,tegra20-tvo";
			reg = <0x542c0000 0x00040000>;
			interrupts = <GIC_SPI 76 IRQ_TYPE_LEVEL_HIGH>;
			clocks = <&tegra_car TEGRA20_CLK_TVO>;
			status = "disabled";
		};

		dsi@542c0000 {
			compatible = "nvidia,tegra20-dsi";
			reg = <0x542c0000 0x00040000>;
			clocks = <&tegra_car TEGRA20_CLK_DSI>;
			resets = <&tegra_car 48>;
			reset-names = "dsi";
			status = "disabled";
		};
	};

	timer@50004600 {
		compatible = "arm,cortex-a9-twd-timer";
		reg = <0x50040600 0x20>;
		interrupts = <GIC_PPI 13
			(GIC_CPU_MASK_SIMPLE(2) | IRQ_TYPE_LEVEL_HIGH)>;
		clocks = <&tegra_car TEGRA20_CLK_TWD>;
	};

	intc: interrupt-controller@50041000 {
		compatible = "arm,cortex-a9-gic";
		reg = <0x50041000 0x1000
		       0x50040100 0x0100>;
		interrupt-controller;
		#interrupt-cells = <3>;
	};

	cache-controller@50043000 {
		compatible = "arm,pl310-cache";
		reg = <0x50043000 0x1000>;
		arm,data-latency = <5 5 2>;
		arm,tag-latency = <4 4 2>;
		cache-unified;
		cache-level = <2>;
	};

	timer@60005000 {
		compatible = "nvidia,tegra20-timer";
		reg = <0x60005000 0x60>;
		interrupts = <GIC_SPI 0 IRQ_TYPE_LEVEL_HIGH>,
			     <GIC_SPI 1 IRQ_TYPE_LEVEL_HIGH>,
			     <GIC_SPI 41 IRQ_TYPE_LEVEL_HIGH>,
			     <GIC_SPI 42 IRQ_TYPE_LEVEL_HIGH>;
		clocks = <&tegra_car TEGRA20_CLK_TIMER>;
	};

	tegra_car: clock@60006000 {
		compatible = "nvidia,tegra20-car";
		reg = <0x60006000 0x1000>;
		#clock-cells = <1>;
		#reset-cells = <1>;
	};

	apbdma: dma@6000a000 {
		compatible = "nvidia,tegra20-apbdma";
		reg = <0x6000a000 0x1200>;
		interrupts = <GIC_SPI 104 IRQ_TYPE_LEVEL_HIGH>,
			     <GIC_SPI 105 IRQ_TYPE_LEVEL_HIGH>,
			     <GIC_SPI 106 IRQ_TYPE_LEVEL_HIGH>,
			     <GIC_SPI 107 IRQ_TYPE_LEVEL_HIGH>,
			     <GIC_SPI 108 IRQ_TYPE_LEVEL_HIGH>,
			     <GIC_SPI 109 IRQ_TYPE_LEVEL_HIGH>,
			     <GIC_SPI 110 IRQ_TYPE_LEVEL_HIGH>,
			     <GIC_SPI 111 IRQ_TYPE_LEVEL_HIGH>,
			     <GIC_SPI 112 IRQ_TYPE_LEVEL_HIGH>,
			     <GIC_SPI 113 IRQ_TYPE_LEVEL_HIGH>,
			     <GIC_SPI 114 IRQ_TYPE_LEVEL_HIGH>,
			     <GIC_SPI 115 IRQ_TYPE_LEVEL_HIGH>,
			     <GIC_SPI 116 IRQ_TYPE_LEVEL_HIGH>,
			     <GIC_SPI 117 IRQ_TYPE_LEVEL_HIGH>,
			     <GIC_SPI 118 IRQ_TYPE_LEVEL_HIGH>,
			     <GIC_SPI 119 IRQ_TYPE_LEVEL_HIGH>;
		clocks = <&tegra_car TEGRA20_CLK_APBDMA>;
		resets = <&tegra_car 34>;
		reset-names = "dma";
		#dma-cells = <1>;
	};

	ahb@6000c004 {
		compatible = "nvidia,tegra20-ahb";
		reg = <0x6000c004 0x10c>; /* AHB Arbitration + Gizmo Controller */
	};

	gpio: gpio@6000d000 {
		compatible = "nvidia,tegra20-gpio";
		reg = <0x6000d000 0x1000>;
		interrupts = <GIC_SPI 32 IRQ_TYPE_LEVEL_HIGH>,
			     <GIC_SPI 33 IRQ_TYPE_LEVEL_HIGH>,
			     <GIC_SPI 34 IRQ_TYPE_LEVEL_HIGH>,
			     <GIC_SPI 35 IRQ_TYPE_LEVEL_HIGH>,
			     <GIC_SPI 55 IRQ_TYPE_LEVEL_HIGH>,
			     <GIC_SPI 87 IRQ_TYPE_LEVEL_HIGH>,
			     <GIC_SPI 89 IRQ_TYPE_LEVEL_HIGH>;
		#gpio-cells = <2>;
		gpio-controller;
		#interrupt-cells = <2>;
		interrupt-controller;
	};

	pinmux: pinmux@70000014 {
		compatible = "nvidia,tegra20-pinmux";
		reg = <0x70000014 0x10   /* Tri-state registers */
		       0x70000080 0x20   /* Mux registers */
		       0x700000a0 0x14   /* Pull-up/down registers */
		       0x70000868 0xa8>; /* Pad control registers */
	};

	das@70000c00 {
		compatible = "nvidia,tegra20-das";
		reg = <0x70000c00 0x80>;
	};

	tegra_ac97: ac97@70002000 {
		compatible = "nvidia,tegra20-ac97";
		reg = <0x70002000 0x200>;
		interrupts = <GIC_SPI 81 IRQ_TYPE_LEVEL_HIGH>;
		clocks = <&tegra_car TEGRA20_CLK_AC97>;
		resets = <&tegra_car 3>;
		reset-names = "ac97";
		dmas = <&apbdma 12>, <&apbdma 12>;
		dma-names = "rx", "tx";
		status = "disabled";
	};

	tegra_i2s1: i2s@70002800 {
		compatible = "nvidia,tegra20-i2s";
		reg = <0x70002800 0x200>;
		interrupts = <GIC_SPI 13 IRQ_TYPE_LEVEL_HIGH>;
		clocks = <&tegra_car TEGRA20_CLK_I2S1>;
		resets = <&tegra_car 11>;
		reset-names = "i2s";
		dmas = <&apbdma 2>, <&apbdma 2>;
		dma-names = "rx", "tx";
		status = "disabled";
	};

	tegra_i2s2: i2s@70002a00 {
		compatible = "nvidia,tegra20-i2s";
		reg = <0x70002a00 0x200>;
		interrupts = <GIC_SPI 3 IRQ_TYPE_LEVEL_HIGH>;
		clocks = <&tegra_car TEGRA20_CLK_I2S2>;
		resets = <&tegra_car 18>;
		reset-names = "i2s";
		dmas = <&apbdma 1>, <&apbdma 1>;
		dma-names = "rx", "tx";
		status = "disabled";
	};

	/*
	 * There are two serial driver i.e. 8250 based simple serial
	 * driver and APB DMA based serial driver for higher baudrate
	 * and performace. To enable the 8250 based driver, the compatible
	 * is "nvidia,tegra20-uart" and to enable the APB DMA based serial
	 * driver, the comptible is "nvidia,tegra20-hsuart".
	 */
	uarta: serial@70006000 {
		compatible = "nvidia,tegra20-uart";
		reg = <0x70006000 0x40>;
		reg-shift = <2>;
		interrupts = <GIC_SPI 36 IRQ_TYPE_LEVEL_HIGH>;
		clocks = <&tegra_car TEGRA20_CLK_UARTA>;
		resets = <&tegra_car 6>;
		reset-names = "serial";
		dmas = <&apbdma 8>, <&apbdma 8>;
		dma-names = "rx", "tx";
		status = "disabled";
	};

	uartb: serial@70006040 {
		compatible = "nvidia,tegra20-uart";
		reg = <0x70006040 0x40>;
		reg-shift = <2>;
		interrupts = <GIC_SPI 37 IRQ_TYPE_LEVEL_HIGH>;
		clocks = <&tegra_car TEGRA20_CLK_UARTB>;
		resets = <&tegra_car 7>;
		reset-names = "serial";
		dmas = <&apbdma 9>, <&apbdma 9>;
		dma-names = "rx", "tx";
		status = "disabled";
	};

	uartc: serial@70006200 {
		compatible = "nvidia,tegra20-uart";
		reg = <0x70006200 0x100>;
		reg-shift = <2>;
		interrupts = <GIC_SPI 46 IRQ_TYPE_LEVEL_HIGH>;
		clocks = <&tegra_car TEGRA20_CLK_UARTC>;
		resets = <&tegra_car 55>;
		reset-names = "serial";
		dmas = <&apbdma 10>, <&apbdma 10>;
		dma-names = "rx", "tx";
		status = "disabled";
	};

	uartd: serial@70006300 {
		compatible = "nvidia,tegra20-uart";
		reg = <0x70006300 0x100>;
		reg-shift = <2>;
		interrupts = <GIC_SPI 90 IRQ_TYPE_LEVEL_HIGH>;
		clocks = <&tegra_car TEGRA20_CLK_UARTD>;
		resets = <&tegra_car 65>;
		reset-names = "serial";
		dmas = <&apbdma 19>, <&apbdma 19>;
		dma-names = "rx", "tx";
		status = "disabled";
	};

	uarte: serial@70006400 {
		compatible = "nvidia,tegra20-uart";
		reg = <0x70006400 0x100>;
		reg-shift = <2>;
		interrupts = <GIC_SPI 91 IRQ_TYPE_LEVEL_HIGH>;
		clocks = <&tegra_car TEGRA20_CLK_UARTE>;
		resets = <&tegra_car 66>;
		reset-names = "serial";
		dmas = <&apbdma 20>, <&apbdma 20>;
		dma-names = "rx", "tx";
		status = "disabled";
	};

	pwm: pwm@7000a000 {
		compatible = "nvidia,tegra20-pwm";
		reg = <0x7000a000 0x100>;
		#pwm-cells = <2>;
		clocks = <&tegra_car TEGRA20_CLK_PWM>;
		resets = <&tegra_car 17>;
		reset-names = "pwm";
		status = "disabled";
	};

	rtc@7000e000 {
		compatible = "nvidia,tegra20-rtc";
		reg = <0x7000e000 0x100>;
		interrupts = <GIC_SPI 2 IRQ_TYPE_LEVEL_HIGH>;
		clocks = <&tegra_car TEGRA20_CLK_RTC>;
	};

	i2c@7000c000 {
		compatible = "nvidia,tegra20-i2c";
		reg = <0x7000c000 0x100>;
		interrupts = <GIC_SPI 38 IRQ_TYPE_LEVEL_HIGH>;
		#address-cells = <1>;
		#size-cells = <0>;
		clocks = <&tegra_car TEGRA20_CLK_I2C1>,
			 <&tegra_car TEGRA20_CLK_PLL_P_OUT3>;
		clock-names = "div-clk", "fast-clk";
		resets = <&tegra_car 12>;
		reset-names = "i2c";
		dmas = <&apbdma 21>, <&apbdma 21>;
		dma-names = "rx", "tx";
		status = "disabled";
	};

	spi@7000c380 {
		compatible = "nvidia,tegra20-sflash";
		reg = <0x7000c380 0x80>;
		interrupts = <GIC_SPI 39 IRQ_TYPE_LEVEL_HIGH>;
		#address-cells = <1>;
		#size-cells = <0>;
		clocks = <&tegra_car TEGRA20_CLK_SPI>;
		resets = <&tegra_car 43>;
		reset-names = "spi";
		dmas = <&apbdma 11>, <&apbdma 11>;
		dma-names = "rx", "tx";
		status = "disabled";
	};

	i2c@7000c400 {
		compatible = "nvidia,tegra20-i2c";
		reg = <0x7000c400 0x100>;
		interrupts = <GIC_SPI 84 IRQ_TYPE_LEVEL_HIGH>;
		#address-cells = <1>;
		#size-cells = <0>;
		clocks = <&tegra_car TEGRA20_CLK_I2C2>,
			 <&tegra_car TEGRA20_CLK_PLL_P_OUT3>;
		clock-names = "div-clk", "fast-clk";
		resets = <&tegra_car 54>;
		reset-names = "i2c";
		dmas = <&apbdma 22>, <&apbdma 22>;
		dma-names = "rx", "tx";
		status = "disabled";
	};

	i2c@7000c500 {
		compatible = "nvidia,tegra20-i2c";
		reg = <0x7000c500 0x100>;
		interrupts = <GIC_SPI 92 IRQ_TYPE_LEVEL_HIGH>;
		#address-cells = <1>;
		#size-cells = <0>;
		clocks = <&tegra_car TEGRA20_CLK_I2C3>,
			 <&tegra_car TEGRA20_CLK_PLL_P_OUT3>;
		clock-names = "div-clk", "fast-clk";
		resets = <&tegra_car 67>;
		reset-names = "i2c";
		dmas = <&apbdma 23>, <&apbdma 23>;
		dma-names = "rx", "tx";
		status = "disabled";
	};

	i2c@7000d000 {
		compatible = "nvidia,tegra20-i2c-dvc";
		reg = <0x7000d000 0x200>;
		interrupts = <GIC_SPI 53 IRQ_TYPE_LEVEL_HIGH>;
		#address-cells = <1>;
		#size-cells = <0>;
		clocks = <&tegra_car TEGRA20_CLK_DVC>,
			 <&tegra_car TEGRA20_CLK_PLL_P_OUT3>;
		clock-names = "div-clk", "fast-clk";
		resets = <&tegra_car 47>;
		reset-names = "i2c";
		dmas = <&apbdma 24>, <&apbdma 24>;
		dma-names = "rx", "tx";
		status = "disabled";
	};

	spi@7000d400 {
		compatible = "nvidia,tegra20-slink";
		reg = <0x7000d400 0x200>;
		interrupts = <GIC_SPI 59 IRQ_TYPE_LEVEL_HIGH>;
		#address-cells = <1>;
		#size-cells = <0>;
		clocks = <&tegra_car TEGRA20_CLK_SBC1>;
		resets = <&tegra_car 41>;
		reset-names = "spi";
		dmas = <&apbdma 15>, <&apbdma 15>;
		dma-names = "rx", "tx";
		status = "disabled";
	};

	spi@7000d600 {
		compatible = "nvidia,tegra20-slink";
		reg = <0x7000d600 0x200>;
		interrupts = <GIC_SPI 82 IRQ_TYPE_LEVEL_HIGH>;
		#address-cells = <1>;
		#size-cells = <0>;
		clocks = <&tegra_car TEGRA20_CLK_SBC2>;
		resets = <&tegra_car 44>;
		reset-names = "spi";
		dmas = <&apbdma 16>, <&apbdma 16>;
		dma-names = "rx", "tx";
		status = "disabled";
	};

	spi@7000d800 {
		compatible = "nvidia,tegra20-slink";
		reg = <0x7000d800 0x200>;
		interrupts = <GIC_SPI 83 IRQ_TYPE_LEVEL_HIGH>;
		#address-cells = <1>;
		#size-cells = <0>;
		clocks = <&tegra_car TEGRA20_CLK_SBC3>;
		resets = <&tegra_car 46>;
		reset-names = "spi";
		dmas = <&apbdma 17>, <&apbdma 17>;
		dma-names = "rx", "tx";
		status = "disabled";
	};

	spi@7000da00 {
		compatible = "nvidia,tegra20-slink";
		reg = <0x7000da00 0x200>;
		interrupts = <GIC_SPI 93 IRQ_TYPE_LEVEL_HIGH>;
		#address-cells = <1>;
		#size-cells = <0>;
		clocks = <&tegra_car TEGRA20_CLK_SBC4>;
		resets = <&tegra_car 68>;
		reset-names = "spi";
		dmas = <&apbdma 18>, <&apbdma 18>;
		dma-names = "rx", "tx";
		status = "disabled";
	};

	kbc@7000e200 {
		compatible = "nvidia,tegra20-kbc";
		reg = <0x7000e200 0x100>;
		interrupts = <GIC_SPI 85 IRQ_TYPE_LEVEL_HIGH>;
		clocks = <&tegra_car TEGRA20_CLK_KBC>;
		resets = <&tegra_car 36>;
		reset-names = "kbc";
		status = "disabled";
	};

	pmc@7000e400 {
		compatible = "nvidia,tegra20-pmc";
		reg = <0x7000e400 0x400>;
		clocks = <&tegra_car TEGRA20_CLK_PCLK>, <&clk32k_in>;
		clock-names = "pclk", "clk32k_in";
	};

	memory-controller@7000f000 {
		compatible = "nvidia,tegra20-mc";
		reg = <0x7000f000 0x024
		       0x7000f03c 0x3c4>;
		interrupts = <GIC_SPI 77 IRQ_TYPE_LEVEL_HIGH>;
	};

	iommu@7000f024 {
		compatible = "nvidia,tegra20-gart";
		reg = <0x7000f024 0x00000018	/* controller registers */
		       0x58000000 0x02000000>;	/* GART aperture */
	};

	memory-controller@7000f400 {
		compatible = "nvidia,tegra20-emc";
		reg = <0x7000f400 0x200>;
		#address-cells = <1>;
		#size-cells = <0>;
	};

	pcie-controller@80003000 {
		compatible = "nvidia,tegra20-pcie";
		device_type = "pci";
		reg = <0x80003000 0x00000800   /* PADS registers */
		       0x80003800 0x00000200   /* AFI registers */
		       0x90000000 0x10000000>; /* configuration space */
		reg-names = "pads", "afi", "cs";
		interrupts = <GIC_SPI 98 IRQ_TYPE_LEVEL_HIGH   /* controller interrupt */
			      GIC_SPI 99 IRQ_TYPE_LEVEL_HIGH>; /* MSI interrupt */
		interrupt-names = "intr", "msi";

		bus-range = <0x00 0xff>;
		#address-cells = <3>;
		#size-cells = <2>;

		ranges = <0x82000000 0 0x80000000 0x80000000 0 0x00001000   /* port 0 registers */
			  0x82000000 0 0x80001000 0x80001000 0 0x00001000   /* port 1 registers */
			  0x81000000 0 0          0x82000000 0 0x00010000   /* downstream I/O */
			  0x82000000 0 0xa0000000 0xa0000000 0 0x08000000   /* non-prefetchable memory */
			  0xc2000000 0 0xa8000000 0xa8000000 0 0x18000000>; /* prefetchable memory */

		clocks = <&tegra_car TEGRA20_CLK_PEX>,
			 <&tegra_car TEGRA20_CLK_AFI>,
			 <&tegra_car TEGRA20_CLK_PLL_E>;
		clock-names = "pex", "afi", "pll_e";
		resets = <&tegra_car 70>,
		         <&tegra_car 72>,
		         <&tegra_car 74>;
		reset-names = "pex", "afi", "pcie_x";
		status = "disabled";

		pci@1,0 {
			device_type = "pci";
			assigned-addresses = <0x82000800 0 0x80000000 0 0x1000>;
			reg = <0x000800 0 0 0 0>;
			status = "disabled";

			#address-cells = <3>;
			#size-cells = <2>;
			ranges;

			nvidia,num-lanes = <2>;
		};

		pci@2,0 {
			device_type = "pci";
			assigned-addresses = <0x82001000 0 0x80001000 0 0x1000>;
			reg = <0x001000 0 0 0 0>;
			status = "disabled";

			#address-cells = <3>;
			#size-cells = <2>;
			ranges;

			nvidia,num-lanes = <2>;
		};
	};

	usb@c5000000 {
		compatible = "nvidia,tegra20-ehci", "usb-ehci";
		reg = <0xc5000000 0x4000>;
		interrupts = <GIC_SPI 20 IRQ_TYPE_LEVEL_HIGH>;
		phy_type = "utmi";
		nvidia,has-legacy-mode;
		clocks = <&tegra_car TEGRA20_CLK_USBD>;
		resets = <&tegra_car 22>;
		reset-names = "usb";
		nvidia,needs-double-reset;
		nvidia,phy = <&phy1>;
		status = "disabled";
	};

	phy1: usb-phy@c5000000 {
		compatible = "nvidia,tegra20-usb-phy";
		reg = <0xc5000000 0x4000 0xc5000000 0x4000>;
		phy_type = "utmi";
		clocks = <&tegra_car TEGRA20_CLK_USBD>,
			 <&tegra_car TEGRA20_CLK_PLL_U>,
			 <&tegra_car TEGRA20_CLK_CLK_M>,
			 <&tegra_car TEGRA20_CLK_USBD>;
		clock-names = "reg", "pll_u", "timer", "utmi-pads";
		nvidia,has-legacy-mode;
		nvidia,hssync-start-delay = <9>;
		nvidia,idle-wait-delay = <17>;
		nvidia,elastic-limit = <16>;
		nvidia,term-range-adj = <6>;
		nvidia,xcvr-setup = <9>;
		nvidia,xcvr-lsfslew = <1>;
		nvidia,xcvr-lsrslew = <1>;
		status = "disabled";
	};

	usb@c5004000 {
		compatible = "nvidia,tegra20-ehci", "usb-ehci";
		reg = <0xc5004000 0x4000>;
		interrupts = <GIC_SPI 21 IRQ_TYPE_LEVEL_HIGH>;
		phy_type = "ulpi";
		clocks = <&tegra_car TEGRA20_CLK_USB2>;
		resets = <&tegra_car 58>;
		reset-names = "usb";
		nvidia,phy = <&phy2>;
		status = "disabled";
	};

	phy2: usb-phy@c5004000 {
		compatible = "nvidia,tegra20-usb-phy";
		reg = <0xc5004000 0x4000>;
		phy_type = "ulpi";
		clocks = <&tegra_car TEGRA20_CLK_USB2>,
			 <&tegra_car TEGRA20_CLK_PLL_U>,
			 <&tegra_car TEGRA20_CLK_CDEV2>;
		clock-names = "reg", "pll_u", "ulpi-link";
		status = "disabled";
	};

	usb@c5008000 {
		compatible = "nvidia,tegra20-ehci", "usb-ehci";
		reg = <0xc5008000 0x4000>;
		interrupts = <GIC_SPI 97 IRQ_TYPE_LEVEL_HIGH>;
		phy_type = "utmi";
		clocks = <&tegra_car TEGRA20_CLK_USB3>;
		resets = <&tegra_car 59>;
		reset-names = "usb";
		nvidia,phy = <&phy3>;
		status = "disabled";
	};

	phy3: usb-phy@c5008000 {
		compatible = "nvidia,tegra20-usb-phy";
		reg = <0xc5008000 0x4000 0xc5000000 0x4000>;
		phy_type = "utmi";
		clocks = <&tegra_car TEGRA20_CLK_USB3>,
			 <&tegra_car TEGRA20_CLK_PLL_U>,
			 <&tegra_car TEGRA20_CLK_CLK_M>,
			 <&tegra_car TEGRA20_CLK_USBD>;
		clock-names = "reg", "pll_u", "timer", "utmi-pads";
		nvidia,hssync-start-delay = <9>;
		nvidia,idle-wait-delay = <17>;
		nvidia,elastic-limit = <16>;
		nvidia,term-range-adj = <6>;
		nvidia,xcvr-setup = <9>;
		nvidia,xcvr-lsfslew = <2>;
		nvidia,xcvr-lsrslew = <2>;
		status = "disabled";
	};

	sdhci@c8000000 {
		compatible = "nvidia,tegra20-sdhci";
		reg = <0xc8000000 0x200>;
		interrupts = <GIC_SPI 14 IRQ_TYPE_LEVEL_HIGH>;
		clocks = <&tegra_car TEGRA20_CLK_SDMMC1>;
		resets = <&tegra_car 14>;
		reset-names = "sdhci";
		status = "disabled";
	};

	sdhci@c8000200 {
		compatible = "nvidia,tegra20-sdhci";
		reg = <0xc8000200 0x200>;
		interrupts = <GIC_SPI 15 IRQ_TYPE_LEVEL_HIGH>;
		clocks = <&tegra_car TEGRA20_CLK_SDMMC2>;
		resets = <&tegra_car 9>;
		reset-names = "sdhci";
		status = "disabled";
	};

	sdhci@c8000400 {
		compatible = "nvidia,tegra20-sdhci";
		reg = <0xc8000400 0x200>;
		interrupts = <GIC_SPI 19 IRQ_TYPE_LEVEL_HIGH>;
		clocks = <&tegra_car TEGRA20_CLK_SDMMC3>;
		resets = <&tegra_car 69>;
		reset-names = "sdhci";
		status = "disabled";
	};

	sdhci@c8000600 {
		compatible = "nvidia,tegra20-sdhci";
		reg = <0xc8000600 0x200>;
		interrupts = <GIC_SPI 31 IRQ_TYPE_LEVEL_HIGH>;
		clocks = <&tegra_car TEGRA20_CLK_SDMMC4>;
		resets = <&tegra_car 15>;
		reset-names = "sdhci";
		status = "disabled";
	};

	cpus {
		#address-cells = <1>;
		#size-cells = <0>;

		cpu@0 {
			device_type = "cpu";
			compatible = "arm,cortex-a9";
			reg = <0>;
		};

		cpu@1 {
			device_type = "cpu";
			compatible = "arm,cortex-a9";
			reg = <1>;
		};
	};

	pmu {
		compatible = "arm,cortex-a9-pmu";
		interrupts = <GIC_SPI 56 IRQ_TYPE_LEVEL_HIGH>,
			     <GIC_SPI 57 IRQ_TYPE_LEVEL_HIGH>;
	};
};<|MERGE_RESOLUTION|>--- conflicted
+++ resolved
@@ -93,11 +93,8 @@
 			clock-names = "dc", "parent";
 			resets = <&tegra_car 27>;
 			reset-names = "dc";
-<<<<<<< HEAD
-=======
 
 			nvidia,head = <0>;
->>>>>>> 90b0ea0f
 
 			rgb {
 				status = "disabled";
@@ -113,11 +110,8 @@
 			clock-names = "dc", "parent";
 			resets = <&tegra_car 26>;
 			reset-names = "dc";
-<<<<<<< HEAD
-=======
 
 			nvidia,head = <1>;
->>>>>>> 90b0ea0f
 
 			rgb {
 				status = "disabled";
