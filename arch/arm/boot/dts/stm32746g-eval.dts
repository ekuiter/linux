/*
 * Copyright 2015 - Maxime Coquelin <mcoquelin.stm32@gmail.com>
 *
 * This file is dual-licensed: you can use it either under the terms
 * of the GPL or the X11 license, at your option. Note that this dual
 * licensing only applies to this file, and not this project as a
 * whole.
 *
 *  a) This file is free software; you can redistribute it and/or
 *     modify it under the terms of the GNU General Public License as
 *     published by the Free Software Foundation; either version 2 of the
 *     License, or (at your option) any later version.
 *
 *     This file is distributed in the hope that it will be useful,
 *     but WITHOUT ANY WARRANTY; without even the implied warranty of
 *     MERCHANTABILITY or FITNESS FOR A PARTICULAR PURPOSE.  See the
 *     GNU General Public License for more details.
 *
 * Or, alternatively,
 *
 *  b) Permission is hereby granted, free of charge, to any person
 *     obtaining a copy of this software and associated documentation
 *     files (the "Software"), to deal in the Software without
 *     restriction, including without limitation the rights to use,
 *     copy, modify, merge, publish, distribute, sublicense, and/or
 *     sell copies of the Software, and to permit persons to whom the
 *     Software is furnished to do so, subject to the following
 *     conditions:
 *
 *     The above copyright notice and this permission notice shall be
 *     included in all copies or substantial portions of the Software.
 *
 *     THE SOFTWARE IS PROVIDED "AS IS", WITHOUT WARRANTY OF ANY KIND,
 *     EXPRESS OR IMPLIED, INCLUDING BUT NOT LIMITED TO THE WARRANTIES
 *     OF MERCHANTABILITY, FITNESS FOR A PARTICULAR PURPOSE AND
 *     NONINFRINGEMENT. IN NO EVENT SHALL THE AUTHORS OR COPYRIGHT
 *     HOLDERS BE LIABLE FOR ANY CLAIM, DAMAGES OR OTHER LIABILITY,
 *     WHETHER IN AN ACTION OF CONTRACT, TORT OR OTHERWISE, ARISING
 *     FROM, OUT OF OR IN CONNECTION WITH THE SOFTWARE OR THE USE OR
 *     OTHER DEALINGS IN THE SOFTWARE.
 */

/dts-v1/;
#include "stm32f746.dtsi"
#include <dt-bindings/input/input.h>

/ {
	model = "STMicroelectronics STM32746g-EVAL board";
	compatible = "st,stm32746g-eval", "st,stm32f746";

	chosen {
		bootargs = "root=/dev/ram";
		stdout-path = "serial0:115200n8";
	};

	memory {
		reg = <0xc0000000 0x2000000>;
	};

	aliases {
		serial0 = &usart1;
	};

	leds {
		compatible = "gpio-leds";
		green {
			gpios = <&gpiof 10 1>;
			linux,default-trigger = "heartbeat";
		};
		red {
			gpios = <&gpiob 7 1>;
		};
	};

	gpio_keys {
		compatible = "gpio-keys";
		#address-cells = <1>;
		#size-cells = <0>;
		autorepeat;
		button@0 {
			label = "Wake up";
			linux,code = <KEY_WAKEUP>;
			gpios = <&gpioc 13 0>;
		};
	};
};

&clk_hse {
	clock-frequency = <25000000>;
};

<<<<<<< HEAD
&crc {
=======
&rtc {
>>>>>>> f47041d3
	status = "okay";
};

&usart1 {
	pinctrl-0 = <&usart1_pins_a>;
	pinctrl-names = "default";
	status = "okay";
};<|MERGE_RESOLUTION|>--- conflicted
+++ resolved
@@ -89,11 +89,11 @@
 	clock-frequency = <25000000>;
 };
 
-<<<<<<< HEAD
 &crc {
-=======
+	status = "okay";
+};
+
 &rtc {
->>>>>>> f47041d3
 	status = "okay";
 };
 
