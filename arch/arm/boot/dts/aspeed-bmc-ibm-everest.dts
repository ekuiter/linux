// SPDX-License-Identifier: GPL-2.0-or-later
// Copyright 2020 IBM Corp.
/dts-v1/;

#include "aspeed-g6.dtsi"
#include <dt-bindings/gpio/aspeed-gpio.h>
#include <dt-bindings/i2c/i2c.h>
#include <dt-bindings/leds/leds-pca955x.h>

/ {
	model = "Everest";
	compatible = "ibm,everest-bmc", "aspeed,ast2600";

	aliases {
		i2c100 = &cfam0_i2c0;
		i2c101 = &cfam0_i2c1;
		i2c110 = &cfam0_i2c10;
		i2c111 = &cfam0_i2c11;
		i2c112 = &cfam0_i2c12;
		i2c113 = &cfam0_i2c13;
		i2c114 = &cfam0_i2c14;
		i2c115 = &cfam0_i2c15;
		i2c202 = &cfam1_i2c2;
		i2c203 = &cfam1_i2c3;
		i2c210 = &cfam1_i2c10;
		i2c211 = &cfam1_i2c11;
		i2c214 = &cfam1_i2c14;
		i2c215 = &cfam1_i2c15;
		i2c216 = &cfam1_i2c16;
		i2c217 = &cfam1_i2c17;
		i2c300 = &cfam2_i2c0;
		i2c301 = &cfam2_i2c1;
		i2c310 = &cfam2_i2c10;
		i2c311 = &cfam2_i2c11;
		i2c312 = &cfam2_i2c12;
		i2c313 = &cfam2_i2c13;
		i2c314 = &cfam2_i2c14;
		i2c315 = &cfam2_i2c15;
		i2c402 = &cfam3_i2c2;
		i2c403 = &cfam3_i2c3;
		i2c410 = &cfam3_i2c10;
		i2c411 = &cfam3_i2c11;
		i2c414 = &cfam3_i2c14;
		i2c415 = &cfam3_i2c15;
		i2c416 = &cfam3_i2c16;
		i2c417 = &cfam3_i2c17;
		i2c500 = &cfam4_i2c0;
		i2c501 = &cfam4_i2c1;
		i2c510 = &cfam4_i2c10;
		i2c511 = &cfam4_i2c11;
		i2c512 = &cfam4_i2c12;
		i2c513 = &cfam4_i2c13;
		i2c514 = &cfam4_i2c14;
		i2c515 = &cfam4_i2c15;
		i2c602 = &cfam5_i2c2;
		i2c603 = &cfam5_i2c3;
		i2c610 = &cfam5_i2c10;
		i2c611 = &cfam5_i2c11;
		i2c614 = &cfam5_i2c14;
		i2c615 = &cfam5_i2c15;
		i2c616 = &cfam5_i2c16;
		i2c617 = &cfam5_i2c17;
		i2c700 = &cfam6_i2c0;
		i2c701 = &cfam6_i2c1;
		i2c710 = &cfam6_i2c10;
		i2c711 = &cfam6_i2c11;
		i2c712 = &cfam6_i2c12;
		i2c713 = &cfam6_i2c13;
		i2c714 = &cfam6_i2c14;
		i2c715 = &cfam6_i2c15;
		i2c802 = &cfam7_i2c2;
		i2c803 = &cfam7_i2c3;
		i2c810 = &cfam7_i2c10;
		i2c811 = &cfam7_i2c11;
		i2c814 = &cfam7_i2c14;
		i2c815 = &cfam7_i2c15;
		i2c816 = &cfam7_i2c16;
		i2c817 = &cfam7_i2c17;

		i2c16 = &i2c4mux0chn0;
		i2c17 = &i2c4mux0chn1;
		i2c18 = &i2c4mux0chn2;
		i2c19 = &i2c5mux0chn0;
		i2c20 = &i2c5mux0chn1;
		i2c21 = &i2c5mux0chn2;
		i2c22 = &i2c5mux0chn3;
		i2c23 = &i2c6mux0chn0;
		i2c24 = &i2c6mux0chn1;
		i2c25 = &i2c6mux0chn2;
		i2c26 = &i2c6mux0chn3;
		i2c27 = &i2c14mux0chn0;
		i2c28 = &i2c14mux0chn1;
		i2c29 = &i2c14mux0chn2;
		i2c30 = &i2c14mux0chn3;
		i2c31 = &i2c14mux1chn0;
		i2c32 = &i2c14mux1chn1;
		i2c33 = &i2c14mux1chn2;
		i2c34 = &i2c14mux1chn3;
		i2c35 = &i2c15mux0chn0;
		i2c36 = &i2c15mux0chn1;
		i2c37 = &i2c15mux0chn2;
		i2c38 = &i2c15mux0chn3;
		i2c39 = &i2c15mux1chn0;
		i2c40 = &i2c15mux1chn1;
		i2c41 = &i2c15mux1chn2;
		i2c42 = &i2c15mux1chn3;
		i2c43 = &i2c15mux2chn0;
		i2c44 = &i2c15mux2chn1;
		i2c45 = &i2c15mux2chn2;
		i2c46 = &i2c15mux2chn3;
		i2c47 = &i2c8mux0chn0;
		i2c48 = &i2c8mux0chn1;

		serial4 = &uart5;

		spi10 = &cfam0_spi0;
		spi11 = &cfam0_spi1;
		spi12 = &cfam0_spi2;
		spi13 = &cfam0_spi3;
		spi20 = &cfam1_spi0;
		spi21 = &cfam1_spi1;
		spi22 = &cfam1_spi2;
		spi23 = &cfam1_spi3;
		spi30 = &cfam2_spi0;
		spi31 = &cfam2_spi1;
		spi32 = &cfam2_spi2;
		spi33 = &cfam2_spi3;
		spi40 = &cfam3_spi0;
		spi41 = &cfam3_spi1;
		spi42 = &cfam3_spi2;
		spi43 = &cfam3_spi3;
		spi50 = &cfam4_spi0;
		spi51 = &cfam4_spi1;
		spi52 = &cfam4_spi2;
		spi53 = &cfam4_spi3;
		spi60 = &cfam5_spi0;
		spi61 = &cfam5_spi1;
		spi62 = &cfam5_spi2;
		spi63 = &cfam5_spi3;
		spi70 = &cfam6_spi0;
		spi71 = &cfam6_spi1;
		spi72 = &cfam6_spi2;
		spi73 = &cfam6_spi3;
		spi80 = &cfam7_spi0;
		spi81 = &cfam7_spi1;
		spi82 = &cfam7_spi2;
		spi83 = &cfam7_spi3;
	};

	chosen {
		stdout-path = &uart5;
		bootargs = "console=ttyS4,115200n8";
	};

	memory@80000000 {
		device_type = "memory";
		reg = <0x80000000 0x40000000>;
	};

	reserved-memory {
		#address-cells = <1>;
		#size-cells = <1>;
		ranges;

		/* LPC FW cycle bridge region requires natural alignment */
		flash_memory: region@b8000000 {
			no-map;
			reg = <0xb8000000 0x04000000>; /* 64M */
		};

		/* 48MB region from the end of flash to start of vga memory */
		ramoops@bc000000 {
			compatible = "ramoops";
			reg = <0xbc000000 0x180000>; /* 16 * (3 * 0x8000) */
			record-size = <0x8000>;
			console-size = <0x8000>;
			pmsg-size = <0x8000>;
			max-reason = <3>; /* KMSG_DUMP_EMERG */
		};

		/* VGA region is dictated by hardware strapping */
		vga_memory: region@bf000000 {
			no-map;
			compatible = "shared-dma-pool";
			reg = <0xbf000000 0x01000000>; /* 16M */
		};
	};

	gpio-keys-polled {
		compatible = "gpio-keys-polled";
		#address-cells = <1>;
		#size-cells = <0>;
		poll-interval = <1000>;

		fan0-presence {
			label = "fan0-presence";
			gpios = <&pca0 15 GPIO_ACTIVE_LOW>;
			linux,code = <15>;
		};

		fan1-presence {
			label = "fan1-presence";
			gpios = <&pca0 14 GPIO_ACTIVE_LOW>;
			linux,code = <14>;
		};

		fan2-presence {
			label = "fan2-presence";
			gpios = <&pca0 13 GPIO_ACTIVE_LOW>;
			linux,code = <13>;
		};

		fan3-presence {
			label = "fan3-presence";
			gpios = <&pca0 12 GPIO_ACTIVE_LOW>;
			linux,code = <12>;
		};
	};

	leds {
		compatible = "gpio-leds";

		/* RTC battery fault LED at the back */
		led-rtc-battery {
			gpios = <&gpio0 ASPEED_GPIO(H, 0) GPIO_ACTIVE_LOW>;
		};

		/* BMC Card fault LED at the back */
		led-bmc {
			gpios = <&gpio0 ASPEED_GPIO(H, 1) GPIO_ACTIVE_LOW>;
		};

		/* Enclosure Identify LED at the back */
		led-rear-enc-id0 {
			gpios = <&gpio0 ASPEED_GPIO(H, 2) GPIO_ACTIVE_LOW>;
		};

		/* Enclosure fault LED at the back */
		led-rear-enc-fault0 {
			gpios = <&gpio0 ASPEED_GPIO(H, 3) GPIO_ACTIVE_LOW>;
		};

		/* PCIE slot power LED */
		led-pcieslot-power {
			gpios = <&gpio0 ASPEED_GPIO(P, 4) GPIO_ACTIVE_LOW>;
		};
	};

	iio-hwmon-battery {
		compatible = "iio-hwmon";
		io-channels = <&adc1 7>;
	};
};

&adc1 {
	status = "okay";
	aspeed,int-vref-microvolt = <2500000>;
	pinctrl-names = "default";
	pinctrl-0 = <&pinctrl_adc8_default &pinctrl_adc9_default
				 &pinctrl_adc10_default &pinctrl_adc11_default
				 &pinctrl_adc12_default &pinctrl_adc13_default
				 &pinctrl_adc14_default &pinctrl_adc15_default>;
};

&gpio0 {
	gpio-line-names =
	/*A0-A7*/	"","","","","","","","",
	/*B0-B7*/	"USERSPACE_RSTIND_BUFF","","","","","","checkstop","",
	/*C0-C7*/	"","","","","","","","",
	/*D0-D7*/	"","","","","","","","",
	/*E0-E7*/	"","","","","","","","",
	/*F0-F7*/	"PIN_HOLE_RESET_IN_N","","",
				"PIN_HOLE_RESET_OUT_N","","",
				"factory-reset-toggle","",
	/*G0-G7*/	"","","","","","","","",
	/*H0-H7*/	"led-rtc-battery","led-bmc","led-rear-enc-id0","led-rear-enc-fault0","","","","",
	/*I0-I7*/	"","","","","","","bmc-secure-boot","",
	/*J0-J7*/	"","","","","","","","",
	/*K0-K7*/	"","","","","","","","",
	/*L0-L7*/	"","","","","","","","",
	/*M0-M7*/	"","","","","","","","",
	/*N0-N7*/	"","","","","","","","",
	/*O0-O7*/	"","","","usb-power","","","","",
	/*P0-P7*/	"","","","","led-pcieslot-power","","","",
	/*Q0-Q7*/	"","","regulator-standby-faulted","","","","","",
	/*R0-R7*/	"bmc-tpm-reset","power-chassis-control","power-chassis-good","","","I2C_FLASH_MICRO_N","","",
	/*S0-S7*/	"","","","","","","","",
	/*T0-T7*/	"","","","","","","","",
	/*U0-U7*/	"","","","","","","","",
	/*V0-V7*/	"","BMC_3RESTART_ATTEMPT_P","","","","","","",
	/*W0-W7*/	"","","","","","","","",
	/*X0-X7*/	"","","","","","","","",
	/*Y0-Y7*/	"","","","","","","","",
	/*Z0-Z7*/   "","","","","","","","";

	usb_power {
		gpio-hog;
		gpios = <ASPEED_GPIO(O, 3) GPIO_ACTIVE_LOW>;
		output-high;
	};
};

&i2c0 {
	status = "okay";

	eeprom@51 {
		compatible = "atmel,24c64";
		reg = <0x51>;
	};

	pca1: pca9552@62 {
		compatible = "nxp,pca9552";
		reg = <0x62>;
		#address-cells = <1>;
		#size-cells = <0>;

		gpio-controller;
		#gpio-cells = <2>;

		gpio-line-names =
			"presence-ps0",
			"presence-ps1",
			"presence-ps2",
			"presence-ps3",
			"presence-pdb",
			"presence-tpm",
			"", "",
			"presence-cp0",
			"presence-cp1",
			"presence-cp2",
			"presence-cp3",
			"presence-dasd",
			"presence-lcd-op",
			"presence-base-op",
			"";
	};
};

&i2c1 {
	status = "okay";
};

&i2c2 {
	status = "okay";
};

&i2c3 {
	status = "okay";

	eeprom@54 {
		compatible = "atmel,24c128";
		reg = <0x54>;
	};

	power-supply@68 {
		compatible = "ibm,cffps";
		reg = <0x68>;
	};

	power-supply@69 {
		compatible = "ibm,cffps";
		reg = <0x69>;
	};

	power-supply@6b {
		compatible = "ibm,cffps";
		reg = <0x6b>;
	};

	power-supply@6d {
		compatible = "ibm,cffps";
		reg = <0x6d>;
	};
};

&i2c4 {
	status = "okay";

	pca2: pca9552@65 {
		compatible = "nxp,pca9552";
		reg = <0x65>;
		#address-cells = <1>;
		#size-cells = <0>;

		gpio-controller;
		#gpio-cells = <2>;

		gpio-line-names =
			"presence-cable-card1",
			"presence-cable-card2",
			"presence-cable-card3",
			"presence-cable-card4",
			"presence-cable-card5",
			"expander-cable-card1",
			"expander-cable-card2",
			"expander-cable-card3",
			"expander-cable-card4",
			"expander-cable-card5";
	};

	i2c-switch@70 {
		compatible = "nxp,pca9546";
		reg = <0x70>;
		#address-cells = <1>;
		#size-cells = <0>;
		status = "okay";
		i2c-mux-idle-disconnect;

		i2c4mux0chn0: i2c@0 {
			#address-cells = <1>;
			#size-cells = <0>;
			reg = <0>;
			eeprom@52 {
				compatible = "atmel,24c64";
				reg = <0x52>;
			};

			pca_cable_card_c01: pca9551@62 {
				compatible = "nxp,pca9551";
				reg = <0x62>;
				#address-cells = <1>;
				#size-cells = <0>;

				gpio-controller;
				#gpio-cells = <2>;

				led@0 {
					label = "cablecard-c01-cxp-top";
					reg = <0>;
					retain-state-shutdown;
					default-state = "keep";
					type = <PCA955X_TYPE_LED>;
				};

				led@1 {
					label = "cablecard-c01-cxp-bot";
					reg = <1>;
					retain-state-shutdown;
					default-state = "keep";
					type = <PCA955X_TYPE_LED>;
				};
			};
		};

		i2c4mux0chn1: i2c@1 {
			#address-cells = <1>;
			#size-cells = <0>;
			reg = <1>;
			eeprom@50 {
				compatible = "atmel,24c64";
				reg = <0x50>;
			};

			pca_cable_card_c02: pca9551@60 {
				compatible = "nxp,pca9551";
				reg = <0x60>;
				#address-cells = <1>;
				#size-cells = <0>;

				gpio-controller;
				#gpio-cells = <2>;

				led@0 {
					label = "cablecard-c02-cxp-top";
					reg = <0>;
					retain-state-shutdown;
					default-state = "keep";
					type = <PCA955X_TYPE_LED>;
				};

				led@1 {
					label = "cablecard-c02-cxp-bot";
					reg = <1>;
					retain-state-shutdown;
					default-state = "keep";
					type = <PCA955X_TYPE_LED>;
				};
			};
		};

		i2c4mux0chn2: i2c@2 {
			#address-cells = <1>;
			#size-cells = <0>;
			reg = <2>;
			eeprom@51 {
				compatible = "atmel,24c64";
				reg = <0x51>;
			};

			pca_cable_card_c03: pca9551@61 {
				compatible = "nxp,pca9551";
				reg = <0x61>;
				#address-cells = <1>;
				#size-cells = <0>;

				gpio-controller;
				#gpio-cells = <2>;

				led@0 {
					label = "cablecard-c03-cxp-top";
					reg = <0>;
					retain-state-shutdown;
					default-state = "keep";
					type = <PCA955X_TYPE_LED>;
				};

				led@1 {
					label = "cablecard-c03-cxp-bot";
					reg = <1>;
					retain-state-shutdown;
					default-state = "keep";
					type = <PCA955X_TYPE_LED>;
				};
			};
		};
	};
};

&i2c5 {
	status = "okay";

	pca3: pca9552@66 {
		compatible = "nxp,pca9552";
		reg = <0x66>;
		#address-cells = <1>;
		#size-cells = <0>;

		gpio-controller;
		#gpio-cells = <2>;

		gpio-line-names =
			"presence-cable-card6",
			"presence-cable-card7",
			"presence-cable-card8",
			"presence-cable-card9",
			"presence-cable-card10",
			"presence-cable-card11",
			"expander-cable-card6",
			"expander-cable-card7",
			"expander-cable-card8",
			"expander-cable-card9",
			"expander-cable-card10",
			"expander-cable-card11";
	};

	i2c-switch@70 {
		compatible = "nxp,pca9546";
		reg = <0x70>;
		#address-cells = <1>;
		#size-cells = <0>;
		status = "okay";
		i2c-mux-idle-disconnect;

		i2c5mux0chn0: i2c@0 {
			#address-cells = <1>;
			#size-cells = <0>;
			reg = <0>;
			eeprom@50 {
				compatible = "atmel,24c64";
				reg = <0x50>;
			};

			pca_cable_card_c04: pca9551@60 {
				compatible = "nxp,pca9551";
				reg = <0x60>;
				#address-cells = <1>;
				#size-cells = <0>;

				gpio-controller;
				#gpio-cells = <2>;

				led@0 {
					label = "cablecard-c04-cxp-top";
					reg = <0>;
					retain-state-shutdown;
					default-state = "keep";
					type = <PCA955X_TYPE_LED>;
				};

				led@1 {
					label = "cablecard-c04-cxp-bot";
					reg = <1>;
					retain-state-shutdown;
					default-state = "keep";
					type = <PCA955X_TYPE_LED>;
				};
			};
		};

		i2c5mux0chn1: i2c@1 {
			#address-cells = <1>;
			#size-cells = <0>;
			reg = <1>;
			eeprom@51 {
				compatible = "atmel,24c64";
				reg = <0x51>;
			};

			pca_cable_card_c05: pca9551@61 {
				compatible = "nxp,pca9551";
				reg = <0x61>;
				#address-cells = <1>;
				#size-cells = <0>;

				gpio-controller;
				#gpio-cells = <2>;

				led@0 {
					label = "cablecard-c05-cxp-top";
					reg = <0>;
					retain-state-shutdown;
					default-state = "keep";
					type = <PCA955X_TYPE_LED>;
				};

				led@1 {
					label = "cablecard-c05-cxp-bot";
					reg = <1>;
					retain-state-shutdown;
					default-state = "keep";
					type = <PCA955X_TYPE_LED>;
				};
			};
		};

		i2c5mux0chn2: i2c@2 {
			#address-cells = <1>;
			#size-cells = <0>;
			reg = <2>;
			eeprom@52 {
				compatible = "atmel,24c64";
				reg = <0x52>;
			};

			pca_cable_card_c06: pca9551@62 {
				compatible = "nxp,pca9551";
				reg = <0x62>;
				#address-cells = <1>;
				#size-cells = <0>;

				gpio-controller;
				#gpio-cells = <2>;

				led@0 {
					label = "cablecard-c06-cxp-top";
					reg = <0>;
					retain-state-shutdown;
					default-state = "keep";
					type = <PCA955X_TYPE_LED>;
				};

				led@1 {
					label = "cablecard-c06-cxp-bot";
					reg = <1>;
					retain-state-shutdown;
					default-state = "keep";
					type = <PCA955X_TYPE_LED>;
				};
			};
		};

		i2c5mux0chn3: i2c@3 {
			#address-cells = <1>;
			#size-cells = <0>;
			reg = <3>;
			eeprom@53 {
				compatible = "atmel,24c64";
				reg = <0x53>;
			};

			pca_cable_card_c07: pca9551@63 {
				compatible = "nxp,pca9551";
				reg = <0x63>;
				#address-cells = <1>;
				#size-cells = <0>;

				gpio-controller;
				#gpio-cells = <2>;

				led@0 {
					label = "cablecard-c07-cxp-top";
					reg = <0>;
					retain-state-shutdown;
					default-state = "keep";
					type = <PCA955X_TYPE_LED>;
				};

				led@1 {
					label = "cablecard-c07-cxp-bot";
					reg = <1>;
					retain-state-shutdown;
					default-state = "keep";
					type = <PCA955X_TYPE_LED>;
				};
			};
		};
	};
};

&i2c6 {
	status = "okay";

	i2c-switch@70 {
		compatible = "nxp,pca9546";
		reg = <0x70>;
		#address-cells = <1>;
		#size-cells = <0>;
		status = "okay";
		i2c-mux-idle-disconnect;

		i2c6mux0chn0: i2c@0 {
			#address-cells = <1>;
			#size-cells = <0>;
			reg = <0>;
			eeprom@50 {
			compatible = "atmel,24c64";
			reg = <0x50>;
			};

			pca_cable_card_c08: pca9551@60 {
				compatible = "nxp,pca9551";
				reg = <0x60>;
				#address-cells = <1>;
				#size-cells = <0>;

				gpio-controller;
				#gpio-cells = <2>;

				led@0 {
					label = "cablecard-c08-cxp-top";
					reg = <0>;
					retain-state-shutdown;
					default-state = "keep";
					type = <PCA955X_TYPE_LED>;
				};

				led@1 {
					label = "cablecard-c08-cxp-bot";
					reg = <1>;
					retain-state-shutdown;
					default-state = "keep";
					type = <PCA955X_TYPE_LED>;
				};
			};
		};

		i2c6mux0chn1: i2c@1 {
			#address-cells = <1>;
			#size-cells = <0>;
			reg = <1>;
			eeprom@52 {
				compatible = "atmel,24c64";
				reg = <0x52>;
			};

			pca_cable_card_c09: pca9551@62 {
				compatible = "nxp,pca9551";
				reg = <0x62>;
				#address-cells = <1>;
				#size-cells = <0>;

				gpio-controller;
				#gpio-cells = <2>;

				led@0 {
					label = "cablecard-c09-cxp-top";
					reg = <0>;
					retain-state-shutdown;
					default-state = "keep";
					type = <PCA955X_TYPE_LED>;
				};

				led@1 {
					label = "cablecard-c09-cxp-bot";
					reg = <1>;
					retain-state-shutdown;
					default-state = "keep";
					type = <PCA955X_TYPE_LED>;
				};
			};
		};

		i2c6mux0chn2: i2c@2 {
			#address-cells = <1>;
			#size-cells = <0>;
			reg = <2>;
			eeprom@53 {
				compatible = "atmel,24c64";
				reg = <0x53>;
			};

			pca_cable_card_c10: pca9551@63 {
				compatible = "nxp,pca9551";
				reg = <0x63>;
				#address-cells = <1>;
				#size-cells = <0>;

				gpio-controller;
				#gpio-cells = <2>;

				led@0 {
					label = "cablecard-c10-cxp-top";
					reg = <0>;
					retain-state-shutdown;
					default-state = "keep";
					type = <PCA955X_TYPE_LED>;
				};

				led@1 {
					label = "cablecard-c10-cxp-bot";
					reg = <1>;
					retain-state-shutdown;
					default-state = "keep";
					type = <PCA955X_TYPE_LED>;
				};
			};
		};

		i2c6mux0chn3: i2c@3 {
			#address-cells = <1>;
			#size-cells = <0>;
			reg = <3>;
			eeprom@51 {
				compatible = "atmel,24c64";
				reg = <0x51>;
			};

			pca_cable_card_c11: pca9551@61 {
				compatible = "nxp,pca9551";
				reg = <0x61>;
				#address-cells = <1>;
				#size-cells = <0>;

				gpio-controller;
				#gpio-cells = <2>;

				led@0 {
					label = "cablecard-c11-cxp-top";
					reg = <0>;
					retain-state-shutdown;
					default-state = "keep";
					type = <PCA955X_TYPE_LED>;
				};

				led@1 {
					label = "cablecard-c11-cxp-bot";
					reg = <1>;
					retain-state-shutdown;
					default-state = "keep";
					type = <PCA955X_TYPE_LED>;
				};
			};
		};
	};

	pca_pcie_slot: pca9552@65 {
		compatible = "nxp,pca9552";
		reg = <0x65>;
		#address-cells = <1>;
		#size-cells = <0>;

		gpio-controller;
		#gpio-cells = <2>;

		led@1 {
			label = "pcieslot-c01";
			reg = <1>;
			retain-state-shutdown;
			default-state = "keep";
			type = <PCA955X_TYPE_LED>;
		};

		led@2 {
			label = "pcieslot-c02";
			reg = <2>;
			retain-state-shutdown;
			default-state = "keep";
			type = <PCA955X_TYPE_LED>;
		};

		led@3 {
			label = "pcieslot-c03";
			reg = <3>;
			retain-state-shutdown;
			default-state = "keep";
			type = <PCA955X_TYPE_LED>;
		};

		led@4 {
			label = "pcieslot-c04";
			reg = <4>;
			retain-state-shutdown;
			default-state = "keep";
			type = <PCA955X_TYPE_LED>;
		};

		led@5 {
			label = "pcieslot-c05";
			reg = <5>;
			retain-state-shutdown;
			default-state = "keep";
			type = <PCA955X_TYPE_LED>;
		};

		led@6 {
			label = "pcieslot-c06";
			reg = <6>;
			retain-state-shutdown;
			default-state = "keep";
			type = <PCA955X_TYPE_LED>;
		};

		led@7 {
			label = "pcieslot-c07";
			reg = <7>;
			retain-state-shutdown;
			default-state = "keep";
			type = <PCA955X_TYPE_LED>;
		};

		led@8 {
			label = "pcieslot-c08";
			reg = <8>;
			retain-state-shutdown;
			default-state = "keep";
			type = <PCA955X_TYPE_LED>;
		};

		led@9 {
			label = "pcieslot-c09";
			reg = <9>;
			retain-state-shutdown;
			default-state = "keep";
			type = <PCA955X_TYPE_LED>;
		};

		led@10 {
			label = "pcieslot-c10";
			reg = <10>;
			retain-state-shutdown;
			default-state = "keep";
			type = <PCA955X_TYPE_LED>;
		};

		led@11 {
			label = "pcieslot-c11";
			reg = <11>;
			retain-state-shutdown;
			default-state = "keep";
			type = <PCA955X_TYPE_LED>;
		};
	};
};

&i2c7 {
	status = "okay";

	pic0_dimm: pca9552@31 {
		compatible = "ibm,pca9552";
		reg = <0x31>;
		#address-cells = <1>;
		#size-cells = <0>;

		gpio-controller;
		#gpio-cells = <2>;

		led@0 {
			label = "ddimm0";
			reg = <0>;
			retain-state-shutdown;
			default-state = "keep";
			type = <PCA955X_TYPE_LED>;
		};

		led@1 {
			label = "ddimm1";
			reg = <1>;
			retain-state-shutdown;
			default-state = "keep";
			type = <PCA955X_TYPE_LED>;
		};

		led@2 {
			label = "ddimm2";
			reg = <2>;
			retain-state-shutdown;
			default-state = "keep";
			type = <PCA955X_TYPE_LED>;
		};

		led@3 {
			label = "ddimm3";
			reg = <3>;
			retain-state-shutdown;
			default-state = "keep";
			type = <PCA955X_TYPE_LED>;
		};

		led@4 {
			label = "ddimm4";
			reg = <4>;
			retain-state-shutdown;
			default-state = "keep";
			type = <PCA955X_TYPE_LED>;
		};

		led@5 {
			label = "ddimm5";
			reg = <5>;
			retain-state-shutdown;
			default-state = "keep";
			type = <PCA955X_TYPE_LED>;
		};

		led@6 {
			label = "ddimm6";
			reg = <6>;
			retain-state-shutdown;
			default-state = "keep";
			type = <PCA955X_TYPE_LED>;
		};

		led@7 {
			label = "ddimm7";
			reg = <7>;
			retain-state-shutdown;
			default-state = "keep";
			type = <PCA955X_TYPE_LED>;
		};

		led@8 {
			label = "ddimm8";
			reg = <8>;
			retain-state-shutdown;
			default-state = "keep";
			type = <PCA955X_TYPE_LED>;
		};

		led@9 {
			label = "ddimm9";
			reg = <9>;
			retain-state-shutdown;
			default-state = "keep";
			type = <PCA955X_TYPE_LED>;
		};

		led@10 {
			label = "ddimm10";
			reg = <10>;
			retain-state-shutdown;
			default-state = "keep";
			type = <PCA955X_TYPE_LED>;
		};

		led@11 {
			label = "ddimm11";
			reg = <11>;
			retain-state-shutdown;
			default-state = "keep";
			type = <PCA955X_TYPE_LED>;
		};

		led@12 {
			label = "ddimm12";
			reg = <12>;
			retain-state-shutdown;
			default-state = "keep";
			type = <PCA955X_TYPE_LED>;
		};

		led@13 {
			label = "ddimm13";
			reg = <13>;
			retain-state-shutdown;
			default-state = "keep";
			type = <PCA955X_TYPE_LED>;
		};

		led@14 {
			label = "ddimm14";
			reg = <14>;
			retain-state-shutdown;
			default-state = "keep";
			type = <PCA955X_TYPE_LED>;
		};

		led@15 {
			label = "ddimm15";
			reg = <15>;
			retain-state-shutdown;
			default-state = "keep";
			type = <PCA955X_TYPE_LED>;
		};
	};

	pic1_dimm: pca9552@32 {
		compatible = "ibm,pca9552";
		reg = <0x32>;
		#address-cells = <1>;
		#size-cells = <0>;

		gpio-controller;
		#gpio-cells = <2>;

		led@0 {
			label = "ddimm16";
			reg = <0>;
			retain-state-shutdown;
			default-state = "keep";
			type = <PCA955X_TYPE_LED>;
		};

		led@1 {
			label = "ddimm17";
			reg = <1>;
			retain-state-shutdown;
			default-state = "keep";
			type = <PCA955X_TYPE_LED>;
		};

		led@2 {
			label = "ddimm18";
			reg = <2>;
			retain-state-shutdown;
			default-state = "keep";
			type = <PCA955X_TYPE_LED>;
		};

		led@3 {
			label = "ddimm19";
			reg = <3>;
			retain-state-shutdown;
			default-state = "keep";
			type = <PCA955X_TYPE_LED>;
		};

		led@4 {
			label = "ddimm20";
			reg = <4>;
			retain-state-shutdown;
			default-state = "keep";
			type = <PCA955X_TYPE_LED>;
		};

		led@5 {
			label = "ddimm21";
			reg = <5>;
			retain-state-shutdown;
			default-state = "keep";
			type = <PCA955X_TYPE_LED>;
		};

		led@6 {
			label = "ddimm22";
			reg = <6>;
			retain-state-shutdown;
			default-state = "keep";
			type = <PCA955X_TYPE_LED>;
		};

		led@7 {
			label = "ddimm23";
			reg = <7>;
			retain-state-shutdown;
			default-state = "keep";
			type = <PCA955X_TYPE_LED>;
		};

		led@8 {
			label = "ddimm24";
			reg = <8>;
			retain-state-shutdown;
			default-state = "keep";
			type = <PCA955X_TYPE_LED>;
		};

		led@9 {
			label = "ddimm25";
			reg = <9>;
			retain-state-shutdown;
			default-state = "keep";
			type = <PCA955X_TYPE_LED>;
		};

		led@10 {
			label = "ddimm26";
			reg = <10>;
			retain-state-shutdown;
			default-state = "keep";
			type = <PCA955X_TYPE_LED>;
		};

		led@11 {
			label = "ddimm27";
			reg = <11>;
			retain-state-shutdown;
			default-state = "keep";
			type = <PCA955X_TYPE_LED>;
		};

		led@12 {
			label = "ddimm28";
			reg = <12>;
			retain-state-shutdown;
			default-state = "keep";
			type = <PCA955X_TYPE_LED>;
		};

		led@13 {
			label = "ddimm29";
			reg = <13>;
			retain-state-shutdown;
			default-state = "keep";
			type = <PCA955X_TYPE_LED>;
		};

		led@14 {
			label = "ddimm30";
			reg = <14>;
			retain-state-shutdown;
			default-state = "keep";
			type = <PCA955X_TYPE_LED>;
		};

		led@15 {
			label = "ddimm31";
			reg = <15>;
			retain-state-shutdown;
			default-state = "keep";
			type = <PCA955X_TYPE_LED>;
		};
	};

	pic2_dimm: pca9552@33 {
		compatible = "ibm,pca9552";
		reg = <0x33>;
		#address-cells = <1>;
		#size-cells = <0>;

		gpio-controller;
		#gpio-cells = <2>;

		led@0 {
			label = "ddimm32";
			reg = <0>;
			retain-state-shutdown;
			default-state = "keep";
			type = <PCA955X_TYPE_LED>;
		};

		led@1 {
			label = "ddimm33";
			reg = <1>;
			retain-state-shutdown;
			default-state = "keep";
			type = <PCA955X_TYPE_LED>;
		};

		led@2 {
			label = "ddimm34";
			reg = <2>;
			retain-state-shutdown;
			default-state = "keep";
			type = <PCA955X_TYPE_LED>;
		};

		led@3 {
			label = "ddimm35";
			reg = <3>;
			retain-state-shutdown;
			default-state = "keep";
			type = <PCA955X_TYPE_LED>;
		};

		led@4 {
			label = "ddimm36";
			reg = <4>;
			retain-state-shutdown;
			default-state = "keep";
			type = <PCA955X_TYPE_LED>;
		};

		led@5 {
			label = "ddimm37";
			reg = <5>;
			retain-state-shutdown;
			default-state = "keep";
			type = <PCA955X_TYPE_LED>;
		};

		led@6 {
			label = "ddimm38";
			reg = <6>;
			retain-state-shutdown;
			default-state = "keep";
			type = <PCA955X_TYPE_LED>;
		};

		led@7 {
			label = "ddimm39";
			reg = <7>;
			retain-state-shutdown;
			default-state = "keep";
			type = <PCA955X_TYPE_LED>;
		};

		led@8 {
			label = "ddimm40";
			reg = <8>;
			retain-state-shutdown;
			default-state = "keep";
			type = <PCA955X_TYPE_LED>;
		};

		led@9 {
			label = "ddimm41";
			reg = <9>;
			retain-state-shutdown;
			default-state = "keep";
			type = <PCA955X_TYPE_LED>;
		};

		led@10 {
			label = "ddimm42";
			reg = <10>;
			retain-state-shutdown;
			default-state = "keep";
			type = <PCA955X_TYPE_LED>;
		};

		led@11 {
			label = "ddimm43";
			reg = <11>;
			retain-state-shutdown;
			default-state = "keep";
			type = <PCA955X_TYPE_LED>;
		};

		led@12 {
			label = "ddimm44";
			reg = <12>;
			retain-state-shutdown;
			default-state = "keep";
			type = <PCA955X_TYPE_LED>;
		};

		led@13 {
			label = "ddimm45";
			reg = <13>;
			retain-state-shutdown;
			default-state = "keep";
			type = <PCA955X_TYPE_LED>;
		};

		led@14 {
			label = "ddimm46";
			reg = <14>;
			retain-state-shutdown;
			default-state = "keep";
			type = <PCA955X_TYPE_LED>;
		};

		led@15 {
			label = "ddimm47";
			reg = <15>;
			retain-state-shutdown;
			default-state = "keep";
			type = <PCA955X_TYPE_LED>;
		};
	};

	pic3_dimm: pca9552@30 {
		compatible = "ibm,pca9552";
		reg = <0x30>;
		#address-cells = <1>;
		#size-cells = <0>;

		gpio-controller;
		#gpio-cells = <2>;

		led@0 {
			label = "ddimm48";
			reg = <0>;
			retain-state-shutdown;
			default-state = "keep";
			type = <PCA955X_TYPE_LED>;
		};

		led@1 {
			label = "ddimm49";
			reg = <1>;
			retain-state-shutdown;
			default-state = "keep";
			type = <PCA955X_TYPE_LED>;
		};

		led@2 {
			label = "ddimm50";
			reg = <2>;
			retain-state-shutdown;
			default-state = "keep";
			type = <PCA955X_TYPE_LED>;
		};

		led@3 {
			label = "ddimm51";
			reg = <3>;
			retain-state-shutdown;
			default-state = "keep";
			type = <PCA955X_TYPE_LED>;
		};

		led@4 {
			label = "ddimm52";
			reg = <4>;
			retain-state-shutdown;
			default-state = "keep";
			type = <PCA955X_TYPE_LED>;
		};

		led@5 {
			label = "ddimm53";
			reg = <5>;
			retain-state-shutdown;
			default-state = "keep";
			type = <PCA955X_TYPE_LED>;
		};

		led@6 {
			label = "ddimm54";
			reg = <6>;
			retain-state-shutdown;
			default-state = "keep";
			type = <PCA955X_TYPE_LED>;
		};

		led@7 {
			label = "ddimm55";
			reg = <7>;
			retain-state-shutdown;
			default-state = "keep";
			type = <PCA955X_TYPE_LED>;
		};

		led@8 {
			label = "ddimm56";
			reg = <8>;
			retain-state-shutdown;
			default-state = "keep";
			type = <PCA955X_TYPE_LED>;
		};

		led@9 {
			label = "ddimm57";
			reg = <9>;
			retain-state-shutdown;
			default-state = "keep";
			type = <PCA955X_TYPE_LED>;
		};

		led@10 {
			label = "ddimm58";
			reg = <10>;
			retain-state-shutdown;
			default-state = "keep";
			type = <PCA955X_TYPE_LED>;
		};

		led@11 {
			label = "ddimm59";
			reg = <11>;
			retain-state-shutdown;
			default-state = "keep";
			type = <PCA955X_TYPE_LED>;
		};

		led@12 {
			label = "ddimm60";
			reg = <12>;
			retain-state-shutdown;
			default-state = "keep";
			type = <PCA955X_TYPE_LED>;
		};

		led@13 {
			label = "ddimm61";
			reg = <13>;
			retain-state-shutdown;
			default-state = "keep";
			type = <PCA955X_TYPE_LED>;
		};

		led@14 {
			label = "ddimm62";
			reg = <14>;
			retain-state-shutdown;
			default-state = "keep";
			type = <PCA955X_TYPE_LED>;
		};

		led@15 {
			label = "ddimm63";
			reg = <15>;
			retain-state-shutdown;
			default-state = "keep";
			type = <PCA955X_TYPE_LED>;
		};
	};

	pic0_vrm_misc: pca9552@34 {
		compatible = "ibm,pca9552";
		reg = <0x34>;
		#address-cells = <1>;
		#size-cells = <0>;

		gpio-controller;
		#gpio-cells = <2>;

		led@0 {
			label = "planar";
			reg = <0>;
			retain-state-shutdown;
			default-state = "keep";
			type = <PCA955X_TYPE_LED>;
		};

		led@1 {
			label = "tpm";
			reg = <1>;
			retain-state-shutdown;
			default-state = "keep";
			type = <PCA955X_TYPE_LED>;
		};

		led@2 {
			label = "cpu3-c61";
			reg = <2>;
			retain-state-shutdown;
			default-state = "keep";
			type = <PCA955X_TYPE_LED>;
		};

		led@3 {
			label = "cpu0-c14";
			reg = <3>;
			retain-state-shutdown;
			default-state = "keep";
			type = <PCA955X_TYPE_LED>;
		};

		led@4 {
			label = "opencapi-connector3";
			reg = <4>;
			retain-state-shutdown;
			default-state = "keep";
			type = <PCA955X_TYPE_LED>;
		};

		led@5 {
			label = "opencapi-connector4";
			reg = <5>;
			retain-state-shutdown;
			default-state = "keep";
			type = <PCA955X_TYPE_LED>;
		};

		led@6 {
			label = "opencapi-connector5";
			reg = <6>;
			retain-state-shutdown;
			default-state = "keep";
			type = <PCA955X_TYPE_LED>;
		};

		led@8 {
			label = "vrm4";
			reg = <8>;
			retain-state-shutdown;
			default-state = "keep";
			type = <PCA955X_TYPE_LED>;
		};

		led@9 {
			label = "vrm5";
			reg = <9>;
			retain-state-shutdown;
			default-state = "keep";
			type = <PCA955X_TYPE_LED>;
		};

		led@10 {
			label = "vrm6";
			reg = <10>;
			retain-state-shutdown;
			default-state = "keep";
			type = <PCA955X_TYPE_LED>;
		};

		led@11 {
			label = "vrm7";
			reg = <11>;
			retain-state-shutdown;
			default-state = "keep";
			type = <PCA955X_TYPE_LED>;
		};

		led@12 {
			label = "vrm12";
			reg = <12>;
			retain-state-shutdown;
			default-state = "keep";
			type = <PCA955X_TYPE_LED>;
		};

		led@13 {
			label = "vrm13";
			reg = <13>;
			retain-state-shutdown;
			default-state = "keep";
			type = <PCA955X_TYPE_LED>;
		};

		led@14 {
			label = "vrm14";
			reg = <14>;
			retain-state-shutdown;
			default-state = "keep";
			type = <PCA955X_TYPE_LED>;
		};

		led@15 {
			label = "vrm15";
			reg = <15>;
			retain-state-shutdown;
			default-state = "keep";
			type = <PCA955X_TYPE_LED>;
		};
	};

	pic1_vrm_misc: pca9552@35 {
		compatible = "ibm,pca9552";
		reg = <0x35>;
		#address-cells = <1>;
		#size-cells = <0>;

		gpio-controller;
		#gpio-cells = <2>;

		led@0 {
			label = "dasd-backplane";
			reg = <0>;
			retain-state-shutdown;
			default-state = "keep";
			type = <PCA955X_TYPE_LED>;
		};

		led@1 {
			label = "power-distribution";
			reg = <1>;
			retain-state-shutdown;
			default-state = "keep";
			type = <PCA955X_TYPE_LED>;
		};

		led@2 {
			label = "cpu1-c19";
			reg = <2>;
			retain-state-shutdown;
			default-state = "keep";
			type = <PCA955X_TYPE_LED>;
		};

		led@3 {
			label = "cpu2-c56";
			reg = <3>;
			retain-state-shutdown;
			default-state = "keep";
			type = <PCA955X_TYPE_LED>;
		};

		led@4 {
			label = "opencapi-connector0";
			reg = <4>;
			retain-state-shutdown;
			default-state = "keep";
			type = <PCA955X_TYPE_LED>;
		};

		led@5 {
			label = "opencapi-connector1";
			reg = <5>;
			retain-state-shutdown;
			default-state = "keep";
			type = <PCA955X_TYPE_LED>;
		};

		led@6 {
			label = "opencapi-connector2";
			reg = <6>;
			retain-state-shutdown;
			default-state = "keep";
			type = <PCA955X_TYPE_LED>;
		};

		led@8 {
			label = "vrm0";
			reg = <8>;
			retain-state-shutdown;
			default-state = "keep";
			type = <PCA955X_TYPE_LED>;
		};

		led@9 {
			label = "vrm1";
			reg = <9>;
			retain-state-shutdown;
			default-state = "keep";
			type = <PCA955X_TYPE_LED>;
		};

		led@10 {
			label = "vrm2";
			reg = <10>;
			retain-state-shutdown;
			default-state = "keep";
			type = <PCA955X_TYPE_LED>;
		};

		led@11 {
			label = "vrm3";
			reg = <11>;
			retain-state-shutdown;
			default-state = "keep";
			type = <PCA955X_TYPE_LED>;
		};

		led@12 {
			label = "vrm8";
			reg = <12>;
			retain-state-shutdown;
			default-state = "keep";
			type = <PCA955X_TYPE_LED>;
		};

		led@13 {
			label = "vrm9";
			reg = <13>;
			retain-state-shutdown;
			default-state = "keep";
			type = <PCA955X_TYPE_LED>;
		};

		led@14 {
			label = "vrm10";
			reg = <14>;
			retain-state-shutdown;
			default-state = "keep";
			type = <PCA955X_TYPE_LED>;
		};

		led@15 {
			label = "vrm11";
			reg = <15>;
			retain-state-shutdown;
			default-state = "keep";
			type = <PCA955X_TYPE_LED>;
		};
	};
};

&i2c8 {
	status = "okay";

	ucd90320@11 {
		compatible = "ti,ucd90320";
		reg = <0x11>;
	};

	rtc@32 {
		compatible = "epson,rx8900";
		reg = <0x32>;
	};

	eeprom@51 {
		compatible = "atmel,24c64";
		reg = <0x51>;
	};

	eeprom@50 {
		compatible = "atmel,24c128";
		reg = <0x50>;
	};

	i2c-switch@70 {
		compatible = "nxp,pca9546";
		reg = <0x70>;
		#address-cells = <1>;
		#size-cells = <0>;
		status = "okay";
		i2c-mux-idle-disconnect;

		i2c8mux0chn0: i2c@0 {
			#address-cells = <1>;
			#size-cells = <0>;
			reg = <0>;
		};

		i2c8mux0chn1: i2c@1 {
			#address-cells = <1>;
			#size-cells = <0>;
			reg = <1>;
		};
	};
};

&i2c9 {
	status = "okay";

	eeprom@50 {
		compatible = "atmel,24c128";
		reg = <0x50>;
	};

	eeprom@51 {
		compatible = "atmel,24c128";
		reg = <0x51>;
	};

	eeprom@53 {
		compatible = "atmel,24c128";
		reg = <0x53>;
	};

	eeprom@52 {
		compatible = "atmel,24c128";
		reg = <0x52>;
	};
};

&i2c10 {
	status = "okay";

	eeprom@51 {
		compatible = "atmel,24c128";
		reg = <0x51>;
	};

	eeprom@50 {
		compatible = "atmel,24c128";
		reg = <0x50>;
	};

	eeprom@53 {
		compatible = "atmel,24c128";
		reg = <0x53>;
	};

	eeprom@52 {
		compatible = "atmel,24c128";
		reg = <0x52>;
	};
};

&i2c11 {
	status = "okay";

	eeprom@51 {
		compatible = "atmel,24c128";
		reg = <0x51>;
	};

	eeprom@50 {
		compatible = "atmel,24c128";
		reg = <0x50>;
	};

	eeprom@53 {
		compatible = "atmel,24c128";
		reg = <0x53>;
	};

	eeprom@52 {
		compatible = "atmel,24c128";
		reg = <0x52>;
	};
};

&i2c12 {
	status = "okay";

	tpm@2e {
		compatible = "nuvoton,npct75x", "tcg,tpm-tis-i2c";
		reg = <0x2e>;
	};
};

&i2c13 {
	status = "okay";

	eeprom@51 {
		compatible = "atmel,24c128";
		reg = <0x51>;
	};

	eeprom@50 {
		compatible = "atmel,24c128";
		reg = <0x50>;
	};

	eeprom@53 {
		compatible = "atmel,24c128";
		reg = <0x53>;
	};

	eeprom@52 {
		compatible = "atmel,24c128";
		reg = <0x52>;
	};
};

&i2c14 {
	multi-master;
	status = "okay";

	ibm-panel@62 {
		compatible = "ibm,op-panel";
		reg = <(0x62 | I2C_OWN_SLAVE_ADDRESS)>;
	};

	i2c-switch@70 {
		compatible = "nxp,pca9546";
		reg = <0x70>;
		#address-cells = <1>;
		#size-cells = <0>;
		status = "okay";
		idle-state = <1>;

		i2c14mux0chn0: i2c@0 {
			#address-cells = <1>;
			#size-cells = <0>;
			reg = <0>;
			eeprom@50 {
				compatible = "atmel,24c64";
				reg = <0x50>;
			};
		};

		i2c14mux0chn1: i2c@1 {
			#address-cells = <1>;
			#size-cells = <0>;
			reg = <1>;
			eeprom@51 {
				compatible = "atmel,24c32";
				reg = <0x51>;
			};
		};

		i2c14mux0chn2: i2c@2 {
			#address-cells = <1>;
			#size-cells = <0>;
			reg = <2>;
			eeprom@50 {
				compatible = "atmel,24c32";
				reg = <0x50>;
			};

			pca_oppanel: pca9551@60 {
				compatible = "nxp,pca9551";
				reg = <0x60>;
				#address-cells = <1>;
				#size-cells = <0>;

				gpio-controller;
				#gpio-cells = <2>;

				led@0 {
					label = "front-sys-id0";
					reg = <0>;
					retain-state-shutdown;
					default-state = "keep";
					type = <PCA955X_TYPE_LED>;
				};

				led@1 {
					label = "front-check-log0";
					reg = <1>;
					retain-state-shutdown;
					default-state = "keep";
					type = <PCA955X_TYPE_LED>;
				};

				led@2 {
					label = "front-enc-fault1";
					reg = <2>;
					retain-state-shutdown;
					default-state = "keep";
					type = <PCA955X_TYPE_LED>;
				};

				led@3 {
					label = "front-sys-pwron0";
					reg = <3>;
					retain-state-shutdown;
					default-state = "keep";
					type = <PCA955X_TYPE_LED>;
				};
			};
		};

		i2c14mux0chn3: i2c@3 {
			#address-cells = <1>;
			#size-cells = <0>;
			reg = <3>;

			max31785@52 {
				compatible = "maxim,max31785a";
				#address-cells = <1>;
				#size-cells = <0>;
				reg = <0x52>;

				fan@0 {
					compatible = "pmbus-fan";
					reg = <0>;
					tach-pulses = <2>;
				};

				fan@1 {
					compatible = "pmbus-fan";
					reg = <1>;
					tach-pulses = <2>;
				};

				fan@2 {
					compatible = "pmbus-fan";
					reg = <2>;
					tach-pulses = <2>;
				};

				fan@3 {
					compatible = "pmbus-fan";
					reg = <3>;
					tach-pulses = <2>;
				};
			};

			pca_fan_nvme: pca9552@60 {
				compatible = "nxp,pca9552";
				reg = <0x60>;
				#address-cells = <1>;
				#size-cells = <0>;

				gpio-controller;
				#gpio-cells = <2>;

				led@0 {
					label = "nvme0";
					reg = <0>;
					retain-state-shutdown;
					default-state = "keep";
					type = <PCA955X_TYPE_LED>;
				};

				led@1 {
					label = "nvme1";
					reg = <1>;
					retain-state-shutdown;
					default-state = "keep";
					type = <PCA955X_TYPE_LED>;
				};

				led@2 {
					label = "nvme2";
					reg = <2>;
					retain-state-shutdown;
					default-state = "keep";
					type = <PCA955X_TYPE_LED>;
				};

				led@3 {
					label = "nvme3";
					reg = <3>;
					retain-state-shutdown;
					default-state = "keep";
					type = <PCA955X_TYPE_LED>;
				};

				led@4 {
					label = "nvme4";
					reg = <4>;
					retain-state-shutdown;
					default-state = "keep";
					type = <PCA955X_TYPE_LED>;
				};

				led@5 {
					label = "nvme5";
					reg = <5>;
					retain-state-shutdown;
					default-state = "keep";
					type = <PCA955X_TYPE_LED>;
				};

				led@6 {
					label = "nvme6";
					reg = <6>;
					retain-state-shutdown;
					default-state = "keep";
					type = <PCA955X_TYPE_LED>;
				};

				led@7 {
					label = "nvme7";
					reg = <7>;
					retain-state-shutdown;
					default-state = "keep";
					type = <PCA955X_TYPE_LED>;
				};

				led@8 {
					label = "nvme8";
					reg = <8>;
					retain-state-shutdown;
					default-state = "keep";
					type = <PCA955X_TYPE_LED>;
				};

				led@9 {
					label = "nvme9";
					reg = <9>;
					retain-state-shutdown;
					default-state = "keep";
					type = <PCA955X_TYPE_LED>;
				};

				led@10 {
					label = "fan0";
					reg = <10>;
					retain-state-shutdown;
					default-state = "keep";
					type = <PCA955X_TYPE_LED>;
				};

				led@11 {
					label = "fan1";
					reg = <11>;
					retain-state-shutdown;
					default-state = "keep";
					type = <PCA955X_TYPE_LED>;
				};

				led@12 {
					label = "fan2";
					reg = <12>;
					retain-state-shutdown;
					default-state = "keep";
					type = <PCA955X_TYPE_LED>;
				};

				led@13 {
					label = "fan3";
					reg = <13>;
					retain-state-shutdown;
					default-state = "keep";
					type = <PCA955X_TYPE_LED>;
				};
			};

			pca0: pca9552@61 {
				compatible = "nxp,pca9552";
				#address-cells = <1>;
				#size-cells = <0>;
				reg = <0x61>;

				gpio-controller;
				#gpio-cells = <2>;

				gpio-line-names =
					"","","","",
					"","","","",
					"","","","",
					"presence-fan3",
					"presence-fan2",
					"presence-fan1",
					"presence-fan0";
			};
		};
	};

	i2c-switch@71 {
		compatible = "nxp,pca9546";
		reg = <0x71>;
		#address-cells = <1>;
		#size-cells = <0>;
		status = "okay";
		i2c-mux-idle-disconnect;

		i2c14mux1chn0: i2c@0 {
			#address-cells = <1>;
			#size-cells = <0>;
			reg = <0>;
			eeprom@50 {
				compatible = "atmel,24c32";
				reg = <0x50>;
			};
		};

		i2c14mux1chn1: i2c@1 {
			#address-cells = <1>;
			#size-cells = <0>;
			reg = <1>;
			eeprom@50 {
				compatible = "atmel,24c32";
				reg = <0x50>;
			};
		};

		i2c14mux1chn2: i2c@2 {
			#address-cells = <1>;
			#size-cells = <0>;
			reg = <2>;
			eeprom@50 {
				compatible = "atmel,24c32";
				reg = <0x50>;
			};
		};

		i2c14mux1chn3: i2c@3 {
			#address-cells = <1>;
			#size-cells = <0>;
			reg = <3>;
			eeprom@50 {
				compatible = "atmel,24c32";
				reg = <0x50>;
			};
		};
	};
};

&i2c15 {
	status = "okay";

	i2c-switch@70 {
		compatible = "nxp,pca9546";
		reg = <0x70>;
		#address-cells = <1>;
		#size-cells = <0>;
		i2c-mux-idle-disconnect;

		i2c15mux0chn0: i2c@0 {
			#address-cells = <1>;
			#size-cells = <0>;
			reg = <0>;

			eeprom@53 {
				compatible = "atmel,24c64";
				reg = <0x53>;
			};
		};

		i2c15mux0chn1: i2c@1 {
			#address-cells = <1>;
			#size-cells = <0>;
			reg = <1>;

			eeprom@53 {
				compatible = "atmel,24c64";
				reg = <0x53>;
			};
		};

		i2c15mux0chn2: i2c@2 {
			#address-cells = <1>;
			#size-cells = <0>;
			reg = <2>;

			eeprom@53 {
				compatible = "atmel,24c64";
				reg = <0x53>;
			};
		};

		i2c15mux0chn3: i2c@3 {
			#address-cells = <1>;
			#size-cells = <0>;
			reg = <3>;

			eeprom@53 {
				compatible = "atmel,24c64";
				reg = <0x53>;
			};
		};
	};

	i2c-switch@71 {
		compatible = "nxp,pca9546";
		reg = <0x71>;
		#address-cells = <1>;
		#size-cells = <0>;
		i2c-mux-idle-disconnect;

		i2c15mux1chn0: i2c@0 {
			#address-cells = <1>;
			#size-cells = <0>;
			reg = <0>;

			eeprom@53 {
				compatible = "atmel,24c64";
				reg = <0x53>;
			};
		};

		i2c15mux1chn1: i2c@1 {
			#address-cells = <1>;
			#size-cells = <0>;
			reg = <1>;

			eeprom@53 {
				compatible = "atmel,24c64";
				reg = <0x53>;
			};
		};

		i2c15mux1chn2: i2c@2 {
			#address-cells = <1>;
			#size-cells = <0>;
			reg = <2>;

			eeprom@53 {
				compatible = "atmel,24c64";
				reg = <0x53>;
			};
		};

		i2c15mux1chn3: i2c@3 {
			#address-cells = <1>;
			#size-cells = <0>;
			reg = <3>;

			eeprom@53 {
				compatible = "atmel,24c64";
				reg = <0x53>;
			};
		};
	};

	i2c-switch@72 {
		compatible = "nxp,pca9546";
		reg = <0x72>;
		#address-cells = <1>;
		#size-cells = <0>;
		i2c-mux-idle-disconnect;

		i2c15mux2chn0: i2c@0 {
			#address-cells = <1>;
			#size-cells = <0>;
			reg = <0>;

			eeprom@53 {
				compatible = "atmel,24c64";
				reg = <0x53>;
			};
		};

		i2c15mux2chn1: i2c@1 {
			#address-cells = <1>;
			#size-cells = <0>;
			reg = <1>;

			eeprom@53 {
				compatible = "atmel,24c64";
				reg = <0x53>;
			};
		};

		i2c15mux2chn2: i2c@2 {
			#address-cells = <1>;
			#size-cells = <0>;
			reg = <2>;
		};

		i2c15mux2chn3: i2c@3 {
			#address-cells = <1>;
			#size-cells = <0>;
			reg = <3>;
		};
	};
<<<<<<< HEAD
=======
};

&ehci0 {
	status = "okay";
>>>>>>> f72bd029
};

&ehci1 {
	status = "okay";
};

&emmc_controller {
	status = "okay";
};

&pinctrl_emmc_default {
	bias-disable;
};

&emmc {
	status = "okay";
	clk-phase-mmc-hs200 = <210>, <228>;
};

&fsim0 {
	status = "okay";

	#address-cells = <2>;
	#size-cells = <0>;

	/*
	 * CFAM Reset is supposed to be active low but pass1 hardware is wired
	 * active high.
	 */
	cfam-reset-gpios = <&gpio0 ASPEED_GPIO(Q, 0) GPIO_ACTIVE_HIGH>;

	cfam@0,0 {	/* DCM0_C0 */
		reg = <0 0>;
		#address-cells = <1>;
		#size-cells = <1>;
		chip-id = <0>;

		scom@1000 {
			compatible = "ibm,fsi2pib";
			reg = <0x1000 0x400>;
		};

		i2c@1800 {
			compatible = "ibm,fsi-i2c-master";
			reg = <0x1800 0x400>;
			#address-cells = <1>;
			#size-cells = <0>;

			cfam0_i2c0: i2c-bus@0 {
				reg = <0>;	/* OMI01 */
			};

			cfam0_i2c1: i2c-bus@1 {
				reg = <1>;	/* OMI23 */
			};

			cfam0_i2c10: i2c-bus@a {
				reg = <10>;	/* OP3A */
			};

			cfam0_i2c11: i2c-bus@b {
				reg = <11>;	/* OP3B */
			};

			cfam0_i2c12: i2c-bus@c {
				reg = <12>;	/* OP4A */
			};

			cfam0_i2c13: i2c-bus@d {
				reg = <13>;	/* OP4B */
			};

			cfam0_i2c14: i2c-bus@e {
				reg = <14>;	/* OP5A */
			};

			cfam0_i2c15: i2c-bus@f {
				reg = <15>;	/* OP5B */
			};
		};

		fsi2spi@1c00 {
			compatible = "ibm,fsi2spi";
			reg = <0x1c00 0x400>;
			#address-cells = <1>;
			#size-cells = <0>;

			cfam0_spi0: spi@0 {
				reg = <0x0>;
				#address-cells = <1>;
				#size-cells = <0>;

				eeprom@0 {
					at25,byte-len = <0x80000>;
					at25,addr-mode = <4>;
					at25,page-size = <256>;

					compatible = "atmel,at25";
					reg = <0>;
					spi-max-frequency = <1000000>;
				};
			};

			cfam0_spi1: spi@20 {
				reg = <0x20>;
				#address-cells = <1>;
				#size-cells = <0>;

				eeprom@0 {
					at25,byte-len = <0x80000>;
					at25,addr-mode = <4>;
					at25,page-size = <256>;

					compatible = "atmel,at25";
					reg = <0>;
					spi-max-frequency = <1000000>;
				};
			};

			cfam0_spi2: spi@40 {
				reg = <0x40>;
				compatible = "ibm,fsi2spi-restricted";
				#address-cells = <1>;
				#size-cells = <0>;

				eeprom@0 {
					at25,byte-len = <0x80000>;
					at25,addr-mode = <4>;
					at25,page-size = <256>;

					compatible = "atmel,at25";
					reg = <0>;
					spi-max-frequency = <1000000>;
				};
			};

			cfam0_spi3: spi@60 {
				reg = <0x60>;
				compatible = "ibm,fsi2spi-restricted";
				#address-cells = <1>;
				#size-cells = <0>;

				eeprom@0 {
					at25,byte-len = <0x80000>;
					at25,addr-mode = <4>;
					at25,page-size = <256>;

					compatible = "atmel,at25";
					reg = <0>;
					spi-max-frequency = <1000000>;
				};
			};
		};

		sbefifo@2400 {
			compatible = "ibm,p9-sbefifo";
			reg = <0x2400 0x400>;
			#address-cells = <1>;
			#size-cells = <0>;

			fsi_occ0: occ {
				compatible = "ibm,p10-occ";
			};
		};

		fsi_hub0: hub@3400 {
			compatible = "fsi-master-hub";
			reg = <0x3400 0x400>;
			#address-cells = <2>;
			#size-cells = <0>;
		};
	};
};

&fsi_hub0 {
	cfam@1,0 { /* DCM0_C1 */
		reg = <1 0>;
		#address-cells = <1>;
		#size-cells = <1>;
		chip-id = <1>;

		scom@1000 {
			compatible = "ibm,fsi2pib";
			reg = <0x1000 0x400>;
		};

		i2c@1800 {
			compatible = "ibm,fsi-i2c-master";
			reg = <0x1800 0x400>;
			#address-cells = <1>;
			#size-cells = <0>;

			cfam1_i2c2: i2c-bus@2 {
				reg = <2>;	/* OMI45 */
			};

			cfam1_i2c3: i2c-bus@3 {
				reg = <3>;	/* OMI67 */
			};

			cfam1_i2c10: i2c-bus@a {
				reg = <10>;	/* OP3A */
			};

			cfam1_i2c11: i2c-bus@b {
				reg = <11>;	/* OP3B */
			};

			cfam1_i2c14: i2c-bus@e {
				reg = <14>;	/* OP5A */
			};

			cfam1_i2c15: i2c-bus@f {
				reg = <15>;	/* OP5B */
			};

			cfam1_i2c16: i2c-bus@10 {
				reg = <16>;	/* OP6A */
			};

			cfam1_i2c17: i2c-bus@11 {
				reg = <17>;	/* OP6B */
			};
		};

		fsi2spi@1c00 {
			compatible = "ibm,fsi2spi";
			reg = <0x1c00 0x400>;
			#address-cells = <1>;
			#size-cells = <0>;

			cfam1_spi0: spi@0 {
				reg = <0x0>;
				#address-cells = <1>;
				#size-cells = <0>;

				eeprom@0 {
					at25,byte-len = <0x80000>;
					at25,addr-mode = <4>;
					at25,page-size = <256>;

					compatible = "atmel,at25";
					reg = <0>;
					spi-max-frequency = <1000000>;
				};
			};

			cfam1_spi1: spi@20 {
				reg = <0x20>;
				#address-cells = <1>;
				#size-cells = <0>;

				eeprom@0 {
					at25,byte-len = <0x80000>;
					at25,addr-mode = <4>;
					at25,page-size = <256>;

					compatible = "atmel,at25";
					reg = <0>;
					spi-max-frequency = <1000000>;
				};
			};

			cfam1_spi2: spi@40 {
				reg = <0x40>;
				compatible = "ibm,fsi2spi-restricted";
				#address-cells = <1>;
				#size-cells = <0>;

				eeprom@0 {
					at25,byte-len = <0x80000>;
					at25,addr-mode = <4>;
					at25,page-size = <256>;

					compatible = "atmel,at25";
					reg = <0>;
					spi-max-frequency = <1000000>;
				};
			};

			cfam1_spi3: spi@60 {
				reg = <0x60>;
				compatible = "ibm,fsi2spi-restricted";
				#address-cells = <1>;
				#size-cells = <0>;

				eeprom@0 {
					at25,byte-len = <0x80000>;
					at25,addr-mode = <4>;
					at25,page-size = <256>;

					compatible = "atmel,at25";
					reg = <0>;
					spi-max-frequency = <1000000>;
				};
			};
		};

		sbefifo@2400 {
			compatible = "ibm,p9-sbefifo";
			reg = <0x2400 0x400>;
			#address-cells = <1>;
			#size-cells = <0>;

			fsi_occ1: occ {
				compatible = "ibm,p10-occ";
			};
		};

		fsi_hub1: hub@3400 {
			compatible = "fsi-master-hub";
			reg = <0x3400 0x400>;
			#address-cells = <2>;
			#size-cells = <0>;

			no-scan-on-init;
		};
	};

	cfam@2,0 { /* DCM1_C0 */
		reg = <2 0>;
		#address-cells = <1>;
		#size-cells = <1>;
		chip-id = <2>;

		scom@1000 {
			compatible = "ibm,fsi2pib";
			reg = <0x1000 0x400>;
		};

		i2c@1800 {
			compatible = "ibm,fsi-i2c-master";
			reg = <0x1800 0x400>;
			#address-cells = <1>;
			#size-cells = <0>;

			cfam2_i2c0: i2c-bus@0 {
				reg = <0>;	/* OM01 */
			};

			cfam2_i2c1: i2c-bus@1 {
				reg = <1>;	/* OM23 */
			};

			cfam2_i2c10: i2c-bus@a {
				reg = <10>;	/* OP3A */
			};

			cfam2_i2c11: i2c-bus@b {
				reg = <11>;	/* OP3B */
			};

			cfam2_i2c12: i2c-bus@c {
				reg = <12>;	/* OP4A */
			};

			cfam2_i2c13: i2c-bus@d {
				reg = <13>;	/* OP4B */
			};

			cfam2_i2c14: i2c-bus@e {
				reg = <14>;	/* OP5A */
			};

			cfam2_i2c15: i2c-bus@f {
				reg = <15>;	/* OP5B */
			};
		};

		fsi2spi@1c00 {
			compatible = "ibm,fsi2spi";
			reg = <0x1c00 0x400>;
			#address-cells = <1>;
			#size-cells = <0>;

			cfam2_spi0: spi@0 {
				reg = <0x0>;
				#address-cells = <1>;
				#size-cells = <0>;

				eeprom@0 {
					at25,byte-len = <0x80000>;
					at25,addr-mode = <4>;
					at25,page-size = <256>;

					compatible = "atmel,at25";
					reg = <0>;
					spi-max-frequency = <1000000>;
				};
			};

			cfam2_spi1: spi@20 {
				reg = <0x20>;
				#address-cells = <1>;
				#size-cells = <0>;

				eeprom@0 {
					at25,byte-len = <0x80000>;
					at25,addr-mode = <4>;
					at25,page-size = <256>;

					compatible = "atmel,at25";
					reg = <0>;
					spi-max-frequency = <1000000>;
				};
			};

			cfam2_spi2: spi@40 {
				reg = <0x40>;
				compatible = "ibm,fsi2spi-restricted";
				#address-cells = <1>;
				#size-cells = <0>;

				eeprom@0 {
					at25,byte-len = <0x80000>;
					at25,addr-mode = <4>;
					at25,page-size = <256>;

					compatible = "atmel,at25";
					reg = <0>;
					spi-max-frequency = <1000000>;
				};
			};

			cfam2_spi3: spi@60 {
				reg = <0x60>;
				compatible = "ibm,fsi2spi-restricted";
				#address-cells = <1>;
				#size-cells = <0>;

				eeprom@0 {
					at25,byte-len = <0x80000>;
					at25,addr-mode = <4>;
					at25,page-size = <256>;

					compatible = "atmel,at25";
					reg = <0>;
					spi-max-frequency = <1000000>;
				};
			};
		};

		sbefifo@2400 {
			compatible = "ibm,p9-sbefifo";
			reg = <0x2400 0x400>;
			#address-cells = <1>;
			#size-cells = <0>;

			fsi_occ2: occ {
				compatible = "ibm,p10-occ";
			};
		};

		fsi_hub2: hub@3400 {
			compatible = "fsi-master-hub";
			reg = <0x3400 0x400>;
			#address-cells = <2>;
			#size-cells = <0>;

			no-scan-on-init;
		};
	};

	cfam@3,0 { /* DCM1_C1 */
		reg = <3 0>;
		#address-cells = <1>;
		#size-cells = <1>;
		chip-id = <3>;

		scom@1000 {
			compatible = "ibm,fsi2pib";
			reg = <0x1000 0x400>;
		};

		i2c@1800 {
			compatible = "ibm,fsi-i2c-master";
			reg = <0x1800 0x400>;
			#address-cells = <1>;
			#size-cells = <0>;

			cfam3_i2c2: i2c-bus@2 {
				reg = <2>;	/* OM45 */
			};

			cfam3_i2c3: i2c-bus@3 {
				reg = <3>;	/* OM67 */
			};

			cfam3_i2c10: i2c-bus@a {
				reg = <10>;	/* OP3A */
			};

			cfam3_i2c11: i2c-bus@b {
				reg = <11>;	/* OP3B */
			};

			cfam3_i2c14: i2c-bus@e {
				reg = <14>;	/* OP5A */
			};

			cfam3_i2c15: i2c-bus@f {
				reg = <15>;	/* OP5B */
			};

			cfam3_i2c16: i2c-bus@10 {
				reg = <16>;	/* OP6A */
			};

			cfam3_i2c17: i2c-bus@11 {
				reg = <17>;	/* OP6B */
			};
		};

		fsi2spi@1c00 {
			compatible = "ibm,fsi2spi";
			reg = <0x1c00 0x400>;
			#address-cells = <1>;
			#size-cells = <0>;

			cfam3_spi0: spi@0 {
				reg = <0x0>;
				#address-cells = <1>;
				#size-cells = <0>;

				eeprom@0 {
					at25,byte-len = <0x80000>;
					at25,addr-mode = <4>;
					at25,page-size = <256>;

					compatible = "atmel,at25";
					reg = <0>;
					spi-max-frequency = <1000000>;
				};
			};

			cfam3_spi1: spi@20 {
				reg = <0x20>;
				#address-cells = <1>;
				#size-cells = <0>;

				eeprom@0 {
					at25,byte-len = <0x80000>;
					at25,addr-mode = <4>;
					at25,page-size = <256>;

					compatible = "atmel,at25";
					reg = <0>;
					spi-max-frequency = <1000000>;
				};
			};

			cfam3_spi2: spi@40 {
				reg = <0x40>;
				compatible = "ibm,fsi2spi-restricted";
				#address-cells = <1>;
				#size-cells = <0>;

				eeprom@0 {
					at25,byte-len = <0x80000>;
					at25,addr-mode = <4>;
					at25,page-size = <256>;

					compatible = "atmel,at25";
					reg = <0>;
					spi-max-frequency = <1000000>;
				};
			};

			cfam3_spi3: spi@60 {
				reg = <0x60>;
				compatible = "ibm,fsi2spi-restricted";
				#address-cells = <1>;
				#size-cells = <0>;

				eeprom@0 {
					at25,byte-len = <0x80000>;
					at25,addr-mode = <4>;
					at25,page-size = <256>;

					compatible = "atmel,at25";
					reg = <0>;
					spi-max-frequency = <1000000>;
				};
			};
		};

		sbefifo@2400 {
			compatible = "ibm,p9-sbefifo";
			reg = <0x2400 0x400>;
			#address-cells = <1>;
			#size-cells = <0>;

			fsi_occ3: occ {
				compatible = "ibm,p10-occ";
			};
		};

		fsi_hub3: hub@3400 {
			compatible = "fsi-master-hub";
			reg = <0x3400 0x400>;
			#address-cells = <2>;
			#size-cells = <0>;

			no-scan-on-init;
		};
	};

	cfam@4,0 { /* DCM2_C0 */
		reg = <4 0>;
		#address-cells = <1>;
		#size-cells = <1>;
		chip-id = <4>;

		scom@1000 {
			compatible = "ibm,fsi2pib";
			reg = <0x1000 0x400>;
		};

		i2c@1800 {
			compatible = "ibm,fsi-i2c-master";
			reg = <0x1800 0x400>;
			#address-cells = <1>;
			#size-cells = <0>;

			cfam4_i2c0: i2c-bus@0 {
				reg = <0>;	/* OM01 */
			};

			cfam4_i2c1: i2c-bus@1 {
				reg = <1>;	/* OM23 */
			};

			cfam4_i2c10: i2c-bus@a {
				reg = <10>;	/* OP3A */
			};

			cfam4_i2c11: i2c-bus@b {
				reg = <11>;	/* OP3B */
			};

			cfam4_i2c12: i2c-bus@c {
				reg = <12>;	/* OP4A */
			};

			cfam4_i2c13: i2c-bus@d {
				reg = <13>;	/* OP4B */
			};

			cfam4_i2c14: i2c-bus@e {
				reg = <14>;	/* OP5A */
			};

			cfam4_i2c15: i2c-bus@f {
				reg = <15>;	/* OP5B */
			};
		};

		fsi2spi@1c00 {
			compatible = "ibm,fsi2spi";
			reg = <0x1c00 0x400>;
			#address-cells = <1>;
			#size-cells = <0>;

			cfam4_spi0: spi@0 {
				reg = <0x0>;
				#address-cells = <1>;
				#size-cells = <0>;

				eeprom@0 {
					at25,byte-len = <0x80000>;
					at25,addr-mode = <4>;
					at25,page-size = <256>;

					compatible = "atmel,at25";
					reg = <0>;
					spi-max-frequency = <1000000>;
				};
			};

			cfam4_spi1: spi@20 {
				reg = <0x20>;
				#address-cells = <1>;
				#size-cells = <0>;

				eeprom@0 {
					at25,byte-len = <0x80000>;
					at25,addr-mode = <4>;
					at25,page-size = <256>;

					compatible = "atmel,at25";
					reg = <0>;
					spi-max-frequency = <1000000>;
				};
			};

			cfam4_spi2: spi@40 {
				reg = <0x40>;
				compatible = "ibm,fsi2spi-restricted";
				#address-cells = <1>;
				#size-cells = <0>;

				eeprom@0 {
					at25,byte-len = <0x80000>;
					at25,addr-mode = <4>;
					at25,page-size = <256>;

					compatible = "atmel,at25";
					reg = <0>;
					spi-max-frequency = <1000000>;
				};
			};

			cfam4_spi3: spi@60 {
				reg = <0x60>;
				compatible = "ibm,fsi2spi-restricted";
				#address-cells = <1>;
				#size-cells = <0>;

				eeprom@0 {
					at25,byte-len = <0x80000>;
					at25,addr-mode = <4>;
					at25,page-size = <256>;

					compatible = "atmel,at25";
					reg = <0>;
					spi-max-frequency = <1000000>;
				};
			};
		};

		sbefifo@2400 {
			compatible = "ibm,p9-sbefifo";
			reg = <0x2400 0x400>;
			#address-cells = <1>;
			#size-cells = <0>;

			fsi_occ4: occ {
				compatible = "ibm,p10-occ";
			};
		};

		fsi_hub4: hub@3400 {
			compatible = "fsi-master-hub";
			reg = <0x3400 0x400>;
			#address-cells = <2>;
			#size-cells = <0>;

			no-scan-on-init;
		};
	};

	cfam@5,0 { /* DCM2_C1 */
		reg = <5 0>;
		#address-cells = <1>;
		#size-cells = <1>;
		chip-id = <5>;

		scom@1000 {
			compatible = "ibm,fsi2pib";
			reg = <0x1000 0x400>;
		};

		i2c@1800 {
			compatible = "ibm,fsi-i2c-master";
			reg = <0x1800 0x400>;
			#address-cells = <1>;
			#size-cells = <0>;

			cfam5_i2c2: i2c-bus@2 {
				reg = <2>;	/* OM45 */
			};

			cfam5_i2c3: i2c-bus@3 {
				reg = <3>;	/* OM67 */
			};

			cfam5_i2c10: i2c-bus@a {
				reg = <10>;	/* OP3A */
			};

			cfam5_i2c11: i2c-bus@b {
				reg = <11>;	/* OP3B */
			};

			cfam5_i2c14: i2c-bus@e {
				reg = <14>;	/* OP5A */
			};

			cfam5_i2c15: i2c-bus@f {
				reg = <15>;	/* OP5B */
			};

			cfam5_i2c16: i2c-bus@10 {
				reg = <16>;	/* OP6A */
			};

			cfam5_i2c17: i2c-bus@11 {
				reg = <17>;	/* OP6B */
			};
		};

		fsi2spi@1c00 {
			compatible = "ibm,fsi2spi";
			reg = <0x1c00 0x400>;
			#address-cells = <1>;
			#size-cells = <0>;

			cfam5_spi0: spi@0 {
				reg = <0x0>;
				#address-cells = <1>;
				#size-cells = <0>;

				eeprom@0 {
					at25,byte-len = <0x80000>;
					at25,addr-mode = <4>;
					at25,page-size = <256>;

					compatible = "atmel,at25";
					reg = <0>;
					spi-max-frequency = <1000000>;
				};
			};

			cfam5_spi1: spi@20 {
				reg = <0x20>;
				#address-cells = <1>;
				#size-cells = <0>;

				eeprom@0 {
					at25,byte-len = <0x80000>;
					at25,addr-mode = <4>;
					at25,page-size = <256>;

					compatible = "atmel,at25";
					reg = <0>;
					spi-max-frequency = <1000000>;
				};
			};

			cfam5_spi2: spi@40 {
				reg = <0x40>;
				compatible = "ibm,fsi2spi-restricted";
				#address-cells = <1>;
				#size-cells = <0>;

				eeprom@0 {
					at25,byte-len = <0x80000>;
					at25,addr-mode = <4>;
					at25,page-size = <256>;

					compatible = "atmel,at25";
					reg = <0>;
					spi-max-frequency = <1000000>;
				};
			};

			cfam5_spi3: spi@60 {
				reg = <0x60>;
				compatible = "ibm,fsi2spi-restricted";
				#address-cells = <1>;
				#size-cells = <0>;

				eeprom@0 {
					at25,byte-len = <0x80000>;
					at25,addr-mode = <4>;
					at25,page-size = <256>;

					compatible = "atmel,at25";
					reg = <0>;
					spi-max-frequency = <1000000>;
				};
			};
		};

		sbefifo@2400 {
			compatible = "ibm,p9-sbefifo";
			reg = <0x2400 0x400>;
			#address-cells = <1>;
			#size-cells = <0>;

			fsi_occ5: occ {
				compatible = "ibm,p10-occ";
			};
		};

		fsi_hub5: hub@3400 {
			compatible = "fsi-master-hub";
			reg = <0x3400 0x400>;
			#address-cells = <2>;
			#size-cells = <0>;

			no-scan-on-init;
		};
	};

	cfam@6,0 { /* DCM3_C0 */
		reg = <6 0>;
		#address-cells = <1>;
		#size-cells = <1>;
		chip-id = <6>;

		scom@1000 {
			compatible = "ibm,fsi2pib";
			reg = <0x1000 0x400>;
		};

		i2c@1800 {
			compatible = "ibm,fsi-i2c-master";
			reg = <0x1800 0x400>;
			#address-cells = <1>;
			#size-cells = <0>;

			cfam6_i2c0: i2c-bus@0 {
				reg = <0>;	/* OM01 */
			};

			cfam6_i2c1: i2c-bus@1 {
				reg = <1>;	/* OM23 */
			};

			cfam6_i2c10: i2c-bus@a {
				reg = <10>;	/* OP3A */
			};

			cfam6_i2c11: i2c-bus@b {
				reg = <11>;	/* OP3B */
			};

			cfam6_i2c12: i2c-bus@c {
				reg = <12>;	/* OP4A */
			};

			cfam6_i2c13: i2c-bus@d {
				reg = <13>;	/* OP4B */
			};

			cfam6_i2c14: i2c-bus@e {
				reg = <14>;	/* OP5A */
			};

			cfam6_i2c15: i2c-bus@f {
				reg = <15>;	/* OP5B */
			};
		};

		fsi2spi@1c00 {
			compatible = "ibm,fsi2spi";
			reg = <0x1c00 0x400>;
			#address-cells = <1>;
			#size-cells = <0>;

			cfam6_spi0: spi@0 {
				reg = <0x0>;
				#address-cells = <1>;
				#size-cells = <0>;

				eeprom@0 {
					at25,byte-len = <0x80000>;
					at25,addr-mode = <4>;
					at25,page-size = <256>;

					compatible = "atmel,at25";
					reg = <0>;
					spi-max-frequency = <1000000>;
				};
			};

			cfam6_spi1: spi@20 {
				reg = <0x20>;
				#address-cells = <1>;
				#size-cells = <0>;

				eeprom@0 {
					at25,byte-len = <0x80000>;
					at25,addr-mode = <4>;
					at25,page-size = <256>;

					compatible = "atmel,at25";
					reg = <0>;
					spi-max-frequency = <1000000>;
				};
			};

			cfam6_spi2: spi@40 {
				reg = <0x40>;
				compatible = "ibm,fsi2spi-restricted";
				#address-cells = <1>;
				#size-cells = <0>;

				eeprom@0 {
					at25,byte-len = <0x80000>;
					at25,addr-mode = <4>;
					at25,page-size = <256>;

					compatible = "atmel,at25";
					reg = <0>;
					spi-max-frequency = <1000000>;
				};
			};

			cfam6_spi3: spi@60 {
				reg = <0x60>;
				compatible = "ibm,fsi2spi-restricted";
				#address-cells = <1>;
				#size-cells = <0>;

				eeprom@0 {
					at25,byte-len = <0x80000>;
					at25,addr-mode = <4>;
					at25,page-size = <256>;

					compatible = "atmel,at25";
					reg = <0>;
					spi-max-frequency = <1000000>;
				};
			};
		};

		sbefifo@2400 {
			compatible = "ibm,p9-sbefifo";
			reg = <0x2400 0x400>;
			#address-cells = <1>;
			#size-cells = <0>;

			fsi_occ6: occ {
				compatible = "ibm,p10-occ";
			};
		};

		fsi_hub6: hub@3400 {
			compatible = "fsi-master-hub";
			reg = <0x3400 0x400>;
			#address-cells = <2>;
			#size-cells = <0>;

			no-scan-on-init;
		};
	};

	cfam@7,0 { /* DCM3_C1 */
		reg = <7 0>;
		#address-cells = <1>;
		#size-cells = <1>;
		chip-id = <7>;

		scom@1000 {
			compatible = "ibm,fsi2pib";
			reg = <0x1000 0x400>;
		};

		i2c@1800 {
			compatible = "ibm,fsi-i2c-master";
			reg = <0x1800 0x400>;
			#address-cells = <1>;
			#size-cells = <0>;

			cfam7_i2c2: i2c-bus@2 {
				reg = <2>;	/* OM45 */
			};

			cfam7_i2c3: i2c-bus@3 {
				reg = <3>;	/* OM67 */
			};

			cfam7_i2c10: i2c-bus@a {
				reg = <10>;	/* OP3A */
			};

			cfam7_i2c11: i2c-bus@b {
				reg = <11>;	/* OP3B */
			};

			cfam7_i2c14: i2c-bus@e {
				reg = <14>;	/* OP5A */
			};

			cfam7_i2c15: i2c-bus@f {
				reg = <15>;	/* OP5B */
			};

			cfam7_i2c16: i2c-bus@10 {
				reg = <16>;	/* OP6A */
			};

			cfam7_i2c17: i2c-bus@11 {
				reg = <17>;	/* OP6B */
			};
		};

		fsi2spi@1c00 {
			compatible = "ibm,fsi2spi";
			reg = <0x1c00 0x400>;
			#address-cells = <1>;
			#size-cells = <0>;

			cfam7_spi0: spi@0 {
				reg = <0x0>;
				#address-cells = <1>;
				#size-cells = <0>;

				eeprom@0 {
					at25,byte-len = <0x80000>;
					at25,addr-mode = <4>;
					at25,page-size = <256>;

					compatible = "atmel,at25";
					reg = <0>;
					spi-max-frequency = <1000000>;
				};
			};

			cfam7_spi1: spi@20 {
				reg = <0x20>;
				#address-cells = <1>;
				#size-cells = <0>;

				eeprom@0 {
					at25,byte-len = <0x80000>;
					at25,addr-mode = <4>;
					at25,page-size = <256>;

					compatible = "atmel,at25";
					reg = <0>;
					spi-max-frequency = <1000000>;
				};
			};

			cfam7_spi2: spi@40 {
				reg = <0x40>;
				compatible = "ibm,fsi2spi-restricted";
				#address-cells = <1>;
				#size-cells = <0>;

				eeprom@0 {
					at25,byte-len = <0x80000>;
					at25,addr-mode = <4>;
					at25,page-size = <256>;

					compatible = "atmel,at25";
					reg = <0>;
					spi-max-frequency = <1000000>;
				};
			};

			cfam7_spi3: spi@60 {
				reg = <0x60>;
				compatible = "ibm,fsi2spi-restricted";
				#address-cells = <1>;
				#size-cells = <0>;

				eeprom@0 {
					at25,byte-len = <0x80000>;
					at25,addr-mode = <4>;
					at25,page-size = <256>;

					compatible = "atmel,at25";
					reg = <0>;
					spi-max-frequency = <1000000>;
				};
			};
		};

		sbefifo@2400 {
			compatible = "ibm,p9-sbefifo";
			reg = <0x2400 0x400>;
			#address-cells = <1>;
			#size-cells = <0>;

			fsi_occ7: occ {
				compatible = "ibm,p10-occ";
			};
		};

		fsi_hub7: hub@3400 {
			compatible = "fsi-master-hub";
			reg = <0x3400 0x400>;
			#address-cells = <2>;
			#size-cells = <0>;

			no-scan-on-init;
		};
	};
};

/* Legacy OCC numbering (to get rid of when userspace is fixed) */
&fsi_occ0 {
	reg = <1>;
};

&fsi_occ1 {
	reg = <2>;
};

&fsi_occ2 {
	reg = <3>;
};

&fsi_occ3 {
	reg = <4>;
};

&fsi_occ4 {
	reg = <5>;
};

&fsi_occ5 {
	reg = <6>;
};

&fsi_occ6 {
	reg = <7>;
};

&fsi_occ7 {
	reg = <8>;
};

&ibt {
	status = "okay";
};

&vuart1 {
	status = "okay";
};

&vuart2 {
	status = "okay";
};

&lpc_ctrl {
	status = "okay";
	memory-region = <&flash_memory>;
};

&mac2 {
	status = "okay";
	pinctrl-names = "default";
	pinctrl-0 = <&pinctrl_rmii3_default>;
	clocks = <&syscon ASPEED_CLK_GATE_MAC3CLK>,
		 <&syscon ASPEED_CLK_MAC3RCLK>;
	clock-names = "MACCLK", "RCLK";
	use-ncsi;
};

&mac3 {
	status = "okay";
	pinctrl-names = "default";
	pinctrl-0 = <&pinctrl_rmii4_default>;
	clocks = <&syscon ASPEED_CLK_GATE_MAC4CLK>,
		 <&syscon ASPEED_CLK_MAC4RCLK>;
	clock-names = "MACCLK", "RCLK";
	use-ncsi;
};

&wdt1 {
	aspeed,reset-type = "none";
	aspeed,external-signal;
	aspeed,ext-push-pull;
	aspeed,ext-active-high;

	pinctrl-names = "default";
	pinctrl-0 = <&pinctrl_wdtrst1_default>;
};

&wdt2 {
	status = "okay";
};

&xdma {
	status = "okay";
	memory-region = <&vga_memory>;
};

&kcs2 {
	status = "okay";
	aspeed,lpc-io-reg = <0xca8 0xcac>;
};

&kcs3 {
	status = "okay";
	aspeed,lpc-io-reg = <0xca2>;
	aspeed,lpc-interrupts = <11 IRQ_TYPE_LEVEL_LOW>;
};<|MERGE_RESOLUTION|>--- conflicted
+++ resolved
@@ -2384,13 +2384,10 @@
 			reg = <3>;
 		};
 	};
-<<<<<<< HEAD
-=======
 };
 
 &ehci0 {
 	status = "okay";
->>>>>>> f72bd029
 };
 
 &ehci1 {
