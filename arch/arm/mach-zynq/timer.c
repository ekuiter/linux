/*
 * This file contains driver for the Xilinx PS Timer Counter IP.
 *
 *  Copyright (C) 2011 Xilinx
 *
 * based on arch/mips/kernel/time.c timer driver
 *
 * This software is licensed under the terms of the GNU General Public
 * License version 2, as published by the Free Software Foundation, and
 * may be copied, distributed, and modified under those terms.
 *
 * This program is distributed in the hope that it will be useful,
 * but WITHOUT ANY WARRANTY; without even the implied warranty of
 * MERCHANTABILITY or FITNESS FOR A PARTICULAR PURPOSE.  See the
 * GNU General Public License for more details.
 */

#include <linux/kernel.h>
#include <linux/init.h>
#include <linux/interrupt.h>
#include <linux/irq.h>
#include <linux/types.h>
#include <linux/clocksource.h>
#include <linux/clockchips.h>
#include <linux/io.h>
#include <linux/of.h>
#include <linux/of_address.h>
#include <linux/of_irq.h>
#include <linux/slab.h>
#include <linux/clk-provider.h>

<<<<<<< HEAD
#include <mach/zynq_soc.h>
=======
>>>>>>> add125ff
#include "common.h"

/*
 * Timer Register Offset Definitions of Timer 1, Increment base address by 4
 * and use same offsets for Timer 2
 */
#define XTTCPSS_CLK_CNTRL_OFFSET	0x00 /* Clock Control Reg, RW */
#define XTTCPSS_CNT_CNTRL_OFFSET	0x0C /* Counter Control Reg, RW */
#define XTTCPSS_COUNT_VAL_OFFSET	0x18 /* Counter Value Reg, RO */
#define XTTCPSS_INTR_VAL_OFFSET		0x24 /* Interval Count Reg, RW */
#define XTTCPSS_MATCH_1_OFFSET		0x30 /* Match 1 Value Reg, RW */
#define XTTCPSS_MATCH_2_OFFSET		0x3C /* Match 2 Value Reg, RW */
#define XTTCPSS_MATCH_3_OFFSET		0x48 /* Match 3 Value Reg, RW */
#define XTTCPSS_ISR_OFFSET		0x54 /* Interrupt Status Reg, RO */
#define XTTCPSS_IER_OFFSET		0x60 /* Interrupt Enable Reg, RW */

#define XTTCPSS_CNT_CNTRL_DISABLE_MASK	0x1

/* Setup the timers to use pre-scaling, using a fixed value for now that will
 * work across most input frequency, but it may need to be more dynamic
 */
#define PRESCALE_EXPONENT	11	/* 2 ^ PRESCALE_EXPONENT = PRESCALE */
#define PRESCALE		2048	/* The exponent must match this */
#define CLK_CNTRL_PRESCALE	((PRESCALE_EXPONENT - 1) << 1)
#define CLK_CNTRL_PRESCALE_EN	1
#define CNT_CNTRL_RESET		(1<<4)

/**
 * struct xttcpss_timer - This definition defines local timer structure
 *
 * @base_addr:	Base address of timer
 **/
struct xttcpss_timer {
	void __iomem	*base_addr;
};

struct xttcpss_timer_clocksource {
	struct xttcpss_timer	xttc;
	struct clocksource	cs;
};

#define to_xttcpss_timer_clksrc(x) \
		container_of(x, struct xttcpss_timer_clocksource, cs)

struct xttcpss_timer_clockevent {
	struct xttcpss_timer		xttc;
	struct clock_event_device	ce;
	struct clk			*clk;
};

#define to_xttcpss_timer_clkevent(x) \
		container_of(x, struct xttcpss_timer_clockevent, ce)

/**
 * xttcpss_set_interval - Set the timer interval value
 *
 * @timer:	Pointer to the timer instance
 * @cycles:	Timer interval ticks
 **/
static void xttcpss_set_interval(struct xttcpss_timer *timer,
					unsigned long cycles)
{
	u32 ctrl_reg;

	/* Disable the counter, set the counter value  and re-enable counter */
	ctrl_reg = __raw_readl(timer->base_addr + XTTCPSS_CNT_CNTRL_OFFSET);
	ctrl_reg |= XTTCPSS_CNT_CNTRL_DISABLE_MASK;
	__raw_writel(ctrl_reg, timer->base_addr + XTTCPSS_CNT_CNTRL_OFFSET);

	__raw_writel(cycles, timer->base_addr + XTTCPSS_INTR_VAL_OFFSET);

	/* Reset the counter (0x10) so that it starts from 0, one-shot
	   mode makes this needed for timing to be right. */
	ctrl_reg |= CNT_CNTRL_RESET;
	ctrl_reg &= ~XTTCPSS_CNT_CNTRL_DISABLE_MASK;
	__raw_writel(ctrl_reg, timer->base_addr + XTTCPSS_CNT_CNTRL_OFFSET);
}

/**
 * xttcpss_clock_event_interrupt - Clock event timer interrupt handler
 *
 * @irq:	IRQ number of the Timer
 * @dev_id:	void pointer to the xttcpss_timer instance
 *
 * returns: Always IRQ_HANDLED - success
 **/
static irqreturn_t xttcpss_clock_event_interrupt(int irq, void *dev_id)
{
	struct xttcpss_timer_clockevent *xttce = dev_id;
	struct xttcpss_timer *timer = &xttce->xttc;

	/* Acknowledge the interrupt and call event handler */
	__raw_writel(__raw_readl(timer->base_addr + XTTCPSS_ISR_OFFSET),
			timer->base_addr + XTTCPSS_ISR_OFFSET);

	xttce->ce.event_handler(&xttce->ce);

	return IRQ_HANDLED;
}

/**
 * __xttc_clocksource_read - Reads the timer counter register
 *
 * returns: Current timer counter register value
 **/
static cycle_t __xttc_clocksource_read(struct clocksource *cs)
{
	struct xttcpss_timer *timer = &to_xttcpss_timer_clksrc(cs)->xttc;

	return (cycle_t)__raw_readl(timer->base_addr +
				XTTCPSS_COUNT_VAL_OFFSET);
}

/**
 * xttcpss_set_next_event - Sets the time interval for next event
 *
 * @cycles:	Timer interval ticks
 * @evt:	Address of clock event instance
 *
 * returns: Always 0 - success
 **/
static int xttcpss_set_next_event(unsigned long cycles,
					struct clock_event_device *evt)
{
	struct xttcpss_timer_clockevent *xttce = to_xttcpss_timer_clkevent(evt);
	struct xttcpss_timer *timer = &xttce->xttc;

	xttcpss_set_interval(timer, cycles);
	return 0;
}

/**
 * xttcpss_set_mode - Sets the mode of timer
 *
 * @mode:	Mode to be set
 * @evt:	Address of clock event instance
 **/
static void xttcpss_set_mode(enum clock_event_mode mode,
					struct clock_event_device *evt)
{
	struct xttcpss_timer_clockevent *xttce = to_xttcpss_timer_clkevent(evt);
	struct xttcpss_timer *timer = &xttce->xttc;
	u32 ctrl_reg;

	switch (mode) {
	case CLOCK_EVT_MODE_PERIODIC:
		xttcpss_set_interval(timer,
				     DIV_ROUND_CLOSEST(clk_get_rate(xttce->clk),
						       PRESCALE * HZ));
		break;
	case CLOCK_EVT_MODE_ONESHOT:
	case CLOCK_EVT_MODE_UNUSED:
	case CLOCK_EVT_MODE_SHUTDOWN:
		ctrl_reg = __raw_readl(timer->base_addr +
					XTTCPSS_CNT_CNTRL_OFFSET);
		ctrl_reg |= XTTCPSS_CNT_CNTRL_DISABLE_MASK;
		__raw_writel(ctrl_reg,
				timer->base_addr + XTTCPSS_CNT_CNTRL_OFFSET);
		break;
	case CLOCK_EVT_MODE_RESUME:
		ctrl_reg = __raw_readl(timer->base_addr +
					XTTCPSS_CNT_CNTRL_OFFSET);
		ctrl_reg &= ~XTTCPSS_CNT_CNTRL_DISABLE_MASK;
		__raw_writel(ctrl_reg,
				timer->base_addr + XTTCPSS_CNT_CNTRL_OFFSET);
		break;
	}
}

static void __init zynq_ttc_setup_clocksource(struct device_node *np,
					     void __iomem *base)
{
	struct xttcpss_timer_clocksource *ttccs;
	struct clk *clk;
	int err;
	u32 reg;

	ttccs = kzalloc(sizeof(*ttccs), GFP_KERNEL);
	if (WARN_ON(!ttccs))
		return;

	err = of_property_read_u32(np, "reg", &reg);
	if (WARN_ON(err))
		return;

	clk = of_clk_get_by_name(np, "cpu_1x");
	if (WARN_ON(IS_ERR(clk)))
		return;

	err = clk_prepare_enable(clk);
	if (WARN_ON(err))
		return;

	ttccs->xttc.base_addr = base + reg * 4;

	ttccs->cs.name = np->name;
	ttccs->cs.rating = 200;
	ttccs->cs.read = __xttc_clocksource_read;
	ttccs->cs.mask = CLOCKSOURCE_MASK(16);
	ttccs->cs.flags = CLOCK_SOURCE_IS_CONTINUOUS;

	__raw_writel(0x0,  ttccs->xttc.base_addr + XTTCPSS_IER_OFFSET);
	__raw_writel(CLK_CNTRL_PRESCALE | CLK_CNTRL_PRESCALE_EN,
		     ttccs->xttc.base_addr + XTTCPSS_CLK_CNTRL_OFFSET);
	__raw_writel(CNT_CNTRL_RESET,
		     ttccs->xttc.base_addr + XTTCPSS_CNT_CNTRL_OFFSET);

	err = clocksource_register_hz(&ttccs->cs, clk_get_rate(clk) / PRESCALE);
	if (WARN_ON(err))
		return;
}

static void __init zynq_ttc_setup_clockevent(struct device_node *np,
					    void __iomem *base)
{
	struct xttcpss_timer_clockevent *ttcce;
	int err, irq;
	u32 reg;

	ttcce = kzalloc(sizeof(*ttcce), GFP_KERNEL);
	if (WARN_ON(!ttcce))
		return;

	err = of_property_read_u32(np, "reg", &reg);
	if (WARN_ON(err))
		return;

	ttcce->xttc.base_addr = base + reg * 4;

	ttcce->clk = of_clk_get_by_name(np, "cpu_1x");
	if (WARN_ON(IS_ERR(ttcce->clk)))
		return;

	err = clk_prepare_enable(ttcce->clk);
	if (WARN_ON(err))
		return;

	irq = irq_of_parse_and_map(np, 0);
	if (WARN_ON(!irq))
		return;

	ttcce->ce.name = np->name;
	ttcce->ce.features = CLOCK_EVT_FEAT_PERIODIC | CLOCK_EVT_FEAT_ONESHOT;
	ttcce->ce.set_next_event = xttcpss_set_next_event;
	ttcce->ce.set_mode = xttcpss_set_mode;
	ttcce->ce.rating = 200;
	ttcce->ce.irq = irq;

	__raw_writel(0x23, ttcce->xttc.base_addr + XTTCPSS_CNT_CNTRL_OFFSET);
	__raw_writel(CLK_CNTRL_PRESCALE | CLK_CNTRL_PRESCALE_EN,
		     ttcce->xttc.base_addr + XTTCPSS_CLK_CNTRL_OFFSET);
	__raw_writel(0x1,  ttcce->xttc.base_addr + XTTCPSS_IER_OFFSET);

	err = request_irq(irq, xttcpss_clock_event_interrupt, IRQF_TIMER,
			  np->name, ttcce);
	if (WARN_ON(err))
		return;

	clockevents_config_and_register(&ttcce->ce,
					clk_get_rate(ttcce->clk) / PRESCALE,
					1, 0xfffe);
}

static const __initconst struct of_device_id zynq_ttc_match[] = {
	{ .compatible = "xlnx,ttc-counter-clocksource",
		.data = zynq_ttc_setup_clocksource, },
	{ .compatible = "xlnx,ttc-counter-clockevent",
		.data = zynq_ttc_setup_clockevent, },
	{}
};

/**
 * xttcpss_timer_init - Initialize the timer
 *
 * Initializes the timer hardware and register the clock source and clock event
 * timers with Linux kernal timer framework
 **/
void __init xttcpss_timer_init(void)
{
	struct device_node *np;

	for_each_compatible_node(np, NULL, "xlnx,ttc") {
		struct device_node *np_chld;
		void __iomem *base;

		base = of_iomap(np, 0);
		if (WARN_ON(!base))
			return;

		for_each_available_child_of_node(np, np_chld) {
			int (*cb)(struct device_node *np, void __iomem *base);
			const struct of_device_id *match;

			match = of_match_node(zynq_ttc_match, np_chld);
			if (match) {
				cb = match->data;
				cb(np_chld, base);
			}
		}
	}
}<|MERGE_RESOLUTION|>--- conflicted
+++ resolved
@@ -29,10 +29,6 @@
 #include <linux/slab.h>
 #include <linux/clk-provider.h>
 
-<<<<<<< HEAD
-#include <mach/zynq_soc.h>
-=======
->>>>>>> add125ff
 #include "common.h"
 
 /*
