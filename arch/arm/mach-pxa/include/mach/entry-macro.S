/*
 * arch/arm/mach-pxa/include/mach/entry-macro.S
 *
 * Low-level IRQ helper macros for PXA-based platforms
 *
 * This file is licensed under  the terms of the GNU General Public
 * License version 2. This program is licensed "as is" without any
 * warranty of any kind, whether express or implied.
 */
#include <mach/hardware.h>
#include <mach/irqs.h>

		.macro	disable_fiq
		.endm

		.macro  get_irqnr_preamble, base, tmp
		.endm

		.macro  arch_ret_to_user, tmp1, tmp2
		.endm

		.macro	get_irqnr_and_base, irqnr, irqstat, base, tmp
		mrc	p15, 0, \tmp, c0, c0, 0		@ CPUID
		mov	\tmp, \tmp, lsr #13
		and	\tmp, \tmp, #0x7		@ Core G
		cmp	\tmp, #1
		bhi	1002f

		@ Core Generation 1 (PXA25x)
		mov	\base, #io_p2v(0x40000000)	@ IIR Ctl = 0x40d00000
		add	\base, \base, #0x00d00000
		ldr	\irqstat, [\base, #0]		@ ICIP
		ldr	\irqnr, [\base, #4]		@ ICMR

		ands	\irqnr, \irqstat, \irqnr
		beq	1001f
		rsb	\irqstat, \irqnr, #0
		and	\irqstat, \irqstat, \irqnr
		clz	\irqnr, \irqstat
		rsb	\irqnr, \irqnr, #(31 + PXA_IRQ(0))
		b	1001f
1002:
		@ Core Generation 2 (PXA27x) or Core Generation 3 (PXA3xx)
		mrc	p6, 0, \irqstat, c5, c0, 0	@ ICHP
		tst	\irqstat, #0x80000000
		beq	1001f
		bic	\irqstat, \irqstat, #0x80000000
		mov	\irqnr, \irqstat, lsr #16
<<<<<<< HEAD
=======
		add	\irqnr, \irqnr, #(PXA_IRQ(0))
>>>>>>> 8b2d4e4b
1001:
		.endm<|MERGE_RESOLUTION|>--- conflicted
+++ resolved
@@ -46,9 +46,6 @@
 		beq	1001f
 		bic	\irqstat, \irqstat, #0x80000000
 		mov	\irqnr, \irqstat, lsr #16
-<<<<<<< HEAD
-=======
 		add	\irqnr, \irqnr, #(PXA_IRQ(0))
->>>>>>> 8b2d4e4b
 1001:
 		.endm