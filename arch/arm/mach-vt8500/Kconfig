--- conflicted
+++ resolved
@@ -3,11 +3,7 @@
 	select ARCH_HAS_CPUFREQ
 	select ARCH_REQUIRE_GPIOLIB
 	select CLKDEV_LOOKUP
-<<<<<<< HEAD
 	select CLKSRC_OF
-	select CPU_ARM926T
-=======
->>>>>>> a75359ac
 	select GENERIC_CLOCKEVENTS
 	select HAVE_CLK
 	select VT8500_TIMER
