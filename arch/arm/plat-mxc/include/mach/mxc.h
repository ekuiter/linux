/*
 * Copyright 2004-2007, 2010 Freescale Semiconductor, Inc. All Rights Reserved.
 * Copyright (C) 2008 Juergen Beisert (kernel@pengutronix.de)
 *
 * This program is free software; you can redistribute it and/or
 * modify it under the terms of the GNU General Public License
 * as published by the Free Software Foundation; either version 2
 * of the License, or (at your option) any later version.
 * This program is distributed in the hope that it will be useful,
 * but WITHOUT ANY WARRANTY; without even the implied warranty of
 * MERCHANTABILITY or FITNESS FOR A PARTICULAR PURPOSE.  See the
 * GNU General Public License for more details.
 *
 * You should have received a copy of the GNU General Public License
 * along with this program; if not, write to the Free Software
 * Foundation, Inc., 51 Franklin Street, Fifth Floor, Boston,
 * MA 02110-1301, USA.
 */

#ifndef __ASM_ARCH_MXC_H__
#define __ASM_ARCH_MXC_H__

#include <linux/types.h>

#ifndef __ASM_ARCH_MXC_HARDWARE_H__
#error "Do not include directly."
#endif

#define MXC_CPU_MX1		1
#define MXC_CPU_MX21		21
#define MXC_CPU_MX25		25
#define MXC_CPU_MX27		27
#define MXC_CPU_MX31		31
#define MXC_CPU_MX35		35
#define MXC_CPU_MX50		50
#define MXC_CPU_MX51		51
#define MXC_CPU_MX53		53

#define IMX_CHIP_REVISION_1_0		0x10
#define IMX_CHIP_REVISION_1_1		0x11
#define IMX_CHIP_REVISION_1_2		0x12
#define IMX_CHIP_REVISION_1_3		0x13
#define IMX_CHIP_REVISION_2_0		0x20
#define IMX_CHIP_REVISION_2_1		0x21
#define IMX_CHIP_REVISION_2_2		0x22
#define IMX_CHIP_REVISION_2_3		0x23
#define IMX_CHIP_REVISION_3_0		0x30
#define IMX_CHIP_REVISION_3_1		0x31
#define IMX_CHIP_REVISION_3_2		0x32
#define IMX_CHIP_REVISION_3_3		0x33
#define IMX_CHIP_REVISION_UNKNOWN	0xff

#define IMX_CHIP_REVISION_1_0_STRING		"1.0"
#define IMX_CHIP_REVISION_1_1_STRING		"1.1"
#define IMX_CHIP_REVISION_1_2_STRING		"1.2"
#define IMX_CHIP_REVISION_1_3_STRING		"1.3"
#define IMX_CHIP_REVISION_2_0_STRING		"2.0"
#define IMX_CHIP_REVISION_2_1_STRING		"2.1"
#define IMX_CHIP_REVISION_2_2_STRING		"2.2"
#define IMX_CHIP_REVISION_2_3_STRING		"2.3"
#define IMX_CHIP_REVISION_3_0_STRING		"3.0"
#define IMX_CHIP_REVISION_3_1_STRING		"3.1"
#define IMX_CHIP_REVISION_3_2_STRING		"3.2"
#define IMX_CHIP_REVISION_3_3_STRING		"3.3"
#define IMX_CHIP_REVISION_UNKNOWN_STRING	"unknown"

#ifndef __ASSEMBLY__
extern unsigned int __mxc_cpu_type;
#endif

#ifdef CONFIG_ARCH_MX1
# ifdef mxc_cpu_type
#  undef mxc_cpu_type
#  define mxc_cpu_type __mxc_cpu_type
# else
#  define mxc_cpu_type MXC_CPU_MX1
# endif
# define cpu_is_mx1()		(mxc_cpu_type == MXC_CPU_MX1)
#else
# define cpu_is_mx1()		(0)
#endif

#ifdef CONFIG_MACH_MX21
# ifdef mxc_cpu_type
#  undef mxc_cpu_type
#  define mxc_cpu_type __mxc_cpu_type
# else
#  define mxc_cpu_type MXC_CPU_MX21
# endif
# define cpu_is_mx21()		(mxc_cpu_type == MXC_CPU_MX21)
#else
# define cpu_is_mx21()		(0)
#endif

#ifdef CONFIG_ARCH_MX25
# ifdef mxc_cpu_type
#  undef mxc_cpu_type
#  define mxc_cpu_type __mxc_cpu_type
# else
#  define mxc_cpu_type MXC_CPU_MX25
# endif
# define cpu_is_mx25()		(mxc_cpu_type == MXC_CPU_MX25)
#else
# define cpu_is_mx25()		(0)
#endif

#ifdef CONFIG_MACH_MX27
# ifdef mxc_cpu_type
#  undef mxc_cpu_type
#  define mxc_cpu_type __mxc_cpu_type
# else
#  define mxc_cpu_type MXC_CPU_MX27
# endif
# define cpu_is_mx27()		(mxc_cpu_type == MXC_CPU_MX27)
#else
# define cpu_is_mx27()		(0)
#endif

#ifdef CONFIG_SOC_IMX31
# ifdef mxc_cpu_type
#  undef mxc_cpu_type
#  define mxc_cpu_type __mxc_cpu_type
# else
#  define mxc_cpu_type MXC_CPU_MX31
# endif
# define cpu_is_mx31()		(mxc_cpu_type == MXC_CPU_MX31)
#else
# define cpu_is_mx31()		(0)
#endif

#ifdef CONFIG_SOC_IMX35
# ifdef mxc_cpu_type
#  undef mxc_cpu_type
#  define mxc_cpu_type __mxc_cpu_type
# else
#  define mxc_cpu_type MXC_CPU_MX35
# endif
# define cpu_is_mx35()		(mxc_cpu_type == MXC_CPU_MX35)
#else
# define cpu_is_mx35()		(0)
#endif

#ifdef CONFIG_SOC_IMX50
# ifdef mxc_cpu_type
#  undef mxc_cpu_type
#  define mxc_cpu_type __mxc_cpu_type
# else
#  define mxc_cpu_type MXC_CPU_MX50
# endif
# define cpu_is_mx50()		(mxc_cpu_type == MXC_CPU_MX50)
#else
# define cpu_is_mx50()		(0)
#endif

#ifdef CONFIG_SOC_IMX51
# ifdef mxc_cpu_type
#  undef mxc_cpu_type
#  define mxc_cpu_type __mxc_cpu_type
# else
#  define mxc_cpu_type MXC_CPU_MX51
# endif
# define cpu_is_mx51()		(mxc_cpu_type == MXC_CPU_MX51)
#else
# define cpu_is_mx51()		(0)
#endif

#ifdef CONFIG_SOC_IMX53
# ifdef mxc_cpu_type
#  undef mxc_cpu_type
#  define mxc_cpu_type __mxc_cpu_type
# else
#  define mxc_cpu_type MXC_CPU_MX53
# endif
# define cpu_is_mx53()		(mxc_cpu_type == MXC_CPU_MX53)
#else
# define cpu_is_mx53()		(0)
#endif

#ifndef __ASSEMBLY__

struct cpu_op {
	u32 cpu_rate;
};

int tzic_enable_wake(int is_idle);
enum mxc_cpu_pwr_mode {
	WAIT_CLOCKED,		/* wfi only */
	WAIT_UNCLOCKED,		/* WAIT */
	WAIT_UNCLOCKED_POWER_OFF,	/* WAIT + SRPG */
	STOP_POWER_ON,		/* just STOP */
	STOP_POWER_OFF,		/* STOP + SRPG */
};
<<<<<<< HEAD

extern struct cpu_op *(*get_cpu_op)(int *op);
#endif
=======
>>>>>>> 4bddd31c

extern struct cpu_op *(*get_cpu_op)(int *op);
#endif

#define cpu_is_mx3()	(cpu_is_mx31() || cpu_is_mx35())
#define cpu_is_mx2()	(cpu_is_mx21() || cpu_is_mx27())

#endif /*  __ASM_ARCH_MXC_H__ */<|MERGE_RESOLUTION|>--- conflicted
+++ resolved
@@ -190,12 +190,6 @@
 	STOP_POWER_ON,		/* just STOP */
 	STOP_POWER_OFF,		/* STOP + SRPG */
 };
-<<<<<<< HEAD
-
-extern struct cpu_op *(*get_cpu_op)(int *op);
-#endif
-=======
->>>>>>> 4bddd31c
 
 extern struct cpu_op *(*get_cpu_op)(int *op);
 #endif
