/*
 *  linux/arch/arm/kernel/head-nommu.S
 *
 *  Copyright (C) 1994-2002 Russell King
 *  Copyright (C) 2003-2006 Hyok S. Choi
 *
 * This program is free software; you can redistribute it and/or modify
 * it under the terms of the GNU General Public License version 2 as
 * published by the Free Software Foundation.
 *
 *  Common kernel startup code (non-paged MM)
 *
 */
#include <linux/linkage.h>
#include <linux/init.h>

#include <asm/assembler.h>
#include <asm/ptrace.h>
#include <asm/asm-offsets.h>
#include <asm/memory.h>
#include <asm/cp15.h>
#include <asm/thread_info.h>
#include <asm/v7m.h>
<<<<<<< HEAD
=======
#include <asm/mpu.h>
#include <asm/page.h>
>>>>>>> 5dd09ea7

/*
 * Kernel startup entry point.
 * ---------------------------
 *
 * This is normally called from the decompressor code.  The requirements
 * are: MMU = off, D-cache = off, I-cache = dont care, r0 = 0,
 * r1 = machine nr.
 *
 * See linux/arch/arm/tools/mach-types for the complete list of machine
 * numbers for r1.
 *
 */

	__HEAD

#ifdef CONFIG_CPU_THUMBONLY
	.thumb
ENTRY(stext)
#else
	.arm
ENTRY(stext)

 THUMB(	adr	r9, BSYM(1f)	)	@ Kernel is always entered in ARM.
 THUMB(	bx	r9		)	@ If this is a Thumb-2 kernel,
 THUMB(	.thumb			)	@ switch to Thumb now.
 THUMB(1:			)
#endif

	setmode	PSR_F_BIT | PSR_I_BIT | SVC_MODE, r9 @ ensure svc mode
						@ and irqs disabled
#if defined(CONFIG_CPU_CP15)
	mrc	p15, 0, r9, c0, c0		@ get processor id
#elif defined(CONFIG_CPU_V7M)
	ldr	r9, =BASEADDR_V7M_SCB
	ldr	r9, [r9, V7M_SCB_CPUID]
#else
	ldr	r9, =CONFIG_PROCESSOR_ID
#endif
	bl	__lookup_processor_type		@ r5=procinfo r9=cpuid
	movs	r10, r5				@ invalid processor (r5=0)?
	beq	__error_p				@ yes, error 'p'

#ifdef CONFIG_ARM_MPU
	/* Calculate the size of a region covering just the kernel */
	ldr	r5, =PHYS_OFFSET		@ Region start: PHYS_OFFSET
	ldr     r6, =(_end)			@ Cover whole kernel
	sub	r6, r6, r5			@ Minimum size of region to map
	clz	r6, r6				@ Region size must be 2^N...
	rsb	r6, r6, #31			@ ...so round up region size
	lsl	r6, r6, #MPU_RSR_SZ		@ Put size in right field
	orr	r6, r6, #(1 << MPU_RSR_EN)	@ Set region enabled bit
	bl	__setup_mpu
#endif
	ldr	r13, =__mmap_switched		@ address to jump to after
						@ initialising sctlr
	adr	lr, BSYM(1f)			@ return (PIC) address
 ARM(	add	pc, r10, #PROCINFO_INITFUNC	)
 THUMB(	add	r12, r10, #PROCINFO_INITFUNC	)
 THUMB(	mov	pc, r12				)
 1:	b	__after_proc_init
ENDPROC(stext)

#ifdef CONFIG_SMP
	__CPUINIT
ENTRY(secondary_startup)
	/*
	 * Common entry point for secondary CPUs.
	 *
	 * Ensure that we're in SVC mode, and IRQs are disabled.  Lookup
	 * the processor type - there is no need to check the machine type
	 * as it has already been validated by the primary processor.
	 */
	setmode	PSR_F_BIT | PSR_I_BIT | SVC_MODE, r9
#ifndef CONFIG_CPU_CP15
	ldr	r9, =CONFIG_PROCESSOR_ID
#else
	mrc	p15, 0, r9, c0, c0		@ get processor id
#endif
	bl	__lookup_processor_type		@ r5=procinfo r9=cpuid
	movs	r10, r5				@ invalid processor?
	beq	__error_p			@ yes, error 'p'

	adr	r4, __secondary_data
	ldmia	r4, {r7, r12}

#ifdef CONFIG_ARM_MPU
	/* Use MPU region info supplied by __cpu_up */
	ldr	r6, [r7]			@ get secondary_data.mpu_szr
	bl      __setup_mpu			@ Initialize the MPU
#endif

	adr	lr, BSYM(__after_proc_init)	@ return address
	mov	r13, r12			@ __secondary_switched address
 ARM(	add	pc, r10, #PROCINFO_INITFUNC	)
 THUMB(	add	r12, r10, #PROCINFO_INITFUNC	)
 THUMB(	mov	pc, r12				)
ENDPROC(secondary_startup)

ENTRY(__secondary_switched)
	ldr	sp, [r7, #8]			@ set up the stack pointer
	mov	fp, #0
	b	secondary_start_kernel
ENDPROC(__secondary_switched)

	.type	__secondary_data, %object
__secondary_data:
	.long	secondary_data
	.long	__secondary_switched
#endif /* CONFIG_SMP */

/*
 * Set the Control Register and Read the process ID.
 */
__after_proc_init:
#ifdef CONFIG_CPU_CP15
	/*
	 * CP15 system control register value returned in r0 from
	 * the CPU init function.
	 */
#if defined(CONFIG_ALIGNMENT_TRAP) && __LINUX_ARM_ARCH__ < 6
	orr	r0, r0, #CR_A
#else
	bic	r0, r0, #CR_A
#endif
#ifdef CONFIG_CPU_DCACHE_DISABLE
	bic	r0, r0, #CR_C
#endif
#ifdef CONFIG_CPU_BPREDICT_DISABLE
	bic	r0, r0, #CR_Z
#endif
#ifdef CONFIG_CPU_ICACHE_DISABLE
	bic	r0, r0, #CR_I
#endif
#ifdef CONFIG_CPU_HIGH_VECTOR
	orr	r0, r0, #CR_V
#else
	bic	r0, r0, #CR_V
#endif
	mcr	p15, 0, r0, c1, c0, 0		@ write control reg
#endif /* CONFIG_CPU_CP15 */
	mov	pc, r13
ENDPROC(__after_proc_init)
	.ltorg

#ifdef CONFIG_ARM_MPU


/* Set which MPU region should be programmed */
.macro set_region_nr tmp, rgnr
	mov	\tmp, \rgnr			@ Use static region numbers
	mcr	p15, 0, \tmp, c6, c2, 0		@ Write RGNR
.endm

/* Setup a single MPU region, either D or I side (D-side for unified) */
.macro setup_region bar, acr, sr, side = MPU_DATA_SIDE
	mcr	p15, 0, \bar, c6, c1, (0 + \side)	@ I/DRBAR
	mcr	p15, 0, \acr, c6, c1, (4 + \side)	@ I/DRACR
	mcr	p15, 0, \sr, c6, c1, (2 + \side)		@ I/DRSR
.endm

/*
 * Setup the MPU and initial MPU Regions. We create the following regions:
 * Region 0: Use this for probing the MPU details, so leave disabled.
 * Region 1: Background region - covers the whole of RAM as strongly ordered
 * Region 2: Normal, Shared, cacheable for RAM. From PHYS_OFFSET, size from r6
 * Region 3: Normal, shared, inaccessible from PL0 to protect the vectors page
 *
 * r6: Value to be written to DRSR (and IRSR if required) for MPU_RAM_REGION
*/

ENTRY(__setup_mpu)

	/* Probe for v7 PMSA compliance */
	mrc	p15, 0, r0, c0, c1, 4		@ Read ID_MMFR0
	and	r0, r0, #(MMFR0_PMSA)		@ PMSA field
	teq	r0, #(MMFR0_PMSAv7)		@ PMSA v7
	bne	__error_p			@ Fail: ARM_MPU on NOT v7 PMSA

	/* Determine whether the D/I-side memory map is unified. We set the
	 * flags here and continue to use them for the rest of this function */
	mrc	p15, 0, r0, c0, c0, 4		@ MPUIR
	ands	r5, r0, #MPUIR_DREGION_SZMASK	@ 0 size d region => No MPU
	beq	__error_p			@ Fail: ARM_MPU and no MPU
	tst	r0, #MPUIR_nU			@ MPUIR_nU = 0 for unified

	/* Setup second region first to free up r6 */
	set_region_nr r0, #MPU_RAM_REGION
	isb
	/* Full access from PL0, PL1, shared for CONFIG_SMP, cacheable */
	ldr	r0, =PHYS_OFFSET		@ RAM starts at PHYS_OFFSET
	ldr	r5,=(MPU_AP_PL1RW_PL0RW | MPU_RGN_NORMAL)

	setup_region r0, r5, r6, MPU_DATA_SIDE	@ PHYS_OFFSET, shared, enabled
	beq	1f				@ Memory-map not unified
	setup_region r0, r5, r6, MPU_INSTR_SIDE @ PHYS_OFFSET, shared, enabled
1:	isb

	/* First/background region */
	set_region_nr r0, #MPU_BG_REGION
	isb
	/* Execute Never,  strongly ordered, inaccessible to PL0, rw PL1  */
	mov	r0, #0				@ BG region starts at 0x0
	ldr	r5,=(MPU_ACR_XN | MPU_RGN_STRONGLY_ORDERED | MPU_AP_PL1RW_PL0NA)
	mov	r6, #MPU_RSR_ALL_MEM		@ 4GB region, enabled

	setup_region r0, r5, r6, MPU_DATA_SIDE	@ 0x0, BG region, enabled
	beq	2f				@ Memory-map not unified
	setup_region r0, r5, r6, MPU_INSTR_SIDE @ 0x0, BG region, enabled
2:	isb

	/* Vectors region */
	set_region_nr r0, #MPU_VECTORS_REGION
	isb
	/* Shared, inaccessible to PL0, rw PL1 */
	mov	r0, #CONFIG_VECTORS_BASE	@ Cover from VECTORS_BASE
	ldr	r5,=(MPU_AP_PL1RW_PL0NA | MPU_RGN_NORMAL)
	/* Writing N to bits 5:1 (RSR_SZ) --> region size 2^N+1 */
	mov	r6, #(((PAGE_SHIFT - 1) << MPU_RSR_SZ) | 1 << MPU_RSR_EN)

	setup_region r0, r5, r6, MPU_DATA_SIDE	@ VECTORS_BASE, PL0 NA, enabled
	beq	3f				@ Memory-map not unified
	setup_region r0, r5, r6, MPU_INSTR_SIDE	@ VECTORS_BASE, PL0 NA, enabled
3:	isb

	/* Enable the MPU */
	mrc	p15, 0, r0, c1, c0, 0		@ Read SCTLR
	bic     r0, r0, #CR_BR			@ Disable the 'default mem-map'
	orr	r0, r0, #CR_M			@ Set SCTRL.M (MPU on)
	mcr	p15, 0, r0, c1, c0, 0		@ Enable MPU
	isb
	mov pc,lr
ENDPROC(__setup_mpu)
#endif
#include "head-common.S"<|MERGE_RESOLUTION|>--- conflicted
+++ resolved
@@ -21,11 +21,8 @@
 #include <asm/cp15.h>
 #include <asm/thread_info.h>
 #include <asm/v7m.h>
-<<<<<<< HEAD
-=======
 #include <asm/mpu.h>
 #include <asm/page.h>
->>>>>>> 5dd09ea7
 
 /*
  * Kernel startup entry point.
