menuconfig ARCH_MXC
	bool "Freescale i.MX family" if ARCH_MULTI_V4_V5 || ARCH_MULTI_V6_V7
	select ARCH_REQUIRE_GPIOLIB
	select ARM_CPU_SUSPEND if PM
	select CLKSRC_MMIO
	select GENERIC_IRQ_CHIP
	select PINCTRL
	select PM_OPP if PM
	select SOC_BUS
	select SRAM
	help
	  Support for Freescale MXC/iMX-based family of processors

if ARCH_MXC

config MXC_TZIC
	bool

config MXC_AVIC
	bool

config MXC_DEBUG_BOARD
	bool "Enable MXC debug board(for 3-stack)"
	help
	  The debug board is an integral part of the MXC 3-stack(PDK)
	  platforms, it can be attached or removed from the peripheral
	  board. On debug board, several debug devices(ethernet, UART,
	  buttons, LEDs and JTAG) are implemented. Between the MCU and
	  these devices, a CPLD is added as a bridge which performs
	  data/address de-multiplexing and decode, signal level shift,
	  interrupt control and various board functions.

config HAVE_EPIT
	bool

config MXC_USE_EPIT
	bool "Use EPIT instead of GPT"
	depends on HAVE_EPIT
	help
	  Use EPIT as the system timer on systems that have it. Normally you
	  don't have a reason to do so as the EPIT has the same features and
	  uses the same clocks as the GPT. Anyway, on some systems the GPT
	  may be in use for other purposes.

config ARCH_HAS_RNGA
	bool

config HAVE_IMX_ANATOP
	bool

config HAVE_IMX_GPC
	bool

config HAVE_IMX_MMDC
	bool

config HAVE_IMX_SRC
	def_bool y if SMP
	select ARCH_HAS_RESET_CONTROLLER

config IMX_HAVE_IOMUX_V1
	bool

config ARCH_MXC_IOMUX_V3
	bool

config SOC_IMX1
	bool
	select CPU_ARM920T
	select IMX_HAVE_IOMUX_V1
	select MXC_AVIC

config SOC_IMX21
	bool
	select CPU_ARM926T
	select IMX_HAVE_IOMUX_V1
	select MXC_AVIC

config SOC_IMX25
	bool
	select ARCH_MXC_IOMUX_V3
	select CPU_ARM926T
	select MXC_AVIC
	select PINCTRL_IMX25

config SOC_IMX27
	bool
	select CPU_ARM926T
	select IMX_HAVE_IOMUX_V1
	select MXC_AVIC
	select PINCTRL_IMX27

config SOC_IMX31
	bool
	select CPU_V6
	select IMX_HAVE_PLATFORM_MXC_RNGA
	select MXC_AVIC
	select SMP_ON_UP if SMP

config SOC_IMX35
	bool
	select ARCH_MXC_IOMUX_V3
	select HAVE_EPIT
	select MXC_AVIC
	select PINCTRL_IMX35
	select SMP_ON_UP if SMP

if ARCH_MULTI_V4T

comment "MX1 platforms:"
config MACH_MXLADS
	bool

config ARCH_MX1ADS
	bool "MX1ADS platform"
	select IMX_HAVE_PLATFORM_IMX_I2C
	select IMX_HAVE_PLATFORM_IMX_UART
	select MACH_MXLADS
	select SOC_IMX1
	help
	  Say Y here if you are using Motorola MX1ADS/MXLADS boards

config MACH_SCB9328
	bool "Synertronixx scb9328"
	select IMX_HAVE_PLATFORM_IMX_UART
	select SOC_IMX1
	help
	  Say Y here if you are using a Synertronixx scb9328 board

config MACH_APF9328
	bool "APF9328"
	select IMX_HAVE_PLATFORM_IMX_I2C
	select IMX_HAVE_PLATFORM_IMX_UART
	select SOC_IMX1
	help
	  Say Yes here if you are using the Armadeus APF9328 development board

endif

if ARCH_MULTI_V5

comment "MX21 platforms:"

config MACH_MX21ADS
	bool "MX21ADS platform"
	select IMX_HAVE_PLATFORM_IMX_FB
	select IMX_HAVE_PLATFORM_IMX_UART
	select IMX_HAVE_PLATFORM_MXC_MMC
	select IMX_HAVE_PLATFORM_MXC_NAND
	select SOC_IMX21
	help
	  Include support for MX21ADS platform. This includes specific
	  configurations for the board and its peripherals.

comment "MX25 platforms:"

config MACH_MX25_3DS
	bool "Support MX25PDK (3DS) Platform"
	select IMX_HAVE_PLATFORM_FLEXCAN
	select IMX_HAVE_PLATFORM_FSL_USB2_UDC
	select IMX_HAVE_PLATFORM_IMX2_WDT
	select IMX_HAVE_PLATFORM_IMXDI_RTC
	select IMX_HAVE_PLATFORM_IMX_FB
	select IMX_HAVE_PLATFORM_IMX_I2C
	select IMX_HAVE_PLATFORM_IMX_KEYPAD
	select IMX_HAVE_PLATFORM_IMX_UART
	select IMX_HAVE_PLATFORM_MXC_EHCI
	select IMX_HAVE_PLATFORM_MXC_NAND
	select IMX_HAVE_PLATFORM_SDHCI_ESDHC_IMX
	select SOC_IMX25

config MACH_EUKREA_CPUIMX25SD
	bool "Support Eukrea CPUIMX25 Platform"
	select IMX_HAVE_PLATFORM_FLEXCAN
	select IMX_HAVE_PLATFORM_FSL_USB2_UDC
	select IMX_HAVE_PLATFORM_IMX2_WDT
	select IMX_HAVE_PLATFORM_IMXDI_RTC
	select IMX_HAVE_PLATFORM_IMX_FB
	select IMX_HAVE_PLATFORM_IMX_I2C
	select IMX_HAVE_PLATFORM_IMX_UART
	select IMX_HAVE_PLATFORM_MXC_EHCI
	select IMX_HAVE_PLATFORM_MXC_NAND
	select IMX_HAVE_PLATFORM_SDHCI_ESDHC_IMX
	select USB_ULPI_VIEWPORT if USB_ULPI
	select SOC_IMX25

choice
	prompt "Baseboard"
	depends on MACH_EUKREA_CPUIMX25SD
	default MACH_EUKREA_MBIMXSD25_BASEBOARD

config MACH_EUKREA_MBIMXSD25_BASEBOARD
	bool "Eukrea MBIMXSD development board"
	select IMX_HAVE_PLATFORM_GPIO_KEYS
	select IMX_HAVE_PLATFORM_IMX_SSI
	select IMX_HAVE_PLATFORM_SPI_IMX
	select LEDS_GPIO_REGISTER
	help
	  This adds board specific devices that can be found on Eukrea's
	  MBIMXSD evaluation board.

endchoice

config MACH_IMX25_DT
	bool "Support i.MX25 platforms from device tree"
	select SOC_IMX25
	help
	  Include support for Freescale i.MX25 based platforms
	  using the device tree for discovery

comment "MX27 platforms:"

config MACH_MX27ADS
	bool "MX27ADS platform"
	select IMX_HAVE_PLATFORM_IMX_FB
	select IMX_HAVE_PLATFORM_IMX_I2C
	select IMX_HAVE_PLATFORM_IMX_UART
	select IMX_HAVE_PLATFORM_MXC_MMC
	select IMX_HAVE_PLATFORM_MXC_NAND
	select IMX_HAVE_PLATFORM_MXC_W1
	select SOC_IMX27
	help
	  Include support for MX27ADS platform. This includes specific
	  configurations for the board and its peripherals.

config MACH_PCM038
	bool "Phytec phyCORE-i.MX27 CPU module (pcm038)"
	select IMX_HAVE_PLATFORM_IMX2_WDT
	select IMX_HAVE_PLATFORM_IMX_I2C
	select IMX_HAVE_PLATFORM_IMX_UART
	select IMX_HAVE_PLATFORM_MXC_EHCI
	select IMX_HAVE_PLATFORM_MXC_NAND
	select IMX_HAVE_PLATFORM_MXC_W1
	select IMX_HAVE_PLATFORM_SPI_IMX
	select USB_ULPI_VIEWPORT if USB_ULPI
	select SOC_IMX27
	help
	  Include support for phyCORE-i.MX27 (aka pcm038) platform. This
	  includes specific configurations for the module and its peripherals.

choice
	prompt "Baseboard"
	depends on MACH_PCM038
	default MACH_PCM970_BASEBOARD

config MACH_PCM970_BASEBOARD
	bool "PHYTEC PCM970 development board"
	select IMX_HAVE_PLATFORM_IMX_FB
	select IMX_HAVE_PLATFORM_MXC_MMC
	help
	  This adds board specific devices that can be found on Phytec's
	  PCM970 evaluation board.

endchoice

config MACH_CPUIMX27
	bool "Eukrea CPUIMX27 module"
	select IMX_HAVE_PLATFORM_FSL_USB2_UDC
	select IMX_HAVE_PLATFORM_IMX2_WDT
	select IMX_HAVE_PLATFORM_IMX_I2C
	select IMX_HAVE_PLATFORM_IMX_UART
	select IMX_HAVE_PLATFORM_MXC_EHCI
	select IMX_HAVE_PLATFORM_MXC_NAND
	select IMX_HAVE_PLATFORM_MXC_W1
	select USB_ULPI_VIEWPORT if USB_ULPI
	select SOC_IMX27
	help
	  Include support for Eukrea CPUIMX27 platform. This includes
	  specific configurations for the module and its peripherals.

config MACH_EUKREA_CPUIMX27_USESDHC2
	bool "CPUIMX27 integrates SDHC2 module"
	depends on MACH_CPUIMX27
	select IMX_HAVE_PLATFORM_MXC_MMC
	help
	  This adds support for the internal SDHC2 used on CPUIMX27
	  for wifi or eMMC.

config MACH_EUKREA_CPUIMX27_USEUART4
	bool "CPUIMX27 integrates UART4 module"
	depends on MACH_CPUIMX27
	help
	  This adds support for the internal UART4 used on CPUIMX27
	  for bluetooth.

choice
	prompt "Baseboard"
	depends on MACH_CPUIMX27
	default MACH_EUKREA_MBIMX27_BASEBOARD

config MACH_EUKREA_MBIMX27_BASEBOARD
	bool "Eukrea MBIMX27 development board"
	select IMX_HAVE_PLATFORM_IMX_FB
	select IMX_HAVE_PLATFORM_IMX_KEYPAD
	select IMX_HAVE_PLATFORM_IMX_SSI
	select IMX_HAVE_PLATFORM_IMX_UART
	select IMX_HAVE_PLATFORM_MXC_MMC
	select IMX_HAVE_PLATFORM_SPI_IMX
	select LEDS_GPIO_REGISTER
	help
	  This adds board specific devices that can be found on Eukrea's
	  MBIMX27 evaluation board.

endchoice

config MACH_MX27_3DS
	bool "MX27PDK platform"
	select IMX_HAVE_PLATFORM_FSL_USB2_UDC
	select IMX_HAVE_PLATFORM_IMX2_WDT
	select IMX_HAVE_PLATFORM_IMX_FB
	select IMX_HAVE_PLATFORM_IMX_I2C
	select IMX_HAVE_PLATFORM_IMX_KEYPAD
	select IMX_HAVE_PLATFORM_IMX_SSI
	select IMX_HAVE_PLATFORM_IMX_UART
	select IMX_HAVE_PLATFORM_MX2_CAMERA
	select IMX_HAVE_PLATFORM_MXC_EHCI
	select IMX_HAVE_PLATFORM_MXC_MMC
	select IMX_HAVE_PLATFORM_SPI_IMX
	select MXC_DEBUG_BOARD
	select USB_ULPI_VIEWPORT if USB_ULPI
	select SOC_IMX27
	help
	  Include support for MX27PDK platform. This includes specific
	  configurations for the board and its peripherals.

config MACH_IMX27_VISSTRIM_M10
	bool "Vista Silicon i.MX27 Visstrim_m10"
	select IMX_HAVE_PLATFORM_GPIO_KEYS
	select IMX_HAVE_PLATFORM_IMX_I2C
	select IMX_HAVE_PLATFORM_IMX_SSI
	select IMX_HAVE_PLATFORM_IMX_UART
	select IMX_HAVE_PLATFORM_MX2_CAMERA
	select IMX_HAVE_PLATFORM_MX2_EMMA
	select IMX_HAVE_PLATFORM_MXC_EHCI
	select IMX_HAVE_PLATFORM_MXC_MMC
	select LEDS_GPIO_REGISTER
	select SOC_IMX27
	help
	  Include support for Visstrim_m10 platform and its different variants.
	  This includes specific configurations for the board and its
	  peripherals.

config MACH_PCA100
	bool "Phytec phyCARD-s (pca100)"
	select IMX_HAVE_PLATFORM_FSL_USB2_UDC
	select IMX_HAVE_PLATFORM_IMX2_WDT
	select IMX_HAVE_PLATFORM_IMX_FB
	select IMX_HAVE_PLATFORM_IMX_I2C
	select IMX_HAVE_PLATFORM_IMX_SSI
	select IMX_HAVE_PLATFORM_IMX_UART
	select IMX_HAVE_PLATFORM_MXC_EHCI
	select IMX_HAVE_PLATFORM_MXC_MMC
	select IMX_HAVE_PLATFORM_MXC_NAND
	select IMX_HAVE_PLATFORM_MXC_W1
	select IMX_HAVE_PLATFORM_SPI_IMX
	select USB_ULPI_VIEWPORT if USB_ULPI
	select SOC_IMX27
	help
	  Include support for phyCARD-s (aka pca100) platform. This
	  includes specific configurations for the module and its peripherals.

config MACH_MXT_TD60
	bool "Maxtrack i-MXT TD60"
	select IMX_HAVE_PLATFORM_IMX_FB
	select IMX_HAVE_PLATFORM_IMX_I2C
	select IMX_HAVE_PLATFORM_IMX_UART
	select IMX_HAVE_PLATFORM_MXC_MMC
	select IMX_HAVE_PLATFORM_MXC_NAND
	select SOC_IMX27
	help
	  Include support for i-MXT (aka td60) platform. This
	  includes specific configurations for the module and its peripherals.

config MACH_IMX27_DT
	bool "Support i.MX27 platforms from device tree"
	select SOC_IMX27
	help
	  Include support for Freescale i.MX27 based platforms
	  using the device tree for discovery

endif

if ARCH_MULTI_V6

comment "MX31 platforms:"

config MACH_MX31ADS
	bool "Support MX31ADS platforms"
	default y
	select IMX_HAVE_PLATFORM_IMX_I2C
	select IMX_HAVE_PLATFORM_IMX_SSI
	select IMX_HAVE_PLATFORM_IMX_UART
	select SOC_IMX31
	help
	  Include support for MX31ADS platform. This includes specific
	  configurations for the board and its peripherals.

config MACH_MX31ADS_WM1133_EV1
	bool "Support Wolfson Microelectronics 1133-EV1 module"
	depends on MACH_MX31ADS
	depends on MFD_WM8350_I2C
	depends on REGULATOR_WM8350 = y
	help
	  Include support for the Wolfson Microelectronics 1133-EV1 PMU
	  and audio module for the MX31ADS platform.

config MACH_MX31LILLY
	bool "Support MX31 LILLY-1131 platforms (INCO startec)"
	select IMX_HAVE_PLATFORM_IMX_UART
	select IMX_HAVE_PLATFORM_IPU_CORE
	select IMX_HAVE_PLATFORM_MXC_EHCI
	select IMX_HAVE_PLATFORM_MXC_MMC
	select IMX_HAVE_PLATFORM_SPI_IMX
	select USB_ULPI_VIEWPORT if USB_ULPI
	select SOC_IMX31
	help
	  Include support for mx31 based LILLY1131 modules. This includes
	  specific configurations for the board and its peripherals.

config MACH_MX31LITE
	bool "Support MX31 LITEKIT (LogicPD)"
	select IMX_HAVE_PLATFORM_IMX2_WDT
	select IMX_HAVE_PLATFORM_IMX_UART
	select IMX_HAVE_PLATFORM_MXC_EHCI
	select IMX_HAVE_PLATFORM_MXC_MMC
	select IMX_HAVE_PLATFORM_MXC_NAND
	select IMX_HAVE_PLATFORM_MXC_RTC
	select IMX_HAVE_PLATFORM_SPI_IMX
	select LEDS_GPIO_REGISTER
	select USB_ULPI_VIEWPORT if USB_ULPI
	select SOC_IMX31
	help
	  Include support for MX31 LITEKIT platform. This includes specific
	  configurations for the board and its peripherals.

config MACH_PCM037
	bool "Support Phytec pcm037 (i.MX31) platforms"
	select IMX_HAVE_PLATFORM_FSL_USB2_UDC
	select IMX_HAVE_PLATFORM_IMX2_WDT
	select IMX_HAVE_PLATFORM_IMX_I2C
	select IMX_HAVE_PLATFORM_IMX_UART
	select IMX_HAVE_PLATFORM_IPU_CORE
	select IMX_HAVE_PLATFORM_MXC_EHCI
	select IMX_HAVE_PLATFORM_MXC_MMC
	select IMX_HAVE_PLATFORM_MXC_NAND
	select IMX_HAVE_PLATFORM_MXC_W1
	select USB_ULPI_VIEWPORT if USB_ULPI
	select SOC_IMX31
	help
	  Include support for Phytec pcm037 platform. This includes
	  specific configurations for the board and its peripherals.

config MACH_PCM037_EET
	bool "Support pcm037 EET board extensions"
	depends on MACH_PCM037
	select IMX_HAVE_PLATFORM_GPIO_KEYS
	select IMX_HAVE_PLATFORM_SPI_IMX
	help
	  Add support for PCM037 EET baseboard extensions. If you are using the
	  OLED display with EET, use "video=mx3fb:CMEL-OLED" kernel
	  command-line parameter.

config MACH_MX31_3DS
	bool "Support MX31PDK (3DS)"
	select IMX_HAVE_PLATFORM_FSL_USB2_UDC
	select IMX_HAVE_PLATFORM_IMX2_WDT
	select IMX_HAVE_PLATFORM_IMX_I2C
	select IMX_HAVE_PLATFORM_IMX_KEYPAD
	select IMX_HAVE_PLATFORM_IMX_SSI
	select IMX_HAVE_PLATFORM_IMX_UART
	select IMX_HAVE_PLATFORM_IPU_CORE
	select IMX_HAVE_PLATFORM_MXC_EHCI
	select IMX_HAVE_PLATFORM_MXC_MMC
	select IMX_HAVE_PLATFORM_MXC_NAND
	select IMX_HAVE_PLATFORM_SPI_IMX
	select MXC_DEBUG_BOARD
	select USB_ULPI_VIEWPORT if USB_ULPI
	select SOC_IMX31
	help
	  Include support for MX31PDK (3DS) platform. This includes specific
	  configurations for the board and its peripherals.

config MACH_MX31_3DS_MXC_NAND_USE_BBT
	bool "Make the MXC NAND driver use the in flash Bad Block Table"
	depends on MACH_MX31_3DS
	depends on MTD_NAND_MXC
	help
	  Enable this if you want that the MXC NAND driver uses the in flash
	  Bad Block Table to know what blocks are bad instead of scanning the
	  entire flash looking for bad block markers.

config MACH_MX31MOBOARD
	bool "Support mx31moboard platforms (EPFL Mobots group)"
	select IMX_HAVE_PLATFORM_FSL_USB2_UDC
	select IMX_HAVE_PLATFORM_IMX2_WDT
	select IMX_HAVE_PLATFORM_IMX_I2C
	select IMX_HAVE_PLATFORM_IMX_SSI
	select IMX_HAVE_PLATFORM_IMX_UART
	select IMX_HAVE_PLATFORM_IPU_CORE
	select IMX_HAVE_PLATFORM_MXC_EHCI
	select IMX_HAVE_PLATFORM_MXC_MMC
	select IMX_HAVE_PLATFORM_SPI_IMX
	select LEDS_GPIO_REGISTER
	select USB_ULPI_VIEWPORT if USB_ULPI
	select SOC_IMX31
	help
	  Include support for mx31moboard platform. This includes specific
	  configurations for the board and its peripherals.

config MACH_QONG
	bool "Support Dave/DENX QongEVB-LITE platform"
	select IMX_HAVE_PLATFORM_IMX2_WDT
	select IMX_HAVE_PLATFORM_IMX_UART
	select SOC_IMX31
	help
	  Include support for Dave/DENX QongEVB-LITE platform. This includes
	  specific configurations for the board and its peripherals.

config MACH_ARMADILLO5X0
	bool "Support Atmark Armadillo-500 Development Base Board"
	select IMX_HAVE_PLATFORM_GPIO_KEYS
	select IMX_HAVE_PLATFORM_IMX_I2C
	select IMX_HAVE_PLATFORM_IMX_UART
	select IMX_HAVE_PLATFORM_IPU_CORE
	select IMX_HAVE_PLATFORM_MXC_EHCI
	select IMX_HAVE_PLATFORM_MXC_MMC
	select IMX_HAVE_PLATFORM_MXC_NAND
	select USB_ULPI_VIEWPORT if USB_ULPI
	select SOC_IMX31
	help
	  Include support for Atmark Armadillo-500 platform. This includes
	  specific configurations for the board and its peripherals.

config MACH_KZM_ARM11_01
	bool "Support KZM-ARM11-01(Kyoto Microcomputer)"
	select IMX_HAVE_PLATFORM_IMX_UART
	select SOC_IMX31
	help
	  Include support for KZM-ARM11-01. This includes specific
	  configurations for the board and its peripherals.

config MACH_BUG
	bool "Support Buglabs BUGBase platform"
	default y
	select IMX_HAVE_PLATFORM_IMX_UART
	select SOC_IMX31
	help
	  Include support for BUGBase 1.3 platform. This includes specific
	  configurations for the board and its peripherals.

config MACH_IMX31_DT
	bool "Support i.MX31 platforms from device tree"
	select SOC_IMX31
	help
	  Include support for Freescale i.MX31 based platforms
	  using the device tree for discovery.

comment "MX35 platforms:"

config MACH_IMX35_DT
	bool "Support i.MX35 platforms from device tree"
	select SOC_IMX35
	help
	  Include support for Freescale i.MX35 based platforms
	  using the device tree for discovery.

config MACH_PCM043
	bool "Support Phytec pcm043 (i.MX35) platforms"
	select IMX_HAVE_PLATFORM_FLEXCAN
	select IMX_HAVE_PLATFORM_FSL_USB2_UDC
	select IMX_HAVE_PLATFORM_IMX2_WDT
	select IMX_HAVE_PLATFORM_IMX_I2C
	select IMX_HAVE_PLATFORM_IMX_SSI
	select IMX_HAVE_PLATFORM_IMX_UART
	select IMX_HAVE_PLATFORM_IPU_CORE
	select IMX_HAVE_PLATFORM_MXC_EHCI
	select IMX_HAVE_PLATFORM_MXC_NAND
	select IMX_HAVE_PLATFORM_SDHCI_ESDHC_IMX
	select USB_ULPI_VIEWPORT if USB_ULPI
	select SOC_IMX35
	help
	  Include support for Phytec pcm043 platform. This includes
	  specific configurations for the board and its peripherals.

config MACH_MX35_3DS
	bool "Support MX35PDK platform"
	select IMX_HAVE_PLATFORM_FSL_USB2_UDC
	select IMX_HAVE_PLATFORM_IMX2_WDT
	select IMX_HAVE_PLATFORM_IMX_FB
	select IMX_HAVE_PLATFORM_IMX_I2C
	select IMX_HAVE_PLATFORM_IMX_UART
	select IMX_HAVE_PLATFORM_IPU_CORE
	select IMX_HAVE_PLATFORM_MXC_EHCI
	select IMX_HAVE_PLATFORM_MXC_NAND
	select IMX_HAVE_PLATFORM_MXC_RTC
	select IMX_HAVE_PLATFORM_SDHCI_ESDHC_IMX
	select MXC_DEBUG_BOARD
	select SOC_IMX35
	help
	  Include support for MX35PDK platform. This includes specific
	  configurations for the board and its peripherals.

config MACH_EUKREA_CPUIMX35SD
	bool "Support Eukrea CPUIMX35 Platform"
	select IMX_HAVE_PLATFORM_FLEXCAN
	select IMX_HAVE_PLATFORM_FSL_USB2_UDC
	select IMX_HAVE_PLATFORM_IMX2_WDT
	select IMX_HAVE_PLATFORM_IMX_I2C
	select IMX_HAVE_PLATFORM_IMX_UART
	select IMX_HAVE_PLATFORM_MXC_EHCI
	select IMX_HAVE_PLATFORM_MXC_NAND
	select IMX_HAVE_PLATFORM_SDHCI_ESDHC_IMX
	select USB_ULPI_VIEWPORT if USB_ULPI
	select SOC_IMX35
	help
	  Include support for Eukrea CPUIMX35 platform. This includes
	  specific configurations for the board and its peripherals.

choice
	prompt "Baseboard"
	depends on MACH_EUKREA_CPUIMX35SD
	default MACH_EUKREA_MBIMXSD35_BASEBOARD

config MACH_EUKREA_MBIMXSD35_BASEBOARD
	bool "Eukrea MBIMXSD development board"
	select IMX_HAVE_PLATFORM_GPIO_KEYS
	select IMX_HAVE_PLATFORM_IMX_SSI
	select IMX_HAVE_PLATFORM_IPU_CORE
	select IMX_HAVE_PLATFORM_SPI_IMX
	select LEDS_GPIO_REGISTER
	help
	  This adds board specific devices that can be found on Eukrea's
	  MBIMXSD evaluation board.

endchoice

config MACH_VPR200
	bool "Support VPR200 platform"
	select IMX_HAVE_PLATFORM_FSL_USB2_UDC
	select IMX_HAVE_PLATFORM_GPIO_KEYS
	select IMX_HAVE_PLATFORM_IMX2_WDT
	select IMX_HAVE_PLATFORM_IMX_I2C
	select IMX_HAVE_PLATFORM_IMX_UART
	select IMX_HAVE_PLATFORM_IPU_CORE
	select IMX_HAVE_PLATFORM_MXC_EHCI
	select IMX_HAVE_PLATFORM_MXC_NAND
	select IMX_HAVE_PLATFORM_SDHCI_ESDHC_IMX
	select SOC_IMX35
	help
	  Include support for VPR200 platform. This includes specific
	  configurations for the board and its peripherals.

endif

if ARCH_MULTI_V7

comment "Device tree only"

config SOC_IMX5
	bool
<<<<<<< HEAD
	select ARCH_HAS_OPP
=======
>>>>>>> b37c6d67
	select HAVE_IMX_SRC
	select MXC_TZIC

config	SOC_IMX50
	bool "i.MX50 support"
	select PINCTRL_IMX50
	select SOC_IMX5

	help
	  This enables support for Freescale i.MX50 processor.

config SOC_IMX51
	bool "i.MX51 support"
	select PINCTRL_IMX51
	select SOC_IMX5
	help
	  This enables support for Freescale i.MX51 processor

config	SOC_IMX53
	bool "i.MX53 support"
	select PINCTRL_IMX53
	select SOC_IMX5

	help
	  This enables support for Freescale i.MX53 processor.

config SOC_IMX6
	bool
	select ARM_ERRATA_754322
	select ARM_ERRATA_775420
	select ARM_GIC
	select HAVE_IMX_ANATOP
	select HAVE_IMX_GPC
	select HAVE_IMX_MMDC
	select HAVE_IMX_SRC
	select MFD_SYSCON
	select PL310_ERRATA_769419 if CACHE_L2X0

config SOC_IMX6Q
	bool "i.MX6 Quad/DualLite support"
	select ARM_ERRATA_764369 if SMP
	select HAVE_ARM_SCU if SMP
	select HAVE_ARM_TWD if SMP
	select PCI_DOMAINS if PCI
	select PINCTRL_IMX6Q
	select SOC_IMX6

	help
	  This enables support for Freescale i.MX6 Quad processor.

config SOC_IMX6SL
	bool "i.MX6 SoloLite support"
	select PINCTRL_IMX6SL
	select SOC_IMX6

	help
	  This enables support for Freescale i.MX6 SoloLite processor.

config SOC_IMX6SX
	bool "i.MX6 SoloX support"
	select PINCTRL_IMX6SX
	select SOC_IMX6

	help
	  This enables support for Freescale i.MX6 SoloX processor.

config SOC_VF610
	bool "Vybrid Family VF610 support"
	select ARM_GIC
	select PINCTRL_VF610
	select VF_PIT_TIMER
	select PL310_ERRATA_769419 if CACHE_L2X0

	help
	  This enable support for Freescale Vybrid VF610 processor.

endif

source "arch/arm/mach-imx/devices/Kconfig"

endif<|MERGE_RESOLUTION|>--- conflicted
+++ resolved
@@ -658,10 +658,6 @@
 
 config SOC_IMX5
 	bool
-<<<<<<< HEAD
-	select ARCH_HAS_OPP
-=======
->>>>>>> b37c6d67
 	select HAVE_IMX_SRC
 	select MXC_TZIC
 
