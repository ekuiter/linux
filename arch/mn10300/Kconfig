config MN10300
	def_bool y
	select HAVE_OPROFILE
	select HAVE_GENERIC_HARDIRQS
	select GENERIC_HARDIRQS_NO_DEPRECATED
<<<<<<< HEAD
=======
	select GENERIC_IRQ_SHOW
>>>>>>> 695c17de
	select HAVE_ARCH_TRACEHOOK
	select HAVE_ARCH_KGDB

config AM33_2
	def_bool n

config AM33_3
	def_bool n

config AM34_2
	def_bool n
	select MN10300_HAS_ATOMIC_OPS_UNIT
	select MN10300_HAS_CACHE_SNOOP

config ERRATUM_NEED_TO_RELOAD_MMUCTR
	def_bool y if AM33_3 || AM34_2

config MMU
	def_bool y

config HIGHMEM
	def_bool n

config NUMA
	def_bool n

config UID16
	def_bool y

config RWSEM_GENERIC_SPINLOCK
	def_bool y

config RWSEM_XCHGADD_ALGORITHM
	bool

config GENERIC_CALIBRATE_DELAY
	def_bool y

config GENERIC_CMOS_UPDATE
        def_bool n

config GENERIC_FIND_NEXT_BIT
	def_bool y

config GENERIC_HWEIGHT
	def_bool y

config GENERIC_TIME
	def_bool y

config GENERIC_CLOCKEVENTS
	def_bool y

config GENERIC_BUG
	def_bool y

config QUICKLIST
	def_bool y

config ARCH_HAS_ILOG2_U32
	def_bool y

config HOTPLUG_CPU
	def_bool n

source "init/Kconfig"

source "kernel/Kconfig.freezer"


menu "Panasonic MN10300 system setup"

choice
	prompt "Unit type"
	default MN10300_UNIT_ASB2303
	help
	  This option specifies board for which the kernel will be
	  compiled. It affects the external peripherals catered for.

config MN10300_UNIT_ASB2303
	bool "ASB2303"

config MN10300_UNIT_ASB2305
	bool "ASB2305"

config MN10300_UNIT_ASB2364
	bool "ASB2364"
	select SMSC911X_ARCH_HOOKS if SMSC911X

endchoice

choice
	prompt "Processor support"
	default MN10300_PROC_MN103E010
	help
	  This option specifies the processor for which the kernel will be
	  compiled. It affects the on-chip peripherals catered for.

config MN10300_PROC_MN103E010
	bool "MN103E010"
	depends on MN10300_UNIT_ASB2303 || MN10300_UNIT_ASB2305
	select AM33_2
	select MN10300_PROC_HAS_TTYSM0
	select MN10300_PROC_HAS_TTYSM1
	select MN10300_PROC_HAS_TTYSM2

config MN10300_PROC_MN2WS0050
	bool "MN2WS0050"
	depends on MN10300_UNIT_ASB2364
	select AM34_2
	select MN10300_PROC_HAS_TTYSM0
	select MN10300_PROC_HAS_TTYSM1
	select MN10300_PROC_HAS_TTYSM2

endchoice

config MN10300_HAS_ATOMIC_OPS_UNIT
	def_bool n
	help
	  This should be enabled if the processor has an atomic ops unit
	  capable of doing LL/SC equivalent operations.

config FPU
	bool "FPU present"
	default y
	depends on MN10300_PROC_MN103E010 || MN10300_PROC_MN2WS0050

config LAZY_SAVE_FPU
	bool "Save FPU state lazily"
	default y
	depends on FPU && !SMP
	help
	  Enable this to be lazy in the saving of the FPU state to the owning
	  task's thread struct.  This is useful if most tasks on the system
	  don't use the FPU as only those tasks that use it will pass it
	  between them, and the state needn't be saved for a task that isn't
	  using it.

	  This can't be so easily used on SMP as the process that owns the FPU
	  state on a CPU may be currently running on another CPU, so for the
	  moment, it is disabled.

source "arch/mn10300/mm/Kconfig.cache"

config MN10300_TLB_USE_PIDR
	def_bool y

menu "Memory layout options"

config KERNEL_RAM_BASE_ADDRESS
	hex "Base address of kernel RAM"
	default "0x90000000"

config INTERRUPT_VECTOR_BASE
	hex "Base address of vector table"
	default "0x90000000"
	help
	  The base address of the vector table will be programmed into
          the TBR register. It must be on 16MiB address boundary.

config KERNEL_TEXT_ADDRESS
	hex "Base address of kernel"
	default "0x90001000"

config KERNEL_ZIMAGE_BASE_ADDRESS
	hex "Base address of compressed vmlinux image"
	default "0x50700000"

config BOOT_STACK_OFFSET
	hex
	default	"0xF00"	if SMP
	default	"0xFF0" if !SMP

config BOOT_STACK_SIZE
	hex
	depends on SMP
	default	"0x100"
endmenu

config SMP
	bool "Symmetric multi-processing support"
	default y
	select USE_GENERIC_SMP_HELPERS
	depends on MN10300_PROC_MN2WS0038 || MN10300_PROC_MN2WS0050
	---help---
	  This enables support for systems with more than one CPU. If you have
	  a system with only one CPU, like most personal computers, say N. If
	  you have a system with more than one CPU, say Y.

	  If you say N here, the kernel will run on single and multiprocessor
	  machines, but will use only one CPU of a multiprocessor machine. If
	  you say Y here, the kernel will run on many, but not all,
	  singleprocessor machines. On a singleprocessor machine, the kernel
	  will run faster if you say N here.

	  See also <file:Documentation/i386/IO-APIC.txt>,
	  <file:Documentation/nmi_watchdog.txt> and the SMP-HOWTO available at
	  <http://www.tldp.org/docs.html#howto>.

	  If you don't know what to do here, say N.

config NR_CPUS
	int
	depends on SMP
	default "2"

source "kernel/Kconfig.preempt"

config MN10300_CURRENT_IN_E2
	bool "Hold current task address in E2 register"
	depends on !SMP
	default y
	help
	  This option removes the E2/R2 register from the set available to gcc
	  for normal use and instead uses it to store the address of the
	  current process's task_struct whilst in the kernel.

	  This means the kernel doesn't need to calculate the address each time
	  "current" is used (take SP, AND with mask and dereference pointer
	  just to get the address), and instead can just use E2+offset
	  addressing each time.

	  This has no effect on userspace.

config MN10300_USING_JTAG
	bool "Using JTAG to debug kernel"
	default y
	help
	  This options indicates that JTAG will be used to debug the kernel. It
	  suppresses the use of certain hardware debugging features, such as
	  single-stepping, which are taken over completely by the JTAG unit.

source "kernel/Kconfig.hz"
source "kernel/time/Kconfig"

config MN10300_RTC
	bool "Using MN10300 RTC"
	depends on MN10300_PROC_MN103E010 || MN10300_PROC_MN2WS0050
	select GENERIC_CMOS_UPDATE
	default n
	help
	  This option enables support for the RTC, thus enabling time to be
	  tracked, even when system is powered down. This is available on-chip
	  on the MN103E010.

config MN10300_WD_TIMER
	bool "Using MN10300 watchdog timer"
	default y
	help
	  This options indicates that the watchdog timer will be used.

config PCI
	bool "Use PCI"
	depends on MN10300_UNIT_ASB2305
	default y
	help
	  Some systems (such as the ASB2305) have PCI onboard. If you have one
	  of these boards and you wish to use the PCI facilities, say Y here.

	  The PCI-HOWTO, available from
	  <http://www.tldp.org/docs.html#howto>, contains valuable
	  information about which PCI hardware does work under Linux and which
	  doesn't.

source "drivers/pci/Kconfig"

source "drivers/pcmcia/Kconfig"

menu "MN10300 internal serial options"

config MN10300_PROC_HAS_TTYSM0
	bool
	default n

config MN10300_PROC_HAS_TTYSM1
	bool
	default n

config MN10300_PROC_HAS_TTYSM2
	bool
	default n

config MN10300_TTYSM
	bool "Support for ttySM serial ports"
	depends on MN10300
	default y
	select SERIAL_CORE
	help
	  This option enables support for the on-chip serial ports that the
	  MN10300 has available.

config MN10300_TTYSM_CONSOLE
	bool "Support for console on ttySM serial ports"
	depends on MN10300_TTYSM
	select SERIAL_CORE_CONSOLE
	help
	  This option enables support for a console on the on-chip serial ports
	  that the MN10300 has available.

#
# /dev/ttySM0
#
config MN10300_TTYSM0
	bool "Enable SIF0 (/dev/ttySM0)"
	depends on MN10300_TTYSM && MN10300_PROC_HAS_TTYSM0
	help
	  Enable access to SIF0 through /dev/ttySM0 or gdb-stub

choice
	prompt "Select the timer to supply the clock for SIF0"
	default MN10300_TTYSM0_TIMER8
	depends on MN10300_TTYSM0

config MN10300_TTYSM0_TIMER8
	bool "Use timer 8 (16-bit)"

config MN10300_TTYSM0_TIMER2
	bool "Use timer 2 (8-bit)"

endchoice

#
# /dev/ttySM1
#
config MN10300_TTYSM1
	bool "Enable SIF1 (/dev/ttySM1)"
	depends on MN10300_TTYSM && MN10300_PROC_HAS_TTYSM1
	help
	  Enable access to SIF1 through /dev/ttySM1 or gdb-stub

choice
	prompt "Select the timer to supply the clock for SIF1"
	default MN10300_TTYSM1_TIMER12 \
		if !(AM33_2 || AM33_3)
	default MN10300_TTYSM1_TIMER9 \
		if AM33_2 || AM33_3
	depends on MN10300_TTYSM1

config MN10300_TTYSM1_TIMER12
	bool "Use timer 12 (16-bit)"
	depends on !(AM33_2 || AM33_3)

config MN10300_TTYSM1_TIMER9
	bool "Use timer 9 (16-bit)"
	depends on AM33_2 || AM33_3

config MN10300_TTYSM1_TIMER3
	bool "Use timer 3 (8-bit)"
	depends on AM33_2 || AM33_3

endchoice

#
# /dev/ttySM2
#
config MN10300_TTYSM2
	bool "Enable SIF2 (/dev/ttySM2)"
	depends on MN10300_TTYSM && MN10300_PROC_HAS_TTYSM2
	help
	  Enable access to SIF2 through /dev/ttySM2 or gdb-stub

choice
	prompt "Select the timer to supply the clock for SIF2"
	default MN10300_TTYSM2_TIMER3 \
		if !(AM33_2 || AM33_3)
	default MN10300_TTYSM2_TIMER10 \
		if AM33_2 || AM33_3
	depends on MN10300_TTYSM2

config MN10300_TTYSM2_TIMER9
	bool "Use timer 9 (16-bit)"
	depends on !(AM33_2 || AM33_3)

config MN10300_TTYSM2_TIMER1
	bool "Use timer 1 (8-bit)"
	depends on !(AM33_2 || AM33_3)

config MN10300_TTYSM2_TIMER3
	bool "Use timer 3 (8-bit)"
	depends on !(AM33_2 || AM33_3)

config MN10300_TTYSM2_TIMER10
	bool "Use timer 10 (16-bit)"
	depends on AM33_2 || AM33_3

endchoice

config MN10300_TTYSM2_CTS
	bool "Enable the use of the CTS line /dev/ttySM2"
	depends on MN10300_TTYSM2 && AM33_2

endmenu

menu "Interrupt request priority options"

comment "[!] NOTE: A lower number/level indicates a higher priority (0 is highest, 6 is lowest)"

comment "____Non-maskable interrupt levels____"
comment "The following must be set to a higher priority than local_irq_disable() and on-chip serial"

config DEBUGGER_IRQ_LEVEL
	int "DEBUGGER interrupt priority"
	depends on KERNEL_DEBUGGER
	range 0 1 if LINUX_CLI_LEVEL = 2
	range 0 2 if LINUX_CLI_LEVEL = 3
	range 0 3 if LINUX_CLI_LEVEL = 4
	range 0 4 if LINUX_CLI_LEVEL = 5
	range 0 5 if LINUX_CLI_LEVEL = 6
	default 0

comment "The following must be set to a higher priority than local_irq_disable()"

config MN10300_SERIAL_IRQ_LEVEL
	int "MN10300 on-chip serial interrupt priority"
	depends on MN10300_TTYSM
	range 1 1 if LINUX_CLI_LEVEL = 2
	range 1 2 if LINUX_CLI_LEVEL = 3
	range 1 3 if LINUX_CLI_LEVEL = 4
	range 1 4 if LINUX_CLI_LEVEL = 5
	range 1 5 if LINUX_CLI_LEVEL = 6
	default 1

comment "-"
comment "____Maskable interrupt levels____"

config LINUX_CLI_LEVEL
	int "The highest interrupt priority excluded by local_irq_disable() (2-6)"
	range 2 6
	default 2
	help
	  local_irq_disable() doesn't actually disable maskable interrupts -
	  what it does is restrict the levels of interrupt which are permitted
	  (a lower level indicates a higher priority) by lowering the value in
	  EPSW.IM from 7.  Any interrupt is permitted for which the level is
	  lower than EPSW.IM.

	  Certain interrupts, such as DEBUGGER and virtual MN10300 on-chip
	  serial DMA interrupts are allowed to interrupt normal disabled
	  sections.

comment "The following must be set to a equal to or lower priority than LINUX_CLI_LEVEL"

config TIMER_IRQ_LEVEL
	int "Kernel timer interrupt priority"
	range LINUX_CLI_LEVEL 6
	default 4

config PCI_IRQ_LEVEL
	int "PCI interrupt priority"
	depends on PCI
	range LINUX_CLI_LEVEL 6
	default 5

config ETHERNET_IRQ_LEVEL
	int "Ethernet interrupt priority"
	depends on SMC91X || SMC911X || SMSC911X
	range LINUX_CLI_LEVEL 6
	default 6

config EXT_SERIAL_IRQ_LEVEL
	int "External serial port interrupt priority"
	depends on SERIAL_8250
	range LINUX_CLI_LEVEL 6
	default 6

endmenu

source "mm/Kconfig"

menu "Power management options"
source kernel/power/Kconfig
endmenu

endmenu


menu "Executable formats"

source "fs/Kconfig.binfmt"

endmenu

source "net/Kconfig"

source "drivers/Kconfig"

source "fs/Kconfig"

source "arch/mn10300/Kconfig.debug"

source "security/Kconfig"

source "crypto/Kconfig"

source "lib/Kconfig"<|MERGE_RESOLUTION|>--- conflicted
+++ resolved
@@ -3,10 +3,7 @@
 	select HAVE_OPROFILE
 	select HAVE_GENERIC_HARDIRQS
 	select GENERIC_HARDIRQS_NO_DEPRECATED
-<<<<<<< HEAD
-=======
 	select GENERIC_IRQ_SHOW
->>>>>>> 695c17de
 	select HAVE_ARCH_TRACEHOOK
 	select HAVE_ARCH_KGDB
 
