--- conflicted
+++ resolved
@@ -382,12 +382,7 @@
 	eiu_node = of_find_compatible_node(NULL, NULL, "lantiq,eiu-xway");
 	if (eiu_node && !of_address_to_resource(eiu_node, 0, &res)) {
 		/* find out how many external irq sources we have */
-<<<<<<< HEAD
-		const __be32 *count = of_get_property(node,
-							"lantiq,count", NULL);
-=======
 		exin_avail = of_irq_count(eiu_node);
->>>>>>> 0ff39ea8
 
 		if (exin_avail > MAX_EIU)
 			exin_avail = MAX_EIU;
