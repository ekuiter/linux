# SPDX-License-Identifier: GPL-2.0
#
# General architecture dependent options
#

#
# Note: arch/$(SRCARCH)/Kconfig needs to be included first so that it can
# override the default values in this file.
#
source "arch/$(SRCARCH)/Kconfig"

menu "General architecture-dependent options"

config CRASH_CORE
	bool

config KEXEC_CORE
	select CRASH_CORE
	bool

config HAVE_IMA_KEXEC
	bool

config HOTPLUG_SMT
	bool

config OPROFILE
	tristate "OProfile system profiling"
	depends on PROFILING
	depends on HAVE_OPROFILE
	select RING_BUFFER
	select RING_BUFFER_ALLOW_SWAP
	help
	  OProfile is a profiling system capable of profiling the
	  whole system, include the kernel, kernel modules, libraries,
	  and applications.

	  If unsure, say N.

config OPROFILE_EVENT_MULTIPLEX
	bool "OProfile multiplexing support (EXPERIMENTAL)"
	default n
	depends on OPROFILE && X86
	help
	  The number of hardware counters is limited. The multiplexing
	  feature enables OProfile to gather more events than counters
	  are provided by the hardware. This is realized by switching
	  between events at a user specified time interval.

	  If unsure, say N.

config HAVE_OPROFILE
	bool

config OPROFILE_NMI_TIMER
	def_bool y
	depends on PERF_EVENTS && HAVE_PERF_EVENTS_NMI && !PPC64

config KPROBES
	bool "Kprobes"
	depends on MODULES
	depends on HAVE_KPROBES
	select KALLSYMS
	help
	  Kprobes allows you to trap at almost any kernel address and
	  execute a callback function.  register_kprobe() establishes
	  a probepoint and specifies the callback.  Kprobes is useful
	  for kernel debugging, non-intrusive instrumentation and testing.
	  If in doubt, say "N".

config JUMP_LABEL
       bool "Optimize very unlikely/likely branches"
       depends on HAVE_ARCH_JUMP_LABEL
       help
         This option enables a transparent branch optimization that
	 makes certain almost-always-true or almost-always-false branch
	 conditions even cheaper to execute within the kernel.

	 Certain performance-sensitive kernel code, such as trace points,
	 scheduler functionality, networking code and KVM have such
	 branches and include support for this optimization technique.

         If it is detected that the compiler has support for "asm goto",
	 the kernel will compile such branches with just a nop
	 instruction. When the condition flag is toggled to true, the
	 nop will be converted to a jump instruction to execute the
	 conditional block of instructions.

	 This technique lowers overhead and stress on the branch prediction
	 of the processor and generally makes the kernel faster. The update
	 of the condition is slower, but those are always very rare.

	 ( On 32-bit x86, the necessary options added to the compiler
	   flags may increase the size of the kernel slightly. )

config STATIC_KEYS_SELFTEST
	bool "Static key selftest"
	depends on JUMP_LABEL
	help
	  Boot time self-test of the branch patching code.

config OPTPROBES
	def_bool y
	depends on KPROBES && HAVE_OPTPROBES
	select TASKS_RCU if PREEMPT

config KPROBES_ON_FTRACE
	def_bool y
	depends on KPROBES && HAVE_KPROBES_ON_FTRACE
	depends on DYNAMIC_FTRACE_WITH_REGS
	help
	 If function tracer is enabled and the arch supports full
	 passing of pt_regs to function tracing, then kprobes can
	 optimize on top of function tracing.

config UPROBES
	def_bool n
	depends on ARCH_SUPPORTS_UPROBES
	help
	  Uprobes is the user-space counterpart to kprobes: they
	  enable instrumentation applications (such as 'perf probe')
	  to establish unintrusive probes in user-space binaries and
	  libraries, by executing handler functions when the probes
	  are hit by user-space applications.

	  ( These probes come in the form of single-byte breakpoints,
	    managed by the kernel and kept transparent to the probed
	    application. )

config HAVE_64BIT_ALIGNED_ACCESS
	def_bool 64BIT && !HAVE_EFFICIENT_UNALIGNED_ACCESS
	help
	  Some architectures require 64 bit accesses to be 64 bit
	  aligned, which also requires structs containing 64 bit values
	  to be 64 bit aligned too. This includes some 32 bit
	  architectures which can do 64 bit accesses, as well as 64 bit
	  architectures without unaligned access.

	  This symbol should be selected by an architecture if 64 bit
	  accesses are required to be 64 bit aligned in this way even
	  though it is not a 64 bit architecture.

	  See Documentation/unaligned-memory-access.txt for more
	  information on the topic of unaligned memory accesses.

config HAVE_EFFICIENT_UNALIGNED_ACCESS
	bool
	help
	  Some architectures are unable to perform unaligned accesses
	  without the use of get_unaligned/put_unaligned. Others are
	  unable to perform such accesses efficiently (e.g. trap on
	  unaligned access and require fixing it up in the exception
	  handler.)

	  This symbol should be selected by an architecture if it can
	  perform unaligned accesses efficiently to allow different
	  code paths to be selected for these cases. Some network
	  drivers, for example, could opt to not fix up alignment
	  problems with received packets if doing so would not help
	  much.

	  See Documentation/unaligned-memory-access.txt for more
	  information on the topic of unaligned memory accesses.

config ARCH_USE_BUILTIN_BSWAP
       bool
       help
	 Modern versions of GCC (since 4.4) have builtin functions
	 for handling byte-swapping. Using these, instead of the old
	 inline assembler that the architecture code provides in the
	 __arch_bswapXX() macros, allows the compiler to see what's
	 happening and offers more opportunity for optimisation. In
	 particular, the compiler will be able to combine the byteswap
	 with a nearby load or store and use load-and-swap or
	 store-and-swap instructions if the architecture has them. It
	 should almost *never* result in code which is worse than the
	 hand-coded assembler in <asm/swab.h>.  But just in case it
	 does, the use of the builtins is optional.

	 Any architecture with load-and-swap or store-and-swap
	 instructions should set this. And it shouldn't hurt to set it
	 on architectures that don't have such instructions.

config KRETPROBES
	def_bool y
	depends on KPROBES && HAVE_KRETPROBES

config USER_RETURN_NOTIFIER
	bool
	depends on HAVE_USER_RETURN_NOTIFIER
	help
	  Provide a kernel-internal notification when a cpu is about to
	  switch to user mode.

config HAVE_IOREMAP_PROT
	bool

config HAVE_KPROBES
	bool

config HAVE_KRETPROBES
	bool

config HAVE_OPTPROBES
	bool

config HAVE_KPROBES_ON_FTRACE
	bool

config HAVE_FUNCTION_ERROR_INJECTION
	bool

config HAVE_NMI
	bool

#
# An arch should select this if it provides all these things:
#
#	task_pt_regs()		in asm/processor.h or asm/ptrace.h
#	arch_has_single_step()	if there is hardware single-step support
#	arch_has_block_step()	if there is hardware block-step support
#	asm/syscall.h		supplying asm-generic/syscall.h interface
#	linux/regset.h		user_regset interfaces
#	CORE_DUMP_USE_REGSET	#define'd in linux/elf.h
#	TIF_SYSCALL_TRACE	calls tracehook_report_syscall_{entry,exit}
#	TIF_NOTIFY_RESUME	calls tracehook_notify_resume()
#	signal delivery		calls tracehook_signal_handler()
#
config HAVE_ARCH_TRACEHOOK
	bool

config HAVE_DMA_CONTIGUOUS
	bool

config GENERIC_SMP_IDLE_THREAD
       bool

config GENERIC_IDLE_POLL_SETUP
       bool

config ARCH_HAS_FORTIFY_SOURCE
	bool
	help
	  An architecture should select this when it can successfully
	  build and run with CONFIG_FORTIFY_SOURCE.

# Select if arch has all set_memory_ro/rw/x/nx() functions in asm/cacheflush.h
config ARCH_HAS_SET_MEMORY
	bool

# Select if arch init_task must go in the __init_task_data section
config ARCH_TASK_STRUCT_ON_STACK
       bool

# Select if arch has its private alloc_task_struct() function
config ARCH_TASK_STRUCT_ALLOCATOR
	bool

config HAVE_ARCH_THREAD_STRUCT_WHITELIST
	bool
	depends on !ARCH_TASK_STRUCT_ALLOCATOR
	help
	  An architecture should select this to provide hardened usercopy
	  knowledge about what region of the thread_struct should be
	  whitelisted for copying to userspace. Normally this is only the
	  FPU registers. Specifically, arch_thread_struct_whitelist()
	  should be implemented. Without this, the entire thread_struct
	  field in task_struct will be left whitelisted.

# Select if arch has its private alloc_thread_stack() function
config ARCH_THREAD_STACK_ALLOCATOR
	bool

# Select if arch wants to size task_struct dynamically via arch_task_struct_size:
config ARCH_WANTS_DYNAMIC_TASK_STRUCT
	bool

config HAVE_REGS_AND_STACK_ACCESS_API
	bool
	help
	  This symbol should be selected by an architecure if it supports
	  the API needed to access registers and stack entries from pt_regs,
	  declared in asm/ptrace.h
	  For example the kprobes-based event tracer needs this API.

config HAVE_RSEQ
	bool
	depends on HAVE_REGS_AND_STACK_ACCESS_API
	help
	  This symbol should be selected by an architecture if it
	  supports an implementation of restartable sequences.

config HAVE_CLK
	bool
	help
	  The <linux/clk.h> calls support software clock gating and
	  thus are a key power management tool on many systems.

config HAVE_HW_BREAKPOINT
	bool
	depends on PERF_EVENTS

config HAVE_MIXED_BREAKPOINTS_REGS
	bool
	depends on HAVE_HW_BREAKPOINT
	help
	  Depending on the arch implementation of hardware breakpoints,
	  some of them have separate registers for data and instruction
	  breakpoints addresses, others have mixed registers to store
	  them but define the access type in a control register.
	  Select this option if your arch implements breakpoints under the
	  latter fashion.

config HAVE_USER_RETURN_NOTIFIER
	bool

config HAVE_PERF_EVENTS_NMI
	bool
	help
	  System hardware can generate an NMI using the perf event
	  subsystem.  Also has support for calculating CPU cycle events
	  to determine how many clock cycles in a given period.

config HAVE_HARDLOCKUP_DETECTOR_PERF
	bool
	depends on HAVE_PERF_EVENTS_NMI
	help
	  The arch chooses to use the generic perf-NMI-based hardlockup
	  detector. Must define HAVE_PERF_EVENTS_NMI.

config HAVE_NMI_WATCHDOG
	depends on HAVE_NMI
	bool
	help
	  The arch provides a low level NMI watchdog. It provides
	  asm/nmi.h, and defines its own arch_touch_nmi_watchdog().

config HAVE_HARDLOCKUP_DETECTOR_ARCH
	bool
	select HAVE_NMI_WATCHDOG
	help
	  The arch chooses to provide its own hardlockup detector, which is
	  a superset of the HAVE_NMI_WATCHDOG. It also conforms to config
	  interfaces and parameters provided by hardlockup detector subsystem.

config HAVE_PERF_REGS
	bool
	help
	  Support selective register dumps for perf events. This includes
	  bit-mapping of each registers and a unique architecture id.

config HAVE_PERF_USER_STACK_DUMP
	bool
	help
	  Support user stack dumps for perf event samples. This needs
	  access to the user stack pointer which is not unified across
	  architectures.

config HAVE_ARCH_JUMP_LABEL
	bool

config HAVE_RCU_TABLE_FREE
	bool

config ARCH_HAVE_NMI_SAFE_CMPXCHG
	bool

config HAVE_ALIGNED_STRUCT_PAGE
	bool
	help
	  This makes sure that struct pages are double word aligned and that
	  e.g. the SLUB allocator can perform double word atomic operations
	  on a struct page for better performance. However selecting this
	  might increase the size of a struct page by a word.

config HAVE_CMPXCHG_LOCAL
	bool

config HAVE_CMPXCHG_DOUBLE
	bool

config ARCH_WEAK_RELEASE_ACQUIRE
	bool

config ARCH_WANT_IPC_PARSE_VERSION
	bool

config ARCH_WANT_COMPAT_IPC_PARSE_VERSION
	bool

config ARCH_WANT_OLD_COMPAT_IPC
	select ARCH_WANT_COMPAT_IPC_PARSE_VERSION
	bool

config HAVE_ARCH_SECCOMP_FILTER
	bool
	help
	  An arch should select this symbol if it provides all of these things:
	  - syscall_get_arch()
	  - syscall_get_arguments()
	  - syscall_rollback()
	  - syscall_set_return_value()
	  - SIGSYS siginfo_t support
	  - secure_computing is called from a ptrace_event()-safe context
	  - secure_computing return value is checked and a return value of -1
	    results in the system call being skipped immediately.
	  - seccomp syscall wired up

config SECCOMP_FILTER
	def_bool y
	depends on HAVE_ARCH_SECCOMP_FILTER && SECCOMP && NET
	help
	  Enable tasks to build secure computing environments defined
	  in terms of Berkeley Packet Filter programs which implement
	  task-defined system call filtering polices.

	  See Documentation/userspace-api/seccomp_filter.rst for details.

config HAVE_STACKPROTECTOR
	bool
	help
	  An arch should select this symbol if:
	  - it has implemented a stack canary (e.g. __stack_chk_guard)

config CC_HAS_STACKPROTECTOR_NONE
	def_bool $(cc-option,-fno-stack-protector)

config STACKPROTECTOR
	bool "Stack Protector buffer overflow detection"
	depends on HAVE_STACKPROTECTOR
	depends on $(cc-option,-fstack-protector)
	default y
	help
	  This option turns on the "stack-protector" GCC feature. This
	  feature puts, at the beginning of functions, a canary value on
	  the stack just before the return address, and validates
	  the value just before actually returning.  Stack based buffer
	  overflows (that need to overwrite this return address) now also
	  overwrite the canary, which gets detected and the attack is then
	  neutralized via a kernel panic.

	  Functions will have the stack-protector canary logic added if they
	  have an 8-byte or larger character array on the stack.

	  This feature requires gcc version 4.2 or above, or a distribution
	  gcc with the feature backported ("-fstack-protector").

	  On an x86 "defconfig" build, this feature adds canary checks to
	  about 3% of all kernel functions, which increases kernel code size
	  by about 0.3%.

config STACKPROTECTOR_STRONG
	bool "Strong Stack Protector"
	depends on STACKPROTECTOR
	depends on $(cc-option,-fstack-protector-strong)
	default y
	help
	  Functions will have the stack-protector canary logic added in any
	  of the following conditions:

	  - local variable's address used as part of the right hand side of an
	    assignment or function argument
	  - local variable is an array (or union containing an array),
	    regardless of array type or length
	  - uses register local variables

	  This feature requires gcc version 4.9 or above, or a distribution
	  gcc with the feature backported ("-fstack-protector-strong").

	  On an x86 "defconfig" build, this feature adds canary checks to
	  about 20% of all kernel functions, which increases the kernel code
	  size by about 2%.

config HAVE_ARCH_WITHIN_STACK_FRAMES
	bool
	help
	  An architecture should select this if it can walk the kernel stack
	  frames to determine if an object is part of either the arguments
	  or local variables (i.e. that it excludes saved return addresses,
	  and similar) by implementing an inline arch_within_stack_frames(),
	  which is used by CONFIG_HARDENED_USERCOPY.

config HAVE_CONTEXT_TRACKING
	bool
	help
	  Provide kernel/user boundaries probes necessary for subsystems
	  that need it, such as userspace RCU extended quiescent state.
	  Syscalls need to be wrapped inside user_exit()-user_enter() through
	  the slow path using TIF_NOHZ flag. Exceptions handlers must be
	  wrapped as well. Irqs are already protected inside
	  rcu_irq_enter/rcu_irq_exit() but preemption or signal handling on
	  irq exit still need to be protected.

config HAVE_VIRT_CPU_ACCOUNTING
	bool

config ARCH_HAS_SCALED_CPUTIME
	bool

config HAVE_VIRT_CPU_ACCOUNTING_GEN
	bool
	default y if 64BIT
	help
	  With VIRT_CPU_ACCOUNTING_GEN, cputime_t becomes 64-bit.
	  Before enabling this option, arch code must be audited
	  to ensure there are no races in concurrent read/write of
	  cputime_t. For example, reading/writing 64-bit cputime_t on
	  some 32-bit arches may require multiple accesses, so proper
	  locking is needed to protect against concurrent accesses.


config HAVE_IRQ_TIME_ACCOUNTING
	bool
	help
	  Archs need to ensure they use a high enough resolution clock to
	  support irq time accounting and then call enable_sched_clock_irqtime().

config HAVE_ARCH_TRANSPARENT_HUGEPAGE
	bool

config HAVE_ARCH_TRANSPARENT_HUGEPAGE_PUD
	bool

config HAVE_ARCH_HUGE_VMAP
	bool

config HAVE_ARCH_SOFT_DIRTY
	bool

config HAVE_MOD_ARCH_SPECIFIC
	bool
	help
	  The arch uses struct mod_arch_specific to store data.  Many arches
	  just need a simple module loader without arch specific data - those
	  should not enable this.

config MODULES_USE_ELF_RELA
	bool
	help
	  Modules only use ELF RELA relocations.  Modules with ELF REL
	  relocations will give an error.

config MODULES_USE_ELF_REL
	bool
	help
	  Modules only use ELF REL relocations.  Modules with ELF RELA
	  relocations will give an error.

config HAVE_IRQ_EXIT_ON_IRQ_STACK
	bool
	help
	  Architecture doesn't only execute the irq handler on the irq stack
	  but also irq_exit(). This way we can process softirqs on this irq
	  stack instead of switching to a new one when we call __do_softirq()
	  in the end of an hardirq.
	  This spares a stack switch and improves cache usage on softirq
	  processing.

config PGTABLE_LEVELS
	int
	default 2

config ARCH_HAS_ELF_RANDOMIZE
	bool
	help
	  An architecture supports choosing randomized locations for
	  stack, mmap, brk, and ET_DYN. Defined functions:
	  - arch_mmap_rnd()
	  - arch_randomize_brk()

config HAVE_ARCH_MMAP_RND_BITS
	bool
	help
	  An arch should select this symbol if it supports setting a variable
	  number of bits for use in establishing the base address for mmap
	  allocations, has MMU enabled and provides values for both:
	  - ARCH_MMAP_RND_BITS_MIN
	  - ARCH_MMAP_RND_BITS_MAX

config HAVE_EXIT_THREAD
	bool
	help
	  An architecture implements exit_thread.

config ARCH_MMAP_RND_BITS_MIN
	int

config ARCH_MMAP_RND_BITS_MAX
	int

config ARCH_MMAP_RND_BITS_DEFAULT
	int

config ARCH_MMAP_RND_BITS
	int "Number of bits to use for ASLR of mmap base address" if EXPERT
	range ARCH_MMAP_RND_BITS_MIN ARCH_MMAP_RND_BITS_MAX
	default ARCH_MMAP_RND_BITS_DEFAULT if ARCH_MMAP_RND_BITS_DEFAULT
	default ARCH_MMAP_RND_BITS_MIN
	depends on HAVE_ARCH_MMAP_RND_BITS
	help
	  This value can be used to select the number of bits to use to
	  determine the random offset to the base address of vma regions
	  resulting from mmap allocations. This value will be bounded
	  by the architecture's minimum and maximum supported values.

	  This value can be changed after boot using the
	  /proc/sys/vm/mmap_rnd_bits tunable

config HAVE_ARCH_MMAP_RND_COMPAT_BITS
	bool
	help
	  An arch should select this symbol if it supports running applications
	  in compatibility mode, supports setting a variable number of bits for
	  use in establishing the base address for mmap allocations, has MMU
	  enabled and provides values for both:
	  - ARCH_MMAP_RND_COMPAT_BITS_MIN
	  - ARCH_MMAP_RND_COMPAT_BITS_MAX

config ARCH_MMAP_RND_COMPAT_BITS_MIN
	int

config ARCH_MMAP_RND_COMPAT_BITS_MAX
	int

config ARCH_MMAP_RND_COMPAT_BITS_DEFAULT
	int

config ARCH_MMAP_RND_COMPAT_BITS
	int "Number of bits to use for ASLR of mmap base address for compatible applications" if EXPERT
	range ARCH_MMAP_RND_COMPAT_BITS_MIN ARCH_MMAP_RND_COMPAT_BITS_MAX
	default ARCH_MMAP_RND_COMPAT_BITS_DEFAULT if ARCH_MMAP_RND_COMPAT_BITS_DEFAULT
	default ARCH_MMAP_RND_COMPAT_BITS_MIN
	depends on HAVE_ARCH_MMAP_RND_COMPAT_BITS
	help
	  This value can be used to select the number of bits to use to
	  determine the random offset to the base address of vma regions
	  resulting from mmap allocations for compatible applications This
	  value will be bounded by the architecture's minimum and maximum
	  supported values.

	  This value can be changed after boot using the
	  /proc/sys/vm/mmap_rnd_compat_bits tunable

config HAVE_ARCH_COMPAT_MMAP_BASES
	bool
	help
	  This allows 64bit applications to invoke 32-bit mmap() syscall
	  and vice-versa 32-bit applications to call 64-bit mmap().
	  Required for applications doing different bitness syscalls.

config HAVE_COPY_THREAD_TLS
	bool
	help
	  Architecture provides copy_thread_tls to accept tls argument via
	  normal C parameter passing, rather than extracting the syscall
	  argument from pt_regs.

config HAVE_STACK_VALIDATION
	bool
	help
	  Architecture supports the 'objtool check' host tool command, which
	  performs compile-time stack metadata validation.

config HAVE_RELIABLE_STACKTRACE
	bool
	help
	  Architecture has a save_stack_trace_tsk_reliable() function which
	  only returns a stack trace if it can guarantee the trace is reliable.

config HAVE_ARCH_HASH
	bool
	default n
	help
	  If this is set, the architecture provides an <asm/hash.h>
	  file which provides platform-specific implementations of some
	  functions in <linux/hash.h> or fs/namei.c.

config ISA_BUS_API
	def_bool ISA

#
# ABI hall of shame
#
config CLONE_BACKWARDS
	bool
	help
	  Architecture has tls passed as the 4th argument of clone(2),
	  not the 5th one.

config CLONE_BACKWARDS2
	bool
	help
	  Architecture has the first two arguments of clone(2) swapped.

config CLONE_BACKWARDS3
	bool
	help
	  Architecture has tls passed as the 3rd argument of clone(2),
	  not the 5th one.

config ODD_RT_SIGACTION
	bool
	help
	  Architecture has unusual rt_sigaction(2) arguments

config OLD_SIGSUSPEND
	bool
	help
	  Architecture has old sigsuspend(2) syscall, of one-argument variety

config OLD_SIGSUSPEND3
	bool
	help
	  Even weirder antique ABI - three-argument sigsuspend(2)

config OLD_SIGACTION
	bool
	help
	  Architecture has old sigaction(2) syscall.  Nope, not the same
	  as OLD_SIGSUSPEND | OLD_SIGSUSPEND3 - alpha has sigsuspend(2),
	  but fairly different variant of sigaction(2), thanks to OSF/1
	  compatibility...

config COMPAT_OLD_SIGACTION
	bool

config 64BIT_TIME
	def_bool ARCH_HAS_64BIT_TIME
	help
	  This should be selected by all architectures that need to support
	  new system calls with a 64-bit time_t. This is relevant on all 32-bit
	  architectures, and 64-bit architectures as part of compat syscall
	  handling.

config COMPAT_32BIT_TIME
	def_bool (!64BIT && 64BIT_TIME) || COMPAT
	help
	  This enables 32 bit time_t support in addition to 64 bit time_t support.
	  This is relevant on all 32-bit architectures, and 64-bit architectures
	  as part of compat syscall handling.

config ARCH_NO_COHERENT_DMA_MMAP
	bool

config ARCH_NO_PREEMPT
	bool

config CPU_NO_EFFICIENT_FFS
	def_bool n

config HAVE_ARCH_VMAP_STACK
	def_bool n
	help
	  An arch should select this symbol if it can support kernel stacks
	  in vmalloc space.  This means:

	  - vmalloc space must be large enough to hold many kernel stacks.
	    This may rule out many 32-bit architectures.

	  - Stacks in vmalloc space need to work reliably.  For example, if
	    vmap page tables are created on demand, either this mechanism
	    needs to work while the stack points to a virtual address with
	    unpopulated page tables or arch code (switch_to() and switch_mm(),
	    most likely) needs to ensure that the stack's page table entries
	    are populated before running on a possibly unpopulated stack.

	  - If the stack overflows into a guard page, something reasonable
	    should happen.  The definition of "reasonable" is flexible, but
	    instantly rebooting without logging anything would be unfriendly.

config VMAP_STACK
	default y
	bool "Use a virtually-mapped stack"
	depends on HAVE_ARCH_VMAP_STACK && !KASAN
	---help---
	  Enable this if you want the use virtually-mapped kernel stacks
	  with guard pages.  This causes kernel stack overflows to be
	  caught immediately rather than causing difficult-to-diagnose
	  corruption.

	  This is presently incompatible with KASAN because KASAN expects
	  the stack to map directly to the KASAN shadow map using a formula
	  that is incorrect if the stack is in vmalloc space.

config ARCH_OPTIONAL_KERNEL_RWX
	def_bool n

config ARCH_OPTIONAL_KERNEL_RWX_DEFAULT
	def_bool n

config ARCH_HAS_STRICT_KERNEL_RWX
	def_bool n

config STRICT_KERNEL_RWX
	bool "Make kernel text and rodata read-only" if ARCH_OPTIONAL_KERNEL_RWX
	depends on ARCH_HAS_STRICT_KERNEL_RWX
	default !ARCH_OPTIONAL_KERNEL_RWX || ARCH_OPTIONAL_KERNEL_RWX_DEFAULT
	help
	  If this is set, kernel text and rodata memory will be made read-only,
	  and non-text memory will be made non-executable. This provides
	  protection against certain security exploits (e.g. executing the heap
	  or modifying text)

	  These features are considered standard security practice these days.
	  You should say Y here in almost all cases.

config ARCH_HAS_STRICT_MODULE_RWX
	def_bool n

config STRICT_MODULE_RWX
	bool "Set loadable kernel module data as NX and text as RO" if ARCH_OPTIONAL_KERNEL_RWX
	depends on ARCH_HAS_STRICT_MODULE_RWX && MODULES
	default !ARCH_OPTIONAL_KERNEL_RWX || ARCH_OPTIONAL_KERNEL_RWX_DEFAULT
	help
	  If this is set, module text and rodata memory will be made read-only,
	  and non-text memory will be made non-executable. This provides
	  protection against certain security exploits (e.g. writing to text)

# select if the architecture provides an asm/dma-direct.h header
config ARCH_HAS_PHYS_TO_DMA
	bool

config ARCH_HAS_REFCOUNT
	bool
	help
	  An architecture selects this when it has implemented refcount_t
	  using open coded assembly primitives that provide an optimized
	  refcount_t implementation, possibly at the expense of some full
	  refcount state checks of CONFIG_REFCOUNT_FULL=y.

	  The refcount overflow check behavior, however, must be retained.
	  Catching overflows is the primary security concern for protecting
	  against bugs in reference counts.

config REFCOUNT_FULL
	bool "Perform full reference count validation at the expense of speed"
	help
	  Enabling this switches the refcounting infrastructure from a fast
	  unchecked atomic_t implementation to a fully state checked
	  implementation, which can be (slightly) slower but provides protections
	  against various use-after-free conditions that can be used in
	  security flaw exploits.

source "kernel/gcov/Kconfig"

<<<<<<< HEAD
source "scripts/gcc-plugins/Kconfig"
=======
endmenu
>>>>>>> 2174b956
<|MERGE_RESOLUTION|>--- conflicted
+++ resolved
@@ -843,8 +843,6 @@
 
 source "kernel/gcov/Kconfig"
 
-<<<<<<< HEAD
 source "scripts/gcc-plugins/Kconfig"
-=======
-endmenu
->>>>>>> 2174b956
+
+endmenu