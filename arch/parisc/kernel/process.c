// SPDX-License-Identifier: GPL-2.0-or-later
/*
 *    PARISC Architecture-dependent parts of process handling
 *    based on the work for i386
 *
 *    Copyright (C) 1999-2003 Matthew Wilcox <willy at parisc-linux.org>
 *    Copyright (C) 2000 Martin K Petersen <mkp at mkp.net>
 *    Copyright (C) 2000 John Marvin <jsm at parisc-linux.org>
 *    Copyright (C) 2000 David Huggins-Daines <dhd with pobox.org>
 *    Copyright (C) 2000-2003 Paul Bame <bame at parisc-linux.org>
 *    Copyright (C) 2000 Philipp Rumpf <prumpf with tux.org>
 *    Copyright (C) 2000 David Kennedy <dkennedy with linuxcare.com>
 *    Copyright (C) 2000 Richard Hirst <rhirst with parisc-linux.org>
 *    Copyright (C) 2000 Grant Grundler <grundler with parisc-linux.org>
 *    Copyright (C) 2001 Alan Modra <amodra at parisc-linux.org>
 *    Copyright (C) 2001-2002 Ryan Bradetich <rbrad at parisc-linux.org>
 *    Copyright (C) 2001-2014 Helge Deller <deller@gmx.de>
 *    Copyright (C) 2002 Randolph Chung <tausq with parisc-linux.org>
 */
#include <linux/elf.h>
#include <linux/errno.h>
#include <linux/kernel.h>
#include <linux/mm.h>
#include <linux/fs.h>
#include <linux/cpu.h>
#include <linux/module.h>
#include <linux/personality.h>
#include <linux/ptrace.h>
#include <linux/sched.h>
#include <linux/sched/debug.h>
#include <linux/sched/task.h>
#include <linux/sched/task_stack.h>
#include <linux/slab.h>
#include <linux/stddef.h>
#include <linux/unistd.h>
#include <linux/kallsyms.h>
#include <linux/uaccess.h>
#include <linux/rcupdate.h>
#include <linux/random.h>
#include <linux/nmi.h>

#include <asm/io.h>
#include <asm/asm-offsets.h>
#include <asm/assembly.h>
#include <asm/pdc.h>
#include <asm/pdc_chassis.h>
#include <asm/unwind.h>
#include <asm/sections.h>

#define COMMAND_GLOBAL  F_EXTEND(0xfffe0030)
#define CMD_RESET       5       /* reset any module */

/*
** The Wright Brothers and Gecko systems have a H/W problem
** (Lasi...'nuf said) may cause a broadcast reset to lockup
** the system. An HVERSION dependent PDC call was developed
** to perform a "safe", platform specific broadcast reset instead
** of kludging up all the code.
**
** Older machines which do not implement PDC_BROADCAST_RESET will
** return (with an error) and the regular broadcast reset can be
** issued. Obviously, if the PDC does implement PDC_BROADCAST_RESET
** the PDC call will not return (the system will be reset).
*/
void machine_restart(char *cmd)
{
#ifdef FASTBOOT_SELFTEST_SUPPORT
	/*
	 ** If user has modified the Firmware Selftest Bitmap,
	 ** run the tests specified in the bitmap after the
	 ** system is rebooted w/PDC_DO_RESET.
	 **
	 ** ftc_bitmap = 0x1AUL "Skip destructive memory tests"
	 **
	 ** Using "directed resets" at each processor with the MEM_TOC
	 ** vector cleared will also avoid running destructive
	 ** memory self tests. (Not implemented yet)
	 */
	if (ftc_bitmap) {
		pdc_do_firm_test_reset(ftc_bitmap);
	}
#endif
	/* set up a new led state on systems shipped with a LED State panel */
	pdc_chassis_send_status(PDC_CHASSIS_DIRECT_SHUTDOWN);
	
	/* "Normal" system reset */
	pdc_do_reset();

	/* Nope...box should reset with just CMD_RESET now */
	gsc_writel(CMD_RESET, COMMAND_GLOBAL);

	/* Wait for RESET to lay us to rest. */
	while (1) ;

}

void (*chassis_power_off)(void);

/*
 * This routine is called from sys_reboot to actually turn off the
 * machine 
 */
void machine_power_off(void)
{
	/* If there is a registered power off handler, call it. */
	if (chassis_power_off)
		chassis_power_off();

	/* Put the soft power button back under hardware control.
	 * If the user had already pressed the power button, the
	 * following call will immediately power off. */
	pdc_soft_power_button(0);
	
	pdc_chassis_send_status(PDC_CHASSIS_DIRECT_SHUTDOWN);

	/* ipmi_poweroff may have been installed. */
	if (pm_power_off)
		pm_power_off();
		
	/* It seems we have no way to power the system off via
	 * software. The user has to press the button himself. */

	printk(KERN_EMERG "System shut down completed.\n"
	       "Please power this system off now.");

	/* prevent soft lockup/stalled CPU messages for endless loop. */
	rcu_sysrq_start();
	lockup_detector_soft_poweroff();
	for (;;);
}

void (*pm_power_off)(void);
EXPORT_SYMBOL(pm_power_off);

void machine_halt(void)
{
	machine_power_off();
}

void flush_thread(void)
{
	/* Only needs to handle fpu stuff or perf monitors.
	** REVISIT: several arches implement a "lazy fpu state".
	*/
}

void release_thread(struct task_struct *dead_task)
{
}

/*
 * Idle thread support
 *
 * Detect when running on QEMU with SeaBIOS PDC Firmware and let
 * QEMU idle the host too.
 */

int running_on_qemu __ro_after_init;
EXPORT_SYMBOL(running_on_qemu);

void __cpuidle arch_cpu_idle_dead(void)
{
	/* nop on real hardware, qemu will offline CPU. */
	asm volatile("or %%r31,%%r31,%%r31\n":::);
}

void __cpuidle arch_cpu_idle(void)
{
	raw_local_irq_enable();

	/* nop on real hardware, qemu will idle sleep. */
	asm volatile("or %%r10,%%r10,%%r10\n":::);
}

static int __init parisc_idle_init(void)
{
	if (!running_on_qemu)
		cpu_idle_poll_ctrl(1);

	return 0;
}
arch_initcall(parisc_idle_init);

/*
 * Copy architecture-specific thread state
 */
int
copy_thread(unsigned long clone_flags, unsigned long usp,
	    unsigned long kthread_arg, struct task_struct *p, unsigned long tls)
{
	struct pt_regs *cregs = &(p->thread.regs);
	void *stack = task_stack_page(p);
	
	/* We have to use void * instead of a function pointer, because
	 * function pointers aren't a pointer to the function on 64-bit.
	 * Make them const so the compiler knows they live in .text */
	extern void * const ret_from_kernel_thread;
	extern void * const child_return;

	if (unlikely(p->flags & (PF_KTHREAD | PF_IO_WORKER))) {
		/* kernel thread */
		memset(cregs, 0, sizeof(struct pt_regs));
		if (!usp) /* idle thread */
			return 0;
		/* Must exit via ret_from_kernel_thread in order
		 * to call schedule_tail()
		 */
		cregs->ksp = (unsigned long) stack + FRAME_SIZE + PT_SZ_ALGN;
		cregs->kpc = (unsigned long) &ret_from_kernel_thread;
		/*
		 * Copy function and argument to be called from
		 * ret_from_kernel_thread.
		 */
#ifdef CONFIG_64BIT
		cregs->gr[27] = ((unsigned long *)usp)[3];
		cregs->gr[26] = ((unsigned long *)usp)[2];
#else
		cregs->gr[26] = usp;
#endif
		cregs->gr[25] = kthread_arg;
	} else {
		/* user thread */
		/* usp must be word aligned.  This also prevents users from
		 * passing in the value 1 (which is the signal for a special
		 * return for a kernel thread) */
		if (usp) {
			usp = ALIGN(usp, 4);
			if (likely(usp))
				cregs->gr[30] = usp;
		}
		cregs->ksp = (unsigned long) stack + FRAME_SIZE;
		cregs->kpc = (unsigned long) &child_return;

		/* Setup thread TLS area */
		if (clone_flags & CLONE_SETTLS)
			cregs->cr27 = tls;
	}

	return 0;
}

unsigned long
__get_wchan(struct task_struct *p)
{
	struct unwind_frame_info info;
	unsigned long ip;
	int count = 0;

<<<<<<< HEAD
	if (!p || p == current || task_is_running(p))
		return 0;

=======
>>>>>>> c4ff004e
	/*
	 * These bracket the sleeping functions..
	 */

	unwind_frame_init_from_blocked_task(&info, p);
	do {
		if (unwind_once(&info) < 0)
			return 0;
		if (task_is_running(p))
                        return 0;
		ip = info.ip;
		if (!in_sched_functions(ip))
			return ip;
	} while (count++ < MAX_UNWIND_ENTRIES);
	return 0;
}

#ifdef CONFIG_64BIT
void *dereference_function_descriptor(void *ptr)
{
	Elf64_Fdesc *desc = ptr;
	void *p;

	if (!get_kernel_nofault(p, (void *)&desc->addr))
		ptr = p;
	return ptr;
}

void *dereference_kernel_function_descriptor(void *ptr)
{
	if (ptr < (void *)__start_opd ||
			ptr >= (void *)__end_opd)
		return ptr;

	return dereference_function_descriptor(ptr);
}
#endif

static inline unsigned long brk_rnd(void)
{
	return (get_random_int() & BRK_RND_MASK) << PAGE_SHIFT;
}

unsigned long arch_randomize_brk(struct mm_struct *mm)
{
	unsigned long ret = PAGE_ALIGN(mm->brk + brk_rnd());

	if (ret < mm->brk)
		return mm->brk;
	return ret;
}<|MERGE_RESOLUTION|>--- conflicted
+++ resolved
@@ -246,12 +246,6 @@
 	unsigned long ip;
 	int count = 0;
 
-<<<<<<< HEAD
-	if (!p || p == current || task_is_running(p))
-		return 0;
-
-=======
->>>>>>> c4ff004e
 	/*
 	 * These bracket the sleeping functions..
 	 */
