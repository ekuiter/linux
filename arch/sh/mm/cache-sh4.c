/*
 * arch/sh/mm/cache-sh4.c
 *
 * Copyright (C) 1999, 2000, 2002  Niibe Yutaka
 * Copyright (C) 2001 - 2009  Paul Mundt
 * Copyright (C) 2003  Richard Curnow
 * Copyright (c) 2007 STMicroelectronics (R&D) Ltd.
 *
 * This file is subject to the terms and conditions of the GNU General Public
 * License.  See the file "COPYING" in the main directory of this archive
 * for more details.
 */
#include <linux/init.h>
#include <linux/mm.h>
#include <linux/io.h>
#include <linux/mutex.h>
#include <linux/fs.h>
#include <linux/highmem.h>
#include <asm/pgtable.h>
#include <asm/mmu_context.h>
#include <asm/cacheflush.h>

/*
 * The maximum number of pages we support up to when doing ranged dcache
 * flushing. Anything exceeding this will simply flush the dcache in its
 * entirety.
 */
#define MAX_ICACHE_PAGES	32

static void __flush_cache_one(unsigned long addr, unsigned long phys,
			       unsigned long exec_offset);

/*
 * Write back the range of D-cache, and purge the I-cache.
 *
 * Called from kernel/module.c:sys_init_module and routine for a.out format,
 * signal handler code and kprobes code
 */
static void __uses_jump_to_uncached sh4_flush_icache_range(void *args)
{
	struct flusher_data *data = args;
	unsigned long start, end;
	unsigned long flags, v;
	int i;

	start = data->addr1;
	end = data->addr2;

	/* If there are too many pages then just blow away the caches */
	if (((end - start) >> PAGE_SHIFT) >= MAX_ICACHE_PAGES) {
		local_flush_cache_all(NULL);
		return;
	}

	/*
	 * Selectively flush d-cache then invalidate the i-cache.
	 * This is inefficient, so only use this for small ranges.
	 */
	start &= ~(L1_CACHE_BYTES-1);
	end += L1_CACHE_BYTES-1;
	end &= ~(L1_CACHE_BYTES-1);

	local_irq_save(flags);
	jump_to_uncached();

	for (v = start; v < end; v += L1_CACHE_BYTES) {
		unsigned long icacheaddr;
		int j, n;

		__ocbwb(v);

		icacheaddr = CACHE_IC_ADDRESS_ARRAY | (v &
				cpu_data->icache.entry_mask);

		/* Clear i-cache line valid-bit */
		n = boot_cpu_data.icache.n_aliases;
		for (i = 0; i < cpu_data->icache.ways; i++) {
			for (j = 0; j < n; j++)
				__raw_writel(0, icacheaddr + (j * PAGE_SIZE));
			icacheaddr += cpu_data->icache.way_incr;
		}
	}

	back_to_cached();
	local_irq_restore(flags);
}

static inline void flush_cache_one(unsigned long start, unsigned long phys)
{
	unsigned long flags, exec_offset = 0;

	/*
	 * All types of SH-4 require PC to be uncached to operate on the I-cache.
	 * Some types of SH-4 require PC to be uncached to operate on the D-cache.
	 */
	if ((boot_cpu_data.flags & CPU_HAS_P2_FLUSH_BUG) ||
	    (start < CACHE_OC_ADDRESS_ARRAY))
		exec_offset = cached_to_uncached;

	local_irq_save(flags);
	__flush_cache_one(start, phys, exec_offset);
	local_irq_restore(flags);
}

/*
 * Write back & invalidate the D-cache of the page.
 * (To avoid "alias" issues)
 */
static void sh4_flush_dcache_page(void *arg)
{
	struct page *page = arg;
#ifndef CONFIG_SMP
	struct address_space *mapping = page_mapping(page);

	if (mapping && !mapping_mapped(mapping))
		set_bit(PG_dcache_dirty, &page->flags);
	else
#endif
	{
		unsigned long phys = page_to_phys(page);
		unsigned long addr = CACHE_OC_ADDRESS_ARRAY;
		int i, n;

		/* Loop all the D-cache */
		n = boot_cpu_data.dcache.n_aliases;
		for (i = 0; i < n; i++, addr += PAGE_SIZE)
			flush_cache_one(addr, phys);
	}

	wmb();
}

/* TODO: Selective icache invalidation through IC address array.. */
static void __uses_jump_to_uncached flush_icache_all(void)
{
	unsigned long flags, ccr;

	local_irq_save(flags);
	jump_to_uncached();

	/* Flush I-cache */
	ccr = ctrl_inl(CCR);
	ccr |= CCR_CACHE_ICI;
	ctrl_outl(ccr, CCR);

	/*
	 * back_to_cached() will take care of the barrier for us, don't add
	 * another one!
	 */

	back_to_cached();
	local_irq_restore(flags);
}

static void flush_dcache_all(void)
{
	unsigned long addr, end_addr, entry_offset;

	end_addr = CACHE_OC_ADDRESS_ARRAY +
		(current_cpu_data.dcache.sets <<
		 current_cpu_data.dcache.entry_shift) *
			current_cpu_data.dcache.ways;

	entry_offset = 1 << current_cpu_data.dcache.entry_shift;

	for (addr = CACHE_OC_ADDRESS_ARRAY; addr < end_addr; ) {
		__raw_writel(0, addr); addr += entry_offset;
		__raw_writel(0, addr); addr += entry_offset;
		__raw_writel(0, addr); addr += entry_offset;
		__raw_writel(0, addr); addr += entry_offset;
		__raw_writel(0, addr); addr += entry_offset;
		__raw_writel(0, addr); addr += entry_offset;
		__raw_writel(0, addr); addr += entry_offset;
		__raw_writel(0, addr); addr += entry_offset;
	}
}

static void sh4_flush_cache_all(void *unused)
{
	flush_dcache_all();
	flush_icache_all();
}

/*
 * Note : (RPC) since the caches are physically tagged, the only point
 * of flush_cache_mm for SH-4 is to get rid of aliases from the
 * D-cache.  The assumption elsewhere, e.g. flush_cache_range, is that
 * lines can stay resident so long as the virtual address they were
 * accessed with (hence cache set) is in accord with the physical
 * address (i.e. tag).  It's no different here.
 *
 * Caller takes mm->mmap_sem.
 */
static void sh4_flush_cache_mm(void *arg)
{
	struct mm_struct *mm = arg;

	if (cpu_context(smp_processor_id(), mm) == NO_CONTEXT)
		return;

	flush_dcache_all();
}

/*
 * Write back and invalidate I/D-caches for the page.
 *
 * ADDR: Virtual Address (U0 address)
 * PFN: Physical page number
 */
static void sh4_flush_cache_page(void *args)
{
	struct flusher_data *data = args;
	struct vm_area_struct *vma;
	struct page *page;
	unsigned long address, pfn, phys;
	int map_coherent = 0;
	pgd_t *pgd;
	pud_t *pud;
	pmd_t *pmd;
	pte_t *pte;
	void *vaddr;

	vma = data->vma;
	address = data->addr1 & PAGE_MASK;
	pfn = data->addr2;
	phys = pfn << PAGE_SHIFT;
	page = pfn_to_page(pfn);

	if (cpu_context(smp_processor_id(), vma->vm_mm) == NO_CONTEXT)
		return;

	pgd = pgd_offset(vma->vm_mm, address);
	pud = pud_offset(pgd, address);
	pmd = pmd_offset(pud, address);
	pte = pte_offset_kernel(pmd, address);

	/* If the page isn't present, there is nothing to do here. */
	if (!(pte_val(*pte) & _PAGE_PRESENT))
		return;

	if ((vma->vm_mm == current->active_mm))
		vaddr = NULL;
	else {
		/*
		 * Use kmap_coherent or kmap_atomic to do flushes for
		 * another ASID than the current one.
		 */
		map_coherent = (current_cpu_data.dcache.n_aliases &&
			!test_bit(PG_dcache_dirty, &page->flags) &&
			page_mapped(page));
		if (map_coherent)
			vaddr = kmap_coherent(page, address);
		else
			vaddr = kmap_atomic(page, KM_USER0);

		address = (unsigned long)vaddr;
	}

<<<<<<< HEAD
	if (pages_do_alias(address, phys))
		flush_cache_one(CACHE_OC_ADDRESS_ARRAY |
=======
	flush_cache_one(CACHE_OC_ADDRESS_ARRAY |
>>>>>>> b8459c7d
			(address & shm_align_mask), phys);

	if (vma->vm_flags & VM_EXEC)
		flush_icache_all();

	if (vaddr) {
		if (map_coherent)
			kunmap_coherent(vaddr);
		else
			kunmap_atomic(vaddr, KM_USER0);
	}
}

/*
 * Write back and invalidate D-caches.
 *
 * START, END: Virtual Address (U0 address)
 *
 * NOTE: We need to flush the _physical_ page entry.
 * Flushing the cache lines for U0 only isn't enough.
 * We need to flush for P1 too, which may contain aliases.
 */
static void sh4_flush_cache_range(void *args)
{
	struct flusher_data *data = args;
	struct vm_area_struct *vma;
	unsigned long start, end;

	vma = data->vma;
	start = data->addr1;
	end = data->addr2;

	if (cpu_context(smp_processor_id(), vma->vm_mm) == NO_CONTEXT)
		return;

	/*
	 * If cache is only 4k-per-way, there are never any 'aliases'.  Since
	 * the cache is physically tagged, the data can just be left in there.
	 */
	if (boot_cpu_data.dcache.n_aliases == 0)
		return;

	flush_dcache_all();

	if (vma->vm_flags & VM_EXEC)
		flush_icache_all();
}

/**
 * __flush_cache_one
 *
 * @addr:  address in memory mapped cache array
 * @phys:  P1 address to flush (has to match tags if addr has 'A' bit
 *         set i.e. associative write)
 * @exec_offset: set to 0x20000000 if flush has to be executed from P2
 *               region else 0x0
 *
 * The offset into the cache array implied by 'addr' selects the
 * 'colour' of the virtual address range that will be flushed.  The
 * operation (purge/write-back) is selected by the lower 2 bits of
 * 'phys'.
 */
static void __flush_cache_one(unsigned long addr, unsigned long phys,
			       unsigned long exec_offset)
{
	int way_count;
	unsigned long base_addr = addr;
	struct cache_info *dcache;
	unsigned long way_incr;
	unsigned long a, ea, p;
	unsigned long temp_pc;

	dcache = &boot_cpu_data.dcache;
	/* Write this way for better assembly. */
	way_count = dcache->ways;
	way_incr = dcache->way_incr;

	/*
	 * Apply exec_offset (i.e. branch to P2 if required.).
	 *
	 * FIXME:
	 *
	 *	If I write "=r" for the (temp_pc), it puts this in r6 hence
	 *	trashing exec_offset before it's been added on - why?  Hence
	 *	"=&r" as a 'workaround'
	 */
	asm volatile("mov.l 1f, %0\n\t"
		     "add   %1, %0\n\t"
		     "jmp   @%0\n\t"
		     "nop\n\t"
		     ".balign 4\n\t"
		     "1:  .long 2f\n\t"
		     "2:\n" : "=&r" (temp_pc) : "r" (exec_offset));

	/*
	 * We know there will be >=1 iteration, so write as do-while to avoid
	 * pointless nead-of-loop check for 0 iterations.
	 */
	do {
		ea = base_addr + PAGE_SIZE;
		a = base_addr;
		p = phys;

		do {
			*(volatile unsigned long *)a = p;
			/*
			 * Next line: intentionally not p+32, saves an add, p
			 * will do since only the cache tag bits need to
			 * match.
			 */
			*(volatile unsigned long *)(a+32) = p;
			a += 64;
			p += 64;
		} while (a < ea);

		base_addr += way_incr;
	} while (--way_count != 0);
}

extern void __weak sh4__flush_region_init(void);

/*
 * SH-4 has virtually indexed and physically tagged cache.
 */
void __init sh4_cache_init(void)
{
	printk("PVR=%08x CVR=%08x PRR=%08x\n",
		ctrl_inl(CCN_PVR),
		ctrl_inl(CCN_CVR),
		ctrl_inl(CCN_PRR));

	local_flush_icache_range	= sh4_flush_icache_range;
	local_flush_dcache_page		= sh4_flush_dcache_page;
	local_flush_cache_all		= sh4_flush_cache_all;
	local_flush_cache_mm		= sh4_flush_cache_mm;
	local_flush_cache_dup_mm	= sh4_flush_cache_mm;
	local_flush_cache_page		= sh4_flush_cache_page;
	local_flush_cache_range		= sh4_flush_cache_range;

	sh4__flush_region_init();
}<|MERGE_RESOLUTION|>--- conflicted
+++ resolved
@@ -256,12 +256,7 @@
 		address = (unsigned long)vaddr;
 	}
 
-<<<<<<< HEAD
-	if (pages_do_alias(address, phys))
-		flush_cache_one(CACHE_OC_ADDRESS_ARRAY |
-=======
 	flush_cache_one(CACHE_OC_ADDRESS_ARRAY |
->>>>>>> b8459c7d
 			(address & shm_align_mask), phys);
 
 	if (vma->vm_flags & VM_EXEC)
