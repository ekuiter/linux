--- conflicted
+++ resolved
@@ -128,10 +128,7 @@
 
 #define SO_TXREHASH              0x0053
 
-<<<<<<< HEAD
-=======
 #define SO_RCVMARK               0x0054
->>>>>>> 4d1564a6
 
 #if !defined(__KERNEL__)
 
