# For a description of the syntax of this configuration file,
# see Documentation/kbuild/kconfig-language.txt.
#

mainmenu "Linux/PowerPC Kernel Configuration"

source "arch/powerpc/platforms/Kconfig.cputype"

config PPC32
	bool
	default y if !PPC64

config 64BIT
	bool
	default y if PPC64

config WORD_SIZE
	int
	default 64 if PPC64
	default 32 if !PPC64

config PPC_MERGE
	def_bool y

config MMU
	bool
	default y

config GENERIC_CMOS_UPDATE
	def_bool y

config GENERIC_TIME
	def_bool y

config GENERIC_TIME_VSYSCALL
	def_bool y

config GENERIC_CLOCKEVENTS
	def_bool y

config GENERIC_HARDIRQS
	bool
	default y

config HAVE_SETUP_PER_CPU_AREA
	def_bool PPC64

config IRQ_PER_CPU
	bool
	default y

config STACKTRACE_SUPPORT
	bool
	default y

config HAVE_LATENCYTOP_SUPPORT
	def_bool y

config TRACE_IRQFLAGS_SUPPORT
	bool
	depends on PPC64
	default y

config LOCKDEP_SUPPORT
	bool
	default y

config RWSEM_GENERIC_SPINLOCK
	bool

config RWSEM_XCHGADD_ALGORITHM
	bool
	default y

config GENERIC_LOCKBREAK
	bool
	default y
	depends on SMP && PREEMPT

config ARCH_HAS_ILOG2_U32
	bool
	default y

config ARCH_HAS_ILOG2_U64
	bool
	default y if 64BIT

config GENERIC_HWEIGHT
	bool
	default y

config GENERIC_CALIBRATE_DELAY
	bool
	default y

config GENERIC_FIND_NEXT_BIT
	bool
	default y

config GENERIC_GPIO
	bool
	help
	  Generic GPIO API support

config ARCH_NO_VIRT_TO_BUS
	def_bool PPC64

config PPC
	bool
	default y
	select HAVE_DYNAMIC_FTRACE
	select HAVE_FTRACE
	select HAVE_IDE
	select HAVE_KPROBES
	select HAVE_KRETPROBES
	select HAVE_LMB
<<<<<<< HEAD
	select HAVE_DMA_ATTRS if PPC64
=======
	select HAVE_OPROFILE
>>>>>>> be38bc5f

config EARLY_PRINTK
	bool
	default y

config COMPAT
	bool
	default y if PPC64
	select COMPAT_BINFMT_ELF

config SYSVIPC_COMPAT
	bool
	depends on COMPAT && SYSVIPC
	default y

# All PPC32s use generic nvram driver through ppc_md
config GENERIC_NVRAM
	bool
	default y if PPC32

config SCHED_NO_NO_OMIT_FRAME_POINTER
	bool
	default y

config ARCH_MAY_HAVE_PC_FDC
	bool
	default !PPC_PSERIES || PCI

config PPC_OF
	def_bool y

config OF
	def_bool y

config PPC_UDBG_16550
	bool
	default n

config GENERIC_TBSYNC
	bool
	default y if PPC32 && SMP
	default n

config AUDIT_ARCH
	bool
	default y

config GENERIC_BUG
	bool
	default y
	depends on BUG

config SYS_SUPPORTS_APM_EMULATION
	default y if PMAC_APM_EMU
	bool

config DEFAULT_UIMAGE
	bool
	help
	  Used to allow a board to specify it wants a uImage built by default
	default n

config REDBOOT
	bool

config HIBERNATE_32
	bool
	depends on (PPC_PMAC && !SMP) || BROKEN
	default y

config HIBERNATE_64
	bool
	depends on BROKEN || (PPC_PMAC64 && EXPERIMENTAL)
	default y

config ARCH_HIBERNATION_POSSIBLE
	bool
	depends on (PPC64 && HIBERNATE_64) || (PPC32 && HIBERNATE_32)
	default y

config ARCH_SUSPEND_POSSIBLE
	def_bool y
	depends on ADB_PMU || PPC_EFIKA || PPC_LITE5200

config PPC_DCR_NATIVE
	bool
	default n

config PPC_DCR_MMIO
	bool
	default n

config PPC_DCR
	bool
	depends on PPC_DCR_NATIVE || PPC_DCR_MMIO
	default y

config PPC_OF_PLATFORM_PCI
	bool
	depends on PCI
	depends on PPC64 # not supported on 32 bits yet
	default n

source "init/Kconfig"

source "arch/powerpc/sysdev/Kconfig"
source "arch/powerpc/platforms/Kconfig"

menu "Kernel options"

config HIGHMEM
	bool "High memory support"
	depends on PPC32

source kernel/time/Kconfig
source kernel/Kconfig.hz
source kernel/Kconfig.preempt
source "fs/Kconfig.binfmt"

config HUGETLB_PAGE_SIZE_VARIABLE
	bool
	depends on HUGETLB_PAGE
	default y

config MATH_EMULATION
	bool "Math emulation"
	depends on 4xx || 8xx || E200 || PPC_MPC832x || E500
	---help---
	  Some PowerPC chips designed for embedded applications do not have
	  a floating-point unit and therefore do not implement the
	  floating-point instructions in the PowerPC instruction set.  If you
	  say Y here, the kernel will include code to emulate a floating-point
	  unit, which will allow programs that use floating-point
	  instructions to run.

config 8XX_MINIMAL_FPEMU
	bool "Minimal math emulation for 8xx"
	depends on 8xx && !MATH_EMULATION
	help
	  Older arch/ppc kernels still emulated a few floating point
	  instructions such as load and store, even when full math
	  emulation is disabled.  Say "Y" here if you want to preserve
	  this behavior.

	  It is recommended that you build a soft-float userspace instead.

config IOMMU_VMERGE
	bool "Enable IOMMU virtual merging"
	depends on PPC64
	default y
	help
	  Cause IO segments sent to a device for DMA to be merged virtually
	  by the IOMMU when they happen to have been allocated contiguously.
	  This doesn't add pressure to the IOMMU allocator. However, some
	  drivers don't support getting large merged segments coming back
	  from *_map_sg().

	  Most drivers don't have this problem; it is safe to say Y here.

config IOMMU_HELPER
	def_bool PPC64

config HOTPLUG_CPU
	bool "Support for enabling/disabling CPUs"
	depends on SMP && HOTPLUG && EXPERIMENTAL && (PPC_PSERIES || PPC_PMAC)
	---help---
	  Say Y here to be able to disable and re-enable individual
	  CPUs at runtime on SMP machines.

	  Say N if you are unsure.

config ARCH_ENABLE_MEMORY_HOTPLUG
	def_bool y

config ARCH_HAS_WALK_MEMORY
	def_bool y

config ARCH_ENABLE_MEMORY_HOTREMOVE
	def_bool y

config KEXEC
	bool "kexec system call (EXPERIMENTAL)"
	depends on (PPC_PRPMC2800 || PPC_MULTIPLATFORM) && EXPERIMENTAL
	help
	  kexec is a system call that implements the ability to shutdown your
	  current kernel, and to start another kernel.  It is like a reboot
	  but it is independent of the system firmware.   And like a reboot
	  you can start any kernel with it, not just Linux.

	  The name comes from the similarity to the exec system call.

	  It is an ongoing process to be certain the hardware in a machine
	  is properly shutdown, so do not be surprised if this code does not
	  initially work for you.  It may help to enable device hotplugging
	  support.  As of this writing the exact hardware interface is
	  strongly in flux, so no good recommendation can be made.

config CRASH_DUMP
	bool "Build a kdump crash kernel"
	depends on PPC_MULTIPLATFORM && PPC64
	help
	  Build a kernel suitable for use as a kdump capture kernel.
	  The kernel will be linked at a different address than normal, and
	  so can only be used for Kdump.

	  Don't change this unless you know what you are doing.

config PHYP_DUMP
	bool "Hypervisor-assisted dump (EXPERIMENTAL)"
	depends on PPC_PSERIES && EXPERIMENTAL
	help
	  Hypervisor-assisted dump is meant to be a kdump replacement
	  offering robustness and speed not possible without system
	  hypervisor assistence.

	  If unsure, say "N"

config PPCBUG_NVRAM
	bool "Enable reading PPCBUG NVRAM during boot" if PPLUS || LOPEC
	default y if PPC_PREP

config IRQ_ALL_CPUS
	bool "Distribute interrupts on all CPUs by default"
	depends on SMP && !MV64360
	help
	  This option gives the kernel permission to distribute IRQs across
	  multiple CPUs.  Saying N here will route all IRQs to the first
	  CPU.  Generally saying Y is safe, although some problems have been
	  reported with SMP Power Macintoshes with this option enabled.

config NUMA
	bool "NUMA support"
	depends on PPC64
	default y if SMP && PPC_PSERIES

config NODES_SHIFT
	int
	default "4"
	depends on NEED_MULTIPLE_NODES

config ARCH_SELECT_MEMORY_MODEL
	def_bool y
	depends on PPC64

config ARCH_FLATMEM_ENABLE
	def_bool y
	depends on (PPC64 && !NUMA) || PPC32

config ARCH_SPARSEMEM_ENABLE
	def_bool y
	depends on PPC64
	select SPARSEMEM_VMEMMAP_ENABLE

config ARCH_SPARSEMEM_DEFAULT
	def_bool y
	depends on (SMP && PPC_PSERIES) || PPC_PS3

config ARCH_POPULATES_NODE_MAP
	def_bool y

source "mm/Kconfig"

config ARCH_MEMORY_PROBE
	def_bool y
	depends on MEMORY_HOTPLUG

# Some NUMA nodes have memory ranges that span
# other nodes.  Even though a pfn is valid and
# between a node's start and end pfns, it may not
# reside on that node.  See memmap_init_zone()
# for details.
config NODES_SPAN_OTHER_NODES
	def_bool y
	depends on NEED_MULTIPLE_NODES

config PPC_HAS_HASH_64K
	bool
	depends on PPC64
	default n

config PPC_64K_PAGES
	bool "64k page size"
	depends on PPC64
	select PPC_HAS_HASH_64K
	help
	  This option changes the kernel logical page size to 64k. On machines
	  without processor support for 64k pages, the kernel will simulate
	  them by loading each individual 4k page on demand transparently,
	  while on hardware with such support, it will be used to map
	  normal application pages.

config FORCE_MAX_ZONEORDER
	int "Maximum zone order"
	default "9" if PPC_64K_PAGES
	default "13" if PPC64 && !PPC_64K_PAGES
	default "11"
	help
	  The kernel memory allocator divides physically contiguous memory
	  blocks into "zones", where each zone is a power of two number of
	  pages.  This option selects the largest power of two that the kernel
	  keeps in the memory allocator.  If you need to allocate very large
	  blocks of physically contiguous memory, then you may need to
	  increase this value.

	  This config option is actually maximum order plus one. For example,
	  a value of 11 means that the largest free memory block is 2^10 pages.

	  The page size is not necessarily 4KB.  For example, on 64-bit
	  systems, 64KB pages can be enabled via CONFIG_PPC_64K_PAGES.  Keep
	  this in mind when choosing a value for this option.

config PPC_SUBPAGE_PROT
	bool "Support setting protections for 4k subpages"
	depends on PPC_64K_PAGES
	help
	  This option adds support for a system call to allow user programs
	  to set access permissions (read/write, readonly, or no access)
	  on the 4k subpages of each 64k page.

config SCHED_SMT
	bool "SMT (Hyperthreading) scheduler support"
	depends on PPC64 && SMP
	help
	  SMT scheduler support improves the CPU scheduler's decision making
	  when dealing with POWER5 cpus at a cost of slightly increased
	  overhead in some places. If unsure say N here.

config PROC_DEVICETREE
	bool "Support for device tree in /proc"
	depends on PROC_FS
	help
	  This option adds a device-tree directory under /proc which contains
	  an image of the device tree that the kernel copies from Open
	  Firmware or other boot firmware. If unsure, say Y here.

config CMDLINE_BOOL
	bool "Default bootloader kernel arguments"

config CMDLINE
	string "Initial kernel command string"
	depends on CMDLINE_BOOL
	default "console=ttyS0,9600 console=tty0 root=/dev/sda2"
	help
	  On some platforms, there is currently no way for the boot loader to
	  pass arguments to the kernel. For these platforms, you can supply
	  some command-line options at build time by entering them here.  In
	  most cases you will need to specify the root device here.

config EXTRA_TARGETS
	string "Additional default image types"
	help
	  List additional targets to be built by the bootwrapper here (separated
	  by spaces).  This is useful for targets that depend of device tree
	  files in the .dts directory.

	  Targets in this list will be build as part of the default build
	  target, or when the user does a 'make zImage' or a
	  'make zImage.initrd'.

	  If unsure, leave blank

if !44x || BROKEN
config ARCH_WANTS_FREEZER_CONTROL
	def_bool y
	depends on ADB_PMU

source kernel/power/Kconfig
endif

config SECCOMP
	bool "Enable seccomp to safely compute untrusted bytecode"
	depends on PROC_FS
	default y
	help
	  This kernel feature is useful for number crunching applications
	  that may need to compute untrusted bytecode during their
	  execution. By using pipes or other transports made available to
	  the process as file descriptors supporting the read/write
	  syscalls, it's possible to isolate those applications in
	  their own address space using seccomp. Once seccomp is
	  enabled via /proc/<pid>/seccomp, it cannot be disabled
	  and the task is only allowed to execute a few safe syscalls
	  defined by each seccomp mode.

	  If unsure, say Y. Only embedded should say N here.

endmenu

config ISA_DMA_API
	bool
	default !PPC_ISERIES || PCI

menu "Bus options"

config ISA
	bool "Support for ISA-bus hardware"
	depends on PPC_PREP || PPC_CHRP
	select PPC_I8259
	help
	  Find out whether you have ISA slots on your motherboard.  ISA is the
	  name of a bus system, i.e. the way the CPU talks to the other stuff
	  inside your box.  If you have an Apple machine, say N here; if you
	  have an IBM RS/6000 or pSeries machine or a PReP machine, say Y.  If
	  you have an embedded board, consult your board documentation.

config ZONE_DMA
	bool
	default y

config GENERIC_ISA_DMA
	bool
	depends on PPC64 || POWER4 || 6xx && !CPM2
	default y

config PPC_INDIRECT_PCI
	bool
	depends on PCI
	default y if 40x || 44x
	default n

config EISA
	bool

config SBUS
	bool

config FSL_SOC
	bool

config FSL_PCI
 	bool
	select PPC_INDIRECT_PCI

config 4xx_SOC
	bool

config FSL_LBC
	bool
	help
	  Freescale Localbus support

config FSL_GTM
	bool
	depends on PPC_83xx || QUICC_ENGINE || CPM2
	help
	  Freescale General-purpose Timers support

# Yes MCA RS/6000s exist but Linux-PPC does not currently support any
config MCA
	bool

config PCI
	bool "PCI support" if 40x || CPM2 || PPC_83xx || PPC_85xx || PPC_86xx \
		|| PPC_MPC52xx || (EMBEDDED && (PPC_PSERIES || PPC_ISERIES)) \
		|| PPC_PS3 || 44x
	default y if !40x && !CPM2 && !8xx && !PPC_MPC512x && !PPC_83xx \
		&& !PPC_85xx && !PPC_86xx
	default PCI_PERMEDIA if !4xx && !CPM2 && !8xx
	default PCI_QSPAN if !4xx && !CPM2 && 8xx
	select ARCH_SUPPORTS_MSI
	help
	  Find out whether your system includes a PCI bus. PCI is the name of
	  a bus system, i.e. the way the CPU talks to the other stuff inside
	  your box.  If you say Y here, the kernel will include drivers and
	  infrastructure code to support PCI bus devices.

config PCI_DOMAINS
	def_bool PCI

config PCI_SYSCALL
	def_bool PCI

config PCI_QSPAN
	bool "QSpan PCI"
	depends on !4xx && !CPM2 && 8xx
	select PPC_I8259
	help
	  Say Y here if you have a system based on a Motorola 8xx-series
	  embedded processor with a QSPAN PCI interface, otherwise say N.

config PCI_8260
	bool
	depends on PCI && 8260
	select PPC_INDIRECT_PCI
	default y

config 8260_PCI9
	bool "Enable workaround for MPC826x erratum PCI 9"
	depends on PCI_8260 && !8272
	default y

choice
	prompt "IDMA channel for PCI 9 workaround"
	depends on 8260_PCI9

config 8260_PCI9_IDMA1
	bool "IDMA1"

config 8260_PCI9_IDMA2
	bool "IDMA2"

config 8260_PCI9_IDMA3
	bool "IDMA3"

config 8260_PCI9_IDMA4
	bool "IDMA4"

endchoice

source "drivers/pci/pcie/Kconfig"

source "drivers/pci/Kconfig"

source "drivers/pcmcia/Kconfig"

source "drivers/pci/hotplug/Kconfig"

config HAS_RAPIDIO
	bool
	default n

config RAPIDIO
	bool "RapidIO support"
	depends on HAS_RAPIDIO
	help
	  If you say Y here, the kernel will include drivers and
	  infrastructure code to support RapidIO interconnect devices.

source "drivers/rapidio/Kconfig"

endmenu

menu "Advanced setup"
	depends on PPC32

config ADVANCED_OPTIONS
	bool "Prompt for advanced kernel configuration options"
	help
	  This option will enable prompting for a variety of advanced kernel
	  configuration options.  These options can cause the kernel to not
	  work if they are set incorrectly, but can be used to optimize certain
	  aspects of kernel memory management.

	  Unless you know what you are doing, say N here.

comment "Default settings for advanced configuration options are used"
	depends on !ADVANCED_OPTIONS

config LOWMEM_SIZE_BOOL
	bool "Set maximum low memory"
	depends on ADVANCED_OPTIONS
	help
	  This option allows you to set the maximum amount of memory which
	  will be used as "low memory", that is, memory which the kernel can
	  access directly, without having to set up a kernel virtual mapping.
	  This can be useful in optimizing the layout of kernel virtual
	  memory.

	  Say N here unless you know what you are doing.

config LOWMEM_SIZE
	hex "Maximum low memory size (in bytes)" if LOWMEM_SIZE_BOOL
	default "0x30000000"

config RELOCATABLE
	bool "Build a relocatable kernel (EXPERIMENTAL)"
	depends on EXPERIMENTAL && ADVANCED_OPTIONS && FLATMEM && FSL_BOOKE
	help
	  This builds a kernel image that is capable of running at the
	  location the kernel is loaded at (some alignment restrictions may
	  exist).

	  One use is for the kexec on panic case where the recovery kernel
	  must live at a different physical address than the primary
	  kernel.

	  Note: If CONFIG_RELOCATABLE=y, then the kernel runs from the address
	  it has been loaded at and the compile time physical addresses
	  CONFIG_PHYSICAL_START is ignored.  However CONFIG_PHYSICAL_START
	  setting can still be useful to bootwrappers that need to know the
	  load location of the kernel (eg. u-boot/mkimage).

config PAGE_OFFSET_BOOL
	bool "Set custom page offset address"
	depends on ADVANCED_OPTIONS
	help
	  This option allows you to set the kernel virtual address at which
	  the kernel will map low memory.  This can be useful in optimizing
	  the virtual memory layout of the system.

	  Say N here unless you know what you are doing.

config PAGE_OFFSET
	hex "Virtual address of memory base" if PAGE_OFFSET_BOOL
	default "0xc0000000"

config KERNEL_START_BOOL
	bool "Set custom kernel base address"
	depends on ADVANCED_OPTIONS
	help
	  This option allows you to set the kernel virtual address at which
	  the kernel will be loaded.  Normally this should match PAGE_OFFSET
	  however there are times (like kdump) that one might not want them
	  to be the same.

	  Say N here unless you know what you are doing.

config KERNEL_START
	hex "Virtual address of kernel base" if KERNEL_START_BOOL
	default PAGE_OFFSET if PAGE_OFFSET_BOOL
	default "0xc2000000" if CRASH_DUMP
	default "0xc0000000"

config PHYSICAL_START_BOOL
	bool "Set physical address where the kernel is loaded"
	depends on ADVANCED_OPTIONS && FLATMEM && FSL_BOOKE
	help
	  This gives the physical address where the kernel is loaded.

	  Say N here unless you know what you are doing.

config PHYSICAL_START
	hex "Physical address where the kernel is loaded" if PHYSICAL_START_BOOL
	default "0x02000000" if PPC_STD_MMU && CRASH_DUMP
	default "0x00000000"

config PHYSICAL_ALIGN
	hex
	default "0x10000000" if FSL_BOOKE
	help
	  This value puts the alignment restrictions on physical address
	  where kernel is loaded and run from. Kernel is compiled for an
	  address which meets above alignment restriction.

config TASK_SIZE_BOOL
	bool "Set custom user task size"
	depends on ADVANCED_OPTIONS
	help
	  This option allows you to set the amount of virtual address space
	  allocated to user tasks.  This can be useful in optimizing the
	  virtual memory layout of the system.

	  Say N here unless you know what you are doing.

config TASK_SIZE
	hex "Size of user task space" if TASK_SIZE_BOOL
	default "0x80000000" if PPC_PREP || PPC_8xx
	default "0xc0000000"

config CONSISTENT_START_BOOL
	bool "Set custom consistent memory pool address"
	depends on ADVANCED_OPTIONS && NOT_COHERENT_CACHE
	help
	  This option allows you to set the base virtual address
	  of the consistent memory pool.  This pool of virtual
	  memory is used to make consistent memory allocations.

config CONSISTENT_START
	hex "Base virtual address of consistent memory pool" if CONSISTENT_START_BOOL
	default "0xfd000000" if (NOT_COHERENT_CACHE && 8xx)
	default "0xff100000" if NOT_COHERENT_CACHE

config CONSISTENT_SIZE_BOOL
	bool "Set custom consistent memory pool size"
	depends on ADVANCED_OPTIONS && NOT_COHERENT_CACHE
	help
	  This option allows you to set the size of the
	  consistent memory pool.  This pool of virtual memory
	  is used to make consistent memory allocations.

config CONSISTENT_SIZE
	hex "Size of consistent memory pool" if CONSISTENT_SIZE_BOOL
	default "0x00200000" if NOT_COHERENT_CACHE

config PIN_TLB
	bool "Pinned Kernel TLBs (860 ONLY)"
	depends on ADVANCED_OPTIONS && 8xx
endmenu

if PPC64
config PAGE_OFFSET
	hex
	default "0xc000000000000000"
config KERNEL_START
	hex
	default "0xc000000002000000" if CRASH_DUMP
	default "0xc000000000000000"
config PHYSICAL_START
	hex
	default "0x02000000" if CRASH_DUMP
	default "0x00000000"
endif

source "net/Kconfig"

source "drivers/Kconfig"

source "fs/Kconfig"

# XXX source "arch/ppc/8xx_io/Kconfig"

# XXX source "arch/ppc/8260_io/Kconfig"

source "arch/powerpc/sysdev/qe_lib/Kconfig"

source "lib/Kconfig"

source "arch/powerpc/Kconfig.debug"

source "security/Kconfig"

config KEYS_COMPAT
	bool
	depends on COMPAT && KEYS
	default y

source "crypto/Kconfig"

config PPC_CLOCK
	bool
	default n

config PPC_LIB_RHEAP
	bool

source "arch/powerpc/kvm/Kconfig"<|MERGE_RESOLUTION|>--- conflicted
+++ resolved
@@ -114,11 +114,8 @@
 	select HAVE_KPROBES
 	select HAVE_KRETPROBES
 	select HAVE_LMB
-<<<<<<< HEAD
 	select HAVE_DMA_ATTRS if PPC64
-=======
 	select HAVE_OPROFILE
->>>>>>> be38bc5f
 
 config EARLY_PRINTK
 	bool
