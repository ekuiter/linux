# For a description of the syntax of this configuration file,
# see Documentation/kbuild/kconfig-language.txt.
#

mainmenu "Linux/PowerPC Kernel Configuration"

source "arch/powerpc/platforms/Kconfig.cputype"

config PPC32
	bool
	default y if !PPC64

config 64BIT
	bool
	default y if PPC64

config WORD_SIZE
	int
	default 64 if PPC64
	default 32 if !PPC64

config PPC_MERGE
	def_bool y

config MMU
	bool
	default y

config GENERIC_CMOS_UPDATE
	def_bool y

config GENERIC_TIME
	def_bool y

config GENERIC_TIME_VSYSCALL
	def_bool y

config GENERIC_CLOCKEVENTS
	def_bool y

config GENERIC_HARDIRQS
	bool
	default y

config HAVE_SETUP_PER_CPU_AREA
	def_bool PPC64

config IRQ_PER_CPU
	bool
	default y

config STACKTRACE_SUPPORT
	bool
	default y

config HAVE_LATENCYTOP_SUPPORT
	def_bool y

config TRACE_IRQFLAGS_SUPPORT
	bool
	depends on PPC64
	default y

config LOCKDEP_SUPPORT
	bool
	default y

config RWSEM_GENERIC_SPINLOCK
	bool

config RWSEM_XCHGADD_ALGORITHM
	bool
	default y

config GENERIC_LOCKBREAK
	bool
	default y
	depends on SMP && PREEMPT

config ARCH_HAS_ILOG2_U32
	bool
	default y

config ARCH_HAS_ILOG2_U64
	bool
	default y if 64BIT

config GENERIC_HWEIGHT
	bool
	default y

config GENERIC_CALIBRATE_DELAY
	bool
	default y

config GENERIC_FIND_NEXT_BIT
	bool
	default y

config GENERIC_GPIO
	bool
	help
	  Generic GPIO API support

config ARCH_NO_VIRT_TO_BUS
	def_bool PPC64

config PPC
	bool
	default y
	select HAVE_DYNAMIC_FTRACE
	select HAVE_FTRACE
	select HAVE_IDE
	select HAVE_KPROBES
	select HAVE_KRETPROBES
	select HAVE_LMB
<<<<<<< HEAD
	select HAVE_DMA_ATTRS if PPC64
=======
	select USE_GENERIC_SMP_HELPERS if SMP
>>>>>>> bcb5387b
	select HAVE_OPROFILE

config EARLY_PRINTK
	bool
	default y

config COMPAT
	bool
	default y if PPC64
	select COMPAT_BINFMT_ELF

config SYSVIPC_COMPAT
	bool
	depends on COMPAT && SYSVIPC
	default y

# All PPC32s use generic nvram driver through ppc_md
config GENERIC_NVRAM
	bool
	default y if PPC32

config SCHED_NO_NO_OMIT_FRAME_POINTER
	bool
	default y

config ARCH_MAY_HAVE_PC_FDC
	bool
	default !PPC_PSERIES || PCI

config PPC_OF
	def_bool y

config OF
	def_bool y

config PPC_UDBG_16550
	bool
	default n

config GENERIC_TBSYNC
	bool
	default y if PPC32 && SMP
	default n

config AUDIT_ARCH
	bool
	default y

config GENERIC_BUG
	bool
	default y
	depends on BUG

config SYS_SUPPORTS_APM_EMULATION
	default y if PMAC_APM_EMU
	bool

config DEFAULT_UIMAGE
	bool
	help
	  Used to allow a board to specify it wants a uImage built by default
	default n

config REDBOOT
	bool

config HIBERNATE_32
	bool
	depends on (PPC_PMAC && !SMP) || BROKEN
	default y

config HIBERNATE_64
	bool
	depends on BROKEN || (PPC_PMAC64 && EXPERIMENTAL)
	default y

config ARCH_HIBERNATION_POSSIBLE
	bool
	depends on (PPC64 && HIBERNATE_64) || (PPC32 && HIBERNATE_32)
	default y

config ARCH_SUSPEND_POSSIBLE
	def_bool y
	depends on ADB_PMU || PPC_EFIKA || PPC_LITE5200

config PPC_DCR_NATIVE
	bool
	default n

config PPC_DCR_MMIO
	bool
	default n

config PPC_DCR
	bool
	depends on PPC_DCR_NATIVE || PPC_DCR_MMIO
	default y

config PPC_OF_PLATFORM_PCI
	bool
	depends on PCI
	depends on PPC64 # not supported on 32 bits yet
	default n

source "init/Kconfig"

source "arch/powerpc/sysdev/Kconfig"
source "arch/powerpc/platforms/Kconfig"

menu "Kernel options"

config HIGHMEM
	bool "High memory support"
	depends on PPC32

source kernel/time/Kconfig
source kernel/Kconfig.hz
source kernel/Kconfig.preempt
source "fs/Kconfig.binfmt"

config HUGETLB_PAGE_SIZE_VARIABLE
	bool
	depends on HUGETLB_PAGE
	default y

config MATH_EMULATION
	bool "Math emulation"
	depends on 4xx || 8xx || E200 || PPC_MPC832x || E500
	---help---
	  Some PowerPC chips designed for embedded applications do not have
	  a floating-point unit and therefore do not implement the
	  floating-point instructions in the PowerPC instruction set.  If you
	  say Y here, the kernel will include code to emulate a floating-point
	  unit, which will allow programs that use floating-point
	  instructions to run.

config 8XX_MINIMAL_FPEMU
	bool "Minimal math emulation for 8xx"
	depends on 8xx && !MATH_EMULATION
	help
	  Older arch/ppc kernels still emulated a few floating point
	  instructions such as load and store, even when full math
	  emulation is disabled.  Say "Y" here if you want to preserve
	  this behavior.

	  It is recommended that you build a soft-float userspace instead.

config IOMMU_VMERGE
	bool "Enable IOMMU virtual merging"
	depends on PPC64
	default y
	help
	  Cause IO segments sent to a device for DMA to be merged virtually
	  by the IOMMU when they happen to have been allocated contiguously.
	  This doesn't add pressure to the IOMMU allocator. However, some
	  drivers don't support getting large merged segments coming back
	  from *_map_sg().

	  Most drivers don't have this problem; it is safe to say Y here.

config IOMMU_HELPER
	def_bool PPC64

config HOTPLUG_CPU
	bool "Support for enabling/disabling CPUs"
	depends on SMP && HOTPLUG && EXPERIMENTAL && (PPC_PSERIES || PPC_PMAC)
	---help---
	  Say Y here to be able to disable and re-enable individual
	  CPUs at runtime on SMP machines.

	  Say N if you are unsure.

config ARCH_ENABLE_MEMORY_HOTPLUG
	def_bool y

config ARCH_HAS_WALK_MEMORY
	def_bool y

config ARCH_ENABLE_MEMORY_HOTREMOVE
	def_bool y

config KEXEC
	bool "kexec system call (EXPERIMENTAL)"
	depends on (PPC_PRPMC2800 || PPC_MULTIPLATFORM) && EXPERIMENTAL
	help
	  kexec is a system call that implements the ability to shutdown your
	  current kernel, and to start another kernel.  It is like a reboot
	  but it is independent of the system firmware.   And like a reboot
	  you can start any kernel with it, not just Linux.

	  The name comes from the similarity to the exec system call.

	  It is an ongoing process to be certain the hardware in a machine
	  is properly shutdown, so do not be surprised if this code does not
	  initially work for you.  It may help to enable device hotplugging
	  support.  As of this writing the exact hardware interface is
	  strongly in flux, so no good recommendation can be made.

config CRASH_DUMP
	bool "Build a kdump crash kernel"
	depends on PPC_MULTIPLATFORM && PPC64
	help
	  Build a kernel suitable for use as a kdump capture kernel.
	  The kernel will be linked at a different address than normal, and
	  so can only be used for Kdump.

	  Don't change this unless you know what you are doing.

config PHYP_DUMP
	bool "Hypervisor-assisted dump (EXPERIMENTAL)"
	depends on PPC_PSERIES && EXPERIMENTAL
	help
	  Hypervisor-assisted dump is meant to be a kdump replacement
	  offering robustness and speed not possible without system
	  hypervisor assistence.

	  If unsure, say "N"

config PPCBUG_NVRAM
	bool "Enable reading PPCBUG NVRAM during boot" if PPLUS || LOPEC
	default y if PPC_PREP

config IRQ_ALL_CPUS
	bool "Distribute interrupts on all CPUs by default"
	depends on SMP && !MV64360
	help
	  This option gives the kernel permission to distribute IRQs across
	  multiple CPUs.  Saying N here will route all IRQs to the first
	  CPU.  Generally saying Y is safe, although some problems have been
	  reported with SMP Power Macintoshes with this option enabled.

config NUMA
	bool "NUMA support"
	depends on PPC64
	default y if SMP && PPC_PSERIES

config NODES_SHIFT
	int
	default "4"
	depends on NEED_MULTIPLE_NODES

config ARCH_SELECT_MEMORY_MODEL
	def_bool y
	depends on PPC64

config ARCH_FLATMEM_ENABLE
	def_bool y
	depends on (PPC64 && !NUMA) || PPC32

config ARCH_SPARSEMEM_ENABLE
	def_bool y
	depends on PPC64
	select SPARSEMEM_VMEMMAP_ENABLE

config ARCH_SPARSEMEM_DEFAULT
	def_bool y
	depends on (SMP && PPC_PSERIES) || PPC_PS3

config ARCH_POPULATES_NODE_MAP
	def_bool y

source "mm/Kconfig"

config ARCH_MEMORY_PROBE
	def_bool y
	depends on MEMORY_HOTPLUG

# Some NUMA nodes have memory ranges that span
# other nodes.  Even though a pfn is valid and
# between a node's start and end pfns, it may not
# reside on that node.  See memmap_init_zone()
# for details.
config NODES_SPAN_OTHER_NODES
	def_bool y
	depends on NEED_MULTIPLE_NODES

config PPC_HAS_HASH_64K
	bool
	depends on PPC64
	default n

config PPC_64K_PAGES
	bool "64k page size"
	depends on PPC64
	select PPC_HAS_HASH_64K
	help
	  This option changes the kernel logical page size to 64k. On machines
	  without processor support for 64k pages, the kernel will simulate
	  them by loading each individual 4k page on demand transparently,
	  while on hardware with such support, it will be used to map
	  normal application pages.

config FORCE_MAX_ZONEORDER
	int "Maximum zone order"
	default "9" if PPC_64K_PAGES
	default "13" if PPC64 && !PPC_64K_PAGES
	default "11"
	help
	  The kernel memory allocator divides physically contiguous memory
	  blocks into "zones", where each zone is a power of two number of
	  pages.  This option selects the largest power of two that the kernel
	  keeps in the memory allocator.  If you need to allocate very large
	  blocks of physically contiguous memory, then you may need to
	  increase this value.

	  This config option is actually maximum order plus one. For example,
	  a value of 11 means that the largest free memory block is 2^10 pages.

	  The page size is not necessarily 4KB.  For example, on 64-bit
	  systems, 64KB pages can be enabled via CONFIG_PPC_64K_PAGES.  Keep
	  this in mind when choosing a value for this option.

config PPC_SUBPAGE_PROT
	bool "Support setting protections for 4k subpages"
	depends on PPC_64K_PAGES
	help
	  This option adds support for a system call to allow user programs
	  to set access permissions (read/write, readonly, or no access)
	  on the 4k subpages of each 64k page.

config SCHED_SMT
	bool "SMT (Hyperthreading) scheduler support"
	depends on PPC64 && SMP
	help
	  SMT scheduler support improves the CPU scheduler's decision making
	  when dealing with POWER5 cpus at a cost of slightly increased
	  overhead in some places. If unsure say N here.

config PROC_DEVICETREE
	bool "Support for device tree in /proc"
	depends on PROC_FS
	help
	  This option adds a device-tree directory under /proc which contains
	  an image of the device tree that the kernel copies from Open
	  Firmware or other boot firmware. If unsure, say Y here.

config CMDLINE_BOOL
	bool "Default bootloader kernel arguments"

config CMDLINE
	string "Initial kernel command string"
	depends on CMDLINE_BOOL
	default "console=ttyS0,9600 console=tty0 root=/dev/sda2"
	help
	  On some platforms, there is currently no way for the boot loader to
	  pass arguments to the kernel. For these platforms, you can supply
	  some command-line options at build time by entering them here.  In
	  most cases you will need to specify the root device here.

config EXTRA_TARGETS
	string "Additional default image types"
	help
	  List additional targets to be built by the bootwrapper here (separated
	  by spaces).  This is useful for targets that depend of device tree
	  files in the .dts directory.

	  Targets in this list will be build as part of the default build
	  target, or when the user does a 'make zImage' or a
	  'make zImage.initrd'.

	  If unsure, leave blank

if !44x || BROKEN
config ARCH_WANTS_FREEZER_CONTROL
	def_bool y
	depends on ADB_PMU

source kernel/power/Kconfig
endif

config SECCOMP
	bool "Enable seccomp to safely compute untrusted bytecode"
	depends on PROC_FS
	default y
	help
	  This kernel feature is useful for number crunching applications
	  that may need to compute untrusted bytecode during their
	  execution. By using pipes or other transports made available to
	  the process as file descriptors supporting the read/write
	  syscalls, it's possible to isolate those applications in
	  their own address space using seccomp. Once seccomp is
	  enabled via /proc/<pid>/seccomp, it cannot be disabled
	  and the task is only allowed to execute a few safe syscalls
	  defined by each seccomp mode.

	  If unsure, say Y. Only embedded should say N here.

endmenu

config ISA_DMA_API
	bool
	default !PPC_ISERIES || PCI

menu "Bus options"

config ISA
	bool "Support for ISA-bus hardware"
	depends on PPC_PREP || PPC_CHRP
	select PPC_I8259
	help
	  Find out whether you have ISA slots on your motherboard.  ISA is the
	  name of a bus system, i.e. the way the CPU talks to the other stuff
	  inside your box.  If you have an Apple machine, say N here; if you
	  have an IBM RS/6000 or pSeries machine or a PReP machine, say Y.  If
	  you have an embedded board, consult your board documentation.

config ZONE_DMA
	bool
	default y

config GENERIC_ISA_DMA
	bool
	depends on PPC64 || POWER4 || 6xx && !CPM2
	default y

config PPC_INDIRECT_PCI
	bool
	depends on PCI
	default y if 40x || 44x
	default n

config EISA
	bool

config SBUS
	bool

config FSL_SOC
	bool

config FSL_PCI
 	bool
	select PPC_INDIRECT_PCI

config 4xx_SOC
	bool

config FSL_LBC
	bool
	help
	  Freescale Localbus support

config FSL_GTM
	bool
	depends on PPC_83xx || QUICC_ENGINE || CPM2
	help
	  Freescale General-purpose Timers support

# Yes MCA RS/6000s exist but Linux-PPC does not currently support any
config MCA
	bool

config PCI
	bool "PCI support" if 40x || CPM2 || PPC_83xx || PPC_85xx || PPC_86xx \
		|| PPC_MPC52xx || (EMBEDDED && (PPC_PSERIES || PPC_ISERIES)) \
		|| PPC_PS3 || 44x
	default y if !40x && !CPM2 && !8xx && !PPC_MPC512x && !PPC_83xx \
		&& !PPC_85xx && !PPC_86xx
	default PCI_PERMEDIA if !4xx && !CPM2 && !8xx
	default PCI_QSPAN if !4xx && !CPM2 && 8xx
	select ARCH_SUPPORTS_MSI
	help
	  Find out whether your system includes a PCI bus. PCI is the name of
	  a bus system, i.e. the way the CPU talks to the other stuff inside
	  your box.  If you say Y here, the kernel will include drivers and
	  infrastructure code to support PCI bus devices.

config PCI_DOMAINS
	def_bool PCI

config PCI_SYSCALL
	def_bool PCI

config PCI_QSPAN
	bool "QSpan PCI"
	depends on !4xx && !CPM2 && 8xx
	select PPC_I8259
	help
	  Say Y here if you have a system based on a Motorola 8xx-series
	  embedded processor with a QSPAN PCI interface, otherwise say N.

config PCI_8260
	bool
	depends on PCI && 8260
	select PPC_INDIRECT_PCI
	default y

config 8260_PCI9
	bool "Enable workaround for MPC826x erratum PCI 9"
	depends on PCI_8260 && !8272
	default y

choice
	prompt "IDMA channel for PCI 9 workaround"
	depends on 8260_PCI9

config 8260_PCI9_IDMA1
	bool "IDMA1"

config 8260_PCI9_IDMA2
	bool "IDMA2"

config 8260_PCI9_IDMA3
	bool "IDMA3"

config 8260_PCI9_IDMA4
	bool "IDMA4"

endchoice

source "drivers/pci/pcie/Kconfig"

source "drivers/pci/Kconfig"

source "drivers/pcmcia/Kconfig"

source "drivers/pci/hotplug/Kconfig"

config HAS_RAPIDIO
	bool
	default n

config RAPIDIO
	bool "RapidIO support"
	depends on HAS_RAPIDIO
	help
	  If you say Y here, the kernel will include drivers and
	  infrastructure code to support RapidIO interconnect devices.

source "drivers/rapidio/Kconfig"

endmenu

menu "Advanced setup"
	depends on PPC32

config ADVANCED_OPTIONS
	bool "Prompt for advanced kernel configuration options"
	help
	  This option will enable prompting for a variety of advanced kernel
	  configuration options.  These options can cause the kernel to not
	  work if they are set incorrectly, but can be used to optimize certain
	  aspects of kernel memory management.

	  Unless you know what you are doing, say N here.

comment "Default settings for advanced configuration options are used"
	depends on !ADVANCED_OPTIONS

config LOWMEM_SIZE_BOOL
	bool "Set maximum low memory"
	depends on ADVANCED_OPTIONS
	help
	  This option allows you to set the maximum amount of memory which
	  will be used as "low memory", that is, memory which the kernel can
	  access directly, without having to set up a kernel virtual mapping.
	  This can be useful in optimizing the layout of kernel virtual
	  memory.

	  Say N here unless you know what you are doing.

config LOWMEM_SIZE
	hex "Maximum low memory size (in bytes)" if LOWMEM_SIZE_BOOL
	default "0x30000000"

config RELOCATABLE
	bool "Build a relocatable kernel (EXPERIMENTAL)"
	depends on EXPERIMENTAL && ADVANCED_OPTIONS && FLATMEM && FSL_BOOKE
	help
	  This builds a kernel image that is capable of running at the
	  location the kernel is loaded at (some alignment restrictions may
	  exist).

	  One use is for the kexec on panic case where the recovery kernel
	  must live at a different physical address than the primary
	  kernel.

	  Note: If CONFIG_RELOCATABLE=y, then the kernel runs from the address
	  it has been loaded at and the compile time physical addresses
	  CONFIG_PHYSICAL_START is ignored.  However CONFIG_PHYSICAL_START
	  setting can still be useful to bootwrappers that need to know the
	  load location of the kernel (eg. u-boot/mkimage).

config PAGE_OFFSET_BOOL
	bool "Set custom page offset address"
	depends on ADVANCED_OPTIONS
	help
	  This option allows you to set the kernel virtual address at which
	  the kernel will map low memory.  This can be useful in optimizing
	  the virtual memory layout of the system.

	  Say N here unless you know what you are doing.

config PAGE_OFFSET
	hex "Virtual address of memory base" if PAGE_OFFSET_BOOL
	default "0xc0000000"

config KERNEL_START_BOOL
	bool "Set custom kernel base address"
	depends on ADVANCED_OPTIONS
	help
	  This option allows you to set the kernel virtual address at which
	  the kernel will be loaded.  Normally this should match PAGE_OFFSET
	  however there are times (like kdump) that one might not want them
	  to be the same.

	  Say N here unless you know what you are doing.

config KERNEL_START
	hex "Virtual address of kernel base" if KERNEL_START_BOOL
	default PAGE_OFFSET if PAGE_OFFSET_BOOL
	default "0xc2000000" if CRASH_DUMP
	default "0xc0000000"

config PHYSICAL_START_BOOL
	bool "Set physical address where the kernel is loaded"
	depends on ADVANCED_OPTIONS && FLATMEM && FSL_BOOKE
	help
	  This gives the physical address where the kernel is loaded.

	  Say N here unless you know what you are doing.

config PHYSICAL_START
	hex "Physical address where the kernel is loaded" if PHYSICAL_START_BOOL
	default "0x02000000" if PPC_STD_MMU && CRASH_DUMP
	default "0x00000000"

config PHYSICAL_ALIGN
	hex
	default "0x10000000" if FSL_BOOKE
	help
	  This value puts the alignment restrictions on physical address
	  where kernel is loaded and run from. Kernel is compiled for an
	  address which meets above alignment restriction.

config TASK_SIZE_BOOL
	bool "Set custom user task size"
	depends on ADVANCED_OPTIONS
	help
	  This option allows you to set the amount of virtual address space
	  allocated to user tasks.  This can be useful in optimizing the
	  virtual memory layout of the system.

	  Say N here unless you know what you are doing.

config TASK_SIZE
	hex "Size of user task space" if TASK_SIZE_BOOL
	default "0x80000000" if PPC_PREP || PPC_8xx
	default "0xc0000000"

config CONSISTENT_START_BOOL
	bool "Set custom consistent memory pool address"
	depends on ADVANCED_OPTIONS && NOT_COHERENT_CACHE
	help
	  This option allows you to set the base virtual address
	  of the consistent memory pool.  This pool of virtual
	  memory is used to make consistent memory allocations.

config CONSISTENT_START
	hex "Base virtual address of consistent memory pool" if CONSISTENT_START_BOOL
	default "0xfd000000" if (NOT_COHERENT_CACHE && 8xx)
	default "0xff100000" if NOT_COHERENT_CACHE

config CONSISTENT_SIZE_BOOL
	bool "Set custom consistent memory pool size"
	depends on ADVANCED_OPTIONS && NOT_COHERENT_CACHE
	help
	  This option allows you to set the size of the
	  consistent memory pool.  This pool of virtual memory
	  is used to make consistent memory allocations.

config CONSISTENT_SIZE
	hex "Size of consistent memory pool" if CONSISTENT_SIZE_BOOL
	default "0x00200000" if NOT_COHERENT_CACHE

config PIN_TLB
	bool "Pinned Kernel TLBs (860 ONLY)"
	depends on ADVANCED_OPTIONS && 8xx
endmenu

if PPC64
config PAGE_OFFSET
	hex
	default "0xc000000000000000"
config KERNEL_START
	hex
	default "0xc000000002000000" if CRASH_DUMP
	default "0xc000000000000000"
config PHYSICAL_START
	hex
	default "0x02000000" if CRASH_DUMP
	default "0x00000000"
endif

source "net/Kconfig"

source "drivers/Kconfig"

source "fs/Kconfig"

# XXX source "arch/ppc/8xx_io/Kconfig"

# XXX source "arch/ppc/8260_io/Kconfig"

source "arch/powerpc/sysdev/qe_lib/Kconfig"

source "lib/Kconfig"

source "arch/powerpc/Kconfig.debug"

source "security/Kconfig"

config KEYS_COMPAT
	bool
	depends on COMPAT && KEYS
	default y

source "crypto/Kconfig"

config PPC_CLOCK
	bool
	default n

config PPC_LIB_RHEAP
	bool

source "arch/powerpc/kvm/Kconfig"<|MERGE_RESOLUTION|>--- conflicted
+++ resolved
@@ -114,11 +114,8 @@
 	select HAVE_KPROBES
 	select HAVE_KRETPROBES
 	select HAVE_LMB
-<<<<<<< HEAD
 	select HAVE_DMA_ATTRS if PPC64
-=======
 	select USE_GENERIC_SMP_HELPERS if SMP
->>>>>>> bcb5387b
 	select HAVE_OPROFILE
 
 config EARLY_PRINTK
