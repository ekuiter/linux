--- conflicted
+++ resolved
@@ -604,32 +604,19 @@
 	 */
 	local_irq_disable();
 	ptep = __find_linux_pte(vcpu->arch.pgdir, hva, NULL, &shift);
-<<<<<<< HEAD
-=======
 	pte = __pte(0);
 	if (ptep)
 		pte = *ptep;
 	local_irq_enable();
->>>>>>> 9f6206ae
 	/*
 	 * If the PTE disappeared temporarily due to a THP
 	 * collapse, just return and let the guest try again.
 	 */
-<<<<<<< HEAD
-	if (!ptep) {
-		local_irq_enable();
-=======
 	if (!pte_present(pte)) {
->>>>>>> 9f6206ae
 		if (page)
 			put_page(page);
 		return RESUME_GUEST;
 	}
-<<<<<<< HEAD
-	pte = *ptep;
-	local_irq_enable();
-=======
->>>>>>> 9f6206ae
 	hpa = pte_pfn(pte) << PAGE_SHIFT;
 	pte_size = PAGE_SIZE;
 	if (shift)
