
generic-y += clkdev.h
generic-y += rwsem.h
generic-y += trace_clock.h
<<<<<<< HEAD
=======
generic-y += preempt.h
>>>>>>> 1de5552e
generic-y += vtime.h<|MERGE_RESOLUTION|>--- conflicted
+++ resolved
@@ -2,8 +2,5 @@
 generic-y += clkdev.h
 generic-y += rwsem.h
 generic-y += trace_clock.h
-<<<<<<< HEAD
-=======
 generic-y += preempt.h
->>>>>>> 1de5552e
 generic-y += vtime.h