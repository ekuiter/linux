/*
 * PCI Error Recovery Driver for RPA-compliant PPC64 platform.
 * Copyright IBM Corp. 2004 2005
 * Copyright Linas Vepstas <linas@linas.org> 2004, 2005
 *
 * All rights reserved.
 *
 * This program is free software; you can redistribute it and/or modify
 * it under the terms of the GNU General Public License as published by
 * the Free Software Foundation; either version 2 of the License, or (at
 * your option) any later version.
 *
 * This program is distributed in the hope that it will be useful, but
 * WITHOUT ANY WARRANTY; without even the implied warranty of
 * MERCHANTABILITY OR FITNESS FOR A PARTICULAR PURPOSE, GOOD TITLE or
 * NON INFRINGEMENT.  See the GNU General Public License for more
 * details.
 *
 * You should have received a copy of the GNU General Public License
 * along with this program; if not, write to the Free Software
 * Foundation, Inc., 675 Mass Ave, Cambridge, MA 02139, USA.
 *
 * Send comments and feedback to Linas Vepstas <linas@austin.ibm.com>
 */
#include <linux/delay.h>
#include <linux/interrupt.h>
#include <linux/irq.h>
#include <linux/pci.h>
#include <asm/eeh.h>
#include <asm/eeh_event.h>
#include <asm/ppc-pci.h>
#include <asm/pci-bridge.h>
#include <asm/prom.h>
#include <asm/rtas.h>


static inline const char * pcid_name (struct pci_dev *pdev)
{
	if (pdev && pdev->dev.driver)
		return pdev->dev.driver->name;
	return "";
}

#if 0
static void print_device_node_tree(struct pci_dn *pdn, int dent)
{
	int i;
	struct device_node *pc;

	if (!pdn)
		return;
	for (i = 0; i < dent; i++)
		printk(" ");
	printk("dn=%s mode=%x \tcfg_addr=%x pe_addr=%x \tfull=%s\n",
		pdn->node->name, pdn->eeh_mode, pdn->eeh_config_addr,
		pdn->eeh_pe_config_addr, pdn->node->full_name);
	dent += 3;
	pc = pdn->node->child;
	while (pc) {
		print_device_node_tree(PCI_DN(pc), dent);
		pc = pc->sibling;
	}
}
#endif

/** 
 * irq_in_use - return true if this irq is being used 
 */
static int irq_in_use(unsigned int irq)
{
	int rc = 0;
	unsigned long flags;
   struct irq_desc *desc = irq_desc + irq;

	spin_lock_irqsave(&desc->lock, flags);
	if (desc->action)
		rc = 1;
	spin_unlock_irqrestore(&desc->lock, flags);
	return rc;
}

/**
 * eeh_disable_irq - disable interrupt for the recovering device
 */
static void eeh_disable_irq(struct pci_dev *dev)
{
	struct device_node *dn = pci_device_to_OF_node(dev);

	/* Don't disable MSI and MSI-X interrupts. They are
	 * effectively disabled by the DMA Stopped state
	 * when an EEH error occurs.
	*/
	if (dev->msi_enabled || dev->msix_enabled)
		return;

	if (!irq_in_use(dev->irq))
		return;

	PCI_DN(dn)->eeh_mode |= EEH_MODE_IRQ_DISABLED;
	disable_irq_nosync(dev->irq);
}

/**
 * eeh_enable_irq - enable interrupt for the recovering device
 */
static void eeh_enable_irq(struct pci_dev *dev)
{
	struct device_node *dn = pci_device_to_OF_node(dev);

	if ((PCI_DN(dn)->eeh_mode) & EEH_MODE_IRQ_DISABLED) {
		PCI_DN(dn)->eeh_mode &= ~EEH_MODE_IRQ_DISABLED;
		enable_irq(dev->irq);
	}
}

/* ------------------------------------------------------- */
/**
 * eeh_report_error - report pci error to each device driver
 * 
 * Report an EEH error to each device driver, collect up and 
 * merge the device driver responses. Cumulative response 
 * passed back in "userdata".
 */

static void eeh_report_error(struct pci_dev *dev, void *userdata)
{
	enum pci_ers_result rc, *res = userdata;
	struct pci_driver *driver = dev->driver;

	dev->error_state = pci_channel_io_frozen;

	if (!driver)
		return;

	eeh_disable_irq(dev);

	if (!driver->err_handler ||
	    !driver->err_handler->error_detected)
		return;

	rc = driver->err_handler->error_detected (dev, pci_channel_io_frozen);

	/* A driver that needs a reset trumps all others */
	if (rc == PCI_ERS_RESULT_NEED_RESET) *res = rc;
	if (*res == PCI_ERS_RESULT_NONE) *res = rc;
}

/**
 * eeh_report_mmio_enabled - tell drivers that MMIO has been enabled
 *
 * Tells each device driver that IO ports, MMIO and config space I/O
 * are now enabled. Collects up and merges the device driver responses.
 * Cumulative response passed back in "userdata".
 */

static void eeh_report_mmio_enabled(struct pci_dev *dev, void *userdata)
{
	enum pci_ers_result rc, *res = userdata;
	struct pci_driver *driver = dev->driver;

	if (!driver ||
	    !driver->err_handler ||
	    !driver->err_handler->mmio_enabled)
		return;

	rc = driver->err_handler->mmio_enabled (dev);

	/* A driver that needs a reset trumps all others */
	if (rc == PCI_ERS_RESULT_NEED_RESET) *res = rc;
	if (*res == PCI_ERS_RESULT_NONE) *res = rc;
}

/**
 * eeh_report_reset - tell device that slot has been reset
 */

static void eeh_report_reset(struct pci_dev *dev, void *userdata)
{
	enum pci_ers_result rc, *res = userdata;
	struct pci_driver *driver = dev->driver;

	if (!driver)
		return;

<<<<<<< HEAD
=======
	dev->error_state = pci_channel_io_normal;

>>>>>>> 57bb5097
	eeh_enable_irq(dev);

	if (!driver->err_handler ||
	    !driver->err_handler->slot_reset)
		return;

	rc = driver->err_handler->slot_reset(dev);
	if ((*res == PCI_ERS_RESULT_NONE) ||
	    (*res == PCI_ERS_RESULT_RECOVERED)) *res = rc;
	if (*res == PCI_ERS_RESULT_DISCONNECT &&
	     rc == PCI_ERS_RESULT_NEED_RESET) *res = rc;
}

/**
 * eeh_report_resume - tell device to resume normal operations
 */

static void eeh_report_resume(struct pci_dev *dev, void *userdata)
{
	struct pci_driver *driver = dev->driver;

	dev->error_state = pci_channel_io_normal;

	if (!driver)
		return;

	eeh_enable_irq(dev);

	if (!driver->err_handler ||
	    !driver->err_handler->resume)
		return;

	driver->err_handler->resume(dev);
}

/**
 * eeh_report_failure - tell device driver that device is dead.
 *
 * This informs the device driver that the device is permanently
 * dead, and that no further recovery attempts will be made on it.
 */

static void eeh_report_failure(struct pci_dev *dev, void *userdata)
{
	struct pci_driver *driver = dev->driver;

	dev->error_state = pci_channel_io_perm_failure;

	if (!driver)
		return;

	eeh_disable_irq(dev);

	if (!driver->err_handler ||
	    !driver->err_handler->error_detected)
		return;

	driver->err_handler->error_detected(dev, pci_channel_io_perm_failure);
}

/* ------------------------------------------------------- */
/**
 * handle_eeh_events -- reset a PCI device after hard lockup.
 *
 * pSeries systems will isolate a PCI slot if the PCI-Host
 * bridge detects address or data parity errors, DMA's
 * occurring to wild addresses (which usually happen due to
 * bugs in device drivers or in PCI adapter firmware).
 * Slot isolations also occur if #SERR, #PERR or other misc
 * PCI-related errors are detected.
 *
 * Recovery process consists of unplugging the device driver
 * (which generated hotplug events to userspace), then issuing
 * a PCI #RST to the device, then reconfiguring the PCI config
 * space for all bridges & devices under this slot, and then
 * finally restarting the device drivers (which cause a second
 * set of hotplug events to go out to userspace).
 */

/**
 * eeh_reset_device() -- perform actual reset of a pci slot
 * @bus: pointer to the pci bus structure corresponding
 *            to the isolated slot. A non-null value will
 *            cause all devices under the bus to be removed
 *            and then re-added.
 * @pe_dn: pointer to a "Partionable Endpoint" device node.
 *            This is the top-level structure on which pci
 *            bus resets can be performed.
 */

static int eeh_reset_device (struct pci_dn *pe_dn, struct pci_bus *bus)
{
	struct device_node *dn;
	int cnt, rc;

	/* pcibios will clear the counter; save the value */
	cnt = pe_dn->eeh_freeze_count;

	if (bus)
		pcibios_remove_pci_devices(bus);

	/* Reset the pci controller. (Asserts RST#; resets config space).
	 * Reconfigure bridges and devices. Don't try to bring the system
	 * up if the reset failed for some reason. */
	rc = rtas_set_slot_reset(pe_dn);
	if (rc)
		return rc;

	/* Walk over all functions on this device.  */
	dn = pe_dn->node;
	if (!pcibios_find_pci_bus(dn) && PCI_DN(dn->parent))
		dn = dn->parent->child;

	while (dn) {
		struct pci_dn *ppe = PCI_DN(dn);
		/* On Power4, always true because eeh_pe_config_addr=0 */
		if (pe_dn->eeh_pe_config_addr == ppe->eeh_pe_config_addr) {
			rtas_configure_bridge(ppe);
			eeh_restore_bars(ppe);
 		}
		dn = dn->sibling;
	}

	/* Give the system 5 seconds to finish running the user-space
	 * hotplug shutdown scripts, e.g. ifdown for ethernet.  Yes, 
	 * this is a hack, but if we don't do this, and try to bring 
	 * the device up before the scripts have taken it down, 
	 * potentially weird things happen.
	 */
	if (bus) {
		ssleep (5);
		pcibios_add_pci_devices(bus);
	}
	pe_dn->eeh_freeze_count = cnt;

	return 0;
}

/* The longest amount of time to wait for a pci device
 * to come back on line, in seconds.
 */
#define MAX_WAIT_FOR_RECOVERY 150

struct pci_dn * handle_eeh_events (struct eeh_event *event)
{
	struct device_node *frozen_dn;
	struct pci_dn *frozen_pdn;
	struct pci_bus *frozen_bus;
	int rc = 0;
	enum pci_ers_result result = PCI_ERS_RESULT_NONE;
	const char *location, *pci_str, *drv_str;

	frozen_dn = find_device_pe(event->dn);
	if (!frozen_dn) {

		location = of_get_property(event->dn, "ibm,loc-code", NULL);
		location = location ? location : "unknown";
		printk(KERN_ERR "EEH: Error: Cannot find partition endpoint "
		                "for location=%s pci addr=%s\n",
		        location, pci_name(event->dev));
		return NULL;
	}

	frozen_bus = pcibios_find_pci_bus(frozen_dn);
	location = of_get_property(frozen_dn, "ibm,loc-code", NULL);
	location = location ? location : "unknown";

	/* There are two different styles for coming up with the PE.
	 * In the old style, it was the highest EEH-capable device
	 * which was always an EADS pci bridge.  In the new style,
	 * there might not be any EADS bridges, and even when there are,
	 * the firmware marks them as "EEH incapable". So another
	 * two-step is needed to find the pci bus.. */
	if (!frozen_bus)
		frozen_bus = pcibios_find_pci_bus (frozen_dn->parent);

	if (!frozen_bus) {
		printk(KERN_ERR "EEH: Cannot find PCI bus "
		        "for location=%s dn=%s\n",
		        location, frozen_dn->full_name);
		return NULL;
	}

	frozen_pdn = PCI_DN(frozen_dn);
	frozen_pdn->eeh_freeze_count++;

	if (frozen_pdn->pcidev) {
		pci_str = pci_name (frozen_pdn->pcidev);
		drv_str = pcid_name (frozen_pdn->pcidev);
	} else {
		pci_str = pci_name (event->dev);
		drv_str = pcid_name (event->dev);
	}
	
	if (frozen_pdn->eeh_freeze_count > EEH_MAX_ALLOWED_FREEZES)
		goto excess_failures;

	printk(KERN_WARNING
	   "EEH: This PCI device has failed %d times in the last hour:\n",
		frozen_pdn->eeh_freeze_count);
	printk(KERN_WARNING
		"EEH: location=%s driver=%s pci addr=%s\n",
		location, drv_str, pci_str);

	/* Walk the various device drivers attached to this slot through
	 * a reset sequence, giving each an opportunity to do what it needs
	 * to accomplish the reset.  Each child gets a report of the
	 * status ... if any child can't handle the reset, then the entire
	 * slot is dlpar removed and added.
	 */
	pci_walk_bus(frozen_bus, eeh_report_error, &result);

	/* Get the current PCI slot state. This can take a long time,
	 * sometimes over 3 seconds for certain systems. */
	rc = eeh_wait_for_slot_status (frozen_pdn, MAX_WAIT_FOR_RECOVERY*1000);
	if (rc < 0) {
		printk(KERN_WARNING "EEH: Permanent failure\n");
		goto hard_fail;
	}

	/* Since rtas may enable MMIO when posting the error log,
	 * don't post the error log until after all dev drivers
	 * have been informed.
	 */
	eeh_slot_error_detail(frozen_pdn, EEH_LOG_TEMP_FAILURE);

	/* If all device drivers were EEH-unaware, then shut
	 * down all of the device drivers, and hope they
	 * go down willingly, without panicing the system.
	 */
	if (result == PCI_ERS_RESULT_NONE) {
		rc = eeh_reset_device(frozen_pdn, frozen_bus);
		if (rc) {
			printk(KERN_WARNING "EEH: Unable to reset, rc=%d\n", rc);
			goto hard_fail;
		}
	}

	/* If all devices reported they can proceed, then re-enable MMIO */
	if (result == PCI_ERS_RESULT_CAN_RECOVER) {
		rc = rtas_pci_enable(frozen_pdn, EEH_THAW_MMIO);

		if (rc < 0)
			goto hard_fail;
		if (rc) {
			result = PCI_ERS_RESULT_NEED_RESET;
		} else {
			result = PCI_ERS_RESULT_NONE;
			pci_walk_bus(frozen_bus, eeh_report_mmio_enabled, &result);
		}
	}

	/* If all devices reported they can proceed, then re-enable DMA */
	if (result == PCI_ERS_RESULT_CAN_RECOVER) {
		rc = rtas_pci_enable(frozen_pdn, EEH_THAW_DMA);

		if (rc < 0)
			goto hard_fail;
		if (rc)
			result = PCI_ERS_RESULT_NEED_RESET;
		else
			result = PCI_ERS_RESULT_RECOVERED;
	}

	/* If any device has a hard failure, then shut off everything. */
	if (result == PCI_ERS_RESULT_DISCONNECT) {
		printk(KERN_WARNING "EEH: Device driver gave up\n");
		goto hard_fail;
	}

	/* If any device called out for a reset, then reset the slot */
	if (result == PCI_ERS_RESULT_NEED_RESET) {
		rc = eeh_reset_device(frozen_pdn, NULL);
		if (rc) {
			printk(KERN_WARNING "EEH: Cannot reset, rc=%d\n", rc);
			goto hard_fail;
		}
		result = PCI_ERS_RESULT_NONE;
		pci_walk_bus(frozen_bus, eeh_report_reset, &result);
	}

	/* All devices should claim they have recovered by now. */
	if ((result != PCI_ERS_RESULT_RECOVERED) &&
	    (result != PCI_ERS_RESULT_NONE)) {
		printk(KERN_WARNING "EEH: Not recovered\n");
		goto hard_fail;
	}

	/* Tell all device drivers that they can resume operations */
	pci_walk_bus(frozen_bus, eeh_report_resume, NULL);

	return frozen_pdn;
	
excess_failures:
	/*
	 * About 90% of all real-life EEH failures in the field
	 * are due to poorly seated PCI cards. Only 10% or so are
	 * due to actual, failed cards.
	 */
	printk(KERN_ERR
	   "EEH: PCI device at location=%s driver=%s pci addr=%s \n"
		"has failed %d times in the last hour "
		"and has been permanently disabled. \n"
		"Please try reseating this device or replacing it.\n",
		location, drv_str, pci_str, frozen_pdn->eeh_freeze_count);
	goto perm_error;

hard_fail:
	printk(KERN_ERR
	   "EEH: Unable to recover from failure of PCI device "
	   "at location=%s driver=%s pci addr=%s \n"
	   "Please try reseating this device or replacing it.\n",
		location, drv_str, pci_str);

perm_error:
	eeh_slot_error_detail(frozen_pdn, EEH_LOG_PERM_FAILURE);

	/* Notify all devices that they're about to go down. */
	pci_walk_bus(frozen_bus, eeh_report_failure, NULL);

	/* Shut down the device drivers for good. */
	pcibios_remove_pci_devices(frozen_bus);

	return NULL;
}

/* ---------- end of file ---------- */<|MERGE_RESOLUTION|>--- conflicted
+++ resolved
@@ -182,11 +182,8 @@
 	if (!driver)
 		return;
 
-<<<<<<< HEAD
-=======
 	dev->error_state = pci_channel_io_normal;
 
->>>>>>> 57bb5097
 	eeh_enable_irq(dev);
 
 	if (!driver->err_handler ||
