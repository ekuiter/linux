--- conflicted
+++ resolved
@@ -64,11 +64,8 @@
 	}
 
 	base = ioremap(res.start, resource_size(&res));
-<<<<<<< HEAD
-=======
 	if (!base)
 		goto out;
->>>>>>> 51e0a7c0
 
 	/*
 	 * set output delay adjustments to default values according
