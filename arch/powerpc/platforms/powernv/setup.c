/*
 * PowerNV setup code.
 *
 * Copyright 2011 IBM Corp.
 *
 * This program is free software; you can redistribute it and/or
 * modify it under the terms of the GNU General Public License
 * as published by the Free Software Foundation; either version
 * 2 of the License, or (at your option) any later version.
 */

#undef DEBUG

#include <linux/cpu.h>
#include <linux/errno.h>
#include <linux/sched.h>
#include <linux/kernel.h>
#include <linux/tty.h>
#include <linux/reboot.h>
#include <linux/init.h>
#include <linux/console.h>
#include <linux/delay.h>
#include <linux/irq.h>
#include <linux/seq_file.h>
#include <linux/of.h>
#include <linux/of_fdt.h>
#include <linux/interrupt.h>
#include <linux/bug.h>
#include <linux/pci.h>
#include <linux/cpufreq.h>

#include <asm/machdep.h>
#include <asm/firmware.h>
#include <asm/xics.h>
#include <asm/xive.h>
#include <asm/opal.h>
#include <asm/kexec.h>
#include <asm/smp.h>
#include <asm/tm.h>
<<<<<<< HEAD
=======
#include <asm/setup.h>
>>>>>>> f63a5607

#include "powernv.h"

static void pnv_setup_rfi_flush(void)
{
	struct device_node *np, *fw_features;
	enum l1d_flush_type type;
	int enable;

	/* Default to fallback in case fw-features are not available */
	type = L1D_FLUSH_FALLBACK;
	enable = 1;

	np = of_find_node_by_name(NULL, "ibm,opal");
	fw_features = of_get_child_by_name(np, "fw-features");
	of_node_put(np);

	if (fw_features) {
		np = of_get_child_by_name(fw_features, "inst-l1d-flush-trig2");
		if (np && of_property_read_bool(np, "enabled"))
			type = L1D_FLUSH_MTTRIG;

		of_node_put(np);

		np = of_get_child_by_name(fw_features, "inst-l1d-flush-ori30,30,0");
		if (np && of_property_read_bool(np, "enabled"))
			type = L1D_FLUSH_ORI;

		of_node_put(np);

		/* Enable unless firmware says NOT to */
		enable = 2;
		np = of_get_child_by_name(fw_features, "needs-l1d-flush-msr-hv-1-to-0");
		if (np && of_property_read_bool(np, "disabled"))
			enable--;

		of_node_put(np);

		np = of_get_child_by_name(fw_features, "needs-l1d-flush-msr-pr-0-to-1");
		if (np && of_property_read_bool(np, "disabled"))
			enable--;

		of_node_put(np);
		of_node_put(fw_features);
	}

	setup_rfi_flush(type, enable > 0);
}

static void __init pnv_setup_arch(void)
{
	set_arch_panic_timeout(10, ARCH_PANIC_TIMEOUT);

	pnv_setup_rfi_flush();

	/* Initialize SMP */
	pnv_smp_init();

	/* Setup PCI */
	pnv_pci_init();

	/* Setup RTC and NVRAM callbacks */
	if (firmware_has_feature(FW_FEATURE_OPAL))
		opal_nvram_init();

	/* Enable NAP mode */
	powersave_nap = 1;

	/* XXX PMCS */
}

static void __init pnv_init(void)
{
	/*
	 * Initialize the LPC bus now so that legacy serial
	 * ports can be found on it
	 */
	opal_lpc_init();

#ifdef CONFIG_HVC_OPAL
	if (firmware_has_feature(FW_FEATURE_OPAL))
		hvc_opal_init_early();
	else
#endif
		add_preferred_console("hvc", 0, NULL);
}

static void __init pnv_init_IRQ(void)
{
	/* Try using a XIVE if available, otherwise use a XICS */
	if (!xive_native_init())
		xics_init();

	WARN_ON(!ppc_md.get_irq);
}

static void pnv_show_cpuinfo(struct seq_file *m)
{
	struct device_node *root;
	const char *model = "";

	root = of_find_node_by_path("/");
	if (root)
		model = of_get_property(root, "model", NULL);
	seq_printf(m, "machine\t\t: PowerNV %s\n", model);
	if (firmware_has_feature(FW_FEATURE_OPAL))
		seq_printf(m, "firmware\t: OPAL\n");
	else
		seq_printf(m, "firmware\t: BML\n");
	of_node_put(root);
	if (radix_enabled())
		seq_printf(m, "MMU\t\t: Radix\n");
	else
		seq_printf(m, "MMU\t\t: Hash\n");
}

static void pnv_prepare_going_down(void)
{
	/*
	 * Disable all notifiers from OPAL, we can't
	 * service interrupts anymore anyway
	 */
	opal_event_shutdown();

	/* Soft disable interrupts */
	local_irq_disable();

	/*
	 * Return secondary CPUs to firwmare if a flash update
	 * is pending otherwise we will get all sort of error
	 * messages about CPU being stuck etc.. This will also
	 * have the side effect of hard disabling interrupts so
	 * past this point, the kernel is effectively dead.
	 */
	opal_flash_term_callback();
}

static void  __noreturn pnv_restart(char *cmd)
{
	long rc = OPAL_BUSY;

	pnv_prepare_going_down();

	while (rc == OPAL_BUSY || rc == OPAL_BUSY_EVENT) {
		rc = opal_cec_reboot();
		if (rc == OPAL_BUSY_EVENT)
			opal_poll_events(NULL);
		else
			mdelay(10);
	}
	for (;;)
		opal_poll_events(NULL);
}

static void __noreturn pnv_power_off(void)
{
	long rc = OPAL_BUSY;

	pnv_prepare_going_down();

	while (rc == OPAL_BUSY || rc == OPAL_BUSY_EVENT) {
		rc = opal_cec_power_down(0);
		if (rc == OPAL_BUSY_EVENT)
			opal_poll_events(NULL);
		else
			mdelay(10);
	}
	for (;;)
		opal_poll_events(NULL);
}

static void __noreturn pnv_halt(void)
{
	pnv_power_off();
}

static void pnv_progress(char *s, unsigned short hex)
{
}

static void pnv_shutdown(void)
{
	/* Let the PCI code clear up IODA tables */
	pnv_pci_shutdown();

	/*
	 * Stop OPAL activity: Unregister all OPAL interrupts so they
	 * don't fire up while we kexec and make sure all potentially
	 * DMA'ing ops are complete (such as dump retrieval).
	 */
	opal_shutdown();
}

#ifdef CONFIG_KEXEC_CORE
static void pnv_kexec_wait_secondaries_down(void)
{
	int my_cpu, i, notified = -1;

	my_cpu = get_cpu();

	for_each_online_cpu(i) {
		uint8_t status;
		int64_t rc, timeout = 1000;

		if (i == my_cpu)
			continue;

		for (;;) {
			rc = opal_query_cpu_status(get_hard_smp_processor_id(i),
						   &status);
			if (rc != OPAL_SUCCESS || status != OPAL_THREAD_STARTED)
				break;
			barrier();
			if (i != notified) {
				printk(KERN_INFO "kexec: waiting for cpu %d "
				       "(physical %d) to enter OPAL\n",
				       i, paca[i].hw_cpu_id);
				notified = i;
			}

			/*
			 * On crash secondaries might be unreachable or hung,
			 * so timeout if we've waited too long
			 * */
			mdelay(1);
			if (timeout-- == 0) {
				printk(KERN_ERR "kexec: timed out waiting for "
				       "cpu %d (physical %d) to enter OPAL\n",
				       i, paca[i].hw_cpu_id);
				break;
			}
		}
	}
}

static void pnv_kexec_cpu_down(int crash_shutdown, int secondary)
{
	u64 reinit_flags;

	if (xive_enabled())
		xive_kexec_teardown_cpu(secondary);
	else
		xics_kexec_teardown_cpu(secondary);

	/* On OPAL, we return all CPUs to firmware */
	if (!firmware_has_feature(FW_FEATURE_OPAL))
		return;

	if (secondary) {
		/* Return secondary CPUs to firmware on OPAL v3 */
		mb();
		get_paca()->kexec_state = KEXEC_STATE_REAL_MODE;
		mb();

		/* Return the CPU to OPAL */
		opal_return_cpu();
	} else {
		/* Primary waits for the secondaries to have reached OPAL */
		pnv_kexec_wait_secondaries_down();

		/* Switch XIVE back to emulation mode */
		if (xive_enabled())
			xive_shutdown();

		/*
		 * We might be running as little-endian - now that interrupts
		 * are disabled, reset the HILE bit to big-endian so we don't
		 * take interrupts in the wrong endian later
		 *
		 * We reinit to enable both radix and hash on P9 to ensure
		 * the mode used by the next kernel is always supported.
		 */
		reinit_flags = OPAL_REINIT_CPUS_HILE_BE;
		if (cpu_has_feature(CPU_FTR_ARCH_300))
			reinit_flags |= OPAL_REINIT_CPUS_MMU_RADIX |
				OPAL_REINIT_CPUS_MMU_HASH;
		opal_reinit_cpus(reinit_flags);
	}
}
#endif /* CONFIG_KEXEC_CORE */

#ifdef CONFIG_MEMORY_HOTPLUG_SPARSE
static unsigned long pnv_memory_block_size(void)
{
	/*
	 * We map the kernel linear region with 1GB large pages on radix. For
	 * memory hot unplug to work our memory block size must be at least
	 * this size.
	 */
	if (radix_enabled())
		return 1UL * 1024 * 1024 * 1024;
	else
		return 256UL * 1024 * 1024;
}
#endif

static void __init pnv_setup_machdep_opal(void)
{
	ppc_md.get_boot_time = opal_get_boot_time;
	ppc_md.restart = pnv_restart;
	pm_power_off = pnv_power_off;
	ppc_md.halt = pnv_halt;
	/* ppc_md.system_reset_exception gets filled in by pnv_smp_init() */
	ppc_md.machine_check_exception = opal_machine_check;
	ppc_md.mce_check_early_recovery = opal_mce_check_early_recovery;
	ppc_md.hmi_exception_early = opal_hmi_exception_early;
	ppc_md.handle_hmi_exception = opal_handle_hmi_exception;
}

static int __init pnv_probe(void)
{
	if (!of_machine_is_compatible("ibm,powernv"))
		return 0;

	if (firmware_has_feature(FW_FEATURE_OPAL))
		pnv_setup_machdep_opal();

	pr_debug("PowerNV detected !\n");

	pnv_init();

	return 1;
}

#ifdef CONFIG_PPC_TRANSACTIONAL_MEM
void __init pnv_tm_init(void)
{
	if (!firmware_has_feature(FW_FEATURE_OPAL) ||
	    !pvr_version_is(PVR_POWER9) ||
	    early_cpu_has_feature(CPU_FTR_TM))
		return;

	if (opal_reinit_cpus(OPAL_REINIT_CPUS_TM_SUSPEND_DISABLED) != OPAL_SUCCESS)
		return;

	pr_info("Enabling TM (Transactional Memory) with Suspend Disabled\n");
	cur_cpu_spec->cpu_features |= CPU_FTR_TM;
	/* Make sure "normal" HTM is off (it should be) */
	cur_cpu_spec->cpu_user_features2 &= ~PPC_FEATURE2_HTM;
	/* Turn on no suspend mode, and HTM no SC */
	cur_cpu_spec->cpu_user_features2 |= PPC_FEATURE2_HTM_NO_SUSPEND | \
					    PPC_FEATURE2_HTM_NOSC;
	tm_suspend_disabled = true;
}
#endif /* CONFIG_PPC_TRANSACTIONAL_MEM */

/*
 * Returns the cpu frequency for 'cpu' in Hz. This is used by
 * /proc/cpuinfo
 */
static unsigned long pnv_get_proc_freq(unsigned int cpu)
{
	unsigned long ret_freq;

	ret_freq = cpufreq_get(cpu) * 1000ul;

	/*
	 * If the backend cpufreq driver does not exist,
         * then fallback to old way of reporting the clockrate.
	 */
	if (!ret_freq)
		ret_freq = ppc_proc_freq;
	return ret_freq;
}

define_machine(powernv) {
	.name			= "PowerNV",
	.probe			= pnv_probe,
	.setup_arch		= pnv_setup_arch,
	.init_IRQ		= pnv_init_IRQ,
	.show_cpuinfo		= pnv_show_cpuinfo,
	.get_proc_freq          = pnv_get_proc_freq,
	.progress		= pnv_progress,
	.machine_shutdown	= pnv_shutdown,
	.power_save             = NULL,
	.calibrate_decr		= generic_calibrate_decr,
#ifdef CONFIG_KEXEC_CORE
	.kexec_cpu_down		= pnv_kexec_cpu_down,
#endif
#ifdef CONFIG_MEMORY_HOTPLUG_SPARSE
	.memory_block_size	= pnv_memory_block_size,
#endif
};<|MERGE_RESOLUTION|>--- conflicted
+++ resolved
@@ -37,10 +37,7 @@
 #include <asm/kexec.h>
 #include <asm/smp.h>
 #include <asm/tm.h>
-<<<<<<< HEAD
-=======
 #include <asm/setup.h>
->>>>>>> f63a5607
 
 #include "powernv.h"
 
