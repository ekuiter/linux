/*
 * Copyright (C) Freescale Semicondutor, Inc. 2006-2010. All rights reserved.
 *
 * Author: Andy Fleming <afleming@freescale.com>
 *
 * Based on 83xx/mpc8360e_pb.c by:
 *	   Li Yang <LeoLi@freescale.com>
 *	   Yin Olivia <Hong-hua.Yin@freescale.com>
 *
 * Description:
 * MPC85xx MDS board specific routines.
 *
 * This program is free software; you can redistribute  it and/or modify it
 * under  the terms of  the GNU General  Public License as published by the
 * Free Software Foundation;  either version 2 of the  License, or (at your
 * option) any later version.
 */

#include <linux/stddef.h>
#include <linux/kernel.h>
#include <linux/init.h>
#include <linux/errno.h>
#include <linux/reboot.h>
#include <linux/pci.h>
#include <linux/kdev_t.h>
#include <linux/major.h>
#include <linux/console.h>
#include <linux/delay.h>
#include <linux/seq_file.h>
#include <linux/initrd.h>
#include <linux/module.h>
#include <linux/fsl_devices.h>
#include <linux/of_platform.h>
#include <linux/of_device.h>
#include <linux/phy.h>
#include <linux/memblock.h>

#include <asm/system.h>
#include <asm/atomic.h>
#include <asm/time.h>
#include <asm/io.h>
#include <asm/machdep.h>
#include <asm/pci-bridge.h>
#include <asm/irq.h>
#include <mm/mmu_decl.h>
#include <asm/prom.h>
#include <asm/udbg.h>
#include <sysdev/fsl_soc.h>
#include <sysdev/fsl_pci.h>
#include <sysdev/simple_gpio.h>
#include <asm/qe.h>
#include <asm/qe_ic.h>
#include <asm/mpic.h>
#include <asm/swiotlb.h>

#undef DEBUG
#ifdef DEBUG
#define DBG(fmt...) udbg_printf(fmt)
#else
#define DBG(fmt...)
#endif

#define MV88E1111_SCR	0x10
#define MV88E1111_SCR_125CLK	0x0010
static int mpc8568_fixup_125_clock(struct phy_device *phydev)
{
	int scr;
	int err;

	/* Workaround for the 125 CLK Toggle */
	scr = phy_read(phydev, MV88E1111_SCR);

	if (scr < 0)
		return scr;

	err = phy_write(phydev, MV88E1111_SCR, scr & ~(MV88E1111_SCR_125CLK));

	if (err)
		return err;

	err = phy_write(phydev, MII_BMCR, BMCR_RESET);

	if (err)
		return err;

	scr = phy_read(phydev, MV88E1111_SCR);

	if (scr < 0)
		return scr;

	err = phy_write(phydev, MV88E1111_SCR, scr | 0x0008);

	return err;
}

static int mpc8568_mds_phy_fixups(struct phy_device *phydev)
{
	int temp;
	int err;

	/* Errata */
	err = phy_write(phydev,29, 0x0006);

	if (err)
		return err;

	temp = phy_read(phydev, 30);

	if (temp < 0)
		return temp;

	temp = (temp & (~0x8000)) | 0x4000;
	err = phy_write(phydev,30, temp);

	if (err)
		return err;

	err = phy_write(phydev,29, 0x000a);

	if (err)
		return err;

	temp = phy_read(phydev, 30);

	if (temp < 0)
		return temp;

	temp = phy_read(phydev, 30);

	if (temp < 0)
		return temp;

	temp &= ~0x0020;

	err = phy_write(phydev,30,temp);

	if (err)
		return err;

	/* Disable automatic MDI/MDIX selection */
	temp = phy_read(phydev, 16);

	if (temp < 0)
		return temp;

	temp &= ~0x0060;
	err = phy_write(phydev,16,temp);

	return err;
}

/* ************************************************************************
 *
 * Setup the architecture
 *
 */
#ifdef CONFIG_SMP
extern void __init mpc85xx_smp_init(void);
#endif

#ifdef CONFIG_QUICC_ENGINE
static struct of_device_id mpc85xx_qe_ids[] __initdata = {
	{ .type = "qe", },
	{ .compatible = "fsl,qe", },
	{ },
};

static void __init mpc85xx_publish_qe_devices(void)
{
	struct device_node *np;

	np = of_find_compatible_node(NULL, NULL, "fsl,qe");
	if (!of_device_is_available(np)) {
		of_node_put(np);
		return;
	}

	of_platform_bus_probe(NULL, mpc85xx_qe_ids, NULL);
}

static void __init mpc85xx_mds_reset_ucc_phys(void)
{
	struct device_node *np;
	static u8 __iomem *bcsr_regs;

	/* Map BCSR area */
	np = of_find_node_by_name(NULL, "bcsr");
	if (!np)
		return;

	bcsr_regs = of_iomap(np, 0);
	of_node_put(np);
	if (!bcsr_regs)
		return;

	if (machine_is(mpc8568_mds)) {
#define BCSR_UCC1_GETH_EN	(0x1 << 7)
#define BCSR_UCC2_GETH_EN	(0x1 << 7)
#define BCSR_UCC1_MODE_MSK	(0x3 << 4)
#define BCSR_UCC2_MODE_MSK	(0x3 << 0)

		/* Turn off UCC1 & UCC2 */
		clrbits8(&bcsr_regs[8], BCSR_UCC1_GETH_EN);
		clrbits8(&bcsr_regs[9], BCSR_UCC2_GETH_EN);

		/* Mode is RGMII, all bits clear */
		clrbits8(&bcsr_regs[11], BCSR_UCC1_MODE_MSK |
					 BCSR_UCC2_MODE_MSK);

		/* Turn UCC1 & UCC2 on */
		setbits8(&bcsr_regs[8], BCSR_UCC1_GETH_EN);
		setbits8(&bcsr_regs[9], BCSR_UCC2_GETH_EN);
	} else if (machine_is(mpc8569_mds)) {
#define BCSR7_UCC12_GETHnRST	(0x1 << 2)
#define BCSR8_UEM_MARVELL_RST	(0x1 << 1)
#define BCSR_UCC_RGMII		(0x1 << 6)
#define BCSR_UCC_RTBI		(0x1 << 5)
		/*
		 * U-Boot mangles interrupt polarity for Marvell PHYs,
		 * so reset built-in and UEM Marvell PHYs, this puts
		 * the PHYs into their normal state.
		 */
		clrbits8(&bcsr_regs[7], BCSR7_UCC12_GETHnRST);
		setbits8(&bcsr_regs[8], BCSR8_UEM_MARVELL_RST);

		setbits8(&bcsr_regs[7], BCSR7_UCC12_GETHnRST);
		clrbits8(&bcsr_regs[8], BCSR8_UEM_MARVELL_RST);

		for (np = NULL; (np = of_find_compatible_node(np,
						"network",
						"ucc_geth")) != NULL;) {
			const unsigned int *prop;
			int ucc_num;

			prop = of_get_property(np, "cell-index", NULL);
			if (prop == NULL)
				continue;

			ucc_num = *prop - 1;

			prop = of_get_property(np, "phy-connection-type", NULL);
			if (prop == NULL)
				continue;

			if (strcmp("rtbi", (const char *)prop) == 0)
				clrsetbits_8(&bcsr_regs[7 + ucc_num],
					BCSR_UCC_RGMII, BCSR_UCC_RTBI);
		}
	} else if (machine_is(p1021_mds)) {
#define BCSR11_ENET_MICRST     (0x1 << 5)
		/* Reset Micrel PHY */
		clrbits8(&bcsr_regs[11], BCSR11_ENET_MICRST);
		setbits8(&bcsr_regs[11], BCSR11_ENET_MICRST);
	}

	iounmap(bcsr_regs);
}

static void __init mpc85xx_mds_qe_init(void)
{
	struct device_node *np;

	np = of_find_compatible_node(NULL, NULL, "fsl,qe");
	if (!np) {
		np = of_find_node_by_name(NULL, "qe");
		if (!np)
			return;
	}

	if (!of_device_is_available(np)) {
		of_node_put(np);
		return;
	}

	qe_reset();
	of_node_put(np);

	np = of_find_node_by_name(NULL, "par_io");
	if (np) {
		struct device_node *ucc;

		par_io_init(np);
		of_node_put(np);

		for_each_node_by_name(ucc, "ucc")
			par_io_of_config(ucc);
	}

	mpc85xx_mds_reset_ucc_phys();

	if (machine_is(p1021_mds)) {
#define MPC85xx_PMUXCR_OFFSET           0x60
#define MPC85xx_PMUXCR_QE0              0x00008000
#define MPC85xx_PMUXCR_QE3              0x00001000
#define MPC85xx_PMUXCR_QE9              0x00000040
#define MPC85xx_PMUXCR_QE12             0x00000008
		static __be32 __iomem *pmuxcr;

		np = of_find_node_by_name(NULL, "global-utilities");

		if (np) {
			pmuxcr = of_iomap(np, 0) + MPC85xx_PMUXCR_OFFSET;

			if (!pmuxcr)
				printk(KERN_EMERG "Error: Alternate function"
					" signal multiplex control register not"
					" mapped!\n");
			else
			/* P1021 has pins muxed for QE and other functions. To
			 * enable QE UEC mode, we need to set bit QE0 for UCC1
			 * in Eth mode, QE0 and QE3 for UCC5 in Eth mode, QE9
			 * and QE12 for QE MII management singals in PMUXCR
			 * register.
			 */
				setbits32(pmuxcr, MPC85xx_PMUXCR_QE0 |
						  MPC85xx_PMUXCR_QE3 |
						  MPC85xx_PMUXCR_QE9 |
						  MPC85xx_PMUXCR_QE12);

			of_node_put(np);
		}

	}
}

static void __init mpc85xx_mds_qeic_init(void)
{
	struct device_node *np;

	np = of_find_compatible_node(NULL, NULL, "fsl,qe");
	if (!of_device_is_available(np)) {
		of_node_put(np);
		return;
	}

	np = of_find_compatible_node(NULL, NULL, "fsl,qe-ic");
	if (!np) {
		np = of_find_node_by_type(NULL, "qeic");
		if (!np)
			return;
	}

	if (machine_is(p1021_mds))
		qe_ic_init(np, 0, qe_ic_cascade_low_mpic,
				qe_ic_cascade_high_mpic);
	else
		qe_ic_init(np, 0, qe_ic_cascade_muxed_mpic, NULL);
	of_node_put(np);
}
#else
static void __init mpc85xx_publish_qe_devices(void) { }
static void __init mpc85xx_mds_qe_init(void) { }
static void __init mpc85xx_mds_qeic_init(void) { }
#endif	/* CONFIG_QUICC_ENGINE */

static void __init mpc85xx_mds_setup_arch(void)
{
#ifdef CONFIG_PCI
	struct pci_controller *hose;
<<<<<<< HEAD
=======
	struct device_node *np;
>>>>>>> 6dd27c11
#endif
	dma_addr_t max = 0xffffffff;

	if (ppc_md.progress)
		ppc_md.progress("mpc85xx_mds_setup_arch()", 0);

#ifdef CONFIG_PCI
	for_each_node_by_type(np, "pci") {
		if (of_device_is_compatible(np, "fsl,mpc8540-pci") ||
		    of_device_is_compatible(np, "fsl,mpc8548-pcie")) {
			struct resource rsrc;
			of_address_to_resource(np, 0, &rsrc);
			if ((rsrc.start & 0xfffff) == 0x8000)
				fsl_add_bridge(np, 1);
			else
				fsl_add_bridge(np, 0);

			hose = pci_find_hose_for_OF_device(np);
			max = min(max, hose->dma_window_base_cur +
					hose->dma_window_size);
		}
	}
#endif

#ifdef CONFIG_SMP
	mpc85xx_smp_init();
#endif

	mpc85xx_mds_qe_init();

#ifdef CONFIG_SWIOTLB
	if (memblock_end_of_DRAM() > max) {
		ppc_swiotlb_enable = 1;
		set_pci_dma_ops(&swiotlb_dma_ops);
		ppc_md.pci_dma_dev_setup = pci_dma_dev_setup_swiotlb;
	}
#endif
}


static int __init board_fixups(void)
{
	char phy_id[20];
	char *compstrs[2] = {"fsl,gianfar-mdio", "fsl,ucc-mdio"};
	struct device_node *mdio;
	struct resource res;
	int i;

	for (i = 0; i < ARRAY_SIZE(compstrs); i++) {
		mdio = of_find_compatible_node(NULL, NULL, compstrs[i]);

		of_address_to_resource(mdio, 0, &res);
		snprintf(phy_id, sizeof(phy_id), "%llx:%02x",
			(unsigned long long)res.start, 1);

		phy_register_fixup_for_id(phy_id, mpc8568_fixup_125_clock);
		phy_register_fixup_for_id(phy_id, mpc8568_mds_phy_fixups);

		/* Register a workaround for errata */
		snprintf(phy_id, sizeof(phy_id), "%llx:%02x",
			(unsigned long long)res.start, 7);
		phy_register_fixup_for_id(phy_id, mpc8568_mds_phy_fixups);

		of_node_put(mdio);
	}

	return 0;
}
machine_arch_initcall(mpc8568_mds, board_fixups);
machine_arch_initcall(mpc8569_mds, board_fixups);

static struct of_device_id mpc85xx_ids[] = {
	{ .type = "soc", },
	{ .compatible = "soc", },
	{ .compatible = "simple-bus", },
	{ .compatible = "gianfar", },
	{ .compatible = "fsl,rapidio-delta", },
	{ .compatible = "fsl,mpc8548-guts", },
	{ .compatible = "gpio-leds", },
	{},
};

static struct of_device_id p1021_ids[] = {
	{ .type = "soc", },
	{ .compatible = "soc", },
	{ .compatible = "simple-bus", },
	{ .compatible = "gianfar", },
	{},
};

static int __init mpc85xx_publish_devices(void)
{
	if (machine_is(mpc8568_mds))
		simple_gpiochip_init("fsl,mpc8568mds-bcsr-gpio");
	if (machine_is(mpc8569_mds))
		simple_gpiochip_init("fsl,mpc8569mds-bcsr-gpio");

	of_platform_bus_probe(NULL, mpc85xx_ids, NULL);
	mpc85xx_publish_qe_devices();

	return 0;
}

static int __init p1021_publish_devices(void)
{
	of_platform_bus_probe(NULL, p1021_ids, NULL);
	mpc85xx_publish_qe_devices();

	return 0;
}

machine_device_initcall(mpc8568_mds, mpc85xx_publish_devices);
machine_device_initcall(mpc8569_mds, mpc85xx_publish_devices);
machine_device_initcall(p1021_mds, p1021_publish_devices);

machine_arch_initcall(mpc8568_mds, swiotlb_setup_bus_notifier);
machine_arch_initcall(mpc8569_mds, swiotlb_setup_bus_notifier);
machine_arch_initcall(p1021_mds, swiotlb_setup_bus_notifier);

static void __init mpc85xx_mds_pic_init(void)
{
	struct mpic *mpic;
	struct resource r;
	struct device_node *np = NULL;

	np = of_find_node_by_type(NULL, "open-pic");
	if (!np)
		return;

	if (of_address_to_resource(np, 0, &r)) {
		printk(KERN_ERR "Failed to map mpic register space\n");
		of_node_put(np);
		return;
	}

	mpic = mpic_alloc(np, r.start,
			MPIC_PRIMARY | MPIC_WANTS_RESET | MPIC_BIG_ENDIAN |
			MPIC_BROKEN_FRR_NIRQS | MPIC_SINGLE_DEST_CPU,
			0, 256, " OpenPIC  ");
	BUG_ON(mpic == NULL);
	of_node_put(np);

	mpic_init(mpic);
	mpc85xx_mds_qeic_init();
}

static int __init mpc85xx_mds_probe(void)
{
        unsigned long root = of_get_flat_dt_root();

        return of_flat_dt_is_compatible(root, "MPC85xxMDS");
}

define_machine(mpc8568_mds) {
	.name		= "MPC8568 MDS",
	.probe		= mpc85xx_mds_probe,
	.setup_arch	= mpc85xx_mds_setup_arch,
	.init_IRQ	= mpc85xx_mds_pic_init,
	.get_irq	= mpic_get_irq,
	.restart	= fsl_rstcr_restart,
	.calibrate_decr	= generic_calibrate_decr,
	.progress	= udbg_progress,
#ifdef CONFIG_PCI
	.pcibios_fixup_bus	= fsl_pcibios_fixup_bus,
#endif
};

static int __init mpc8569_mds_probe(void)
{
	unsigned long root = of_get_flat_dt_root();

	return of_flat_dt_is_compatible(root, "fsl,MPC8569EMDS");
}

define_machine(mpc8569_mds) {
	.name		= "MPC8569 MDS",
	.probe		= mpc8569_mds_probe,
	.setup_arch	= mpc85xx_mds_setup_arch,
	.init_IRQ	= mpc85xx_mds_pic_init,
	.get_irq	= mpic_get_irq,
	.restart	= fsl_rstcr_restart,
	.calibrate_decr	= generic_calibrate_decr,
	.progress	= udbg_progress,
#ifdef CONFIG_PCI
	.pcibios_fixup_bus	= fsl_pcibios_fixup_bus,
#endif
};

static int __init p1021_mds_probe(void)
{
	unsigned long root = of_get_flat_dt_root();

	return of_flat_dt_is_compatible(root, "fsl,P1021MDS");

}

define_machine(p1021_mds) {
	.name		= "P1021 MDS",
	.probe		= p1021_mds_probe,
	.setup_arch	= mpc85xx_mds_setup_arch,
	.init_IRQ	= mpc85xx_mds_pic_init,
	.get_irq	= mpic_get_irq,
	.restart	= fsl_rstcr_restart,
	.calibrate_decr	= generic_calibrate_decr,
	.progress	= udbg_progress,
#ifdef CONFIG_PCI
	.pcibios_fixup_bus	= fsl_pcibios_fixup_bus,
#endif
};
<|MERGE_RESOLUTION|>--- conflicted
+++ resolved
@@ -357,10 +357,7 @@
 {
 #ifdef CONFIG_PCI
 	struct pci_controller *hose;
-<<<<<<< HEAD
-=======
 	struct device_node *np;
->>>>>>> 6dd27c11
 #endif
 	dma_addr_t max = 0xffffffff;
 
