/* SPDX-License-Identifier: GPL-2.0-only */
/*
 * Based on arch/arm/include/asm/barrier.h
 *
 * Copyright (C) 2012 ARM Ltd.
 */
#ifndef __ASM_BARRIER_H
#define __ASM_BARRIER_H

#ifndef __ASSEMBLY__

#include <linux/kasan-checks.h>

#define __nops(n)	".rept	" #n "\nnop\n.endr\n"
#define nops(n)		asm volatile(__nops(n))

#define sev()		asm volatile("sev" : : : "memory")
#define wfe()		asm volatile("wfe" : : : "memory")
#define wfi()		asm volatile("wfi" : : : "memory")

#define isb()		asm volatile("isb" : : : "memory")
#define dmb(opt)	asm volatile("dmb " #opt : : : "memory")
#define dsb(opt)	asm volatile("dsb " #opt : : : "memory")

#define psb_csync()	asm volatile("hint #17" : : : "memory")
#define __tsb_csync()	asm volatile("hint #18" : : : "memory")
#define csdb()		asm volatile("hint #20" : : : "memory")

/*
 * Data Gathering Hint:
 * This instruction prevents merging memory accesses with Normal-NC or
 * Device-GRE attributes before the hint instruction with any memory accesses
 * appearing after the hint instruction.
 */
#define dgh()		asm volatile("hint #6" : : : "memory")

#ifdef CONFIG_ARM64_PSEUDO_NMI
#define pmr_sync()						\
	do {							\
		extern struct static_key_false gic_pmr_sync;	\
								\
		if (static_branch_unlikely(&gic_pmr_sync))	\
			dsb(sy);				\
	} while(0)
#else
#define pmr_sync()	do {} while (0)
#endif

#define mb()		dsb(sy)
#define rmb()		dsb(ld)
#define wmb()		dsb(st)

#define dma_mb()	dmb(osh)
#define dma_rmb()	dmb(oshld)
#define dma_wmb()	dmb(oshst)

<<<<<<< HEAD
=======
#define io_stop_wc()	dgh()
>>>>>>> f72bd029

#define tsb_csync()								\
	do {									\
		/*								\
		 * CPUs affected by Arm Erratum 2054223 or 2067961 needs	\
		 * another TSB to ensure the trace is flushed. The barriers	\
		 * don't have to be strictly back to back, as long as the	\
		 * CPU is in trace prohibited state.				\
		 */								\
		if (cpus_have_final_cap(ARM64_WORKAROUND_TSB_FLUSH_FAILURE))	\
			__tsb_csync();						\
		__tsb_csync();							\
	} while (0)

/*
 * Generate a mask for array_index__nospec() that is ~0UL when 0 <= idx < sz
 * and 0 otherwise.
 */
#define array_index_mask_nospec array_index_mask_nospec
static inline unsigned long array_index_mask_nospec(unsigned long idx,
						    unsigned long sz)
{
	unsigned long mask;

	asm volatile(
	"	cmp	%1, %2\n"
	"	sbc	%0, xzr, xzr\n"
	: "=r" (mask)
	: "r" (idx), "Ir" (sz)
	: "cc");

	csdb();
	return mask;
}

/*
 * Ensure that reads of the counter are treated the same as memory reads
 * for the purposes of ordering by subsequent memory barriers.
 *
 * This insanity brought to you by speculative system register reads,
 * out-of-order memory accesses, sequence locks and Thomas Gleixner.
 *
 * https://lore.kernel.org/r/alpine.DEB.2.21.1902081950260.1662@nanos.tec.linutronix.de/
 */
#define arch_counter_enforce_ordering(val) do {				\
	u64 tmp, _val = (val);						\
									\
	asm volatile(							\
	"	eor	%0, %1, %1\n"					\
	"	add	%0, sp, %0\n"					\
	"	ldr	xzr, [%0]"					\
	: "=r" (tmp) : "r" (_val));					\
} while (0)

#define __smp_mb()	dmb(ish)
#define __smp_rmb()	dmb(ishld)
#define __smp_wmb()	dmb(ishst)

#define __smp_store_release(p, v)					\
do {									\
	typeof(p) __p = (p);						\
	union { __unqual_scalar_typeof(*p) __val; char __c[1]; } __u =	\
		{ .__val = (__force __unqual_scalar_typeof(*p)) (v) };	\
	compiletime_assert_atomic_type(*p);				\
	kasan_check_write(__p, sizeof(*p));				\
	switch (sizeof(*p)) {						\
	case 1:								\
		asm volatile ("stlrb %w1, %0"				\
				: "=Q" (*__p)				\
				: "r" (*(__u8 *)__u.__c)		\
				: "memory");				\
		break;							\
	case 2:								\
		asm volatile ("stlrh %w1, %0"				\
				: "=Q" (*__p)				\
				: "r" (*(__u16 *)__u.__c)		\
				: "memory");				\
		break;							\
	case 4:								\
		asm volatile ("stlr %w1, %0"				\
				: "=Q" (*__p)				\
				: "r" (*(__u32 *)__u.__c)		\
				: "memory");				\
		break;							\
	case 8:								\
		asm volatile ("stlr %1, %0"				\
				: "=Q" (*__p)				\
				: "r" (*(__u64 *)__u.__c)		\
				: "memory");				\
		break;							\
	}								\
} while (0)

#define __smp_load_acquire(p)						\
({									\
	union { __unqual_scalar_typeof(*p) __val; char __c[1]; } __u;	\
	typeof(p) __p = (p);						\
	compiletime_assert_atomic_type(*p);				\
	kasan_check_read(__p, sizeof(*p));				\
	switch (sizeof(*p)) {						\
	case 1:								\
		asm volatile ("ldarb %w0, %1"				\
			: "=r" (*(__u8 *)__u.__c)			\
			: "Q" (*__p) : "memory");			\
		break;							\
	case 2:								\
		asm volatile ("ldarh %w0, %1"				\
			: "=r" (*(__u16 *)__u.__c)			\
			: "Q" (*__p) : "memory");			\
		break;							\
	case 4:								\
		asm volatile ("ldar %w0, %1"				\
			: "=r" (*(__u32 *)__u.__c)			\
			: "Q" (*__p) : "memory");			\
		break;							\
	case 8:								\
		asm volatile ("ldar %0, %1"				\
			: "=r" (*(__u64 *)__u.__c)			\
			: "Q" (*__p) : "memory");			\
		break;							\
	}								\
	(typeof(*p))__u.__val;						\
})

#define smp_cond_load_relaxed(ptr, cond_expr)				\
({									\
	typeof(ptr) __PTR = (ptr);					\
	__unqual_scalar_typeof(*ptr) VAL;				\
	for (;;) {							\
		VAL = READ_ONCE(*__PTR);				\
		if (cond_expr)						\
			break;						\
		__cmpwait_relaxed(__PTR, VAL);				\
	}								\
	(typeof(*ptr))VAL;						\
})

#define smp_cond_load_acquire(ptr, cond_expr)				\
({									\
	typeof(ptr) __PTR = (ptr);					\
	__unqual_scalar_typeof(*ptr) VAL;				\
	for (;;) {							\
		VAL = smp_load_acquire(__PTR);				\
		if (cond_expr)						\
			break;						\
		__cmpwait_relaxed(__PTR, VAL);				\
	}								\
	(typeof(*ptr))VAL;						\
})

#include <asm-generic/barrier.h>

#endif	/* __ASSEMBLY__ */

#endif	/* __ASM_BARRIER_H */<|MERGE_RESOLUTION|>--- conflicted
+++ resolved
@@ -54,10 +54,7 @@
 #define dma_rmb()	dmb(oshld)
 #define dma_wmb()	dmb(oshst)
 
-<<<<<<< HEAD
-=======
 #define io_stop_wc()	dgh()
->>>>>>> f72bd029
 
 #define tsb_csync()								\
 	do {									\
