// SPDX-License-Identifier: BSD-3-Clause
/*
 * Lenovo Yoga C630
 *
 * Copyright (c) 2019, Linaro Ltd.
 */

/dts-v1/;

#include <dt-bindings/input/gpio-keys.h>
#include <dt-bindings/input/input.h>
#include <dt-bindings/regulator/qcom,rpmh-regulator.h>
#include <dt-bindings/sound/qcom,q6afe.h>
#include <dt-bindings/sound/qcom,q6asm.h>
#include "sdm850.dtsi"
#include "pm8998.dtsi"

/*
 * Update following upstream (sdm845.dtsi) reserved
 * memory mappings for firmware loading to succeed
 * and enable the IPA device.
 */
/delete-node/ &ipa_fw_mem;
/delete-node/ &ipa_gsi_mem;
/delete-node/ &gpu_mem;
/delete-node/ &adsp_mem;
/delete-node/ &wlan_msa_mem;

/ {
	model = "Lenovo Yoga C630";
	compatible = "lenovo,yoga-c630", "qcom,sdm845";
	chassis-type = "convertible";

	aliases {
		hsuart0 = &uart6;
	};

	gpio-keys {
		compatible = "gpio-keys";

		pinctrl-names = "default";
		pinctrl-0 = <&lid_pin_active>, <&mode_pin_active>;

		lid {
			gpios = <&tlmm 124 GPIO_ACTIVE_HIGH>;
			linux,input-type = <EV_SW>;
			linux,code = <SW_LID>;
			wakeup-source;
			wakeup-event-action = <EV_ACT_DEASSERTED>;
		};

		mode {
			gpios = <&tlmm 95 GPIO_ACTIVE_HIGH>;
			linux,input-type = <EV_SW>;
			linux,code = <SW_TABLET_MODE>;
		};
	};

	panel {
		compatible = "boe,nv133fhm-n61";
		no-hpd;

		ports {
			port {
				panel_in_edp: endpoint {
					remote-endpoint = <&sn65dsi86_out>;
				};
			};
		};
	};

	/* Reserved memory changes for IPA */
	reserved-memory {
		wlan_msa_mem: memory@8c400000 {
			reg = <0 0x8c400000 0 0x100000>;
			no-map;
		};

		gpu_mem: memory@8c515000 {
			reg = <0 0x8c515000 0 0x2000>;
			no-map;
		};

		ipa_fw_mem: memory@8c517000 {
			reg = <0 0x8c517000 0 0x5a000>;
			no-map;
		};

		adsp_mem: memory@8c600000 {
			reg = <0 0x8c600000 0 0x1a00000>;
			no-map;
		};
	};

	sn65dsi86_refclk: sn65dsi86-refclk {
		compatible = "fixed-clock";
		#clock-cells = <0>;

		clock-frequency = <19200000>;
	};
};

&adsp_pas {
	firmware-name = "qcom/LENOVO/81JL/qcadsp850.mbn";
	status = "okay";
};

&apps_rsc {
	pm8998-rpmh-regulators {
		compatible = "qcom,pm8998-rpmh-regulators";
		qcom,pmic-id = "a";

		vdd-l2-l8-l17-supply = <&vreg_s3a_1p35>;
		vdd-l7-l12-l14-l15-supply = <&vreg_s5a_2p04>;

		vreg_s2a_1p125: smps2 {
		};

		vreg_s3a_1p35: smps3 {
			regulator-min-microvolt = <1352000>;
			regulator-max-microvolt = <1352000>;
			regulator-initial-mode = <RPMH_REGULATOR_MODE_HPM>;
		};

		vreg_s4a_1p8: smps4 {
			regulator-min-microvolt = <1800000>;
			regulator-max-microvolt = <1800000>;
			regulator-initial-mode = <RPMH_REGULATOR_MODE_HPM>;
		};

		vreg_s5a_2p04: smps5 {
			regulator-min-microvolt = <2040000>;
			regulator-max-microvolt = <2040000>;
			regulator-initial-mode = <RPMH_REGULATOR_MODE_HPM>;
		};

		vreg_s7a_1p025: smps7 {
		};

		vdd_qusb_hs0:
		vdda_hp_pcie_core:
		vdda_mipi_csi0_0p9:
		vdda_mipi_csi1_0p9:
		vdda_mipi_csi2_0p9:
		vdda_mipi_dsi0_pll:
		vdda_mipi_dsi1_pll:
		vdda_qlink_lv:
		vdda_qlink_lv_ck:
		vdda_qrefs_0p875:
		vdda_pcie_core:
		vdda_pll_cc_ebi01:
		vdda_pll_cc_ebi23:
		vdda_sp_sensor:
		vdda_ufs1_core:
		vdda_ufs2_core:
		vdda_usb1_ss_core:
		vdda_usb2_ss_core:
		vreg_l1a_0p875: ldo1 {
			regulator-min-microvolt = <880000>;
			regulator-max-microvolt = <880000>;
			regulator-initial-mode = <RPMH_REGULATOR_MODE_HPM>;
		};

		vddpx_10:
		vreg_l2a_1p2: ldo2 {
			regulator-min-microvolt = <1200000>;
			regulator-max-microvolt = <1200000>;
			regulator-initial-mode = <RPMH_REGULATOR_MODE_HPM>;
			regulator-always-on;
		};

		vreg_l3a_1p0: ldo3 {
		};

		vdd_wcss_cx:
		vdd_wcss_mx:
		vdda_wcss_pll:
		vreg_l5a_0p8: ldo5 {
			regulator-min-microvolt = <800000>;
			regulator-max-microvolt = <800000>;
			regulator-initial-mode = <RPMH_REGULATOR_MODE_HPM>;
		};

		vddpx_13:
		vreg_l6a_1p8: ldo6 {
			regulator-min-microvolt = <1800000>;
			regulator-max-microvolt = <1800000>;
			regulator-initial-mode = <RPMH_REGULATOR_MODE_HPM>;
		};

		vreg_l7a_1p8: ldo7 {
			regulator-min-microvolt = <1800000>;
			regulator-max-microvolt = <1800000>;
			regulator-initial-mode = <RPMH_REGULATOR_MODE_HPM>;
		};

		vreg_l8a_1p2: ldo8 {
		};

		vreg_l9a_1p8: ldo9 {
		};

		vreg_l10a_1p8: ldo10 {
		};

		vreg_l11a_1p0: ldo11 {
		};

		vdd_qfprom:
		vdd_qfprom_sp:
		vdda_apc1_cs_1p8:
		vdda_gfx_cs_1p8:
		vdda_qrefs_1p8:
		vdda_qusb_hs0_1p8:
		vddpx_11:
		vreg_l12a_1p8: ldo12 {
			regulator-min-microvolt = <1800000>;
			regulator-max-microvolt = <1800000>;
			regulator-initial-mode = <RPMH_REGULATOR_MODE_HPM>;
		};

		vddpx_2:
		vreg_l13a_2p95: ldo13 {
		};

		vreg_l14a_1p88: ldo14 {
			regulator-min-microvolt = <1880000>;
			regulator-max-microvolt = <1880000>;
			regulator-initial-mode = <RPMH_REGULATOR_MODE_HPM>;
			regulator-always-on;
		};

		vreg_l15a_1p8: ldo15 {
		};

		vreg_l16a_2p7: ldo16 {
		};

		vreg_l17a_1p3: ldo17 {
			regulator-min-microvolt = <1304000>;
			regulator-max-microvolt = <1304000>;
			regulator-initial-mode = <RPMH_REGULATOR_MODE_HPM>;
		};

		vreg_l18a_2p7: ldo18 {
		};

		vreg_l19a_3p0: ldo19 {
			regulator-min-microvolt = <3100000>;
			regulator-max-microvolt = <3108000>;
			regulator-initial-mode = <RPMH_REGULATOR_MODE_HPM>;
		};

		vreg_l20a_2p95: ldo20 {
			regulator-min-microvolt = <2960000>;
			regulator-max-microvolt = <2960000>;
			regulator-initial-mode = <RPMH_REGULATOR_MODE_HPM>;
		};

		vreg_l21a_2p95: ldo21 {
		};

		vreg_l22a_2p85: ldo22 {
		};

		vreg_l23a_3p3: ldo23 {
			regulator-min-microvolt = <3300000>;
			regulator-max-microvolt = <3312000>;
			regulator-initial-mode = <RPMH_REGULATOR_MODE_HPM>;
		};

		vdda_qusb_hs0_3p1:
		vreg_l24a_3p075: ldo24 {
			regulator-min-microvolt = <3075000>;
			regulator-max-microvolt = <3083000>;
			regulator-initial-mode = <RPMH_REGULATOR_MODE_HPM>;
		};

		vreg_l25a_3p3: ldo25 {
			regulator-min-microvolt = <3104000>;
			regulator-max-microvolt = <3112000>;
			regulator-initial-mode = <RPMH_REGULATOR_MODE_HPM>;
		};

		vdda_hp_pcie_1p2:
		vdda_hv_ebi0:
		vdda_hv_ebi1:
		vdda_hv_ebi2:
		vdda_hv_ebi3:
		vdda_mipi_csi_1p25:
		vdda_mipi_dsi0_1p2:
		vdda_mipi_dsi1_1p2:
		vdda_pcie_1p2:
		vdda_ufs1_1p2:
		vdda_ufs2_1p2:
		vdda_usb1_ss_1p2:
		vdda_usb2_ss_1p2:
		vreg_l26a_1p2: ldo26 {
			regulator-min-microvolt = <1200000>;
			regulator-max-microvolt = <1208000>;
			regulator-initial-mode = <RPMH_REGULATOR_MODE_HPM>;
		};

		vreg_l28a_3p0: ldo28 {
		};

		vreg_lvs1a_1p8: lvs1 {
		};

		vreg_lvs2a_1p8: lvs2 {
		};
	};
};

&cdsp_pas {
	firmware-name = "qcom/LENOVO/81JL/qccdsp850.mbn";
	status = "okay";
};

&dsi0 {
	status = "okay";
	vdda-supply = <&vreg_l26a_1p2>;

	ports {
		port@1 {
			endpoint {
				remote-endpoint = <&sn65dsi86_in_a>;
				data-lanes = <0 1 2 3>;
			};
		};
	};
};

&dsi0_phy {
	status = "okay";
	vdds-supply = <&vreg_l1a_0p875>;
};

&gcc {
	protected-clocks = <GCC_QSPI_CORE_CLK>,
			   <GCC_QSPI_CORE_CLK_SRC>,
			   <GCC_QSPI_CNOC_PERIPH_AHB_CLK>,
			   <GCC_LPASS_Q6_AXI_CLK>,
			   <GCC_LPASS_SWAY_CLK>;
};

&gmu {
	status = "okay";
};

&gpu {
	status = "okay";
	zap-shader {
		memory-region = <&gpu_mem>;
		firmware-name = "qcom/LENOVO/81JL/qcdxkmsuc850.mbn";
	};
};

&i2c1 {
	status = "okay";
	clock-frequency = <400000>;
};

&i2c3 {
	status = "okay";
	clock-frequency = <400000>;
	/* Overwrite pinctrl-0 from sdm845.dtsi */
	pinctrl-0 = <&qup_i2c3_default &i2c3_hid_active>;

	tsel: hid@15 {
		compatible = "hid-over-i2c";
		reg = <0x15>;
		hid-descr-addr = <0x1>;

		interrupts-extended = <&tlmm 37 IRQ_TYPE_LEVEL_HIGH>;
	};

	tsc2: hid@2c {
		compatible = "hid-over-i2c";
		reg = <0x2c>;
		hid-descr-addr = <0x20>;

		interrupts-extended = <&tlmm 37 IRQ_TYPE_LEVEL_HIGH>;
	};
};

&i2c5 {
	status = "okay";
	clock-frequency = <400000>;

	tsc1: hid@10 {
		compatible = "hid-over-i2c";
		reg = <0x10>;
		hid-descr-addr = <0x1>;

		interrupts-extended = <&tlmm 125 IRQ_TYPE_LEVEL_LOW>;

		pinctrl-names = "default";
		pinctrl-0 = <&i2c5_hid_active>;
	};
};

&i2c10 {
	status = "okay";
	clock-frequency = <400000>;

	sn65dsi86: bridge@2c {
		compatible = "ti,sn65dsi86";
		reg = <0x2c>;
		pinctrl-names = "default";
		pinctrl-0 = <&sn65dsi86_pin_active>;

		enable-gpios = <&tlmm 96 GPIO_ACTIVE_HIGH>;

		vpll-supply = <&vreg_l14a_1p88>;
		vccio-supply = <&vreg_l14a_1p88>;

		clocks = <&sn65dsi86_refclk>;
		clock-names = "refclk";

		no-hpd;

		ports {
			#address-cells = <1>;
			#size-cells = <0>;

			port@0 {
				reg = <0>;
				sn65dsi86_in_a: endpoint {
					remote-endpoint = <&dsi0_out>;
				};
			};

			port@1 {
				reg = <1>;
				sn65dsi86_out: endpoint {
					remote-endpoint = <&panel_in_edp>;
				};
			};
		};
	};
};

&i2c11 {
	status = "okay";
	clock-frequency = <400000>;

	ecsh: hid@5c {
		compatible = "hid-over-i2c";
		reg = <0x5c>;
		hid-descr-addr = <0x1>;

		interrupts-extended = <&tlmm 92 IRQ_TYPE_LEVEL_LOW>;

		pinctrl-names = "default";
		pinctrl-0 = <&i2c11_hid_active>;
	};
};

&ipa {
<<<<<<< HEAD
	status = "okay";
	memory-region = <&ipa_fw_mem>;
};

&mdss {
=======
>>>>>>> c4ff004e
	status = "okay";
	memory-region = <&ipa_fw_mem>;
};

&mdss {
	status = "okay";
};

&mss_pil {
	status = "okay";
	firmware-name = "qcom/LENOVO/81JL/qcdsp1v2850.mbn", "qcom/LENOVO/81JL/qcdsp2850.mbn";
};

&qup_i2c10_default {
	pinconf {
		pins = "gpio55", "gpio56";
		drive-strength = <2>;
		bias-disable;
	};
};

&qup_i2c12_default {
	drive-strength = <2>;
	bias-disable;
};

&qup_uart6_default {
	pinmux {
		 pins = "gpio45", "gpio46", "gpio47", "gpio48";
		 function = "qup6";
	};

	cts {
		pins = "gpio45";
		bias-pull-down;
	};

	rts-tx {
		pins = "gpio46", "gpio47";
		drive-strength = <2>;
		bias-disable;
	};

	rx {
		pins = "gpio48";
		bias-pull-up;
	};
};

&qupv3_id_0 {
	status = "okay";
};

&qupv3_id_1 {
	status = "okay";
};

&q6asmdai {
	dai@0 {
		reg = <0>;
	};

	dai@1 {
		reg = <1>;
	};
};

&sound {
	compatible = "qcom,db845c-sndcard";
	model = "Lenovo-YOGA-C630-13Q50";

	audio-routing =
		"RX_BIAS", "MCLK",
		"AMIC2", "MIC BIAS2",
		"SpkrLeft IN", "SPK1 OUT",
		"SpkrRight IN", "SPK2 OUT",
		"MM_DL1",  "MultiMedia1 Playback",
		"MultiMedia2 Capture", "MM_UL2";

	mm1-dai-link {
		link-name = "MultiMedia1";
		cpu {
			sound-dai = <&q6asmdai  MSM_FRONTEND_DAI_MULTIMEDIA1>;
		};
	};

	mm2-dai-link {
		link-name = "MultiMedia2";
		cpu {
			sound-dai = <&q6asmdai  MSM_FRONTEND_DAI_MULTIMEDIA2>;
		};
	};

	slim-dai-link {
		link-name = "SLIM Playback";
		cpu {
			sound-dai = <&q6afedai SLIMBUS_0_RX>;
		};

		platform {
			sound-dai = <&q6routing>;
		};

		codec {
			sound-dai =  <&left_spkr>, <&right_spkr>, <&swm 0>, <&wcd9340 0>;
		};
	};

	slimcap-dai-link {
		link-name = "SLIM Capture";
		cpu {
			sound-dai = <&q6afedai SLIMBUS_0_TX>;
		};

		platform {
			sound-dai = <&q6routing>;
		};

		codec {
			sound-dai = <&wcd9340 1>;
		};
	};
};

&tlmm {
	gpio-reserved-ranges = <0 4>, <81 4>;

	sn65dsi86_pin_active: sn65dsi86-enable {
		pins = "gpio96";
		drive-strength = <2>;
		bias-disable;
	};

	i2c3_hid_active: i2c2-hid-active {
		pins = "gpio37";
		function = "gpio";

		input-enable;
		bias-pull-up;
		drive-strength = <2>;
	};

	i2c5_hid_active: i2c5-hid-active {
		pins = "gpio125";
		function = "gpio";

		input-enable;
		bias-pull-up;
		drive-strength = <2>;
	};

	i2c11_hid_active: i2c11-hid-active {
		pins = "gpio92";
		function = "gpio";

		input-enable;
		bias-pull-up;
		drive-strength = <2>;
	};

	wcd_intr_default: wcd_intr_default {
		pins = "gpio54";
		function = "gpio";

		input-enable;
		bias-pull-down;
		drive-strength = <2>;
	};

	lid_pin_active: lid-pin {
		pins = "gpio124";
		function = "gpio";

		input-enable;
		bias-disable;
	};

	mode_pin_active: mode-pin {
		pins = "gpio95";
		function = "gpio";

		input-enable;
		bias-disable;
	};
};

&uart6 {
	status = "okay";

	bluetooth {
		compatible = "qcom,wcn3990-bt";

		vddio-supply = <&vreg_s4a_1p8>;
		vddxo-supply = <&vreg_l7a_1p8>;
		vddrf-supply = <&vreg_l17a_1p3>;
		vddch0-supply = <&vreg_l25a_3p3>;
		vddch1-supply = <&vreg_l23a_3p3>;
		max-speed = <3200000>;
	};
};

&ufs_mem_hc {
	status = "okay";

	reset-gpios = <&tlmm 150 GPIO_ACTIVE_LOW>;

	vcc-supply = <&vreg_l20a_2p95>;
	vcc-max-microamp = <600000>;
};

&ufs_mem_phy {
	status = "okay";

	vdda-phy-supply = <&vdda_ufs1_core>;
	vdda-pll-supply = <&vdda_ufs1_1p2>;
};

&usb_1 {
	status = "okay";
};

&usb_1_dwc3 {
	dr_mode = "host";
};

&usb_1_hsphy {
	status = "okay";

	vdd-supply = <&vdda_usb1_ss_core>;
	vdda-pll-supply = <&vdda_qusb_hs0_1p8>;
	vdda-phy-dpdm-supply = <&vdda_qusb_hs0_3p1>;

	qcom,imp-res-offset-value = <8>;
	qcom,hstx-trim-value = <QUSB2_V2_HSTX_TRIM_21_6_MA>;
	qcom,preemphasis-level = <QUSB2_V2_PREEMPHASIS_5_PERCENT>;
	qcom,preemphasis-width = <QUSB2_V2_PREEMPHASIS_WIDTH_HALF_BIT>;
};

&usb_1_qmpphy {
	status = "okay";

	vdda-phy-supply = <&vdda_usb1_ss_1p2>;
	vdda-pll-supply = <&vdda_usb1_ss_core>;
};

&usb_2 {
	status = "okay";
};

&usb_2_dwc3 {
	dr_mode = "host";
};

&usb_2_hsphy {
	status = "okay";

	vdd-supply = <&vdda_usb2_ss_core>;
	vdda-pll-supply = <&vdda_qusb_hs0_1p8>;
	vdda-phy-dpdm-supply = <&vdda_qusb_hs0_3p1>;

	qcom,imp-res-offset-value = <8>;
	qcom,hstx-trim-value = <QUSB2_V2_HSTX_TRIM_22_8_MA>;
};

&usb_2_qmpphy {
	status = "okay";

	vdda-phy-supply = <&vdda_usb2_ss_1p2>;
	vdda-pll-supply = <&vdda_usb2_ss_core>;
};

&venus {
	status = "okay";
};

&wcd9340{
	pinctrl-0 = <&wcd_intr_default>;
	pinctrl-names = "default";
	clock-names = "extclk";
	clocks = <&rpmhcc RPMH_LN_BB_CLK2>;
	reset-gpios = <&tlmm 64 0>;
	vdd-buck-supply = <&vreg_s4a_1p8>;
	vdd-buck-sido-supply = <&vreg_s4a_1p8>;
	vdd-tx-supply = <&vreg_s4a_1p8>;
	vdd-rx-supply = <&vreg_s4a_1p8>;
	vdd-io-supply = <&vreg_s4a_1p8>;

	swm: swm@c85 {
		left_spkr: wsa8810-left{
			compatible = "sdw10217211000";
			reg = <0 3>;
			powerdown-gpios = <&wcdgpio 1 GPIO_ACTIVE_HIGH>;
			#thermal-sensor-cells = <0>;
			sound-name-prefix = "SpkrLeft";
			#sound-dai-cells = <0>;
		};

		right_spkr: wsa8810-right{
			compatible = "sdw10217211000";
			powerdown-gpios = <&wcdgpio 2 GPIO_ACTIVE_HIGH>;
			reg = <0 4>;
			#thermal-sensor-cells = <0>;
			sound-name-prefix = "SpkrRight";
			#sound-dai-cells = <0>;
		};
	};
};

&wifi {
	status = "okay";

	vdd-0.8-cx-mx-supply = <&vreg_l5a_0p8>;
	vdd-1.8-xo-supply = <&vreg_l7a_1p8>;
	vdd-1.3-rfa-supply = <&vreg_l17a_1p3>;
	vdd-3.3-ch0-supply = <&vreg_l25a_3p3>;
	vdd-3.3-ch1-supply = <&vreg_l23a_3p3>;

	qcom,snoc-host-cap-8bit-quirk;
};<|MERGE_RESOLUTION|>--- conflicted
+++ resolved
@@ -458,14 +458,6 @@
 };
 
 &ipa {
-<<<<<<< HEAD
-	status = "okay";
-	memory-region = <&ipa_fw_mem>;
-};
-
-&mdss {
-=======
->>>>>>> c4ff004e
 	status = "okay";
 	memory-region = <&ipa_fw_mem>;
 };
