--- conflicted
+++ resolved
@@ -646,10 +646,7 @@
 
 &venus {
 	status = "okay";
-<<<<<<< HEAD
-=======
 	firmware-name = "qcom/sdm845/oneplus6/venus.mbn";
->>>>>>> f72bd029
 };
 
 &wifi {
