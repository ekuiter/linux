// SPDX-License-Identifier: GPL-2.0
/*
 * SDM845 MTP board device tree source
 *
 * Copyright (c) 2018, The Linux Foundation. All rights reserved.
 */

/dts-v1/;

#include <dt-bindings/regulator/qcom,rpmh-regulator.h>
#include "sdm845.dtsi"

/ {
	model = "Qualcomm Technologies, Inc. SDM845 MTP";
	compatible = "qcom,sdm845-mtp", "qcom,sdm845";

	aliases {
		serial0 = &uart9;
	};

	chosen {
		stdout-path = "serial0:115200n8";
	};

	vph_pwr: vph-pwr-regulator {
		compatible = "regulator-fixed";
		regulator-name = "vph_pwr";
		regulator-min-microvolt = <3700000>;
		regulator-max-microvolt = <3700000>;
	};

	/*
	 * Apparently RPMh does not provide support for PM8998 S4 because it
	 * is always-on; model it as a fixed regulator.
	 */
	vreg_s4a_1p8: pm8998-smps4 {
		compatible = "regulator-fixed";
		regulator-name = "vreg_s4a_1p8";

		regulator-min-microvolt = <1800000>;
		regulator-max-microvolt = <1800000>;

		regulator-always-on;
		regulator-boot-on;

		vin-supply = <&vph_pwr>;
	};
};

&adsp_pas {
	status = "okay";
	firmware-name = "qcom/sdm845/adsp.mdt";
};

&apps_rsc {
	pm8998-rpmh-regulators {
		compatible = "qcom,pm8998-rpmh-regulators";
		qcom,pmic-id = "a";

		vdd-s1-supply = <&vph_pwr>;
		vdd-s2-supply = <&vph_pwr>;
		vdd-s3-supply = <&vph_pwr>;
		vdd-s4-supply = <&vph_pwr>;
		vdd-s5-supply = <&vph_pwr>;
		vdd-s6-supply = <&vph_pwr>;
		vdd-s7-supply = <&vph_pwr>;
		vdd-s8-supply = <&vph_pwr>;
		vdd-s9-supply = <&vph_pwr>;
		vdd-s10-supply = <&vph_pwr>;
		vdd-s11-supply = <&vph_pwr>;
		vdd-s12-supply = <&vph_pwr>;
		vdd-s13-supply = <&vph_pwr>;
		vdd-l1-l27-supply = <&vreg_s7a_1p025>;
		vdd-l2-l8-l17-supply = <&vreg_s3a_1p35>;
		vdd-l3-l11-supply = <&vreg_s7a_1p025>;
		vdd-l4-l5-supply = <&vreg_s7a_1p025>;
		vdd-l6-supply = <&vph_pwr>;
		vdd-l7-l12-l14-l15-supply = <&vreg_s5a_2p04>;
		vdd-l9-supply = <&vreg_bob>;
		vdd-l10-l23-l25-supply = <&vreg_bob>;
		vdd-l13-l19-l21-supply = <&vreg_bob>;
		vdd-l16-l28-supply = <&vreg_bob>;
		vdd-l18-l22-supply = <&vreg_bob>;
		vdd-l20-l24-supply = <&vreg_bob>;
		vdd-l26-supply = <&vreg_s3a_1p35>;
		vin-lvs-1-2-supply = <&vreg_s4a_1p8>;

		vreg_s2a_1p125: smps2 {
			regulator-min-microvolt = <1100000>;
			regulator-max-microvolt = <1100000>;
		};

		vreg_s3a_1p35: smps3 {
			regulator-min-microvolt = <1352000>;
			regulator-max-microvolt = <1352000>;
		};

		vreg_s5a_2p04: smps5 {
			regulator-min-microvolt = <1904000>;
			regulator-max-microvolt = <2040000>;
		};

		vreg_s7a_1p025: smps7 {
			regulator-min-microvolt = <900000>;
			regulator-max-microvolt = <1028000>;
		};

		vdd_qusb_hs0:
		vdda_hp_pcie_core:
		vdda_mipi_csi0_0p9:
		vdda_mipi_csi1_0p9:
		vdda_mipi_csi2_0p9:
		vdda_mipi_dsi0_pll:
		vdda_mipi_dsi1_pll:
		vdda_qlink_lv:
		vdda_qlink_lv_ck:
		vdda_qrefs_0p875:
		vdda_pcie_core:
		vdda_pll_cc_ebi01:
		vdda_pll_cc_ebi23:
		vdda_sp_sensor:
		vdda_ufs1_core:
		vdda_ufs2_core:
		vdda_usb1_ss_core:
		vdda_usb2_ss_core:
		vreg_l1a_0p875: ldo1 {
			regulator-min-microvolt = <880000>;
			regulator-max-microvolt = <880000>;
			regulator-initial-mode = <RPMH_REGULATOR_MODE_HPM>;
		};

		vddpx_10:
		vreg_l2a_1p2: ldo2 {
			regulator-min-microvolt = <1200000>;
			regulator-max-microvolt = <1200000>;
			regulator-initial-mode = <RPMH_REGULATOR_MODE_HPM>;
			regulator-always-on;
		};

		vreg_l3a_1p0: ldo3 {
			regulator-min-microvolt = <1000000>;
			regulator-max-microvolt = <1000000>;
			regulator-initial-mode = <RPMH_REGULATOR_MODE_HPM>;
		};

		vdd_wcss_cx:
		vdd_wcss_mx:
		vdda_wcss_pll:
		vreg_l5a_0p8: ldo5 {
			regulator-min-microvolt = <800000>;
			regulator-max-microvolt = <800000>;
			regulator-initial-mode = <RPMH_REGULATOR_MODE_HPM>;
		};

		vddpx_13:
		vreg_l6a_1p8: ldo6 {
			regulator-min-microvolt = <1856000>;
			regulator-max-microvolt = <1856000>;
			regulator-initial-mode = <RPMH_REGULATOR_MODE_HPM>;
		};

		vreg_l7a_1p8: ldo7 {
			regulator-min-microvolt = <1800000>;
			regulator-max-microvolt = <1800000>;
			regulator-initial-mode = <RPMH_REGULATOR_MODE_HPM>;
		};

		vreg_l8a_1p2: ldo8 {
			regulator-min-microvolt = <1200000>;
			regulator-max-microvolt = <1248000>;
			regulator-initial-mode = <RPMH_REGULATOR_MODE_HPM>;
		};

		vreg_l9a_1p8: ldo9 {
			regulator-min-microvolt = <1704000>;
			regulator-max-microvolt = <2928000>;
			regulator-initial-mode = <RPMH_REGULATOR_MODE_HPM>;
		};

		vreg_l10a_1p8: ldo10 {
			regulator-min-microvolt = <1704000>;
			regulator-max-microvolt = <2928000>;
			regulator-initial-mode = <RPMH_REGULATOR_MODE_HPM>;
		};

		vreg_l11a_1p0: ldo11 {
			regulator-min-microvolt = <1000000>;
			regulator-max-microvolt = <1048000>;
			regulator-initial-mode = <RPMH_REGULATOR_MODE_HPM>;
		};

		vdd_qfprom:
		vdd_qfprom_sp:
		vdda_apc1_cs_1p8:
		vdda_gfx_cs_1p8:
		vdda_qrefs_1p8:
		vdda_qusb_hs0_1p8:
		vddpx_11:
		vreg_l12a_1p8: ldo12 {
			regulator-min-microvolt = <1800000>;
			regulator-max-microvolt = <1800000>;
			regulator-initial-mode = <RPMH_REGULATOR_MODE_HPM>;
		};

		vddpx_2:
		vreg_l13a_2p95: ldo13 {
			regulator-min-microvolt = <1800000>;
			regulator-max-microvolt = <2960000>;
			regulator-initial-mode = <RPMH_REGULATOR_MODE_HPM>;
		};

		vreg_l14a_1p88: ldo14 {
			regulator-min-microvolt = <1800000>;
			regulator-max-microvolt = <1800000>;
			regulator-initial-mode = <RPMH_REGULATOR_MODE_HPM>;
		};

		vreg_l15a_1p8: ldo15 {
			regulator-min-microvolt = <1800000>;
			regulator-max-microvolt = <1800000>;
			regulator-initial-mode = <RPMH_REGULATOR_MODE_HPM>;
		};

		vreg_l16a_2p7: ldo16 {
			regulator-min-microvolt = <2704000>;
			regulator-max-microvolt = <2704000>;
			regulator-initial-mode = <RPMH_REGULATOR_MODE_HPM>;
		};

		vreg_l17a_1p3: ldo17 {
			regulator-min-microvolt = <1304000>;
			regulator-max-microvolt = <1304000>;
			regulator-initial-mode = <RPMH_REGULATOR_MODE_HPM>;
		};

		vreg_l18a_2p7: ldo18 {
			regulator-min-microvolt = <2704000>;
			regulator-max-microvolt = <2960000>;
			regulator-initial-mode = <RPMH_REGULATOR_MODE_HPM>;
		};

		vreg_l19a_3p0: ldo19 {
			regulator-min-microvolt = <2856000>;
			regulator-max-microvolt = <3104000>;
			regulator-initial-mode = <RPMH_REGULATOR_MODE_HPM>;
		};

		vreg_l20a_2p95: ldo20 {
			regulator-min-microvolt = <2704000>;
			regulator-max-microvolt = <2960000>;
			regulator-initial-mode = <RPMH_REGULATOR_MODE_HPM>;
		};

		vreg_l21a_2p95: ldo21 {
			regulator-min-microvolt = <2704000>;
			regulator-max-microvolt = <2960000>;
			regulator-initial-mode = <RPMH_REGULATOR_MODE_HPM>;
		};

		vreg_l22a_2p85: ldo22 {
			regulator-min-microvolt = <2864000>;
			regulator-max-microvolt = <3312000>;
			regulator-initial-mode = <RPMH_REGULATOR_MODE_HPM>;
		};

		vreg_l23a_3p3: ldo23 {
			regulator-min-microvolt = <3000000>;
			regulator-max-microvolt = <3312000>;
			regulator-initial-mode = <RPMH_REGULATOR_MODE_HPM>;
		};

		vdda_qusb_hs0_3p1:
		vreg_l24a_3p075: ldo24 {
			regulator-min-microvolt = <3088000>;
			regulator-max-microvolt = <3088000>;
			regulator-initial-mode = <RPMH_REGULATOR_MODE_HPM>;
		};

		vreg_l25a_3p3: ldo25 {
			regulator-min-microvolt = <3300000>;
			regulator-max-microvolt = <3312000>;
			regulator-initial-mode = <RPMH_REGULATOR_MODE_HPM>;
		};

		vdda_hp_pcie_1p2:
		vdda_hv_ebi0:
		vdda_hv_ebi1:
		vdda_hv_ebi2:
		vdda_hv_ebi3:
		vdda_mipi_csi_1p25:
		vdda_mipi_dsi0_1p2:
		vdda_mipi_dsi1_1p2:
		vdda_pcie_1p2:
		vdda_ufs1_1p2:
		vdda_ufs2_1p2:
		vdda_usb1_ss_1p2:
		vdda_usb2_ss_1p2:
		vreg_l26a_1p2: ldo26 {
			regulator-min-microvolt = <1200000>;
			regulator-max-microvolt = <1200000>;
			regulator-initial-mode = <RPMH_REGULATOR_MODE_HPM>;
		};

		vreg_l28a_3p0: ldo28 {
			regulator-min-microvolt = <2856000>;
			regulator-max-microvolt = <3008000>;
			regulator-initial-mode = <RPMH_REGULATOR_MODE_HPM>;
		};

		vreg_lvs1a_1p8: lvs1 {
			regulator-min-microvolt = <1800000>;
			regulator-max-microvolt = <1800000>;
		};

		vreg_lvs2a_1p8: lvs2 {
			regulator-min-microvolt = <1800000>;
			regulator-max-microvolt = <1800000>;
		};
	};

	pmi8998-rpmh-regulators {
		compatible = "qcom,pmi8998-rpmh-regulators";
		qcom,pmic-id = "b";

		vdd-bob-supply = <&vph_pwr>;

		vreg_bob: bob {
			regulator-min-microvolt = <3312000>;
			regulator-max-microvolt = <3600000>;
			regulator-initial-mode = <RPMH_REGULATOR_MODE_AUTO>;
			regulator-allow-bypass;
		};
	};

	pm8005-rpmh-regulators {
		compatible = "qcom,pm8005-rpmh-regulators";
		qcom,pmic-id = "c";

		vdd-s1-supply = <&vph_pwr>;
		vdd-s2-supply = <&vph_pwr>;
		vdd-s3-supply = <&vph_pwr>;
		vdd-s4-supply = <&vph_pwr>;

		vreg_s3c_0p6: smps3 {
			regulator-min-microvolt = <600000>;
			regulator-max-microvolt = <600000>;
		};
	};
};

&cdsp_pas {
	status = "okay";
	firmware-name = "qcom/sdm845/cdsp.mdt";
};

&dsi0 {
	status = "okay";
	vdda-supply = <&vdda_mipi_dsi0_1p2>;

	qcom,dual-dsi-mode;
	qcom,master-dsi;

	ports {
		port@1 {
			endpoint {
				remote-endpoint = <&truly_in_0>;
				data-lanes = <0 1 2 3>;
			};
		};
	};

	panel@0 {
		compatible = "truly,nt35597-2K-display";
		reg = <0>;
		vdda-supply = <&vreg_l14a_1p88>;

		reset-gpios = <&tlmm 6 GPIO_ACTIVE_LOW>;
		mode-gpios = <&tlmm 52 GPIO_ACTIVE_HIGH>;

		ports {
			#address-cells = <1>;
			#size-cells = <0>;

			port@0 {
				reg = <0>;
				truly_in_0: endpoint {
					remote-endpoint = <&dsi0_out>;
				};
			};

			port@1 {
				reg = <1>;
				truly_in_1: endpoint {
					remote-endpoint = <&dsi1_out>;
				};
			};
		};
	};
};

&dsi0_phy {
	status = "okay";
	vdds-supply = <&vdda_mipi_dsi0_pll>;
};

&dsi1 {
	status = "okay";
	vdda-supply = <&vdda_mipi_dsi1_1p2>;

	qcom,dual-dsi-mode;

	/* DSI1 is slave, so use DSI0 clocks */
	assigned-clock-parents = <&dsi0_phy 0>, <&dsi0_phy 1>;

	ports {
		port@1 {
			endpoint {
				remote-endpoint = <&truly_in_1>;
				data-lanes = <0 1 2 3>;
			};
		};
	};
};

&dsi1_phy {
	status = "okay";
	vdds-supply = <&vdda_mipi_dsi1_pll>;
};

&gcc {
	protected-clocks = <GCC_QSPI_CORE_CLK>,
			   <GCC_QSPI_CORE_CLK_SRC>,
			   <GCC_QSPI_CNOC_PERIPH_AHB_CLK>,
			   <GCC_LPASS_Q6_AXI_CLK>,
			   <GCC_LPASS_SWAY_CLK>;
};

&gmu {
	status = "okay";
};

&gpu {
	status = "okay";

	zap-shader {
		memory-region = <&gpu_mem>;
		firmware-name = "qcom/sdm845/a630_zap.mbn";
	};
};

&i2c10 {
	status = "okay";
	clock-frequency = <400000>;
};

&ipa {
<<<<<<< HEAD
	status = "okay";
	memory-region = <&ipa_fw_mem>;
};

&mdss {
=======
>>>>>>> c4ff004e
	status = "okay";
	memory-region = <&ipa_fw_mem>;
};

&mdss {
	status = "okay";
};

&mss_pil {
	status = "okay";
	firmware-name = "qcom/sdm845/mba.mbn", "qcom/sdm845/modem.mbn";
};

&qupv3_id_1 {
	status = "okay";
};

&sdhc_2 {
	status = "okay";

	pinctrl-names = "default";
	pinctrl-0 = <&sdc2_clk &sdc2_cmd &sdc2_data &sd_card_det_n>;

	vmmc-supply = <&vreg_l21a_2p95>;
	vqmmc-supply = <&vddpx_2>;

	cd-gpios = <&tlmm 126 GPIO_ACTIVE_LOW>;
};

&uart9 {
	status = "okay";
};

&ufs_mem_hc {
	status = "okay";

	reset-gpios = <&tlmm 150 GPIO_ACTIVE_LOW>;

	vcc-supply = <&vreg_l20a_2p95>;
	vcc-max-microamp = <600000>;
};

&ufs_mem_phy {
	status = "okay";

	vdda-phy-supply = <&vdda_ufs1_core>;
	vdda-pll-supply = <&vdda_ufs1_1p2>;
};

&usb_1 {
	status = "okay";
};

&usb_1_dwc3 {
	/* Until we have Type C hooked up we'll force this as peripheral. */
	dr_mode = "peripheral";
};

&usb_1_hsphy {
	status = "okay";

	vdd-supply = <&vdda_usb1_ss_core>;
	vdda-pll-supply = <&vdda_qusb_hs0_1p8>;
	vdda-phy-dpdm-supply = <&vdda_qusb_hs0_3p1>;

	qcom,imp-res-offset-value = <8>;
	qcom,hstx-trim-value = <QUSB2_V2_HSTX_TRIM_21_6_MA>;
	qcom,preemphasis-level = <QUSB2_V2_PREEMPHASIS_5_PERCENT>;
	qcom,preemphasis-width = <QUSB2_V2_PREEMPHASIS_WIDTH_HALF_BIT>;
};

&usb_1_qmpphy {
	status = "okay";

	vdda-phy-supply = <&vdda_usb1_ss_1p2>;
	vdda-pll-supply = <&vdda_usb1_ss_core>;
};

&usb_2 {
	status = "okay";
};

&usb_2_dwc3 {
	/*
	 * Though the USB block on SDM845 can support host, there's no vbus
	 * signal for this port on MTP.  Thus (unless you have a non-compliant
	 * hub that works without vbus) the only sensible thing is to force
	 * peripheral mode.
	 */
	dr_mode = "peripheral";
};

&usb_2_hsphy {
	status = "okay";

	vdd-supply = <&vdda_usb2_ss_core>;
	vdda-pll-supply = <&vdda_qusb_hs0_1p8>;
	vdda-phy-dpdm-supply = <&vdda_qusb_hs0_3p1>;

	qcom,imp-res-offset-value = <8>;
	qcom,hstx-trim-value = <QUSB2_V2_HSTX_TRIM_22_8_MA>;
};

&usb_2_qmpphy {
	status = "okay";

	vdda-phy-supply = <&vdda_usb2_ss_1p2>;
	vdda-pll-supply = <&vdda_usb2_ss_core>;
};

&venus {
	status = "okay";
};

&wifi {
	status = "okay";
	vdd-0.8-cx-mx-supply = <&vreg_l5a_0p8>;
	vdd-1.8-xo-supply = <&vreg_l7a_1p8>;
	vdd-1.3-rfa-supply = <&vreg_l17a_1p3>;
	vdd-3.3-ch0-supply = <&vreg_l25a_3p3>;
};

/* PINCTRL - additions to nodes defined in sdm845.dtsi */

&qup_i2c10_default {
	pinconf {
		pins = "gpio55", "gpio56";
		drive-strength = <2>;
		bias-disable;
	};
};

&qup_uart9_default {
	pinconf-tx {
		pins = "gpio4";
		drive-strength = <2>;
		bias-disable;
	};

	pinconf-rx {
		pins = "gpio5";
		drive-strength = <2>;
		bias-pull-up;
	};
};

&tlmm {
	gpio-reserved-ranges = <0 4>, <81 4>;

	sdc2_clk: sdc2-clk {
		pinconf {
			pins = "sdc2_clk";
			bias-disable;

			/*
			 * It seems that mmc_test reports errors if drive
			 * strength is not 16 on clk, cmd, and data pins.
			 */
			drive-strength = <16>;
		};
	};

	sdc2_cmd: sdc2-cmd {
		pinconf {
			pins = "sdc2_cmd";
			bias-pull-up;
			drive-strength = <16>;
		};
	};

	sdc2_data: sdc2-data {
		pinconf {
			pins = "sdc2_data";
			bias-pull-up;
			drive-strength = <16>;
		};
	};

	sd_card_det_n: sd-card-det-n {
		pinmux {
			pins = "gpio126";
			function = "gpio";
		};

		pinconf {
			pins = "gpio126";
			bias-pull-up;
		};
	};
};<|MERGE_RESOLUTION|>--- conflicted
+++ resolved
@@ -454,14 +454,6 @@
 };
 
 &ipa {
-<<<<<<< HEAD
-	status = "okay";
-	memory-region = <&ipa_fw_mem>;
-};
-
-&mdss {
-=======
->>>>>>> c4ff004e
 	status = "okay";
 	memory-region = <&ipa_fw_mem>;
 };
