// SPDX-License-Identifier: (GPL-2.0+ OR MIT)
/*
 * Device Tree file for NXP LS1028A QDS Board.
 *
 * Copyright 2018 NXP
 *
 * Harninder Rai <harninder.rai@nxp.com>
 *
 */

/dts-v1/;

#include "fsl-ls1028a.dtsi"

/ {
	model = "LS1028A QDS Board";
	compatible = "fsl,ls1028a-qds", "fsl,ls1028a";

	aliases {
		crypto = &crypto;
		gpio0 = &gpio1;
		gpio1 = &gpio2;
		gpio2 = &gpio3;
		serial0 = &duart0;
		serial1 = &duart1;
		mmc0 = &esdhc;
		mmc1 = &esdhc1;
		rtc1 = &ftm_alarm1;
	};

	chosen {
		stdout-path = "serial0:115200n8";
	};

	memory@80000000 {
		device_type = "memory";
		reg = <0x0 0x80000000 0x1 0x00000000>;
	};

	sys_mclk: clock-mclk {
		compatible = "fixed-clock";
		#clock-cells = <0>;
		clock-frequency = <25000000>;
	};

	reg_1p8v: regulator-1p8v {
		compatible = "regulator-fixed";
		regulator-name = "1P8V";
		regulator-min-microvolt = <1800000>;
		regulator-max-microvolt = <1800000>;
		regulator-always-on;
	};

	sb_3v3: regulator-sb3v3 {
		compatible = "regulator-fixed";
		regulator-name = "3v3_vbus";
		regulator-min-microvolt = <3300000>;
		regulator-max-microvolt = <3300000>;
		regulator-boot-on;
		regulator-always-on;
	};

	sound {
		compatible = "simple-audio-card";
		simple-audio-card,format = "i2s";
		simple-audio-card,widgets =
			"Microphone", "Microphone Jack",
			"Headphone", "Headphone Jack",
			"Speaker", "Speaker Ext",
			"Line", "Line In Jack";
		simple-audio-card,routing =
			"MIC_IN", "Microphone Jack",
			"Microphone Jack", "Mic Bias",
			"LINE_IN", "Line In Jack",
			"Headphone Jack", "HP_OUT",
			"Speaker Ext", "LINE_OUT";

		simple-audio-card,cpu {
			sound-dai = <&sai1>;
			frame-master;
			bitclock-master;
		};

		simple-audio-card,codec {
			sound-dai = <&sgtl5000>;
			frame-master;
			bitclock-master;
			system-clock-frequency = <25000000>;
		};
	};

	mdio-mux {
		compatible = "mdio-mux-multiplexer";
		mux-controls = <&mux 0>;
		mdio-parent-bus = <&enetc_mdio_pf3>;
		#address-cells=<1>;
		#size-cells = <0>;

		/* on-board RGMII PHY */
		mdio@0 {
			#address-cells = <1>;
			#size-cells = <0>;
			reg = <0>;

			qds_phy1: ethernet-phy@5 {
				/* Atheros 8035 */
				reg = <5>;
			};
		};
	};
};

&can0 {
	status = "okay";
};

&can1 {
	status = "okay";
};

&dspi0 {
	bus-num = <0>;
	status = "okay";

	flash@0 {
		#address-cells = <1>;
		#size-cells = <1>;
		compatible = "jedec,spi-nor";
		spi-cpol;
		spi-cpha;
		reg = <0>;
		spi-max-frequency = <10000000>;
	};

	flash@1 {
		#address-cells = <1>;
		#size-cells = <1>;
		compatible = "jedec,spi-nor";
		spi-cpol;
		spi-cpha;
		reg = <1>;
		spi-max-frequency = <10000000>;
	};

	flash@2 {
		#address-cells = <1>;
		#size-cells = <1>;
		compatible = "jedec,spi-nor";
		spi-cpol;
		spi-cpha;
		reg = <2>;
		spi-max-frequency = <10000000>;
	};
};

&dspi1 {
	bus-num = <1>;
	status = "okay";

	flash@0 {
		#address-cells = <1>;
		#size-cells = <1>;
		compatible = "jedec,spi-nor";
		spi-cpol;
		spi-cpha;
		reg = <0>;
		spi-max-frequency = <10000000>;
	};

	flash@1 {
		#address-cells = <1>;
		#size-cells = <1>;
		compatible = "jedec,spi-nor";
		spi-cpol;
		spi-cpha;
		reg = <1>;
		spi-max-frequency = <10000000>;
	};

	flash@2 {
		#address-cells = <1>;
		#size-cells = <1>;
		compatible = "jedec,spi-nor";
		spi-cpol;
		spi-cpha;
		reg = <2>;
		spi-max-frequency = <10000000>;
	};
};

&dspi2 {
	bus-num = <2>;
	status = "okay";

	flash@0 {
		#address-cells = <1>;
		#size-cells = <1>;
		compatible = "jedec,spi-nor";
		spi-cpol;
		spi-cpha;
		reg = <0>;
		spi-max-frequency = <10000000>;
	};
};

&duart0 {
	status = "okay";
};

&duart1 {
	status = "okay";
};

&enetc_port1 {
	phy-handle = <&qds_phy1>;
	phy-mode = "rgmii-id";
	status = "okay";
};

&enetc_port2 {
	status = "okay";
};

&esdhc {
	status = "okay";
};

&esdhc1 {
	status = "okay";
};

&fspi {
	status = "okay";

	mt35xu02g0: flash@0 {
		compatible = "jedec,spi-nor";
		#address-cells = <1>;
		#size-cells = <1>;
		spi-max-frequency = <50000000>;
		/* The following setting enables 1-1-8 (CMD-ADDR-DATA) mode */
		spi-rx-bus-width = <8>; /* 8 SPI Rx lines */
		spi-tx-bus-width = <1>; /* 1 SPI Tx line */
		reg = <0>;
	};
};

&ftm_alarm1 {
	status = "okay";
};

&i2c0 {
	status = "okay";

	i2c-mux@77 {
		compatible = "nxp,pca9547";
		reg = <0x77>;
		#address-cells = <1>;
		#size-cells = <0>;

		i2c@2 {
			#address-cells = <1>;
			#size-cells = <0>;
			reg = <0x2>;

			current-monitor@40 {
				compatible = "ti,ina220";
				reg = <0x40>;
				shunt-resistor = <1000>;
			};

			current-monitor@41 {
				compatible = "ti,ina220";
				reg = <0x41>;
				shunt-resistor = <1000>;
			};
		};

		i2c@3 {
			#address-cells = <1>;
			#size-cells = <0>;
			reg = <0x3>;

			temperature-sensor@4c {
				compatible = "nxp,sa56004";
				reg = <0x4c>;
				vcc-supply = <&sb_3v3>;
			};

			eeprom@56 {
				compatible = "atmel,24c512";
				reg = <0x56>;
			};

			eeprom@57 {
				compatible = "atmel,24c512";
				reg = <0x57>;
			};
		};

		i2c@5 {
			#address-cells = <1>;
			#size-cells = <0>;
			reg = <0x5>;

			sgtl5000: audio-codec@a {
				#sound-dai-cells = <0>;
				compatible = "fsl,sgtl5000";
				reg = <0xa>;
				VDDA-supply = <&reg_1p8v>;
				VDDIO-supply = <&reg_1p8v>;
				clocks = <&sys_mclk>;
			};
		};
	};

	fpga@66 {
		compatible = "fsl,ls1028aqds-fpga", "fsl,fpga-qixis-i2c",
			     "simple-mfd";
		reg = <0x66>;

		mux: mux-controller {
			compatible = "reg-mux";
			#mux-control-cells = <1>;
			mux-reg-masks = <0x54 0xf0>; /* 0: reg 0x54, bits 7:4 */
		};
	};

};

<<<<<<< HEAD
&enetc_port1 {
	phy-handle = <&qds_phy1>;
	phy-mode = "rgmii-id";
=======
&i2c1 {
>>>>>>> f72bd029
	status = "okay";

	rtc@51 {
		compatible = "nxp,pcf2129";
		reg = <0x51>;
	};
};

&lpuart0 {
	status = "okay";
};

&lpuart1 {
	status = "okay";
};

&mscc_felix_port4 {
	ethernet = <&enetc_port2>;
	status = "okay";
};

&sai1 {
	status = "okay";
};

&sata {
	status = "okay";
};

&usb0 {
	status = "okay";
};

&usb1 {
	status = "okay";
};<|MERGE_RESOLUTION|>--- conflicted
+++ resolved
@@ -327,13 +327,7 @@
 
 };
 
-<<<<<<< HEAD
-&enetc_port1 {
-	phy-handle = <&qds_phy1>;
-	phy-mode = "rgmii-id";
-=======
 &i2c1 {
->>>>>>> f72bd029
 	status = "okay";
 
 	rtc@51 {
