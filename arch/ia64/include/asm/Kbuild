
generic-y += clkdev.h
generic-y += exec.h
generic-y += kvm_para.h
generic-y += trace_clock.h
<<<<<<< HEAD
=======
generic-y += preempt.h
>>>>>>> 1de5552e
generic-y += vtime.h<|MERGE_RESOLUTION|>--- conflicted
+++ resolved
@@ -3,8 +3,5 @@
 generic-y += exec.h
 generic-y += kvm_para.h
 generic-y += trace_clock.h
-<<<<<<< HEAD
-=======
 generic-y += preempt.h
->>>>>>> 1de5552e
 generic-y += vtime.h