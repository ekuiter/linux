/*
 * Kernel support for the ptrace() and syscall tracing interfaces.
 *
 * Copyright (C) 1999-2005 Hewlett-Packard Co
 *	David Mosberger-Tang <davidm@hpl.hp.com>
 * Copyright (C) 2006 Intel Co
 *  2006-08-12	- IA64 Native Utrace implementation support added by
 *	Anil S Keshavamurthy <anil.s.keshavamurthy@intel.com>
 *
 * Derived from the x86 and Alpha versions.
 */
#include <linux/kernel.h>
#include <linux/sched.h>
#include <linux/mm.h>
#include <linux/errno.h>
#include <linux/ptrace.h>
#include <linux/user.h>
#include <linux/security.h>
#include <linux/audit.h>
#include <linux/signal.h>
#include <linux/regset.h>
#include <linux/elf.h>
#include <linux/tracehook.h>

#include <asm/pgtable.h>
#include <asm/processor.h>
#include <asm/ptrace_offsets.h>
#include <asm/rse.h>
#include <linux/uaccess.h>
#include <asm/unwind.h>
#ifdef CONFIG_PERFMON
#include <asm/perfmon.h>
#endif

#include "entry.h"

/*
 * Bits in the PSR that we allow ptrace() to change:
 *	be, up, ac, mfl, mfh (the user mask; five bits total)
 *	db (debug breakpoint fault; one bit)
 *	id (instruction debug fault disable; one bit)
 *	dd (data debug fault disable; one bit)
 *	ri (restart instruction; two bits)
 *	is (instruction set; one bit)
 */
#define IPSR_MASK (IA64_PSR_UM | IA64_PSR_DB | IA64_PSR_IS	\
		   | IA64_PSR_ID | IA64_PSR_DD | IA64_PSR_RI)

#define MASK(nbits)	((1UL << (nbits)) - 1)	/* mask with NBITS bits set */
#define PFM_MASK	MASK(38)

#define PTRACE_DEBUG	0

#if PTRACE_DEBUG
# define dprintk(format...)	printk(format)
# define inline
#else
# define dprintk(format...)
#endif

/* Return TRUE if PT was created due to kernel-entry via a system-call.  */

static inline int
in_syscall (struct pt_regs *pt)
{
	return (long) pt->cr_ifs >= 0;
}

/*
 * Collect the NaT bits for r1-r31 from scratch_unat and return a NaT
 * bitset where bit i is set iff the NaT bit of register i is set.
 */
unsigned long
ia64_get_scratch_nat_bits (struct pt_regs *pt, unsigned long scratch_unat)
{
#	define GET_BITS(first, last, unat)				\
	({								\
		unsigned long bit = ia64_unat_pos(&pt->r##first);	\
		unsigned long nbits = (last - first + 1);		\
		unsigned long mask = MASK(nbits) << first;		\
		unsigned long dist;					\
		if (bit < first)					\
			dist = 64 + bit - first;			\
		else							\
			dist = bit - first;				\
		ia64_rotr(unat, dist) & mask;				\
	})
	unsigned long val;

	/*
	 * Registers that are stored consecutively in struct pt_regs
	 * can be handled in parallel.  If the register order in
	 * struct_pt_regs changes, this code MUST be updated.
	 */
	val  = GET_BITS( 1,  1, scratch_unat);
	val |= GET_BITS( 2,  3, scratch_unat);
	val |= GET_BITS(12, 13, scratch_unat);
	val |= GET_BITS(14, 14, scratch_unat);
	val |= GET_BITS(15, 15, scratch_unat);
	val |= GET_BITS( 8, 11, scratch_unat);
	val |= GET_BITS(16, 31, scratch_unat);
	return val;

#	undef GET_BITS
}

/*
 * Set the NaT bits for the scratch registers according to NAT and
 * return the resulting unat (assuming the scratch registers are
 * stored in PT).
 */
unsigned long
ia64_put_scratch_nat_bits (struct pt_regs *pt, unsigned long nat)
{
#	define PUT_BITS(first, last, nat)				\
	({								\
		unsigned long bit = ia64_unat_pos(&pt->r##first);	\
		unsigned long nbits = (last - first + 1);		\
		unsigned long mask = MASK(nbits) << first;		\
		long dist;						\
		if (bit < first)					\
			dist = 64 + bit - first;			\
		else							\
			dist = bit - first;				\
		ia64_rotl(nat & mask, dist);				\
	})
	unsigned long scratch_unat;

	/*
	 * Registers that are stored consecutively in struct pt_regs
	 * can be handled in parallel.  If the register order in
	 * struct_pt_regs changes, this code MUST be updated.
	 */
	scratch_unat  = PUT_BITS( 1,  1, nat);
	scratch_unat |= PUT_BITS( 2,  3, nat);
	scratch_unat |= PUT_BITS(12, 13, nat);
	scratch_unat |= PUT_BITS(14, 14, nat);
	scratch_unat |= PUT_BITS(15, 15, nat);
	scratch_unat |= PUT_BITS( 8, 11, nat);
	scratch_unat |= PUT_BITS(16, 31, nat);

	return scratch_unat;

#	undef PUT_BITS
}

#define IA64_MLX_TEMPLATE	0x2
#define IA64_MOVL_OPCODE	6

void
ia64_increment_ip (struct pt_regs *regs)
{
	unsigned long w0, ri = ia64_psr(regs)->ri + 1;

	if (ri > 2) {
		ri = 0;
		regs->cr_iip += 16;
	} else if (ri == 2) {
		get_user(w0, (char __user *) regs->cr_iip + 0);
		if (((w0 >> 1) & 0xf) == IA64_MLX_TEMPLATE) {
			/*
			 * rfi'ing to slot 2 of an MLX bundle causes
			 * an illegal operation fault.  We don't want
			 * that to happen...
			 */
			ri = 0;
			regs->cr_iip += 16;
		}
	}
	ia64_psr(regs)->ri = ri;
}

void
ia64_decrement_ip (struct pt_regs *regs)
{
	unsigned long w0, ri = ia64_psr(regs)->ri - 1;

	if (ia64_psr(regs)->ri == 0) {
		regs->cr_iip -= 16;
		ri = 2;
		get_user(w0, (char __user *) regs->cr_iip + 0);
		if (((w0 >> 1) & 0xf) == IA64_MLX_TEMPLATE) {
			/*
			 * rfi'ing to slot 2 of an MLX bundle causes
			 * an illegal operation fault.  We don't want
			 * that to happen...
			 */
			ri = 1;
		}
	}
	ia64_psr(regs)->ri = ri;
}

/*
 * This routine is used to read an rnat bits that are stored on the
 * kernel backing store.  Since, in general, the alignment of the user
 * and kernel are different, this is not completely trivial.  In
 * essence, we need to construct the user RNAT based on up to two
 * kernel RNAT values and/or the RNAT value saved in the child's
 * pt_regs.
 *
 * user rbs
 *
 * +--------+ <-- lowest address
 * | slot62 |
 * +--------+
 * |  rnat  | 0x....1f8
 * +--------+
 * | slot00 | \
 * +--------+ |
 * | slot01 | > child_regs->ar_rnat
 * +--------+ |
 * | slot02 | /				kernel rbs
 * +--------+				+--------+
 *	    <- child_regs->ar_bspstore	| slot61 | <-- krbs
 * +- - - - +				+--------+
 *					| slot62 |
 * +- - - - +				+--------+
 *					|  rnat	 |
 * +- - - - +				+--------+
 *   vrnat				| slot00 |
 * +- - - - +				+--------+
 *					=	 =
 *					+--------+
 *					| slot00 | \
 *					+--------+ |
 *					| slot01 | > child_stack->ar_rnat
 *					+--------+ |
 *					| slot02 | /
 *					+--------+
 *						  <--- child_stack->ar_bspstore
 *
 * The way to think of this code is as follows: bit 0 in the user rnat
 * corresponds to some bit N (0 <= N <= 62) in one of the kernel rnat
 * value.  The kernel rnat value holding this bit is stored in
 * variable rnat0.  rnat1 is loaded with the kernel rnat value that
 * form the upper bits of the user rnat value.
 *
 * Boundary cases:
 *
 * o when reading the rnat "below" the first rnat slot on the kernel
 *   backing store, rnat0/rnat1 are set to 0 and the low order bits are
 *   merged in from pt->ar_rnat.
 *
 * o when reading the rnat "above" the last rnat slot on the kernel
 *   backing store, rnat0/rnat1 gets its value from sw->ar_rnat.
 */
static unsigned long
get_rnat (struct task_struct *task, struct switch_stack *sw,
	  unsigned long *krbs, unsigned long *urnat_addr,
	  unsigned long *urbs_end)
{
	unsigned long rnat0 = 0, rnat1 = 0, urnat = 0, *slot0_kaddr;
	unsigned long umask = 0, mask, m;
	unsigned long *kbsp, *ubspstore, *rnat0_kaddr, *rnat1_kaddr, shift;
	long num_regs, nbits;
	struct pt_regs *pt;

	pt = task_pt_regs(task);
	kbsp = (unsigned long *) sw->ar_bspstore;
	ubspstore = (unsigned long *) pt->ar_bspstore;

	if (urbs_end < urnat_addr)
		nbits = ia64_rse_num_regs(urnat_addr - 63, urbs_end);
	else
		nbits = 63;
	mask = MASK(nbits);
	/*
	 * First, figure out which bit number slot 0 in user-land maps
	 * to in the kernel rnat.  Do this by figuring out how many
	 * register slots we're beyond the user's backingstore and
	 * then computing the equivalent address in kernel space.
	 */
	num_regs = ia64_rse_num_regs(ubspstore, urnat_addr + 1);
	slot0_kaddr = ia64_rse_skip_regs(krbs, num_regs);
	shift = ia64_rse_slot_num(slot0_kaddr);
	rnat1_kaddr = ia64_rse_rnat_addr(slot0_kaddr);
	rnat0_kaddr = rnat1_kaddr - 64;

	if (ubspstore + 63 > urnat_addr) {
		/* some bits need to be merged in from pt->ar_rnat */
		umask = MASK(ia64_rse_slot_num(ubspstore)) & mask;
		urnat = (pt->ar_rnat & umask);
		mask &= ~umask;
		if (!mask)
			return urnat;
	}

	m = mask << shift;
	if (rnat0_kaddr >= kbsp)
		rnat0 = sw->ar_rnat;
	else if (rnat0_kaddr > krbs)
		rnat0 = *rnat0_kaddr;
	urnat |= (rnat0 & m) >> shift;

	m = mask >> (63 - shift);
	if (rnat1_kaddr >= kbsp)
		rnat1 = sw->ar_rnat;
	else if (rnat1_kaddr > krbs)
		rnat1 = *rnat1_kaddr;
	urnat |= (rnat1 & m) << (63 - shift);
	return urnat;
}

/*
 * The reverse of get_rnat.
 */
static void
put_rnat (struct task_struct *task, struct switch_stack *sw,
	  unsigned long *krbs, unsigned long *urnat_addr, unsigned long urnat,
	  unsigned long *urbs_end)
{
	unsigned long rnat0 = 0, rnat1 = 0, *slot0_kaddr, umask = 0, mask, m;
	unsigned long *kbsp, *ubspstore, *rnat0_kaddr, *rnat1_kaddr, shift;
	long num_regs, nbits;
	struct pt_regs *pt;
	unsigned long cfm, *urbs_kargs;

	pt = task_pt_regs(task);
	kbsp = (unsigned long *) sw->ar_bspstore;
	ubspstore = (unsigned long *) pt->ar_bspstore;

	urbs_kargs = urbs_end;
	if (in_syscall(pt)) {
		/*
		 * If entered via syscall, don't allow user to set rnat bits
		 * for syscall args.
		 */
		cfm = pt->cr_ifs;
		urbs_kargs = ia64_rse_skip_regs(urbs_end, -(cfm & 0x7f));
	}

	if (urbs_kargs >= urnat_addr)
		nbits = 63;
	else {
		if ((urnat_addr - 63) >= urbs_kargs)
			return;
		nbits = ia64_rse_num_regs(urnat_addr - 63, urbs_kargs);
	}
	mask = MASK(nbits);

	/*
	 * First, figure out which bit number slot 0 in user-land maps
	 * to in the kernel rnat.  Do this by figuring out how many
	 * register slots we're beyond the user's backingstore and
	 * then computing the equivalent address in kernel space.
	 */
	num_regs = ia64_rse_num_regs(ubspstore, urnat_addr + 1);
	slot0_kaddr = ia64_rse_skip_regs(krbs, num_regs);
	shift = ia64_rse_slot_num(slot0_kaddr);
	rnat1_kaddr = ia64_rse_rnat_addr(slot0_kaddr);
	rnat0_kaddr = rnat1_kaddr - 64;

	if (ubspstore + 63 > urnat_addr) {
		/* some bits need to be place in pt->ar_rnat: */
		umask = MASK(ia64_rse_slot_num(ubspstore)) & mask;
		pt->ar_rnat = (pt->ar_rnat & ~umask) | (urnat & umask);
		mask &= ~umask;
		if (!mask)
			return;
	}
	/*
	 * Note: Section 11.1 of the EAS guarantees that bit 63 of an
	 * rnat slot is ignored. so we don't have to clear it here.
	 */
	rnat0 = (urnat << shift);
	m = mask << shift;
	if (rnat0_kaddr >= kbsp)
		sw->ar_rnat = (sw->ar_rnat & ~m) | (rnat0 & m);
	else if (rnat0_kaddr > krbs)
		*rnat0_kaddr = ((*rnat0_kaddr & ~m) | (rnat0 & m));

	rnat1 = (urnat >> (63 - shift));
	m = mask >> (63 - shift);
	if (rnat1_kaddr >= kbsp)
		sw->ar_rnat = (sw->ar_rnat & ~m) | (rnat1 & m);
	else if (rnat1_kaddr > krbs)
		*rnat1_kaddr = ((*rnat1_kaddr & ~m) | (rnat1 & m));
}

static inline int
on_kernel_rbs (unsigned long addr, unsigned long bspstore,
	       unsigned long urbs_end)
{
	unsigned long *rnat_addr = ia64_rse_rnat_addr((unsigned long *)
						      urbs_end);
	return (addr >= bspstore && addr <= (unsigned long) rnat_addr);
}

/*
 * Read a word from the user-level backing store of task CHILD.  ADDR
 * is the user-level address to read the word from, VAL a pointer to
 * the return value, and USER_BSP gives the end of the user-level
 * backing store (i.e., it's the address that would be in ar.bsp after
 * the user executed a "cover" instruction).
 *
 * This routine takes care of accessing the kernel register backing
 * store for those registers that got spilled there.  It also takes
 * care of calculating the appropriate RNaT collection words.
 */
long
ia64_peek (struct task_struct *child, struct switch_stack *child_stack,
	   unsigned long user_rbs_end, unsigned long addr, long *val)
{
	unsigned long *bspstore, *krbs, regnum, *laddr, *urbs_end, *rnat_addr;
	struct pt_regs *child_regs;
	size_t copied;
	long ret;

	urbs_end = (long *) user_rbs_end;
	laddr = (unsigned long *) addr;
	child_regs = task_pt_regs(child);
	bspstore = (unsigned long *) child_regs->ar_bspstore;
	krbs = (unsigned long *) child + IA64_RBS_OFFSET/8;
	if (on_kernel_rbs(addr, (unsigned long) bspstore,
			  (unsigned long) urbs_end))
	{
		/*
		 * Attempt to read the RBS in an area that's actually
		 * on the kernel RBS => read the corresponding bits in
		 * the kernel RBS.
		 */
		rnat_addr = ia64_rse_rnat_addr(laddr);
		ret = get_rnat(child, child_stack, krbs, rnat_addr, urbs_end);

		if (laddr == rnat_addr) {
			/* return NaT collection word itself */
			*val = ret;
			return 0;
		}

		if (((1UL << ia64_rse_slot_num(laddr)) & ret) != 0) {
			/*
			 * It is implementation dependent whether the
			 * data portion of a NaT value gets saved on a
			 * st8.spill or RSE spill (e.g., see EAS 2.6,
			 * 4.4.4.6 Register Spill and Fill).  To get
			 * consistent behavior across all possible
			 * IA-64 implementations, we return zero in
			 * this case.
			 */
			*val = 0;
			return 0;
		}

		if (laddr < urbs_end) {
			/*
			 * The desired word is on the kernel RBS and
			 * is not a NaT.
			 */
			regnum = ia64_rse_num_regs(bspstore, laddr);
			*val = *ia64_rse_skip_regs(krbs, regnum);
			return 0;
		}
	}
	copied = access_process_vm(child, addr, &ret, sizeof(ret), FOLL_FORCE);
	if (copied != sizeof(ret))
		return -EIO;
	*val = ret;
	return 0;
}

long
ia64_poke (struct task_struct *child, struct switch_stack *child_stack,
	   unsigned long user_rbs_end, unsigned long addr, long val)
{
	unsigned long *bspstore, *krbs, regnum, *laddr;
	unsigned long *urbs_end = (long *) user_rbs_end;
	struct pt_regs *child_regs;

	laddr = (unsigned long *) addr;
	child_regs = task_pt_regs(child);
	bspstore = (unsigned long *) child_regs->ar_bspstore;
	krbs = (unsigned long *) child + IA64_RBS_OFFSET/8;
	if (on_kernel_rbs(addr, (unsigned long) bspstore,
			  (unsigned long) urbs_end))
	{
		/*
		 * Attempt to write the RBS in an area that's actually
		 * on the kernel RBS => write the corresponding bits
		 * in the kernel RBS.
		 */
		if (ia64_rse_is_rnat_slot(laddr))
			put_rnat(child, child_stack, krbs, laddr, val,
				 urbs_end);
		else {
			if (laddr < urbs_end) {
				regnum = ia64_rse_num_regs(bspstore, laddr);
				*ia64_rse_skip_regs(krbs, regnum) = val;
			}
		}
	} else if (access_process_vm(child, addr, &val, sizeof(val),
				FOLL_FORCE | FOLL_WRITE)
		   != sizeof(val))
		return -EIO;
	return 0;
}

/*
 * Calculate the address of the end of the user-level register backing
 * store.  This is the address that would have been stored in ar.bsp
 * if the user had executed a "cover" instruction right before
 * entering the kernel.  If CFMP is not NULL, it is used to return the
 * "current frame mask" that was active at the time the kernel was
 * entered.
 */
unsigned long
ia64_get_user_rbs_end (struct task_struct *child, struct pt_regs *pt,
		       unsigned long *cfmp)
{
	unsigned long *krbs, *bspstore, cfm = pt->cr_ifs;
	long ndirty;

	krbs = (unsigned long *) child + IA64_RBS_OFFSET/8;
	bspstore = (unsigned long *) pt->ar_bspstore;
	ndirty = ia64_rse_num_regs(krbs, krbs + (pt->loadrs >> 19));

	if (in_syscall(pt))
		ndirty += (cfm & 0x7f);
	else
		cfm &= ~(1UL << 63);	/* clear valid bit */

	if (cfmp)
		*cfmp = cfm;
	return (unsigned long) ia64_rse_skip_regs(bspstore, ndirty);
}

/*
 * Synchronize (i.e, write) the RSE backing store living in kernel
 * space to the VM of the CHILD task.  SW and PT are the pointers to
 * the switch_stack and pt_regs structures, respectively.
 * USER_RBS_END is the user-level address at which the backing store
 * ends.
 */
long
ia64_sync_user_rbs (struct task_struct *child, struct switch_stack *sw,
		    unsigned long user_rbs_start, unsigned long user_rbs_end)
{
	unsigned long addr, val;
	long ret;

	/* now copy word for word from kernel rbs to user rbs: */
	for (addr = user_rbs_start; addr < user_rbs_end; addr += 8) {
		ret = ia64_peek(child, sw, user_rbs_end, addr, &val);
		if (ret < 0)
			return ret;
		if (access_process_vm(child, addr, &val, sizeof(val),
				FOLL_FORCE | FOLL_WRITE)
		    != sizeof(val))
			return -EIO;
	}
	return 0;
}

static long
ia64_sync_kernel_rbs (struct task_struct *child, struct switch_stack *sw,
		unsigned long user_rbs_start, unsigned long user_rbs_end)
{
	unsigned long addr, val;
	long ret;

	/* now copy word for word from user rbs to kernel rbs: */
	for (addr = user_rbs_start; addr < user_rbs_end; addr += 8) {
		if (access_process_vm(child, addr, &val, sizeof(val),
				FOLL_FORCE)
				!= sizeof(val))
			return -EIO;

		ret = ia64_poke(child, sw, user_rbs_end, addr, val);
		if (ret < 0)
			return ret;
	}
	return 0;
}

typedef long (*syncfunc_t)(struct task_struct *, struct switch_stack *,
			    unsigned long, unsigned long);

static void do_sync_rbs(struct unw_frame_info *info, void *arg)
{
	struct pt_regs *pt;
	unsigned long urbs_end;
	syncfunc_t fn = arg;

	if (unw_unwind_to_user(info) < 0)
		return;
	pt = task_pt_regs(info->task);
	urbs_end = ia64_get_user_rbs_end(info->task, pt, NULL);

	fn(info->task, info->sw, pt->ar_bspstore, urbs_end);
}

/*
 * when a thread is stopped (ptraced), debugger might change thread's user
 * stack (change memory directly), and we must avoid the RSE stored in kernel
 * to override user stack (user space's RSE is newer than kernel's in the
 * case). To workaround the issue, we copy kernel RSE to user RSE before the
 * task is stopped, so user RSE has updated data.  we then copy user RSE to
 * kernel after the task is resummed from traced stop and kernel will use the
 * newer RSE to return to user. TIF_RESTORE_RSE is the flag to indicate we need
 * synchronize user RSE to kernel.
 */
void ia64_ptrace_stop(void)
{
	if (test_and_set_tsk_thread_flag(current, TIF_RESTORE_RSE))
		return;
	set_notify_resume(current);
	unw_init_running(do_sync_rbs, ia64_sync_user_rbs);
}

/*
 * This is called to read back the register backing store.
 */
void ia64_sync_krbs(void)
{
	clear_tsk_thread_flag(current, TIF_RESTORE_RSE);

	unw_init_running(do_sync_rbs, ia64_sync_kernel_rbs);
}

/*
 * After PTRACE_ATTACH, a thread's register backing store area in user
 * space is assumed to contain correct data whenever the thread is
 * stopped.  arch_ptrace_stop takes care of this on tracing stops.
 * But if the child was already stopped for job control when we attach
 * to it, then it might not ever get into ptrace_stop by the time we
 * want to examine the user memory containing the RBS.
 */
void
ptrace_attach_sync_user_rbs (struct task_struct *child)
{
	int stopped = 0;
	struct unw_frame_info info;

	/*
	 * If the child is in TASK_STOPPED, we need to change that to
	 * TASK_TRACED momentarily while we operate on it.  This ensures
	 * that the child won't be woken up and return to user mode while
	 * we are doing the sync.  (It can only be woken up for SIGKILL.)
	 */

	read_lock(&tasklist_lock);
	if (child->sighand) {
		spin_lock_irq(&child->sighand->siglock);
		if (child->state == TASK_STOPPED &&
		    !test_and_set_tsk_thread_flag(child, TIF_RESTORE_RSE)) {
			set_notify_resume(child);

			child->state = TASK_TRACED;
			stopped = 1;
		}
		spin_unlock_irq(&child->sighand->siglock);
	}
	read_unlock(&tasklist_lock);

	if (!stopped)
		return;

	unw_init_from_blocked_task(&info, child);
	do_sync_rbs(&info, ia64_sync_user_rbs);

	/*
	 * Now move the child back into TASK_STOPPED if it should be in a
	 * job control stop, so that SIGCONT can be used to wake it up.
	 */
	read_lock(&tasklist_lock);
	if (child->sighand) {
		spin_lock_irq(&child->sighand->siglock);
		if (child->state == TASK_TRACED &&
		    (child->signal->flags & SIGNAL_STOP_STOPPED)) {
			child->state = TASK_STOPPED;
		}
		spin_unlock_irq(&child->sighand->siglock);
	}
	read_unlock(&tasklist_lock);
}

/*
 * Write f32-f127 back to task->thread.fph if it has been modified.
 */
inline void
ia64_flush_fph (struct task_struct *task)
{
	struct ia64_psr *psr = ia64_psr(task_pt_regs(task));

	/*
	 * Prevent migrating this task while
	 * we're fiddling with the FPU state
	 */
	preempt_disable();
	if (ia64_is_local_fpu_owner(task) && psr->mfh) {
		psr->mfh = 0;
		task->thread.flags |= IA64_THREAD_FPH_VALID;
		ia64_save_fpu(&task->thread.fph[0]);
	}
	preempt_enable();
}

/*
 * Sync the fph state of the task so that it can be manipulated
 * through thread.fph.  If necessary, f32-f127 are written back to
 * thread.fph or, if the fph state hasn't been used before, thread.fph
 * is cleared to zeroes.  Also, access to f32-f127 is disabled to
 * ensure that the task picks up the state from thread.fph when it
 * executes again.
 */
void
ia64_sync_fph (struct task_struct *task)
{
	struct ia64_psr *psr = ia64_psr(task_pt_regs(task));

	ia64_flush_fph(task);
	if (!(task->thread.flags & IA64_THREAD_FPH_VALID)) {
		task->thread.flags |= IA64_THREAD_FPH_VALID;
		memset(&task->thread.fph, 0, sizeof(task->thread.fph));
	}
	ia64_drop_fpu(task);
	psr->dfh = 1;
}

/*
 * Change the machine-state of CHILD such that it will return via the normal
 * kernel exit-path, rather than the syscall-exit path.
 */
static void
convert_to_non_syscall (struct task_struct *child, struct pt_regs  *pt,
			unsigned long cfm)
{
	struct unw_frame_info info, prev_info;
	unsigned long ip, sp, pr;

	unw_init_from_blocked_task(&info, child);
	while (1) {
		prev_info = info;
		if (unw_unwind(&info) < 0)
			return;

		unw_get_sp(&info, &sp);
		if ((long)((unsigned long)child + IA64_STK_OFFSET - sp)
		    < IA64_PT_REGS_SIZE) {
			dprintk("ptrace.%s: ran off the top of the kernel "
				"stack\n", __func__);
			return;
		}
		if (unw_get_pr (&prev_info, &pr) < 0) {
			unw_get_rp(&prev_info, &ip);
			dprintk("ptrace.%s: failed to read "
				"predicate register (ip=0x%lx)\n",
				__func__, ip);
			return;
		}
		if (unw_is_intr_frame(&info)
		    && (pr & (1UL << PRED_USER_STACK)))
			break;
	}

	/*
	 * Note: at the time of this call, the target task is blocked
	 * in notify_resume_user() and by clearling PRED_LEAVE_SYSCALL
	 * (aka, "pLvSys") we redirect execution from
	 * .work_pending_syscall_end to .work_processed_kernel.
	 */
	unw_get_pr(&prev_info, &pr);
	pr &= ~((1UL << PRED_SYSCALL) | (1UL << PRED_LEAVE_SYSCALL));
	pr |=  (1UL << PRED_NON_SYSCALL);
	unw_set_pr(&prev_info, pr);

	pt->cr_ifs = (1UL << 63) | cfm;
	/*
	 * Clear the memory that is NOT written on syscall-entry to
	 * ensure we do not leak kernel-state to user when execution
	 * resumes.
	 */
	pt->r2 = 0;
	pt->r3 = 0;
	pt->r14 = 0;
	memset(&pt->r16, 0, 16*8);	/* clear r16-r31 */
	memset(&pt->f6, 0, 6*16);	/* clear f6-f11 */
	pt->b7 = 0;
	pt->ar_ccv = 0;
	pt->ar_csd = 0;
	pt->ar_ssd = 0;
}

static int
access_nat_bits (struct task_struct *child, struct pt_regs *pt,
		 struct unw_frame_info *info,
		 unsigned long *data, int write_access)
{
	unsigned long regnum, nat_bits, scratch_unat, dummy = 0;
	char nat = 0;

	if (write_access) {
		nat_bits = *data;
		scratch_unat = ia64_put_scratch_nat_bits(pt, nat_bits);
		if (unw_set_ar(info, UNW_AR_UNAT, scratch_unat) < 0) {
			dprintk("ptrace: failed to set ar.unat\n");
			return -1;
		}
		for (regnum = 4; regnum <= 7; ++regnum) {
			unw_get_gr(info, regnum, &dummy, &nat);
			unw_set_gr(info, regnum, dummy,
				   (nat_bits >> regnum) & 1);
		}
	} else {
		if (unw_get_ar(info, UNW_AR_UNAT, &scratch_unat) < 0) {
			dprintk("ptrace: failed to read ar.unat\n");
			return -1;
		}
		nat_bits = ia64_get_scratch_nat_bits(pt, scratch_unat);
		for (regnum = 4; regnum <= 7; ++regnum) {
			unw_get_gr(info, regnum, &dummy, &nat);
			nat_bits |= (nat != 0) << regnum;
		}
		*data = nat_bits;
	}
	return 0;
}

static int
access_uarea (struct task_struct *child, unsigned long addr,
	      unsigned long *data, int write_access);

static long
ptrace_getregs (struct task_struct *child, struct pt_all_user_regs __user *ppr)
{
	unsigned long psr, ec, lc, rnat, bsp, cfm, nat_bits, val;
	struct unw_frame_info info;
	struct ia64_fpreg fpval;
	struct switch_stack *sw;
	struct pt_regs *pt;
	long ret, retval = 0;
	char nat = 0;
	int i;

	if (!access_ok(VERIFY_WRITE, ppr, sizeof(struct pt_all_user_regs)))
		return -EIO;

	pt = task_pt_regs(child);
	sw = (struct switch_stack *) (child->thread.ksp + 16);
	unw_init_from_blocked_task(&info, child);
	if (unw_unwind_to_user(&info) < 0) {
		return -EIO;
	}

	if (((unsigned long) ppr & 0x7) != 0) {
		dprintk("ptrace:unaligned register address %p\n", ppr);
		return -EIO;
	}

	if (access_uarea(child, PT_CR_IPSR, &psr, 0) < 0
	    || access_uarea(child, PT_AR_EC, &ec, 0) < 0
	    || access_uarea(child, PT_AR_LC, &lc, 0) < 0
	    || access_uarea(child, PT_AR_RNAT, &rnat, 0) < 0
	    || access_uarea(child, PT_AR_BSP, &bsp, 0) < 0
	    || access_uarea(child, PT_CFM, &cfm, 0)
	    || access_uarea(child, PT_NAT_BITS, &nat_bits, 0))
		return -EIO;

	/* control regs */

	retval |= __put_user(pt->cr_iip, &ppr->cr_iip);
	retval |= __put_user(psr, &ppr->cr_ipsr);

	/* app regs */

	retval |= __put_user(pt->ar_pfs, &ppr->ar[PT_AUR_PFS]);
	retval |= __put_user(pt->ar_rsc, &ppr->ar[PT_AUR_RSC]);
	retval |= __put_user(pt->ar_bspstore, &ppr->ar[PT_AUR_BSPSTORE]);
	retval |= __put_user(pt->ar_unat, &ppr->ar[PT_AUR_UNAT]);
	retval |= __put_user(pt->ar_ccv, &ppr->ar[PT_AUR_CCV]);
	retval |= __put_user(pt->ar_fpsr, &ppr->ar[PT_AUR_FPSR]);

	retval |= __put_user(ec, &ppr->ar[PT_AUR_EC]);
	retval |= __put_user(lc, &ppr->ar[PT_AUR_LC]);
	retval |= __put_user(rnat, &ppr->ar[PT_AUR_RNAT]);
	retval |= __put_user(bsp, &ppr->ar[PT_AUR_BSP]);
	retval |= __put_user(cfm, &ppr->cfm);

	/* gr1-gr3 */

	retval |= __copy_to_user(&ppr->gr[1], &pt->r1, sizeof(long));
	retval |= __copy_to_user(&ppr->gr[2], &pt->r2, sizeof(long) *2);

	/* gr4-gr7 */

	for (i = 4; i < 8; i++) {
		if (unw_access_gr(&info, i, &val, &nat, 0) < 0)
			return -EIO;
		retval |= __put_user(val, &ppr->gr[i]);
	}

	/* gr8-gr11 */

	retval |= __copy_to_user(&ppr->gr[8], &pt->r8, sizeof(long) * 4);

	/* gr12-gr15 */

	retval |= __copy_to_user(&ppr->gr[12], &pt->r12, sizeof(long) * 2);
	retval |= __copy_to_user(&ppr->gr[14], &pt->r14, sizeof(long));
	retval |= __copy_to_user(&ppr->gr[15], &pt->r15, sizeof(long));

	/* gr16-gr31 */

	retval |= __copy_to_user(&ppr->gr[16], &pt->r16, sizeof(long) * 16);

	/* b0 */

	retval |= __put_user(pt->b0, &ppr->br[0]);

	/* b1-b5 */

	for (i = 1; i < 6; i++) {
		if (unw_access_br(&info, i, &val, 0) < 0)
			return -EIO;
		__put_user(val, &ppr->br[i]);
	}

	/* b6-b7 */

	retval |= __put_user(pt->b6, &ppr->br[6]);
	retval |= __put_user(pt->b7, &ppr->br[7]);

	/* fr2-fr5 */

	for (i = 2; i < 6; i++) {
		if (unw_get_fr(&info, i, &fpval) < 0)
			return -EIO;
		retval |= __copy_to_user(&ppr->fr[i], &fpval, sizeof (fpval));
	}

	/* fr6-fr11 */

	retval |= __copy_to_user(&ppr->fr[6], &pt->f6,
				 sizeof(struct ia64_fpreg) * 6);

	/* fp scratch regs(12-15) */

	retval |= __copy_to_user(&ppr->fr[12], &sw->f12,
				 sizeof(struct ia64_fpreg) * 4);

	/* fr16-fr31 */

	for (i = 16; i < 32; i++) {
		if (unw_get_fr(&info, i, &fpval) < 0)
			return -EIO;
		retval |= __copy_to_user(&ppr->fr[i], &fpval, sizeof (fpval));
	}

	/* fph */

	ia64_flush_fph(child);
	retval |= __copy_to_user(&ppr->fr[32], &child->thread.fph,
				 sizeof(ppr->fr[32]) * 96);

	/*  preds */

	retval |= __put_user(pt->pr, &ppr->pr);

	/* nat bits */

	retval |= __put_user(nat_bits, &ppr->nat);

	ret = retval ? -EIO : 0;
	return ret;
}

static long
ptrace_setregs (struct task_struct *child, struct pt_all_user_regs __user *ppr)
{
	unsigned long psr, rsc, ec, lc, rnat, bsp, cfm, nat_bits, val = 0;
	struct unw_frame_info info;
	struct switch_stack *sw;
	struct ia64_fpreg fpval;
	struct pt_regs *pt;
	long ret, retval = 0;
	int i;

	memset(&fpval, 0, sizeof(fpval));

	if (!access_ok(VERIFY_READ, ppr, sizeof(struct pt_all_user_regs)))
		return -EIO;

	pt = task_pt_regs(child);
	sw = (struct switch_stack *) (child->thread.ksp + 16);
	unw_init_from_blocked_task(&info, child);
	if (unw_unwind_to_user(&info) < 0) {
		return -EIO;
	}

	if (((unsigned long) ppr & 0x7) != 0) {
		dprintk("ptrace:unaligned register address %p\n", ppr);
		return -EIO;
	}

	/* control regs */

	retval |= __get_user(pt->cr_iip, &ppr->cr_iip);
	retval |= __get_user(psr, &ppr->cr_ipsr);

	/* app regs */

	retval |= __get_user(pt->ar_pfs, &ppr->ar[PT_AUR_PFS]);
	retval |= __get_user(rsc, &ppr->ar[PT_AUR_RSC]);
	retval |= __get_user(pt->ar_bspstore, &ppr->ar[PT_AUR_BSPSTORE]);
	retval |= __get_user(pt->ar_unat, &ppr->ar[PT_AUR_UNAT]);
	retval |= __get_user(pt->ar_ccv, &ppr->ar[PT_AUR_CCV]);
	retval |= __get_user(pt->ar_fpsr, &ppr->ar[PT_AUR_FPSR]);

	retval |= __get_user(ec, &ppr->ar[PT_AUR_EC]);
	retval |= __get_user(lc, &ppr->ar[PT_AUR_LC]);
	retval |= __get_user(rnat, &ppr->ar[PT_AUR_RNAT]);
	retval |= __get_user(bsp, &ppr->ar[PT_AUR_BSP]);
	retval |= __get_user(cfm, &ppr->cfm);

	/* gr1-gr3 */

	retval |= __copy_from_user(&pt->r1, &ppr->gr[1], sizeof(long));
	retval |= __copy_from_user(&pt->r2, &ppr->gr[2], sizeof(long) * 2);

	/* gr4-gr7 */

	for (i = 4; i < 8; i++) {
		retval |= __get_user(val, &ppr->gr[i]);
		/* NaT bit will be set via PT_NAT_BITS: */
		if (unw_set_gr(&info, i, val, 0) < 0)
			return -EIO;
	}

	/* gr8-gr11 */

	retval |= __copy_from_user(&pt->r8, &ppr->gr[8], sizeof(long) * 4);

	/* gr12-gr15 */

	retval |= __copy_from_user(&pt->r12, &ppr->gr[12], sizeof(long) * 2);
	retval |= __copy_from_user(&pt->r14, &ppr->gr[14], sizeof(long));
	retval |= __copy_from_user(&pt->r15, &ppr->gr[15], sizeof(long));

	/* gr16-gr31 */

	retval |= __copy_from_user(&pt->r16, &ppr->gr[16], sizeof(long) * 16);

	/* b0 */

	retval |= __get_user(pt->b0, &ppr->br[0]);

	/* b1-b5 */

	for (i = 1; i < 6; i++) {
		retval |= __get_user(val, &ppr->br[i]);
		unw_set_br(&info, i, val);
	}

	/* b6-b7 */

	retval |= __get_user(pt->b6, &ppr->br[6]);
	retval |= __get_user(pt->b7, &ppr->br[7]);

	/* fr2-fr5 */

	for (i = 2; i < 6; i++) {
		retval |= __copy_from_user(&fpval, &ppr->fr[i], sizeof(fpval));
		if (unw_set_fr(&info, i, fpval) < 0)
			return -EIO;
	}

	/* fr6-fr11 */

	retval |= __copy_from_user(&pt->f6, &ppr->fr[6],
				   sizeof(ppr->fr[6]) * 6);

	/* fp scratch regs(12-15) */

	retval |= __copy_from_user(&sw->f12, &ppr->fr[12],
				   sizeof(ppr->fr[12]) * 4);

	/* fr16-fr31 */

	for (i = 16; i < 32; i++) {
		retval |= __copy_from_user(&fpval, &ppr->fr[i],
					   sizeof(fpval));
		if (unw_set_fr(&info, i, fpval) < 0)
			return -EIO;
	}

	/* fph */

	ia64_sync_fph(child);
	retval |= __copy_from_user(&child->thread.fph, &ppr->fr[32],
				   sizeof(ppr->fr[32]) * 96);

	/* preds */

	retval |= __get_user(pt->pr, &ppr->pr);

	/* nat bits */

	retval |= __get_user(nat_bits, &ppr->nat);

	retval |= access_uarea(child, PT_CR_IPSR, &psr, 1);
	retval |= access_uarea(child, PT_AR_RSC, &rsc, 1);
	retval |= access_uarea(child, PT_AR_EC, &ec, 1);
	retval |= access_uarea(child, PT_AR_LC, &lc, 1);
	retval |= access_uarea(child, PT_AR_RNAT, &rnat, 1);
	retval |= access_uarea(child, PT_AR_BSP, &bsp, 1);
	retval |= access_uarea(child, PT_CFM, &cfm, 1);
	retval |= access_uarea(child, PT_NAT_BITS, &nat_bits, 1);

	ret = retval ? -EIO : 0;
	return ret;
}

void
user_enable_single_step (struct task_struct *child)
{
	struct ia64_psr *child_psr = ia64_psr(task_pt_regs(child));

	set_tsk_thread_flag(child, TIF_SINGLESTEP);
	child_psr->ss = 1;
}

void
user_enable_block_step (struct task_struct *child)
{
	struct ia64_psr *child_psr = ia64_psr(task_pt_regs(child));

	set_tsk_thread_flag(child, TIF_SINGLESTEP);
	child_psr->tb = 1;
}

void
user_disable_single_step (struct task_struct *child)
{
	struct ia64_psr *child_psr = ia64_psr(task_pt_regs(child));

	/* make sure the single step/taken-branch trap bits are not set: */
	clear_tsk_thread_flag(child, TIF_SINGLESTEP);
	child_psr->ss = 0;
	child_psr->tb = 0;
}

/*
 * Called by kernel/ptrace.c when detaching..
 *
 * Make sure the single step bit is not set.
 */
void
ptrace_disable (struct task_struct *child)
{
	user_disable_single_step(child);
}

long
arch_ptrace (struct task_struct *child, long request,
	     unsigned long addr, unsigned long data)
{
	switch (request) {
	case PTRACE_PEEKTEXT:
	case PTRACE_PEEKDATA:
		/* read word at location addr */
<<<<<<< HEAD
		if (access_process_vm(child, addr, &data, sizeof(data),
=======
		if (ptrace_access_vm(child, addr, &data, sizeof(data),
>>>>>>> e4062077
				FOLL_FORCE)
		    != sizeof(data))
			return -EIO;
		/* ensure return value is not mistaken for error code */
		force_successful_syscall_return();
		return data;

	/* PTRACE_POKETEXT and PTRACE_POKEDATA is handled
	 * by the generic ptrace_request().
	 */

	case PTRACE_PEEKUSR:
		/* read the word at addr in the USER area */
		if (access_uarea(child, addr, &data, 0) < 0)
			return -EIO;
		/* ensure return value is not mistaken for error code */
		force_successful_syscall_return();
		return data;

	case PTRACE_POKEUSR:
		/* write the word at addr in the USER area */
		if (access_uarea(child, addr, &data, 1) < 0)
			return -EIO;
		return 0;

	case PTRACE_OLD_GETSIGINFO:
		/* for backwards-compatibility */
		return ptrace_request(child, PTRACE_GETSIGINFO, addr, data);

	case PTRACE_OLD_SETSIGINFO:
		/* for backwards-compatibility */
		return ptrace_request(child, PTRACE_SETSIGINFO, addr, data);

	case PTRACE_GETREGS:
		return ptrace_getregs(child,
				      (struct pt_all_user_regs __user *) data);

	case PTRACE_SETREGS:
		return ptrace_setregs(child,
				      (struct pt_all_user_regs __user *) data);

	default:
		return ptrace_request(child, request, addr, data);
	}
}


/* "asmlinkage" so the input arguments are preserved... */

asmlinkage long
syscall_trace_enter (long arg0, long arg1, long arg2, long arg3,
		     long arg4, long arg5, long arg6, long arg7,
		     struct pt_regs regs)
{
	if (test_thread_flag(TIF_SYSCALL_TRACE))
		if (tracehook_report_syscall_entry(&regs))
			return -ENOSYS;

	/* copy user rbs to kernel rbs */
	if (test_thread_flag(TIF_RESTORE_RSE))
		ia64_sync_krbs();


	audit_syscall_entry(regs.r15, arg0, arg1, arg2, arg3);

	return 0;
}

/* "asmlinkage" so the input arguments are preserved... */

asmlinkage void
syscall_trace_leave (long arg0, long arg1, long arg2, long arg3,
		     long arg4, long arg5, long arg6, long arg7,
		     struct pt_regs regs)
{
	int step;

	audit_syscall_exit(&regs);

	step = test_thread_flag(TIF_SINGLESTEP);
	if (step || test_thread_flag(TIF_SYSCALL_TRACE))
		tracehook_report_syscall_exit(&regs, step);

	/* copy user rbs to kernel rbs */
	if (test_thread_flag(TIF_RESTORE_RSE))
		ia64_sync_krbs();
}

/* Utrace implementation starts here */
struct regset_get {
	void *kbuf;
	void __user *ubuf;
};

struct regset_set {
	const void *kbuf;
	const void __user *ubuf;
};

struct regset_getset {
	struct task_struct *target;
	const struct user_regset *regset;
	union {
		struct regset_get get;
		struct regset_set set;
	} u;
	unsigned int pos;
	unsigned int count;
	int ret;
};

static int
access_elf_gpreg(struct task_struct *target, struct unw_frame_info *info,
		unsigned long addr, unsigned long *data, int write_access)
{
	struct pt_regs *pt;
	unsigned long *ptr = NULL;
	int ret;
	char nat = 0;

	pt = task_pt_regs(target);
	switch (addr) {
	case ELF_GR_OFFSET(1):
		ptr = &pt->r1;
		break;
	case ELF_GR_OFFSET(2):
	case ELF_GR_OFFSET(3):
		ptr = (void *)&pt->r2 + (addr - ELF_GR_OFFSET(2));
		break;
	case ELF_GR_OFFSET(4) ... ELF_GR_OFFSET(7):
		if (write_access) {
			/* read NaT bit first: */
			unsigned long dummy;

			ret = unw_get_gr(info, addr/8, &dummy, &nat);
			if (ret < 0)
				return ret;
		}
		return unw_access_gr(info, addr/8, data, &nat, write_access);
	case ELF_GR_OFFSET(8) ... ELF_GR_OFFSET(11):
		ptr = (void *)&pt->r8 + addr - ELF_GR_OFFSET(8);
		break;
	case ELF_GR_OFFSET(12):
	case ELF_GR_OFFSET(13):
		ptr = (void *)&pt->r12 + addr - ELF_GR_OFFSET(12);
		break;
	case ELF_GR_OFFSET(14):
		ptr = &pt->r14;
		break;
	case ELF_GR_OFFSET(15):
		ptr = &pt->r15;
	}
	if (write_access)
		*ptr = *data;
	else
		*data = *ptr;
	return 0;
}

static int
access_elf_breg(struct task_struct *target, struct unw_frame_info *info,
		unsigned long addr, unsigned long *data, int write_access)
{
	struct pt_regs *pt;
	unsigned long *ptr = NULL;

	pt = task_pt_regs(target);
	switch (addr) {
	case ELF_BR_OFFSET(0):
		ptr = &pt->b0;
		break;
	case ELF_BR_OFFSET(1) ... ELF_BR_OFFSET(5):
		return unw_access_br(info, (addr - ELF_BR_OFFSET(0))/8,
				     data, write_access);
	case ELF_BR_OFFSET(6):
		ptr = &pt->b6;
		break;
	case ELF_BR_OFFSET(7):
		ptr = &pt->b7;
	}
	if (write_access)
		*ptr = *data;
	else
		*data = *ptr;
	return 0;
}

static int
access_elf_areg(struct task_struct *target, struct unw_frame_info *info,
		unsigned long addr, unsigned long *data, int write_access)
{
	struct pt_regs *pt;
	unsigned long cfm, urbs_end;
	unsigned long *ptr = NULL;

	pt = task_pt_regs(target);
	if (addr >= ELF_AR_RSC_OFFSET && addr <= ELF_AR_SSD_OFFSET) {
		switch (addr) {
		case ELF_AR_RSC_OFFSET:
			/* force PL3 */
			if (write_access)
				pt->ar_rsc = *data | (3 << 2);
			else
				*data = pt->ar_rsc;
			return 0;
		case ELF_AR_BSP_OFFSET:
			/*
			 * By convention, we use PT_AR_BSP to refer to
			 * the end of the user-level backing store.
			 * Use ia64_rse_skip_regs(PT_AR_BSP, -CFM.sof)
			 * to get the real value of ar.bsp at the time
			 * the kernel was entered.
			 *
			 * Furthermore, when changing the contents of
			 * PT_AR_BSP (or PT_CFM) while the task is
			 * blocked in a system call, convert the state
			 * so that the non-system-call exit
			 * path is used.  This ensures that the proper
			 * state will be picked up when resuming
			 * execution.  However, it *also* means that
			 * once we write PT_AR_BSP/PT_CFM, it won't be
			 * possible to modify the syscall arguments of
			 * the pending system call any longer.  This
			 * shouldn't be an issue because modifying
			 * PT_AR_BSP/PT_CFM generally implies that
			 * we're either abandoning the pending system
			 * call or that we defer it's re-execution
			 * (e.g., due to GDB doing an inferior
			 * function call).
			 */
			urbs_end = ia64_get_user_rbs_end(target, pt, &cfm);
			if (write_access) {
				if (*data != urbs_end) {
					if (in_syscall(pt))
						convert_to_non_syscall(target,
								       pt,
								       cfm);
					/*
					 * Simulate user-level write
					 * of ar.bsp:
					 */
					pt->loadrs = 0;
					pt->ar_bspstore = *data;
				}
			} else
				*data = urbs_end;
			return 0;
		case ELF_AR_BSPSTORE_OFFSET:
			ptr = &pt->ar_bspstore;
			break;
		case ELF_AR_RNAT_OFFSET:
			ptr = &pt->ar_rnat;
			break;
		case ELF_AR_CCV_OFFSET:
			ptr = &pt->ar_ccv;
			break;
		case ELF_AR_UNAT_OFFSET:
			ptr = &pt->ar_unat;
			break;
		case ELF_AR_FPSR_OFFSET:
			ptr = &pt->ar_fpsr;
			break;
		case ELF_AR_PFS_OFFSET:
			ptr = &pt->ar_pfs;
			break;
		case ELF_AR_LC_OFFSET:
			return unw_access_ar(info, UNW_AR_LC, data,
					     write_access);
		case ELF_AR_EC_OFFSET:
			return unw_access_ar(info, UNW_AR_EC, data,
					     write_access);
		case ELF_AR_CSD_OFFSET:
			ptr = &pt->ar_csd;
			break;
		case ELF_AR_SSD_OFFSET:
			ptr = &pt->ar_ssd;
		}
	} else if (addr >= ELF_CR_IIP_OFFSET && addr <= ELF_CR_IPSR_OFFSET) {
		switch (addr) {
		case ELF_CR_IIP_OFFSET:
			ptr = &pt->cr_iip;
			break;
		case ELF_CFM_OFFSET:
			urbs_end = ia64_get_user_rbs_end(target, pt, &cfm);
			if (write_access) {
				if (((cfm ^ *data) & PFM_MASK) != 0) {
					if (in_syscall(pt))
						convert_to_non_syscall(target,
								       pt,
								       cfm);
					pt->cr_ifs = ((pt->cr_ifs & ~PFM_MASK)
						      | (*data & PFM_MASK));
				}
			} else
				*data = cfm;
			return 0;
		case ELF_CR_IPSR_OFFSET:
			if (write_access) {
				unsigned long tmp = *data;
				/* psr.ri==3 is a reserved value: SDM 2:25 */
				if ((tmp & IA64_PSR_RI) == IA64_PSR_RI)
					tmp &= ~IA64_PSR_RI;
				pt->cr_ipsr = ((tmp & IPSR_MASK)
					       | (pt->cr_ipsr & ~IPSR_MASK));
			} else
				*data = (pt->cr_ipsr & IPSR_MASK);
			return 0;
		}
	} else if (addr == ELF_NAT_OFFSET)
		return access_nat_bits(target, pt, info,
				       data, write_access);
	else if (addr == ELF_PR_OFFSET)
		ptr = &pt->pr;
	else
		return -1;

	if (write_access)
		*ptr = *data;
	else
		*data = *ptr;

	return 0;
}

static int
access_elf_reg(struct task_struct *target, struct unw_frame_info *info,
		unsigned long addr, unsigned long *data, int write_access)
{
	if (addr >= ELF_GR_OFFSET(1) && addr <= ELF_GR_OFFSET(15))
		return access_elf_gpreg(target, info, addr, data, write_access);
	else if (addr >= ELF_BR_OFFSET(0) && addr <= ELF_BR_OFFSET(7))
		return access_elf_breg(target, info, addr, data, write_access);
	else
		return access_elf_areg(target, info, addr, data, write_access);
}

void do_gpregs_get(struct unw_frame_info *info, void *arg)
{
	struct pt_regs *pt;
	struct regset_getset *dst = arg;
	elf_greg_t tmp[16];
	unsigned int i, index, min_copy;

	if (unw_unwind_to_user(info) < 0)
		return;

	/*
	 * coredump format:
	 *      r0-r31
	 *      NaT bits (for r0-r31; bit N == 1 iff rN is a NaT)
	 *      predicate registers (p0-p63)
	 *      b0-b7
	 *      ip cfm user-mask
	 *      ar.rsc ar.bsp ar.bspstore ar.rnat
	 *      ar.ccv ar.unat ar.fpsr ar.pfs ar.lc ar.ec
	 */


	/* Skip r0 */
	if (dst->count > 0 && dst->pos < ELF_GR_OFFSET(1)) {
		dst->ret = user_regset_copyout_zero(&dst->pos, &dst->count,
						      &dst->u.get.kbuf,
						      &dst->u.get.ubuf,
						      0, ELF_GR_OFFSET(1));
		if (dst->ret || dst->count == 0)
			return;
	}

	/* gr1 - gr15 */
	if (dst->count > 0 && dst->pos < ELF_GR_OFFSET(16)) {
		index = (dst->pos - ELF_GR_OFFSET(1)) / sizeof(elf_greg_t);
		min_copy = ELF_GR_OFFSET(16) > (dst->pos + dst->count) ?
			 (dst->pos + dst->count) : ELF_GR_OFFSET(16);
		for (i = dst->pos; i < min_copy; i += sizeof(elf_greg_t),
				index++)
			if (access_elf_reg(dst->target, info, i,
						&tmp[index], 0) < 0) {
				dst->ret = -EIO;
				return;
			}
		dst->ret = user_regset_copyout(&dst->pos, &dst->count,
				&dst->u.get.kbuf, &dst->u.get.ubuf, tmp,
				ELF_GR_OFFSET(1), ELF_GR_OFFSET(16));
		if (dst->ret || dst->count == 0)
			return;
	}

	/* r16-r31 */
	if (dst->count > 0 && dst->pos < ELF_NAT_OFFSET) {
		pt = task_pt_regs(dst->target);
		dst->ret = user_regset_copyout(&dst->pos, &dst->count,
				&dst->u.get.kbuf, &dst->u.get.ubuf, &pt->r16,
				ELF_GR_OFFSET(16), ELF_NAT_OFFSET);
		if (dst->ret || dst->count == 0)
			return;
	}

	/* nat, pr, b0 - b7 */
	if (dst->count > 0 && dst->pos < ELF_CR_IIP_OFFSET) {
		index = (dst->pos - ELF_NAT_OFFSET) / sizeof(elf_greg_t);
		min_copy = ELF_CR_IIP_OFFSET > (dst->pos + dst->count) ?
			 (dst->pos + dst->count) : ELF_CR_IIP_OFFSET;
		for (i = dst->pos; i < min_copy; i += sizeof(elf_greg_t),
				index++)
			if (access_elf_reg(dst->target, info, i,
						&tmp[index], 0) < 0) {
				dst->ret = -EIO;
				return;
			}
		dst->ret = user_regset_copyout(&dst->pos, &dst->count,
				&dst->u.get.kbuf, &dst->u.get.ubuf, tmp,
				ELF_NAT_OFFSET, ELF_CR_IIP_OFFSET);
		if (dst->ret || dst->count == 0)
			return;
	}

	/* ip cfm psr ar.rsc ar.bsp ar.bspstore ar.rnat
	 * ar.ccv ar.unat ar.fpsr ar.pfs ar.lc ar.ec ar.csd ar.ssd
	 */
	if (dst->count > 0 && dst->pos < (ELF_AR_END_OFFSET)) {
		index = (dst->pos - ELF_CR_IIP_OFFSET) / sizeof(elf_greg_t);
		min_copy = ELF_AR_END_OFFSET > (dst->pos + dst->count) ?
			 (dst->pos + dst->count) : ELF_AR_END_OFFSET;
		for (i = dst->pos; i < min_copy; i += sizeof(elf_greg_t),
				index++)
			if (access_elf_reg(dst->target, info, i,
						&tmp[index], 0) < 0) {
				dst->ret = -EIO;
				return;
			}
		dst->ret = user_regset_copyout(&dst->pos, &dst->count,
				&dst->u.get.kbuf, &dst->u.get.ubuf, tmp,
				ELF_CR_IIP_OFFSET, ELF_AR_END_OFFSET);
	}
}

void do_gpregs_set(struct unw_frame_info *info, void *arg)
{
	struct pt_regs *pt;
	struct regset_getset *dst = arg;
	elf_greg_t tmp[16];
	unsigned int i, index;

	if (unw_unwind_to_user(info) < 0)
		return;

	/* Skip r0 */
	if (dst->count > 0 && dst->pos < ELF_GR_OFFSET(1)) {
		dst->ret = user_regset_copyin_ignore(&dst->pos, &dst->count,
						       &dst->u.set.kbuf,
						       &dst->u.set.ubuf,
						       0, ELF_GR_OFFSET(1));
		if (dst->ret || dst->count == 0)
			return;
	}

	/* gr1-gr15 */
	if (dst->count > 0 && dst->pos < ELF_GR_OFFSET(16)) {
		i = dst->pos;
		index = (dst->pos - ELF_GR_OFFSET(1)) / sizeof(elf_greg_t);
		dst->ret = user_regset_copyin(&dst->pos, &dst->count,
				&dst->u.set.kbuf, &dst->u.set.ubuf, tmp,
				ELF_GR_OFFSET(1), ELF_GR_OFFSET(16));
		if (dst->ret)
			return;
		for ( ; i < dst->pos; i += sizeof(elf_greg_t), index++)
			if (access_elf_reg(dst->target, info, i,
						&tmp[index], 1) < 0) {
				dst->ret = -EIO;
				return;
			}
		if (dst->count == 0)
			return;
	}

	/* gr16-gr31 */
	if (dst->count > 0 && dst->pos < ELF_NAT_OFFSET) {
		pt = task_pt_regs(dst->target);
		dst->ret = user_regset_copyin(&dst->pos, &dst->count,
				&dst->u.set.kbuf, &dst->u.set.ubuf, &pt->r16,
				ELF_GR_OFFSET(16), ELF_NAT_OFFSET);
		if (dst->ret || dst->count == 0)
			return;
	}

	/* nat, pr, b0 - b7 */
	if (dst->count > 0 && dst->pos < ELF_CR_IIP_OFFSET) {
		i = dst->pos;
		index = (dst->pos - ELF_NAT_OFFSET) / sizeof(elf_greg_t);
		dst->ret = user_regset_copyin(&dst->pos, &dst->count,
				&dst->u.set.kbuf, &dst->u.set.ubuf, tmp,
				ELF_NAT_OFFSET, ELF_CR_IIP_OFFSET);
		if (dst->ret)
			return;
		for (; i < dst->pos; i += sizeof(elf_greg_t), index++)
			if (access_elf_reg(dst->target, info, i,
						&tmp[index], 1) < 0) {
				dst->ret = -EIO;
				return;
			}
		if (dst->count == 0)
			return;
	}

	/* ip cfm psr ar.rsc ar.bsp ar.bspstore ar.rnat
	 * ar.ccv ar.unat ar.fpsr ar.pfs ar.lc ar.ec ar.csd ar.ssd
	 */
	if (dst->count > 0 && dst->pos < (ELF_AR_END_OFFSET)) {
		i = dst->pos;
		index = (dst->pos - ELF_CR_IIP_OFFSET) / sizeof(elf_greg_t);
		dst->ret = user_regset_copyin(&dst->pos, &dst->count,
				&dst->u.set.kbuf, &dst->u.set.ubuf, tmp,
				ELF_CR_IIP_OFFSET, ELF_AR_END_OFFSET);
		if (dst->ret)
			return;
		for ( ; i < dst->pos; i += sizeof(elf_greg_t), index++)
			if (access_elf_reg(dst->target, info, i,
						&tmp[index], 1) < 0) {
				dst->ret = -EIO;
				return;
			}
	}
}

#define ELF_FP_OFFSET(i)	(i * sizeof(elf_fpreg_t))

void do_fpregs_get(struct unw_frame_info *info, void *arg)
{
	struct regset_getset *dst = arg;
	struct task_struct *task = dst->target;
	elf_fpreg_t tmp[30];
	int index, min_copy, i;

	if (unw_unwind_to_user(info) < 0)
		return;

	/* Skip pos 0 and 1 */
	if (dst->count > 0 && dst->pos < ELF_FP_OFFSET(2)) {
		dst->ret = user_regset_copyout_zero(&dst->pos, &dst->count,
						      &dst->u.get.kbuf,
						      &dst->u.get.ubuf,
						      0, ELF_FP_OFFSET(2));
		if (dst->count == 0 || dst->ret)
			return;
	}

	/* fr2-fr31 */
	if (dst->count > 0 && dst->pos < ELF_FP_OFFSET(32)) {
		index = (dst->pos - ELF_FP_OFFSET(2)) / sizeof(elf_fpreg_t);

		min_copy = min(((unsigned int)ELF_FP_OFFSET(32)),
				dst->pos + dst->count);
		for (i = dst->pos; i < min_copy; i += sizeof(elf_fpreg_t),
				index++)
			if (unw_get_fr(info, i / sizeof(elf_fpreg_t),
					 &tmp[index])) {
				dst->ret = -EIO;
				return;
			}
		dst->ret = user_regset_copyout(&dst->pos, &dst->count,
				&dst->u.get.kbuf, &dst->u.get.ubuf, tmp,
				ELF_FP_OFFSET(2), ELF_FP_OFFSET(32));
		if (dst->count == 0 || dst->ret)
			return;
	}

	/* fph */
	if (dst->count > 0) {
		ia64_flush_fph(dst->target);
		if (task->thread.flags & IA64_THREAD_FPH_VALID)
			dst->ret = user_regset_copyout(
				&dst->pos, &dst->count,
				&dst->u.get.kbuf, &dst->u.get.ubuf,
				&dst->target->thread.fph,
				ELF_FP_OFFSET(32), -1);
		else
			/* Zero fill instead.  */
			dst->ret = user_regset_copyout_zero(
				&dst->pos, &dst->count,
				&dst->u.get.kbuf, &dst->u.get.ubuf,
				ELF_FP_OFFSET(32), -1);
	}
}

void do_fpregs_set(struct unw_frame_info *info, void *arg)
{
	struct regset_getset *dst = arg;
	elf_fpreg_t fpreg, tmp[30];
	int index, start, end;

	if (unw_unwind_to_user(info) < 0)
		return;

	/* Skip pos 0 and 1 */
	if (dst->count > 0 && dst->pos < ELF_FP_OFFSET(2)) {
		dst->ret = user_regset_copyin_ignore(&dst->pos, &dst->count,
						       &dst->u.set.kbuf,
						       &dst->u.set.ubuf,
						       0, ELF_FP_OFFSET(2));
		if (dst->count == 0 || dst->ret)
			return;
	}

	/* fr2-fr31 */
	if (dst->count > 0 && dst->pos < ELF_FP_OFFSET(32)) {
		start = dst->pos;
		end = min(((unsigned int)ELF_FP_OFFSET(32)),
			 dst->pos + dst->count);
		dst->ret = user_regset_copyin(&dst->pos, &dst->count,
				&dst->u.set.kbuf, &dst->u.set.ubuf, tmp,
				ELF_FP_OFFSET(2), ELF_FP_OFFSET(32));
		if (dst->ret)
			return;

		if (start & 0xF) { /* only write high part */
			if (unw_get_fr(info, start / sizeof(elf_fpreg_t),
					 &fpreg)) {
				dst->ret = -EIO;
				return;
			}
			tmp[start / sizeof(elf_fpreg_t) - 2].u.bits[0]
				= fpreg.u.bits[0];
			start &= ~0xFUL;
		}
		if (end & 0xF) { /* only write low part */
			if (unw_get_fr(info, end / sizeof(elf_fpreg_t),
					&fpreg)) {
				dst->ret = -EIO;
				return;
			}
			tmp[end / sizeof(elf_fpreg_t) - 2].u.bits[1]
				= fpreg.u.bits[1];
			end = (end + 0xF) & ~0xFUL;
		}

		for ( ;	start < end ; start += sizeof(elf_fpreg_t)) {
			index = start / sizeof(elf_fpreg_t);
			if (unw_set_fr(info, index, tmp[index - 2])) {
				dst->ret = -EIO;
				return;
			}
		}
		if (dst->ret || dst->count == 0)
			return;
	}

	/* fph */
	if (dst->count > 0 && dst->pos < ELF_FP_OFFSET(128)) {
		ia64_sync_fph(dst->target);
		dst->ret = user_regset_copyin(&dst->pos, &dst->count,
						&dst->u.set.kbuf,
						&dst->u.set.ubuf,
						&dst->target->thread.fph,
						ELF_FP_OFFSET(32), -1);
	}
}

static int
do_regset_call(void (*call)(struct unw_frame_info *, void *),
	       struct task_struct *target,
	       const struct user_regset *regset,
	       unsigned int pos, unsigned int count,
	       const void *kbuf, const void __user *ubuf)
{
	struct regset_getset info = { .target = target, .regset = regset,
				 .pos = pos, .count = count,
				 .u.set = { .kbuf = kbuf, .ubuf = ubuf },
				 .ret = 0 };

	if (target == current)
		unw_init_running(call, &info);
	else {
		struct unw_frame_info ufi;
		memset(&ufi, 0, sizeof(ufi));
		unw_init_from_blocked_task(&ufi, target);
		(*call)(&ufi, &info);
	}

	return info.ret;
}

static int
gpregs_get(struct task_struct *target,
	   const struct user_regset *regset,
	   unsigned int pos, unsigned int count,
	   void *kbuf, void __user *ubuf)
{
	return do_regset_call(do_gpregs_get, target, regset, pos, count,
		kbuf, ubuf);
}

static int gpregs_set(struct task_struct *target,
		const struct user_regset *regset,
		unsigned int pos, unsigned int count,
		const void *kbuf, const void __user *ubuf)
{
	return do_regset_call(do_gpregs_set, target, regset, pos, count,
		kbuf, ubuf);
}

static void do_gpregs_writeback(struct unw_frame_info *info, void *arg)
{
	do_sync_rbs(info, ia64_sync_user_rbs);
}

/*
 * This is called to write back the register backing store.
 * ptrace does this before it stops, so that a tracer reading the user
 * memory after the thread stops will get the current register data.
 */
static int
gpregs_writeback(struct task_struct *target,
		 const struct user_regset *regset,
		 int now)
{
	if (test_and_set_tsk_thread_flag(target, TIF_RESTORE_RSE))
		return 0;
	set_notify_resume(target);
	return do_regset_call(do_gpregs_writeback, target, regset, 0, 0,
		NULL, NULL);
}

static int
fpregs_active(struct task_struct *target, const struct user_regset *regset)
{
	return (target->thread.flags & IA64_THREAD_FPH_VALID) ? 128 : 32;
}

static int fpregs_get(struct task_struct *target,
		const struct user_regset *regset,
		unsigned int pos, unsigned int count,
		void *kbuf, void __user *ubuf)
{
	return do_regset_call(do_fpregs_get, target, regset, pos, count,
		kbuf, ubuf);
}

static int fpregs_set(struct task_struct *target,
		const struct user_regset *regset,
		unsigned int pos, unsigned int count,
		const void *kbuf, const void __user *ubuf)
{
	return do_regset_call(do_fpregs_set, target, regset, pos, count,
		kbuf, ubuf);
}

static int
access_uarea(struct task_struct *child, unsigned long addr,
	      unsigned long *data, int write_access)
{
	unsigned int pos = -1; /* an invalid value */
	int ret;
	unsigned long *ptr, regnum;

	if ((addr & 0x7) != 0) {
		dprintk("ptrace: unaligned register address 0x%lx\n", addr);
		return -1;
	}
	if ((addr >= PT_NAT_BITS + 8 && addr < PT_F2) ||
		(addr >= PT_R7 + 8 && addr < PT_B1) ||
		(addr >= PT_AR_LC + 8 && addr < PT_CR_IPSR) ||
		(addr >= PT_AR_SSD + 8 && addr < PT_DBR)) {
		dprintk("ptrace: rejecting access to register "
					"address 0x%lx\n", addr);
		return -1;
	}

	switch (addr) {
	case PT_F32 ... (PT_F127 + 15):
		pos = addr - PT_F32 + ELF_FP_OFFSET(32);
		break;
	case PT_F2 ... (PT_F5 + 15):
		pos = addr - PT_F2 + ELF_FP_OFFSET(2);
		break;
	case PT_F10 ... (PT_F31 + 15):
		pos = addr - PT_F10 + ELF_FP_OFFSET(10);
		break;
	case PT_F6 ... (PT_F9 + 15):
		pos = addr - PT_F6 + ELF_FP_OFFSET(6);
		break;
	}

	if (pos != -1) {
		if (write_access)
			ret = fpregs_set(child, NULL, pos,
				sizeof(unsigned long), data, NULL);
		else
			ret = fpregs_get(child, NULL, pos,
				sizeof(unsigned long), data, NULL);
		if (ret != 0)
			return -1;
		return 0;
	}

	switch (addr) {
	case PT_NAT_BITS:
		pos = ELF_NAT_OFFSET;
		break;
	case PT_R4 ... PT_R7:
		pos = addr - PT_R4 + ELF_GR_OFFSET(4);
		break;
	case PT_B1 ... PT_B5:
		pos = addr - PT_B1 + ELF_BR_OFFSET(1);
		break;
	case PT_AR_EC:
		pos = ELF_AR_EC_OFFSET;
		break;
	case PT_AR_LC:
		pos = ELF_AR_LC_OFFSET;
		break;
	case PT_CR_IPSR:
		pos = ELF_CR_IPSR_OFFSET;
		break;
	case PT_CR_IIP:
		pos = ELF_CR_IIP_OFFSET;
		break;
	case PT_CFM:
		pos = ELF_CFM_OFFSET;
		break;
	case PT_AR_UNAT:
		pos = ELF_AR_UNAT_OFFSET;
		break;
	case PT_AR_PFS:
		pos = ELF_AR_PFS_OFFSET;
		break;
	case PT_AR_RSC:
		pos = ELF_AR_RSC_OFFSET;
		break;
	case PT_AR_RNAT:
		pos = ELF_AR_RNAT_OFFSET;
		break;
	case PT_AR_BSPSTORE:
		pos = ELF_AR_BSPSTORE_OFFSET;
		break;
	case PT_PR:
		pos = ELF_PR_OFFSET;
		break;
	case PT_B6:
		pos = ELF_BR_OFFSET(6);
		break;
	case PT_AR_BSP:
		pos = ELF_AR_BSP_OFFSET;
		break;
	case PT_R1 ... PT_R3:
		pos = addr - PT_R1 + ELF_GR_OFFSET(1);
		break;
	case PT_R12 ... PT_R15:
		pos = addr - PT_R12 + ELF_GR_OFFSET(12);
		break;
	case PT_R8 ... PT_R11:
		pos = addr - PT_R8 + ELF_GR_OFFSET(8);
		break;
	case PT_R16 ... PT_R31:
		pos = addr - PT_R16 + ELF_GR_OFFSET(16);
		break;
	case PT_AR_CCV:
		pos = ELF_AR_CCV_OFFSET;
		break;
	case PT_AR_FPSR:
		pos = ELF_AR_FPSR_OFFSET;
		break;
	case PT_B0:
		pos = ELF_BR_OFFSET(0);
		break;
	case PT_B7:
		pos = ELF_BR_OFFSET(7);
		break;
	case PT_AR_CSD:
		pos = ELF_AR_CSD_OFFSET;
		break;
	case PT_AR_SSD:
		pos = ELF_AR_SSD_OFFSET;
		break;
	}

	if (pos != -1) {
		if (write_access)
			ret = gpregs_set(child, NULL, pos,
				sizeof(unsigned long), data, NULL);
		else
			ret = gpregs_get(child, NULL, pos,
				sizeof(unsigned long), data, NULL);
		if (ret != 0)
			return -1;
		return 0;
	}

	/* access debug registers */
	if (addr >= PT_IBR) {
		regnum = (addr - PT_IBR) >> 3;
		ptr = &child->thread.ibr[0];
	} else {
		regnum = (addr - PT_DBR) >> 3;
		ptr = &child->thread.dbr[0];
	}

	if (regnum >= 8) {
		dprintk("ptrace: rejecting access to register "
				"address 0x%lx\n", addr);
		return -1;
	}
#ifdef CONFIG_PERFMON
	/*
	 * Check if debug registers are used by perfmon. This
	 * test must be done once we know that we can do the
	 * operation, i.e. the arguments are all valid, but
	 * before we start modifying the state.
	 *
	 * Perfmon needs to keep a count of how many processes
	 * are trying to modify the debug registers for system
	 * wide monitoring sessions.
	 *
	 * We also include read access here, because they may
	 * cause the PMU-installed debug register state
	 * (dbr[], ibr[]) to be reset. The two arrays are also
	 * used by perfmon, but we do not use
	 * IA64_THREAD_DBG_VALID. The registers are restored
	 * by the PMU context switch code.
	 */
	if (pfm_use_debug_registers(child))
		return -1;
#endif

	if (!(child->thread.flags & IA64_THREAD_DBG_VALID)) {
		child->thread.flags |= IA64_THREAD_DBG_VALID;
		memset(child->thread.dbr, 0,
				sizeof(child->thread.dbr));
		memset(child->thread.ibr, 0,
				sizeof(child->thread.ibr));
	}

	ptr += regnum;

	if ((regnum & 1) && write_access) {
		/* don't let the user set kernel-level breakpoints: */
		*ptr = *data & ~(7UL << 56);
		return 0;
	}
	if (write_access)
		*ptr = *data;
	else
		*data = *ptr;
	return 0;
}

static const struct user_regset native_regsets[] = {
	{
		.core_note_type = NT_PRSTATUS,
		.n = ELF_NGREG,
		.size = sizeof(elf_greg_t), .align = sizeof(elf_greg_t),
		.get = gpregs_get, .set = gpregs_set,
		.writeback = gpregs_writeback
	},
	{
		.core_note_type = NT_PRFPREG,
		.n = ELF_NFPREG,
		.size = sizeof(elf_fpreg_t), .align = sizeof(elf_fpreg_t),
		.get = fpregs_get, .set = fpregs_set, .active = fpregs_active
	},
};

static const struct user_regset_view user_ia64_view = {
	.name = "ia64",
	.e_machine = EM_IA_64,
	.regsets = native_regsets, .n = ARRAY_SIZE(native_regsets)
};

const struct user_regset_view *task_user_regset_view(struct task_struct *tsk)
{
	return &user_ia64_view;
}

struct syscall_get_set_args {
	unsigned int i;
	unsigned int n;
	unsigned long *args;
	struct pt_regs *regs;
	int rw;
};

static void syscall_get_set_args_cb(struct unw_frame_info *info, void *data)
{
	struct syscall_get_set_args *args = data;
	struct pt_regs *pt = args->regs;
	unsigned long *krbs, cfm, ndirty;
	int i, count;

	if (unw_unwind_to_user(info) < 0)
		return;

	cfm = pt->cr_ifs;
	krbs = (unsigned long *)info->task + IA64_RBS_OFFSET/8;
	ndirty = ia64_rse_num_regs(krbs, krbs + (pt->loadrs >> 19));

	count = 0;
	if (in_syscall(pt))
		count = min_t(int, args->n, cfm & 0x7f);

	for (i = 0; i < count; i++) {
		if (args->rw)
			*ia64_rse_skip_regs(krbs, ndirty + i + args->i) =
				args->args[i];
		else
			args->args[i] = *ia64_rse_skip_regs(krbs,
				ndirty + i + args->i);
	}

	if (!args->rw) {
		while (i < args->n) {
			args->args[i] = 0;
			i++;
		}
	}
}

void ia64_syscall_get_set_arguments(struct task_struct *task,
	struct pt_regs *regs, unsigned int i, unsigned int n,
	unsigned long *args, int rw)
{
	struct syscall_get_set_args data = {
		.i = i,
		.n = n,
		.args = args,
		.regs = regs,
		.rw = rw,
	};

	if (task == current)
		unw_init_running(syscall_get_set_args_cb, &data);
	else {
		struct unw_frame_info ufi;
		memset(&ufi, 0, sizeof(ufi));
		unw_init_from_blocked_task(&ufi, task);
		syscall_get_set_args_cb(&ufi, &data);
	}
}<|MERGE_RESOLUTION|>--- conflicted
+++ resolved
@@ -1159,11 +1159,7 @@
 	case PTRACE_PEEKTEXT:
 	case PTRACE_PEEKDATA:
 		/* read word at location addr */
-<<<<<<< HEAD
-		if (access_process_vm(child, addr, &data, sizeof(data),
-=======
 		if (ptrace_access_vm(child, addr, &data, sizeof(data),
->>>>>>> e4062077
 				FOLL_FORCE)
 		    != sizeof(data))
 			return -EIO;
