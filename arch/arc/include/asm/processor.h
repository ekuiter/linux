--- conflicted
+++ resolved
@@ -14,10 +14,7 @@
 #ifndef __ASSEMBLY__
 
 #include <asm/ptrace.h>
-<<<<<<< HEAD
-=======
 #include <asm/dsp.h>
->>>>>>> 51e0a7c0
 #include <asm/fpu.h>
 
 #ifdef CONFIG_ARC_PLAT_EZNPS
