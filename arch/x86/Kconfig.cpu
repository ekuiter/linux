# Put here option for CPU selection and depending optimization
choice
	prompt "Processor family"
	default M686 if X86_32
	default GENERIC_CPU if X86_64

config M386
	bool "386"
	depends on X86_32 && !UML
	---help---
	  This is the processor type of your CPU. This information is used for
	  optimizing purposes. In order to compile a kernel that can run on
	  all x86 CPU types (albeit not optimally fast), you can specify
	  "386" here.

	  The kernel will not necessarily run on earlier architectures than
	  the one you have chosen, e.g. a Pentium optimized kernel will run on
	  a PPro, but not necessarily on a i486.

	  Here are the settings recommended for greatest speed:
	  - "386" for the AMD/Cyrix/Intel 386DX/DXL/SL/SLC/SX, Cyrix/TI
	  486DLC/DLC2, and UMC 486SX-S.  Only "386" kernels will run on a 386
	  class machine.
	  - "486" for the AMD/Cyrix/IBM/Intel 486DX/DX2/DX4 or
	  SL/SLC/SLC2/SLC3/SX/SX2 and UMC U5D or U5S.
	  - "586" for generic Pentium CPUs lacking the TSC
	  (time stamp counter) register.
	  - "Pentium-Classic" for the Intel Pentium.
	  - "Pentium-MMX" for the Intel Pentium MMX.
	  - "Pentium-Pro" for the Intel Pentium Pro.
	  - "Pentium-II" for the Intel Pentium II or pre-Coppermine Celeron.
	  - "Pentium-III" for the Intel Pentium III or Coppermine Celeron.
	  - "Pentium-4" for the Intel Pentium 4 or P4-based Celeron.
	  - "K6" for the AMD K6, K6-II and K6-III (aka K6-3D).
	  - "Athlon" for the AMD K7 family (Athlon/Duron/Thunderbird).
	  - "Crusoe" for the Transmeta Crusoe series.
	  - "Efficeon" for the Transmeta Efficeon series.
	  - "Winchip-C6" for original IDT Winchip.
	  - "Winchip-2" for IDT Winchips with 3dNow! capabilities.
	  - "GeodeGX1" for Geode GX1 (Cyrix MediaGX).
	  - "Geode GX/LX" For AMD Geode GX and LX processors.
	  - "CyrixIII/VIA C3" for VIA Cyrix III or VIA C3.
	  - "VIA C3-2" for VIA C3-2 "Nehemiah" (model 9 and above).
	  - "VIA C7" for VIA C7.

	  If you don't know what to do, choose "386".

config M486
	bool "486"
	depends on X86_32
	---help---
	  Select this for a 486 series processor, either Intel or one of the
	  compatible processors from AMD, Cyrix, IBM, or Intel.  Includes DX,
	  DX2, and DX4 variants; also SL/SLC/SLC2/SLC3/SX/SX2 and UMC U5D or
	  U5S.

config M586
	bool "586/K5/5x86/6x86/6x86MX"
	depends on X86_32
	---help---
	  Select this for an 586 or 686 series processor such as the AMD K5,
	  the Cyrix 5x86, 6x86 and 6x86MX.  This choice does not
	  assume the RDTSC (Read Time Stamp Counter) instruction.

config M586TSC
	bool "Pentium-Classic"
	depends on X86_32
	---help---
	  Select this for a Pentium Classic processor with the RDTSC (Read
	  Time Stamp Counter) instruction for benchmarking.

config M586MMX
	bool "Pentium-MMX"
	depends on X86_32
	---help---
	  Select this for a Pentium with the MMX graphics/multimedia
	  extended instructions.

config M686
	bool "Pentium-Pro"
	depends on X86_32
	---help---
	  Select this for Intel Pentium Pro chips.  This enables the use of
	  Pentium Pro extended instructions, and disables the init-time guard
	  against the f00f bug found in earlier Pentiums.

config MPENTIUMII
	bool "Pentium-II/Celeron(pre-Coppermine)"
	depends on X86_32
	---help---
	  Select this for Intel chips based on the Pentium-II and
	  pre-Coppermine Celeron core.  This option enables an unaligned
	  copy optimization, compiles the kernel with optimization flags
	  tailored for the chip, and applies any applicable Pentium Pro
	  optimizations.

config MPENTIUMIII
	bool "Pentium-III/Celeron(Coppermine)/Pentium-III Xeon"
	depends on X86_32
	---help---
	  Select this for Intel chips based on the Pentium-III and
	  Celeron-Coppermine core.  This option enables use of some
	  extended prefetch instructions in addition to the Pentium II
	  extensions.

config MPENTIUMM
	bool "Pentium M"
	depends on X86_32
	---help---
	  Select this for Intel Pentium M (not Pentium-4 M)
	  notebook chips.

config MPENTIUM4
	bool "Pentium-4/Celeron(P4-based)/Pentium-4 M/older Xeon"
	depends on X86_32
	---help---
	  Select this for Intel Pentium 4 chips.  This includes the
	  Pentium 4, Pentium D, P4-based Celeron and Xeon, and
	  Pentium-4 M (not Pentium M) chips.  This option enables compile
	  flags optimized for the chip, uses the correct cache line size, and
	  applies any applicable optimizations.

	  CPUIDs: F[0-6][1-A] (in /proc/cpuinfo show = cpu family : 15 )

	  Select this for:
	    Pentiums (Pentium 4, Pentium D, Celeron, Celeron D) corename:
		-Willamette
		-Northwood
		-Mobile Pentium 4
		-Mobile Pentium 4 M
		-Extreme Edition (Gallatin)
		-Prescott
		-Prescott 2M
		-Cedar Mill
		-Presler
		-Smithfiled
	    Xeons (Intel Xeon, Xeon MP, Xeon LV, Xeon MV) corename:
		-Foster
		-Prestonia
		-Gallatin
		-Nocona
		-Irwindale
		-Cranford
		-Potomac
		-Paxville
		-Dempsey


config MK6
	bool "K6/K6-II/K6-III"
	depends on X86_32
	---help---
	  Select this for an AMD K6-family processor.  Enables use of
	  some extended instructions, and passes appropriate optimization
	  flags to GCC.

config MK7
	bool "Athlon/Duron/K7"
	depends on X86_32
	---help---
	  Select this for an AMD Athlon K7-family processor.  Enables use of
	  some extended instructions, and passes appropriate optimization
	  flags to GCC.

config MK8
	bool "Opteron/Athlon64/Hammer/K8"
	---help---
	  Select this for an AMD Opteron or Athlon64 Hammer-family processor.
	  Enables use of some extended instructions, and passes appropriate
	  optimization flags to GCC.

config MCRUSOE
	bool "Crusoe"
	depends on X86_32
	---help---
	  Select this for a Transmeta Crusoe processor.  Treats the processor
	  like a 586 with TSC, and sets some GCC optimization flags (like a
	  Pentium Pro with no alignment requirements).

config MEFFICEON
	bool "Efficeon"
	depends on X86_32
	---help---
	  Select this for a Transmeta Efficeon processor.

config MWINCHIPC6
	bool "Winchip-C6"
	depends on X86_32
	---help---
	  Select this for an IDT Winchip C6 chip.  Linux and GCC
	  treat this chip as a 586TSC with some extended instructions
	  and alignment requirements.

config MWINCHIP3D
	bool "Winchip-2/Winchip-2A/Winchip-3"
	depends on X86_32
	---help---
	  Select this for an IDT Winchip-2, 2A or 3.  Linux and GCC
	  treat this chip as a 586TSC with some extended instructions
	  and alignment requirements.  Also enable out of order memory
	  stores for this CPU, which can increase performance of some
	  operations.

config MELAN
	bool "AMD Elan"
	depends on X86_32
	---help---
	  Select this for an AMD Elan processor.

	  Do not use this option for K6/Athlon/Opteron processors!

config MGEODEGX1
	bool "GeodeGX1"
	depends on X86_32
	---help---
	  Select this for a Geode GX1 (Cyrix MediaGX) chip.

config MGEODE_LX
	bool "Geode GX/LX"
	depends on X86_32
	---help---
	  Select this for AMD Geode GX and LX processors.

config MCYRIXIII
	bool "CyrixIII/VIA-C3"
	depends on X86_32
	---help---
	  Select this for a Cyrix III or C3 chip.  Presently Linux and GCC
	  treat this chip as a generic 586. Whilst the CPU is 686 class,
	  it lacks the cmov extension which gcc assumes is present when
	  generating 686 code.
	  Note that Nehemiah (Model 9) and above will not boot with this
	  kernel due to them lacking the 3DNow! instructions used in earlier
	  incarnations of the CPU.

config MVIAC3_2
	bool "VIA C3-2 (Nehemiah)"
	depends on X86_32
	---help---
	  Select this for a VIA C3 "Nehemiah". Selecting this enables usage
	  of SSE and tells gcc to treat the CPU as a 686.
	  Note, this kernel will not boot on older (pre model 9) C3s.

config MVIAC7
	bool "VIA C7"
	depends on X86_32
	---help---
	  Select this for a VIA C7.  Selecting this uses the correct cache
	  shift and tells gcc to treat the CPU as a 686.

config MPSC
	bool "Intel P4 / older Netburst based Xeon"
	depends on X86_64
	---help---
	  Optimize for Intel Pentium 4, Pentium D and older Nocona/Dempsey
	  Xeon CPUs with Intel 64bit which is compatible with x86-64.
	  Note that the latest Xeons (Xeon 51xx and 53xx) are not based on the
	  Netburst core and shouldn't use this option. You can distinguish them
	  using the cpu family field
	  in /proc/cpuinfo. Family 15 is an older Xeon, Family 6 a newer one.

config MCORE2
	bool "Core 2/newer Xeon"
	---help---

	  Select this for Intel Core 2 and newer Core 2 Xeons (Xeon 51xx and
	  53xx) CPUs. You can distinguish newer from older Xeons by the CPU
	  family in /proc/cpuinfo. Newer ones have 6 and older ones 15
	  (not a typo)

config MATOM
	bool "Intel Atom"
	---help---

	  Select this for the Intel Atom platform. Intel Atom CPUs have an
	  in-order pipelining architecture and thus can benefit from
	  accordingly optimized code. Use a recent GCC with specific Atom
	  support in order to fully benefit from selecting this option.

config GENERIC_CPU
	bool "Generic-x86-64"
	depends on X86_64
	---help---
	  Generic x86-64 CPU.
	  Run equally well on all x86-64 CPUs.

endchoice

config X86_GENERIC
	bool "Generic x86 support"
	depends on X86_32
	---help---
	  Instead of just including optimizations for the selected
	  x86 variant (e.g. PII, Crusoe or Athlon), include some more
	  generic optimizations as well. This will make the kernel
	  perform better on x86 CPUs other than that selected.

	  This is really intended for distributors who need more
	  generic optimizations.

<<<<<<< HEAD
endif

=======
>>>>>>> 4bddd31c
#
# Define implied options from the CPU selection here
config X86_INTERNODE_CACHE_SHIFT
	int
	default "12" if X86_VSMP
	default "7" if NUMA
	default X86_L1_CACHE_SHIFT

config X86_CMPXCHG
	def_bool X86_64 || (X86_32 && !M386)

config CMPXCHG_LOCAL
	def_bool X86_64 || (X86_32 && !M386)

config X86_L1_CACHE_SHIFT
	int
	default "7" if MPENTIUM4 || MPSC
	default "6" if MK7 || MK8 || MPENTIUMM || MCORE2 || MATOM || MVIAC7 || X86_GENERIC || GENERIC_CPU
	default "4" if MELAN || M486 || M386 || MGEODEGX1
	default "5" if MWINCHIP3D || MWINCHIPC6 || MCRUSOE || MEFFICEON || MCYRIXIII || MK6 || MPENTIUMIII || MPENTIUMII || M686 || M586MMX || M586TSC || M586 || MVIAC3_2 || MGEODE_LX

config X86_XADD
	def_bool y
	depends on X86_64 || !M386

config X86_PPRO_FENCE
	bool "PentiumPro memory ordering errata workaround"
	depends on M686 || M586MMX || M586TSC || M586 || M486 || M386 || MGEODEGX1
	---help---
	  Old PentiumPro multiprocessor systems had errata that could cause
	  memory operations to violate the x86 ordering standard in rare cases.
	  Enabling this option will attempt to work around some (but not all)
	  occurrences of this problem, at the cost of much heavier spinlock and
	  memory barrier operations.

	  If unsure, say n here. Even distro kernels should think twice before
	  enabling this: there are few systems, and an unlikely bug.

config X86_F00F_BUG
	def_bool y
	depends on M586MMX || M586TSC || M586 || M486 || M386

config X86_INVD_BUG
	def_bool y
	depends on M486 || M386

config X86_WP_WORKS_OK
	def_bool y
	depends on !M386

config X86_INVLPG
	def_bool y
	depends on X86_32 && !M386

config X86_BSWAP
	def_bool y
	depends on X86_32 && !M386

config X86_POPAD_OK
	def_bool y
	depends on X86_32 && !M386

config X86_ALIGNMENT_16
	def_bool y
	depends on MWINCHIP3D || MWINCHIPC6 || MCYRIXIII || MELAN || MK6 || M586MMX || M586TSC || M586 || M486 || MVIAC3_2 || MGEODEGX1

config X86_INTEL_USERCOPY
	def_bool y
	depends on MPENTIUM4 || MPENTIUMM || MPENTIUMIII || MPENTIUMII || M586MMX || X86_GENERIC || MK8 || MK7 || MEFFICEON || MCORE2

config X86_USE_PPRO_CHECKSUM
	def_bool y
	depends on MWINCHIP3D || MWINCHIPC6 || MCYRIXIII || MK7 || MK6 || MPENTIUM4 || MPENTIUMM || MPENTIUMIII || MPENTIUMII || M686 || MK8 || MVIAC3_2 || MVIAC7 || MEFFICEON || MGEODE_LX || MCORE2 || MATOM

config X86_USE_3DNOW
	def_bool y
	depends on (MCYRIXIII || MK7 || MGEODE_LX) && !UML

config X86_OOSTORE
	def_bool y
	depends on (MWINCHIP3D || MWINCHIPC6) && MTRR

#
# P6_NOPs are a relatively minor optimization that require a family >=
# 6 processor, except that it is broken on certain VIA chips.
# Furthermore, AMD chips prefer a totally different sequence of NOPs
# (which work on all CPUs).  In addition, it looks like Virtual PC
# does not understand them.
#
# As a result, disallow these if we're not compiling for X86_64 (these
# NOPs do work on all x86-64 capable chips); the list of processors in
# the right-hand clause are the cores that benefit from this optimization.
#
config X86_P6_NOP
	def_bool y
	depends on X86_64
	depends on (MCORE2 || MPENTIUM4 || MPSC)

config X86_TSC
	def_bool y
	depends on ((MWINCHIP3D || MCRUSOE || MEFFICEON || MCYRIXIII || MK7 || MK6 || MPENTIUM4 || MPENTIUMM || MPENTIUMIII || MPENTIUMII || M686 || M586MMX || M586TSC || MK8 || MVIAC3_2 || MVIAC7 || MGEODEGX1 || MGEODE_LX || MCORE2 || MATOM) && !X86_NUMAQ) || X86_64

config X86_CMPXCHG64
	def_bool y
	depends on X86_PAE || X86_64 || MCORE2 || MPENTIUM4 || MPENTIUMM || MPENTIUMIII || MPENTIUMII || M686 || MATOM

# this should be set for all -march=.. options where the compiler
# generates cmov.
config X86_CMOV
	def_bool y
	depends on (MK8 || MK7 || MCORE2 || MPENTIUM4 || MPENTIUMM || MPENTIUMIII || MPENTIUMII || M686 || MVIAC3_2 || MVIAC7 || MCRUSOE || MEFFICEON || X86_64 || MATOM || MGEODE_LX)

config X86_MINIMUM_CPU_FAMILY
	int
	default "64" if X86_64
	default "6" if X86_32 && X86_P6_NOP
	default "5" if X86_32 && X86_CMPXCHG64
	default "4" if X86_32 && (X86_XADD || X86_CMPXCHG || X86_BSWAP || X86_WP_WORKS_OK)
	default "3"

config X86_DEBUGCTLMSR
	def_bool y
	depends on !(MK6 || MWINCHIPC6 || MWINCHIP3D || MCYRIXIII || M586MMX || M586TSC || M586 || M486 || M386) && !UML

menuconfig PROCESSOR_SELECT
	bool "Supported processor vendors" if EXPERT
	---help---
	  This lets you choose what x86 vendor support code your kernel
	  will include.

config CPU_SUP_INTEL
	default y
	bool "Support Intel processors" if PROCESSOR_SELECT
	---help---
	  This enables detection, tunings and quirks for Intel processors

	  You need this enabled if you want your kernel to run on an
	  Intel CPU. Disabling this option on other types of CPUs
	  makes the kernel a tiny bit smaller. Disabling it on an Intel
	  CPU might render the kernel unbootable.

	  If unsure, say N.

config CPU_SUP_CYRIX_32
	default y
	bool "Support Cyrix processors" if PROCESSOR_SELECT
	depends on !64BIT
	---help---
	  This enables detection, tunings and quirks for Cyrix processors

	  You need this enabled if you want your kernel to run on a
	  Cyrix CPU. Disabling this option on other types of CPUs
	  makes the kernel a tiny bit smaller. Disabling it on a Cyrix
	  CPU might render the kernel unbootable.

	  If unsure, say N.

config CPU_SUP_AMD
	default y
	bool "Support AMD processors" if PROCESSOR_SELECT
	---help---
	  This enables detection, tunings and quirks for AMD processors

	  You need this enabled if you want your kernel to run on an
	  AMD CPU. Disabling this option on other types of CPUs
	  makes the kernel a tiny bit smaller. Disabling it on an AMD
	  CPU might render the kernel unbootable.

	  If unsure, say N.

config CPU_SUP_CENTAUR
	default y
	bool "Support Centaur processors" if PROCESSOR_SELECT
	---help---
	  This enables detection, tunings and quirks for Centaur processors

	  You need this enabled if you want your kernel to run on a
	  Centaur CPU. Disabling this option on other types of CPUs
	  makes the kernel a tiny bit smaller. Disabling it on a Centaur
	  CPU might render the kernel unbootable.

	  If unsure, say N.

config CPU_SUP_TRANSMETA_32
	default y
	bool "Support Transmeta processors" if PROCESSOR_SELECT
	depends on !64BIT
	---help---
	  This enables detection, tunings and quirks for Transmeta processors

	  You need this enabled if you want your kernel to run on a
	  Transmeta CPU. Disabling this option on other types of CPUs
	  makes the kernel a tiny bit smaller. Disabling it on a Transmeta
	  CPU might render the kernel unbootable.

	  If unsure, say N.

config CPU_SUP_UMC_32
	default y
	bool "Support UMC processors" if PROCESSOR_SELECT
	depends on !64BIT
	---help---
	  This enables detection, tunings and quirks for UMC processors

	  You need this enabled if you want your kernel to run on a
	  UMC CPU. Disabling this option on other types of CPUs
	  makes the kernel a tiny bit smaller. Disabling it on a UMC
	  CPU might render the kernel unbootable.

	  If unsure, say N.<|MERGE_RESOLUTION|>--- conflicted
+++ resolved
@@ -298,11 +298,6 @@
 	  This is really intended for distributors who need more
 	  generic optimizations.
 
-<<<<<<< HEAD
-endif
-
-=======
->>>>>>> 4bddd31c
 #
 # Define implied options from the CPU selection here
 config X86_INTERNODE_CACHE_SHIFT
