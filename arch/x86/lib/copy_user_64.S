/* SPDX-License-Identifier: GPL-2.0-only */
/*
 * Copyright 2008 Vitaly Mayatskikh <vmayatsk@redhat.com>
 * Copyright 2002 Andi Kleen, SuSE Labs.
 *
 * Functions to copy from and to user space.
 */

#include <linux/linkage.h>
#include <asm/current.h>
#include <asm/asm-offsets.h>
#include <asm/thread_info.h>
#include <asm/cpufeatures.h>
#include <asm/alternative.h>
#include <asm/asm.h>
#include <asm/smap.h>
#include <asm/export.h>
#include <asm/trapnr.h>

.macro ALIGN_DESTINATION
	/* check for bad alignment of destination */
	movl %edi,%ecx
	andl $7,%ecx
	jz 102f				/* already aligned */
	subl $8,%ecx
	negl %ecx
	subl %ecx,%edx
100:	movb (%rsi),%al
101:	movb %al,(%rdi)
	incq %rsi
	incq %rdi
	decl %ecx
	jnz 100b
102:

	_ASM_EXTABLE_CPY(100b, .Lcopy_user_handle_align)
	_ASM_EXTABLE_CPY(101b, .Lcopy_user_handle_align)
.endm

/*
 * copy_user_generic_unrolled - memory copy with exception handling.
 * This version is for CPUs like P4 that don't have efficient micro
 * code for rep movsq
 *
 * Input:
 * rdi destination
 * rsi source
 * rdx count
 *
 * Output:
 * eax uncopied bytes or 0 if successful.
 */
SYM_FUNC_START(copy_user_generic_unrolled)
	ASM_STAC
	cmpl $8,%edx
	jb 20f		/* less then 8 bytes, go to byte copy loop */
	ALIGN_DESTINATION
	movl %edx,%ecx
	andl $63,%edx
	shrl $6,%ecx
	jz .L_copy_short_string
1:	movq (%rsi),%r8
2:	movq 1*8(%rsi),%r9
3:	movq 2*8(%rsi),%r10
4:	movq 3*8(%rsi),%r11
5:	movq %r8,(%rdi)
6:	movq %r9,1*8(%rdi)
7:	movq %r10,2*8(%rdi)
8:	movq %r11,3*8(%rdi)
9:	movq 4*8(%rsi),%r8
10:	movq 5*8(%rsi),%r9
11:	movq 6*8(%rsi),%r10
12:	movq 7*8(%rsi),%r11
13:	movq %r8,4*8(%rdi)
14:	movq %r9,5*8(%rdi)
15:	movq %r10,6*8(%rdi)
16:	movq %r11,7*8(%rdi)
	leaq 64(%rsi),%rsi
	leaq 64(%rdi),%rdi
	decl %ecx
	jnz 1b
.L_copy_short_string:
	movl %edx,%ecx
	andl $7,%edx
	shrl $3,%ecx
	jz 20f
18:	movq (%rsi),%r8
19:	movq %r8,(%rdi)
	leaq 8(%rsi),%rsi
	leaq 8(%rdi),%rdi
	decl %ecx
	jnz 18b
20:	andl %edx,%edx
	jz 23f
	movl %edx,%ecx
21:	movb (%rsi),%al
22:	movb %al,(%rdi)
	incq %rsi
	incq %rdi
	decl %ecx
	jnz 21b
23:	xor %eax,%eax
	ASM_CLAC
	RET

30:	shll $6,%ecx
	addl %ecx,%edx
	jmp 60f
40:	leal (%rdx,%rcx,8),%edx
	jmp 60f
50:	movl %ecx,%edx
60:	jmp .Lcopy_user_handle_tail /* ecx is zerorest also */

	_ASM_EXTABLE_CPY(1b, 30b)
	_ASM_EXTABLE_CPY(2b, 30b)
	_ASM_EXTABLE_CPY(3b, 30b)
	_ASM_EXTABLE_CPY(4b, 30b)
	_ASM_EXTABLE_CPY(5b, 30b)
	_ASM_EXTABLE_CPY(6b, 30b)
	_ASM_EXTABLE_CPY(7b, 30b)
	_ASM_EXTABLE_CPY(8b, 30b)
	_ASM_EXTABLE_CPY(9b, 30b)
	_ASM_EXTABLE_CPY(10b, 30b)
	_ASM_EXTABLE_CPY(11b, 30b)
	_ASM_EXTABLE_CPY(12b, 30b)
	_ASM_EXTABLE_CPY(13b, 30b)
	_ASM_EXTABLE_CPY(14b, 30b)
	_ASM_EXTABLE_CPY(15b, 30b)
	_ASM_EXTABLE_CPY(16b, 30b)
	_ASM_EXTABLE_CPY(18b, 40b)
	_ASM_EXTABLE_CPY(19b, 40b)
	_ASM_EXTABLE_CPY(21b, 50b)
	_ASM_EXTABLE_CPY(22b, 50b)
SYM_FUNC_END(copy_user_generic_unrolled)
EXPORT_SYMBOL(copy_user_generic_unrolled)

/* Some CPUs run faster using the string copy instructions.
 * This is also a lot simpler. Use them when possible.
 *
 * Only 4GB of copy is supported. This shouldn't be a problem
 * because the kernel normally only writes from/to page sized chunks
 * even if user space passed a longer buffer.
 * And more would be dangerous because both Intel and AMD have
 * errata with rep movsq > 4GB. If someone feels the need to fix
 * this please consider this.
 *
 * Input:
 * rdi destination
 * rsi source
 * rdx count
 *
 * Output:
 * eax uncopied bytes or 0 if successful.
 */
SYM_FUNC_START(copy_user_generic_string)
	ASM_STAC
	cmpl $8,%edx
	jb 2f		/* less than 8 bytes, go to byte copy loop */
	ALIGN_DESTINATION
	movl %edx,%ecx
	shrl $3,%ecx
	andl $7,%edx
1:	rep movsq
2:	movl %edx,%ecx
3:	rep movsb
	xorl %eax,%eax
	ASM_CLAC
	RET

11:	leal (%rdx,%rcx,8),%ecx
12:	movl %ecx,%edx		/* ecx is zerorest also */
	jmp .Lcopy_user_handle_tail

	_ASM_EXTABLE_CPY(1b, 11b)
	_ASM_EXTABLE_CPY(3b, 12b)
SYM_FUNC_END(copy_user_generic_string)
EXPORT_SYMBOL(copy_user_generic_string)

/*
 * Some CPUs are adding enhanced REP MOVSB/STOSB instructions.
 * It's recommended to use enhanced REP MOVSB/STOSB if it's enabled.
 *
 * Input:
 * rdi destination
 * rsi source
 * rdx count
 *
 * Output:
 * eax uncopied bytes or 0 if successful.
 */
SYM_FUNC_START(copy_user_enhanced_fast_string)
	ASM_STAC
	/* CPUs without FSRM should avoid rep movsb for short copies */
	ALTERNATIVE "cmpl $64, %edx; jb .L_copy_short_string", "", X86_FEATURE_FSRM
	movl %edx,%ecx
1:	rep movsb
	xorl %eax,%eax
	ASM_CLAC
	RET

12:	movl %ecx,%edx		/* ecx is zerorest also */
	jmp .Lcopy_user_handle_tail

	_ASM_EXTABLE_CPY(1b, 12b)
SYM_FUNC_END(copy_user_enhanced_fast_string)
EXPORT_SYMBOL(copy_user_enhanced_fast_string)

/*
 * Try to copy last bytes and clear the rest if needed.
 * Since protection fault in copy_from/to_user is not a normal situation,
 * it is not necessary to optimize tail handling.
 * Don't try to copy the tail if machine check happened
 *
 * Input:
 * eax trap number written by ex_handler_copy()
 * rdi destination
 * rsi source
 * rdx count
 *
 * Output:
 * eax uncopied bytes or 0 if successful.
 */
SYM_CODE_START_LOCAL(.Lcopy_user_handle_tail)
<<<<<<< HEAD
=======
	cmp $X86_TRAP_MC,%eax
	je 3f

>>>>>>> f72bd029
	movl %edx,%ecx
1:	rep movsb
2:	mov %ecx,%eax
	ASM_CLAC
<<<<<<< HEAD
	ret
=======
	RET

3:
	movl %edx,%eax
	ASM_CLAC
	RET
>>>>>>> f72bd029

	_ASM_EXTABLE_CPY(1b, 2b)

.Lcopy_user_handle_align:
	addl %ecx,%edx			/* ecx is zerorest also */
	jmp .Lcopy_user_handle_tail

SYM_CODE_END(.Lcopy_user_handle_tail)

/*
 * copy_user_nocache - Uncached memory copy with exception handling
 * This will force destination out of cache for more performance.
 *
 * Note: Cached memory copy is used when destination or size is not
 * naturally aligned. That is:
 *  - Require 8-byte alignment when size is 8 bytes or larger.
 *  - Require 4-byte alignment when size is 4 bytes.
 */
SYM_FUNC_START(__copy_user_nocache)
	ASM_STAC

	/* If size is less than 8 bytes, go to 4-byte copy */
	cmpl $8,%edx
	jb .L_4b_nocache_copy_entry

	/* If destination is not 8-byte aligned, "cache" copy to align it */
	ALIGN_DESTINATION

	/* Set 4x8-byte copy count and remainder */
	movl %edx,%ecx
	andl $63,%edx
	shrl $6,%ecx
	jz .L_8b_nocache_copy_entry	/* jump if count is 0 */

	/* Perform 4x8-byte nocache loop-copy */
.L_4x8b_nocache_copy_loop:
1:	movq (%rsi),%r8
2:	movq 1*8(%rsi),%r9
3:	movq 2*8(%rsi),%r10
4:	movq 3*8(%rsi),%r11
5:	movnti %r8,(%rdi)
6:	movnti %r9,1*8(%rdi)
7:	movnti %r10,2*8(%rdi)
8:	movnti %r11,3*8(%rdi)
9:	movq 4*8(%rsi),%r8
10:	movq 5*8(%rsi),%r9
11:	movq 6*8(%rsi),%r10
12:	movq 7*8(%rsi),%r11
13:	movnti %r8,4*8(%rdi)
14:	movnti %r9,5*8(%rdi)
15:	movnti %r10,6*8(%rdi)
16:	movnti %r11,7*8(%rdi)
	leaq 64(%rsi),%rsi
	leaq 64(%rdi),%rdi
	decl %ecx
	jnz .L_4x8b_nocache_copy_loop

	/* Set 8-byte copy count and remainder */
.L_8b_nocache_copy_entry:
	movl %edx,%ecx
	andl $7,%edx
	shrl $3,%ecx
	jz .L_4b_nocache_copy_entry	/* jump if count is 0 */

	/* Perform 8-byte nocache loop-copy */
.L_8b_nocache_copy_loop:
20:	movq (%rsi),%r8
21:	movnti %r8,(%rdi)
	leaq 8(%rsi),%rsi
	leaq 8(%rdi),%rdi
	decl %ecx
	jnz .L_8b_nocache_copy_loop

	/* If no byte left, we're done */
.L_4b_nocache_copy_entry:
	andl %edx,%edx
	jz .L_finish_copy

	/* If destination is not 4-byte aligned, go to byte copy: */
	movl %edi,%ecx
	andl $3,%ecx
	jnz .L_1b_cache_copy_entry

	/* Set 4-byte copy count (1 or 0) and remainder */
	movl %edx,%ecx
	andl $3,%edx
	shrl $2,%ecx
	jz .L_1b_cache_copy_entry	/* jump if count is 0 */

	/* Perform 4-byte nocache copy: */
30:	movl (%rsi),%r8d
31:	movnti %r8d,(%rdi)
	leaq 4(%rsi),%rsi
	leaq 4(%rdi),%rdi

	/* If no bytes left, we're done: */
	andl %edx,%edx
	jz .L_finish_copy

	/* Perform byte "cache" loop-copy for the remainder */
.L_1b_cache_copy_entry:
	movl %edx,%ecx
.L_1b_cache_copy_loop:
40:	movb (%rsi),%al
41:	movb %al,(%rdi)
	incq %rsi
	incq %rdi
	decl %ecx
	jnz .L_1b_cache_copy_loop

	/* Finished copying; fence the prior stores */
.L_finish_copy:
	xorl %eax,%eax
	ASM_CLAC
	sfence
	RET

.L_fixup_4x8b_copy:
	shll $6,%ecx
	addl %ecx,%edx
	jmp .L_fixup_handle_tail
.L_fixup_8b_copy:
	lea (%rdx,%rcx,8),%rdx
	jmp .L_fixup_handle_tail
.L_fixup_4b_copy:
	lea (%rdx,%rcx,4),%rdx
	jmp .L_fixup_handle_tail
.L_fixup_1b_copy:
	movl %ecx,%edx
.L_fixup_handle_tail:
	sfence
	jmp .Lcopy_user_handle_tail

	_ASM_EXTABLE_CPY(1b, .L_fixup_4x8b_copy)
	_ASM_EXTABLE_CPY(2b, .L_fixup_4x8b_copy)
	_ASM_EXTABLE_CPY(3b, .L_fixup_4x8b_copy)
	_ASM_EXTABLE_CPY(4b, .L_fixup_4x8b_copy)
	_ASM_EXTABLE_CPY(5b, .L_fixup_4x8b_copy)
	_ASM_EXTABLE_CPY(6b, .L_fixup_4x8b_copy)
	_ASM_EXTABLE_CPY(7b, .L_fixup_4x8b_copy)
	_ASM_EXTABLE_CPY(8b, .L_fixup_4x8b_copy)
	_ASM_EXTABLE_CPY(9b, .L_fixup_4x8b_copy)
	_ASM_EXTABLE_CPY(10b, .L_fixup_4x8b_copy)
	_ASM_EXTABLE_CPY(11b, .L_fixup_4x8b_copy)
	_ASM_EXTABLE_CPY(12b, .L_fixup_4x8b_copy)
	_ASM_EXTABLE_CPY(13b, .L_fixup_4x8b_copy)
	_ASM_EXTABLE_CPY(14b, .L_fixup_4x8b_copy)
	_ASM_EXTABLE_CPY(15b, .L_fixup_4x8b_copy)
	_ASM_EXTABLE_CPY(16b, .L_fixup_4x8b_copy)
	_ASM_EXTABLE_CPY(20b, .L_fixup_8b_copy)
	_ASM_EXTABLE_CPY(21b, .L_fixup_8b_copy)
	_ASM_EXTABLE_CPY(30b, .L_fixup_4b_copy)
	_ASM_EXTABLE_CPY(31b, .L_fixup_4b_copy)
	_ASM_EXTABLE_CPY(40b, .L_fixup_1b_copy)
	_ASM_EXTABLE_CPY(41b, .L_fixup_1b_copy)
SYM_FUNC_END(__copy_user_nocache)
EXPORT_SYMBOL(__copy_user_nocache)<|MERGE_RESOLUTION|>--- conflicted
+++ resolved
@@ -221,26 +221,19 @@
  * eax uncopied bytes or 0 if successful.
  */
 SYM_CODE_START_LOCAL(.Lcopy_user_handle_tail)
-<<<<<<< HEAD
-=======
 	cmp $X86_TRAP_MC,%eax
 	je 3f
 
->>>>>>> f72bd029
 	movl %edx,%ecx
 1:	rep movsb
 2:	mov %ecx,%eax
 	ASM_CLAC
-<<<<<<< HEAD
-	ret
-=======
 	RET
 
 3:
 	movl %edx,%eax
 	ASM_CLAC
 	RET
->>>>>>> f72bd029
 
 	_ASM_EXTABLE_CPY(1b, 2b)
 
