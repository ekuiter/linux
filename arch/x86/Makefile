--- conflicted
+++ resolved
@@ -153,11 +153,7 @@
 
 boot := arch/x86/boot
 
-<<<<<<< HEAD
-BOOT_TARGETS = bzlilo bzdisk fdimage fdimage144 fdimage288 isoimage install
-=======
 BOOT_TARGETS = bzlilo bzdisk fdimage fdimage144 fdimage288 isoimage
->>>>>>> 57bb5097
 
 PHONY += bzImage $(BOOT_TARGETS)
 
@@ -174,13 +170,10 @@
 
 $(BOOT_TARGETS): vmlinux
 	$(Q)$(MAKE) $(build)=$(boot) $@
-<<<<<<< HEAD
-=======
 
 PHONY += install
 install:
 	$(Q)$(MAKE) $(build)=$(boot) $@
->>>>>>> 57bb5097
 
 PHONY += vdso_install
 vdso_install:
