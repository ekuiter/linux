#
# This Kconfig describes xen options
#

config XEN
	bool "Xen guest support"
	select PARAVIRT
	select PARAVIRT_CLOCK
	depends on X86_64 || (X86_32 && X86_PAE && !X86_VISWS)
	depends on X86_CMPXCHG && X86_TSC
	help
	  This is the Linux Xen port.  Enabling this will allow the
	  kernel to boot in a paravirtualized environment under the
	  Xen hypervisor.

config XEN_DOM0
	def_bool y
	depends on XEN && PCI_XEN && SWIOTLB_XEN
	depends on X86_LOCAL_APIC && X86_IO_APIC && ACPI && PCI

# Dummy symbol since people have come to rely on the PRIVILEGED_GUEST
# name in tools.
config XEN_PRIVILEGED_GUEST
	def_bool XEN_DOM0

config XEN_PVHVM
	def_bool y
	depends on XEN
	depends on X86_LOCAL_APIC

config XEN_MAX_DOMAIN_MEMORY
       int
       default 128
       depends on XEN
       help
         This only affects the sizing of some bss arrays, the unused
         portions of which are freed.

config XEN_SAVE_RESTORE
       bool
       depends on XEN
<<<<<<< HEAD
=======
       select HIBERNATE_CALLBACKS
>>>>>>> 4bddd31c
       default y

config XEN_DEBUG_FS
	bool "Enable Xen debug and tuning parameters in debugfs"
	depends on XEN && DEBUG_FS
	default n
	help
	  Enable statistics output and various tuning options in debugfs.
	  Enabling this option may incur a significant performance overhead.

config XEN_DEBUG
	bool "Enable Xen debug checks"
	depends on XEN
	default n
	help
	  Enable various WARN_ON checks in the Xen MMU code.
	  Enabling this option WILL incur a significant performance overhead.<|MERGE_RESOLUTION|>--- conflicted
+++ resolved
@@ -39,10 +39,7 @@
 config XEN_SAVE_RESTORE
        bool
        depends on XEN
-<<<<<<< HEAD
-=======
        select HIBERNATE_CALLBACKS
->>>>>>> 4bddd31c
        default y
 
 config XEN_DEBUG_FS
