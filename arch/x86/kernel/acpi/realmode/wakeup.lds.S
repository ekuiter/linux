--- conflicted
+++ resolved
@@ -57,11 +57,8 @@
 		*(.note*)
 	}
 
-<<<<<<< HEAD
-=======
 	/*
 	 * The ASSERT() sink to . is intentional, for binutils 2.14 compatibility:
 	 */
->>>>>>> 6232e36e
 	. = ASSERT(_end <= WAKEUP_SIZE, "Wakeup too big!");
 }