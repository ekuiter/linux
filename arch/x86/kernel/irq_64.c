--- conflicted
+++ resolved
@@ -116,11 +116,7 @@
 			desc->chip->mask(irq);
 
 		if (desc->chip->set_affinity)
-<<<<<<< HEAD
 			desc->chip->set_affinity(irq, affinity);
-=======
-			desc->chip->set_affinity(irq, &mask);
->>>>>>> d2b024d6
 		else if (!(warned++))
 			set_affinity = 0;
 
