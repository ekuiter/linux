--- conflicted
+++ resolved
@@ -20,11 +20,7 @@
  * Derived from the read-mod example from relay-examples by Tom Zanussi.
  */
 
-<<<<<<< HEAD
-#define pr_fmt(fmt) "mmiotrace: "
-=======
 #define pr_fmt(fmt) "mmiotrace: " fmt
->>>>>>> 2a3c635f
 
 #define DEBUG 1
 
