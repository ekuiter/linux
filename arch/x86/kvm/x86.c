--- conflicted
+++ resolved
@@ -1138,10 +1138,6 @@
 		msr->data = kvm_get_arch_capabilities();
 		break;
 	case MSR_IA32_UCODE_REV:
-<<<<<<< HEAD
-=======
-	case MSR_IA32_ARCH_CAPABILITIES:
->>>>>>> f1f7bf08
 		rdmsrl_safe(msr->index, &msr->data);
 		break;
 	default:
