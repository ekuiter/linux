// SPDX-License-Identifier: GPL-2.0-only
/*
 * Kernel-based Virtual Machine driver for Linux
 *
 * This module enables machines with Intel VT-x extensions to run virtual
 * machines without emulation or binary translation.
 *
 * Copyright (C) 2006 Qumranet, Inc.
 * Copyright 2010 Red Hat, Inc. and/or its affiliates.
 *
 * Authors:
 *   Avi Kivity   <avi@qumranet.com>
 *   Yaniv Kamay  <yaniv@qumranet.com>
 */
#define pr_fmt(fmt) KBUILD_MODNAME ": " fmt

#include <linux/highmem.h>
#include <linux/hrtimer.h>
#include <linux/kernel.h>
#include <linux/kvm_host.h>
#include <linux/module.h>
#include <linux/moduleparam.h>
#include <linux/mod_devicetable.h>
#include <linux/mm.h>
#include <linux/objtool.h>
#include <linux/sched.h>
#include <linux/sched/smt.h>
#include <linux/slab.h>
#include <linux/tboot.h>
#include <linux/trace_events.h>
#include <linux/entry-kvm.h>

#include <asm/apic.h>
#include <asm/asm.h>
#include <asm/cpu.h>
#include <asm/cpu_device_id.h>
#include <asm/debugreg.h>
#include <asm/desc.h>
#include <asm/fpu/api.h>
#include <asm/fpu/xstate.h>
#include <asm/idtentry.h>
#include <asm/io.h>
#include <asm/irq_remapping.h>
#include <asm/kexec.h>
#include <asm/perf_event.h>
#include <asm/mmu_context.h>
#include <asm/mshyperv.h>
#include <asm/mwait.h>
#include <asm/spec-ctrl.h>
#include <asm/virtext.h>
#include <asm/vmx.h>

#include "capabilities.h"
#include "cpuid.h"
#include "hyperv.h"
#include "kvm_onhyperv.h"
#include "irq.h"
#include "kvm_cache_regs.h"
#include "lapic.h"
#include "mmu.h"
#include "nested.h"
#include "pmu.h"
#include "sgx.h"
#include "trace.h"
#include "vmcs.h"
#include "vmcs12.h"
#include "vmx.h"
#include "x86.h"
#include "smm.h"

MODULE_AUTHOR("Qumranet");
MODULE_LICENSE("GPL");

#ifdef MODULE
static const struct x86_cpu_id vmx_cpu_id[] = {
	X86_MATCH_FEATURE(X86_FEATURE_VMX, NULL),
	{}
};
MODULE_DEVICE_TABLE(x86cpu, vmx_cpu_id);
#endif

bool __read_mostly enable_vpid = 1;
module_param_named(vpid, enable_vpid, bool, 0444);

static bool __read_mostly enable_vnmi = 1;
module_param_named(vnmi, enable_vnmi, bool, S_IRUGO);

bool __read_mostly flexpriority_enabled = 1;
module_param_named(flexpriority, flexpriority_enabled, bool, S_IRUGO);

bool __read_mostly enable_ept = 1;
module_param_named(ept, enable_ept, bool, S_IRUGO);

bool __read_mostly enable_unrestricted_guest = 1;
module_param_named(unrestricted_guest,
			enable_unrestricted_guest, bool, S_IRUGO);

bool __read_mostly enable_ept_ad_bits = 1;
module_param_named(eptad, enable_ept_ad_bits, bool, S_IRUGO);

static bool __read_mostly emulate_invalid_guest_state = true;
module_param(emulate_invalid_guest_state, bool, S_IRUGO);

static bool __read_mostly fasteoi = 1;
module_param(fasteoi, bool, S_IRUGO);

module_param(enable_apicv, bool, S_IRUGO);

bool __read_mostly enable_ipiv = true;
module_param(enable_ipiv, bool, 0444);

/*
 * If nested=1, nested virtualization is supported, i.e., guests may use
 * VMX and be a hypervisor for its own guests. If nested=0, guests may not
 * use VMX instructions.
 */
static bool __read_mostly nested = 1;
module_param(nested, bool, S_IRUGO);

bool __read_mostly enable_pml = 1;
module_param_named(pml, enable_pml, bool, S_IRUGO);

static bool __read_mostly error_on_inconsistent_vmcs_config = true;
module_param(error_on_inconsistent_vmcs_config, bool, 0444);

static bool __read_mostly dump_invalid_vmcs = 0;
module_param(dump_invalid_vmcs, bool, 0644);

#define MSR_BITMAP_MODE_X2APIC		1
#define MSR_BITMAP_MODE_X2APIC_APICV	2

#define KVM_VMX_TSC_MULTIPLIER_MAX     0xffffffffffffffffULL

/* Guest_tsc -> host_tsc conversion requires 64-bit division.  */
static int __read_mostly cpu_preemption_timer_multi;
static bool __read_mostly enable_preemption_timer = 1;
#ifdef CONFIG_X86_64
module_param_named(preemption_timer, enable_preemption_timer, bool, S_IRUGO);
#endif

extern bool __read_mostly allow_smaller_maxphyaddr;
module_param(allow_smaller_maxphyaddr, bool, S_IRUGO);

#define KVM_VM_CR0_ALWAYS_OFF (X86_CR0_NW | X86_CR0_CD)
#define KVM_VM_CR0_ALWAYS_ON_UNRESTRICTED_GUEST X86_CR0_NE
#define KVM_VM_CR0_ALWAYS_ON				\
	(KVM_VM_CR0_ALWAYS_ON_UNRESTRICTED_GUEST | X86_CR0_PG | X86_CR0_PE)

#define KVM_VM_CR4_ALWAYS_ON_UNRESTRICTED_GUEST X86_CR4_VMXE
#define KVM_PMODE_VM_CR4_ALWAYS_ON (X86_CR4_PAE | X86_CR4_VMXE)
#define KVM_RMODE_VM_CR4_ALWAYS_ON (X86_CR4_VME | X86_CR4_PAE | X86_CR4_VMXE)

#define RMODE_GUEST_OWNED_EFLAGS_BITS (~(X86_EFLAGS_IOPL | X86_EFLAGS_VM))

#define MSR_IA32_RTIT_STATUS_MASK (~(RTIT_STATUS_FILTEREN | \
	RTIT_STATUS_CONTEXTEN | RTIT_STATUS_TRIGGEREN | \
	RTIT_STATUS_ERROR | RTIT_STATUS_STOPPED | \
	RTIT_STATUS_BYTECNT))

/*
 * List of MSRs that can be directly passed to the guest.
 * In addition to these x2apic and PT MSRs are handled specially.
 */
static u32 vmx_possible_passthrough_msrs[MAX_POSSIBLE_PASSTHROUGH_MSRS] = {
	MSR_IA32_SPEC_CTRL,
	MSR_IA32_PRED_CMD,
	MSR_IA32_TSC,
#ifdef CONFIG_X86_64
	MSR_FS_BASE,
	MSR_GS_BASE,
	MSR_KERNEL_GS_BASE,
	MSR_IA32_XFD,
	MSR_IA32_XFD_ERR,
#endif
	MSR_IA32_SYSENTER_CS,
	MSR_IA32_SYSENTER_ESP,
	MSR_IA32_SYSENTER_EIP,
	MSR_CORE_C1_RES,
	MSR_CORE_C3_RESIDENCY,
	MSR_CORE_C6_RESIDENCY,
	MSR_CORE_C7_RESIDENCY,
};

/*
 * These 2 parameters are used to config the controls for Pause-Loop Exiting:
 * ple_gap:    upper bound on the amount of time between two successive
 *             executions of PAUSE in a loop. Also indicate if ple enabled.
 *             According to test, this time is usually smaller than 128 cycles.
 * ple_window: upper bound on the amount of time a guest is allowed to execute
 *             in a PAUSE loop. Tests indicate that most spinlocks are held for
 *             less than 2^12 cycles
 * Time is measured based on a counter that runs at the same rate as the TSC,
 * refer SDM volume 3b section 21.6.13 & 22.1.3.
 */
static unsigned int ple_gap = KVM_DEFAULT_PLE_GAP;
module_param(ple_gap, uint, 0444);

static unsigned int ple_window = KVM_VMX_DEFAULT_PLE_WINDOW;
module_param(ple_window, uint, 0444);

/* Default doubles per-vcpu window every exit. */
static unsigned int ple_window_grow = KVM_DEFAULT_PLE_WINDOW_GROW;
module_param(ple_window_grow, uint, 0444);

/* Default resets per-vcpu window every exit to ple_window. */
static unsigned int ple_window_shrink = KVM_DEFAULT_PLE_WINDOW_SHRINK;
module_param(ple_window_shrink, uint, 0444);

/* Default is to compute the maximum so we can never overflow. */
static unsigned int ple_window_max        = KVM_VMX_DEFAULT_PLE_WINDOW_MAX;
module_param(ple_window_max, uint, 0444);

/* Default is SYSTEM mode, 1 for host-guest mode */
int __read_mostly pt_mode = PT_MODE_SYSTEM;
module_param(pt_mode, int, S_IRUGO);

static DEFINE_STATIC_KEY_FALSE(vmx_l1d_should_flush);
static DEFINE_STATIC_KEY_FALSE(vmx_l1d_flush_cond);
static DEFINE_MUTEX(vmx_l1d_flush_mutex);

/* Storage for pre module init parameter parsing */
static enum vmx_l1d_flush_state __read_mostly vmentry_l1d_flush_param = VMENTER_L1D_FLUSH_AUTO;

static const struct {
	const char *option;
	bool for_parse;
} vmentry_l1d_param[] = {
	[VMENTER_L1D_FLUSH_AUTO]	 = {"auto", true},
	[VMENTER_L1D_FLUSH_NEVER]	 = {"never", true},
	[VMENTER_L1D_FLUSH_COND]	 = {"cond", true},
	[VMENTER_L1D_FLUSH_ALWAYS]	 = {"always", true},
	[VMENTER_L1D_FLUSH_EPT_DISABLED] = {"EPT disabled", false},
	[VMENTER_L1D_FLUSH_NOT_REQUIRED] = {"not required", false},
};

#define L1D_CACHE_ORDER 4
static void *vmx_l1d_flush_pages;

/* Control for disabling CPU Fill buffer clear */
static bool __read_mostly vmx_fb_clear_ctrl_available;

static int vmx_setup_l1d_flush(enum vmx_l1d_flush_state l1tf)
{
	struct page *page;
	unsigned int i;

	if (!boot_cpu_has_bug(X86_BUG_L1TF)) {
		l1tf_vmx_mitigation = VMENTER_L1D_FLUSH_NOT_REQUIRED;
		return 0;
	}

	if (!enable_ept) {
		l1tf_vmx_mitigation = VMENTER_L1D_FLUSH_EPT_DISABLED;
		return 0;
	}

	if (boot_cpu_has(X86_FEATURE_ARCH_CAPABILITIES)) {
		u64 msr;

		rdmsrl(MSR_IA32_ARCH_CAPABILITIES, msr);
		if (msr & ARCH_CAP_SKIP_VMENTRY_L1DFLUSH) {
			l1tf_vmx_mitigation = VMENTER_L1D_FLUSH_NOT_REQUIRED;
			return 0;
		}
	}

	/* If set to auto use the default l1tf mitigation method */
	if (l1tf == VMENTER_L1D_FLUSH_AUTO) {
		switch (l1tf_mitigation) {
		case L1TF_MITIGATION_OFF:
			l1tf = VMENTER_L1D_FLUSH_NEVER;
			break;
		case L1TF_MITIGATION_FLUSH_NOWARN:
		case L1TF_MITIGATION_FLUSH:
		case L1TF_MITIGATION_FLUSH_NOSMT:
			l1tf = VMENTER_L1D_FLUSH_COND;
			break;
		case L1TF_MITIGATION_FULL:
		case L1TF_MITIGATION_FULL_FORCE:
			l1tf = VMENTER_L1D_FLUSH_ALWAYS;
			break;
		}
	} else if (l1tf_mitigation == L1TF_MITIGATION_FULL_FORCE) {
		l1tf = VMENTER_L1D_FLUSH_ALWAYS;
	}

	if (l1tf != VMENTER_L1D_FLUSH_NEVER && !vmx_l1d_flush_pages &&
	    !boot_cpu_has(X86_FEATURE_FLUSH_L1D)) {
		/*
		 * This allocation for vmx_l1d_flush_pages is not tied to a VM
		 * lifetime and so should not be charged to a memcg.
		 */
		page = alloc_pages(GFP_KERNEL, L1D_CACHE_ORDER);
		if (!page)
			return -ENOMEM;
		vmx_l1d_flush_pages = page_address(page);

		/*
		 * Initialize each page with a different pattern in
		 * order to protect against KSM in the nested
		 * virtualization case.
		 */
		for (i = 0; i < 1u << L1D_CACHE_ORDER; ++i) {
			memset(vmx_l1d_flush_pages + i * PAGE_SIZE, i + 1,
			       PAGE_SIZE);
		}
	}

	l1tf_vmx_mitigation = l1tf;

	if (l1tf != VMENTER_L1D_FLUSH_NEVER)
		static_branch_enable(&vmx_l1d_should_flush);
	else
		static_branch_disable(&vmx_l1d_should_flush);

	if (l1tf == VMENTER_L1D_FLUSH_COND)
		static_branch_enable(&vmx_l1d_flush_cond);
	else
		static_branch_disable(&vmx_l1d_flush_cond);
	return 0;
}

static int vmentry_l1d_flush_parse(const char *s)
{
	unsigned int i;

	if (s) {
		for (i = 0; i < ARRAY_SIZE(vmentry_l1d_param); i++) {
			if (vmentry_l1d_param[i].for_parse &&
			    sysfs_streq(s, vmentry_l1d_param[i].option))
				return i;
		}
	}
	return -EINVAL;
}

static int vmentry_l1d_flush_set(const char *s, const struct kernel_param *kp)
{
	int l1tf, ret;

	l1tf = vmentry_l1d_flush_parse(s);
	if (l1tf < 0)
		return l1tf;

	if (!boot_cpu_has(X86_BUG_L1TF))
		return 0;

	/*
	 * Has vmx_init() run already? If not then this is the pre init
	 * parameter parsing. In that case just store the value and let
	 * vmx_init() do the proper setup after enable_ept has been
	 * established.
	 */
	if (l1tf_vmx_mitigation == VMENTER_L1D_FLUSH_AUTO) {
		vmentry_l1d_flush_param = l1tf;
		return 0;
	}

	mutex_lock(&vmx_l1d_flush_mutex);
	ret = vmx_setup_l1d_flush(l1tf);
	mutex_unlock(&vmx_l1d_flush_mutex);
	return ret;
}

static int vmentry_l1d_flush_get(char *s, const struct kernel_param *kp)
{
	if (WARN_ON_ONCE(l1tf_vmx_mitigation >= ARRAY_SIZE(vmentry_l1d_param)))
		return sprintf(s, "???\n");

	return sprintf(s, "%s\n", vmentry_l1d_param[l1tf_vmx_mitigation].option);
}

static void vmx_setup_fb_clear_ctrl(void)
{
	u64 msr;

	if (boot_cpu_has(X86_FEATURE_ARCH_CAPABILITIES) &&
	    !boot_cpu_has_bug(X86_BUG_MDS) &&
	    !boot_cpu_has_bug(X86_BUG_TAA)) {
		rdmsrl(MSR_IA32_ARCH_CAPABILITIES, msr);
		if (msr & ARCH_CAP_FB_CLEAR_CTRL)
			vmx_fb_clear_ctrl_available = true;
	}
}

static __always_inline void vmx_disable_fb_clear(struct vcpu_vmx *vmx)
{
	u64 msr;

	if (!vmx->disable_fb_clear)
		return;

	msr = __rdmsr(MSR_IA32_MCU_OPT_CTRL);
	msr |= FB_CLEAR_DIS;
	native_wrmsrl(MSR_IA32_MCU_OPT_CTRL, msr);
	/* Cache the MSR value to avoid reading it later */
	vmx->msr_ia32_mcu_opt_ctrl = msr;
}

static __always_inline void vmx_enable_fb_clear(struct vcpu_vmx *vmx)
{
	if (!vmx->disable_fb_clear)
		return;

	vmx->msr_ia32_mcu_opt_ctrl &= ~FB_CLEAR_DIS;
	native_wrmsrl(MSR_IA32_MCU_OPT_CTRL, vmx->msr_ia32_mcu_opt_ctrl);
}

static void vmx_update_fb_clear_dis(struct kvm_vcpu *vcpu, struct vcpu_vmx *vmx)
{
	vmx->disable_fb_clear = vmx_fb_clear_ctrl_available;

	/*
	 * If guest will not execute VERW, there is no need to set FB_CLEAR_DIS
	 * at VMEntry. Skip the MSR read/write when a guest has no use case to
	 * execute VERW.
	 */
	if ((vcpu->arch.arch_capabilities & ARCH_CAP_FB_CLEAR) ||
	   ((vcpu->arch.arch_capabilities & ARCH_CAP_MDS_NO) &&
	    (vcpu->arch.arch_capabilities & ARCH_CAP_TAA_NO) &&
	    (vcpu->arch.arch_capabilities & ARCH_CAP_PSDP_NO) &&
	    (vcpu->arch.arch_capabilities & ARCH_CAP_FBSDP_NO) &&
	    (vcpu->arch.arch_capabilities & ARCH_CAP_SBDR_SSDP_NO)))
		vmx->disable_fb_clear = false;
}

static const struct kernel_param_ops vmentry_l1d_flush_ops = {
	.set = vmentry_l1d_flush_set,
	.get = vmentry_l1d_flush_get,
};
module_param_cb(vmentry_l1d_flush, &vmentry_l1d_flush_ops, NULL, 0644);

static u32 vmx_segment_access_rights(struct kvm_segment *var);

void vmx_vmexit(void);

#define vmx_insn_failed(fmt...)		\
do {					\
	WARN_ONCE(1, fmt);		\
	pr_warn_ratelimited(fmt);	\
} while (0)

void vmread_error(unsigned long field, bool fault)
{
	if (fault)
		kvm_spurious_fault();
	else
		vmx_insn_failed("vmread failed: field=%lx\n", field);
}

noinline void vmwrite_error(unsigned long field, unsigned long value)
{
	vmx_insn_failed("vmwrite failed: field=%lx val=%lx err=%u\n",
			field, value, vmcs_read32(VM_INSTRUCTION_ERROR));
}

noinline void vmclear_error(struct vmcs *vmcs, u64 phys_addr)
{
	vmx_insn_failed("vmclear failed: %p/%llx err=%u\n",
			vmcs, phys_addr, vmcs_read32(VM_INSTRUCTION_ERROR));
}

noinline void vmptrld_error(struct vmcs *vmcs, u64 phys_addr)
{
	vmx_insn_failed("vmptrld failed: %p/%llx err=%u\n",
			vmcs, phys_addr, vmcs_read32(VM_INSTRUCTION_ERROR));
}

noinline void invvpid_error(unsigned long ext, u16 vpid, gva_t gva)
{
	vmx_insn_failed("invvpid failed: ext=0x%lx vpid=%u gva=0x%lx\n",
			ext, vpid, gva);
}

noinline void invept_error(unsigned long ext, u64 eptp, gpa_t gpa)
{
	vmx_insn_failed("invept failed: ext=0x%lx eptp=%llx gpa=0x%llx\n",
			ext, eptp, gpa);
}

static DEFINE_PER_CPU(struct vmcs *, vmxarea);
DEFINE_PER_CPU(struct vmcs *, current_vmcs);
/*
 * We maintain a per-CPU linked-list of VMCS loaded on that CPU. This is needed
 * when a CPU is brought down, and we need to VMCLEAR all VMCSs loaded on it.
 */
static DEFINE_PER_CPU(struct list_head, loaded_vmcss_on_cpu);

static DECLARE_BITMAP(vmx_vpid_bitmap, VMX_NR_VPIDS);
static DEFINE_SPINLOCK(vmx_vpid_lock);

struct vmcs_config vmcs_config __ro_after_init;
struct vmx_capability vmx_capability __ro_after_init;

#define VMX_SEGMENT_FIELD(seg)					\
	[VCPU_SREG_##seg] = {                                   \
		.selector = GUEST_##seg##_SELECTOR,		\
		.base = GUEST_##seg##_BASE,		   	\
		.limit = GUEST_##seg##_LIMIT,		   	\
		.ar_bytes = GUEST_##seg##_AR_BYTES,	   	\
	}

static const struct kvm_vmx_segment_field {
	unsigned selector;
	unsigned base;
	unsigned limit;
	unsigned ar_bytes;
} kvm_vmx_segment_fields[] = {
	VMX_SEGMENT_FIELD(CS),
	VMX_SEGMENT_FIELD(DS),
	VMX_SEGMENT_FIELD(ES),
	VMX_SEGMENT_FIELD(FS),
	VMX_SEGMENT_FIELD(GS),
	VMX_SEGMENT_FIELD(SS),
	VMX_SEGMENT_FIELD(TR),
	VMX_SEGMENT_FIELD(LDTR),
};

static inline void vmx_segment_cache_clear(struct vcpu_vmx *vmx)
{
	vmx->segment_cache.bitmask = 0;
}

static unsigned long host_idt_base;

#if IS_ENABLED(CONFIG_HYPERV)
static struct kvm_x86_ops vmx_x86_ops __initdata;

static bool __read_mostly enlightened_vmcs = true;
module_param(enlightened_vmcs, bool, 0444);

static int hv_enable_l2_tlb_flush(struct kvm_vcpu *vcpu)
{
	struct hv_enlightened_vmcs *evmcs;
	struct hv_partition_assist_pg **p_hv_pa_pg =
			&to_kvm_hv(vcpu->kvm)->hv_pa_pg;
	/*
	 * Synthetic VM-Exit is not enabled in current code and so All
	 * evmcs in singe VM shares same assist page.
	 */
	if (!*p_hv_pa_pg)
		*p_hv_pa_pg = kzalloc(PAGE_SIZE, GFP_KERNEL_ACCOUNT);

	if (!*p_hv_pa_pg)
		return -ENOMEM;

	evmcs = (struct hv_enlightened_vmcs *)to_vmx(vcpu)->loaded_vmcs->vmcs;

	evmcs->partition_assist_page =
		__pa(*p_hv_pa_pg);
	evmcs->hv_vm_id = (unsigned long)vcpu->kvm;
	evmcs->hv_enlightenments_control.nested_flush_hypercall = 1;

	return 0;
}

static __init void hv_init_evmcs(void)
{
	int cpu;

	if (!enlightened_vmcs)
		return;

	/*
	 * Enlightened VMCS usage should be recommended and the host needs
	 * to support eVMCS v1 or above.
	 */
	if (ms_hyperv.hints & HV_X64_ENLIGHTENED_VMCS_RECOMMENDED &&
	    (ms_hyperv.nested_features & HV_X64_ENLIGHTENED_VMCS_VERSION) >=
	     KVM_EVMCS_VERSION) {

		/* Check that we have assist pages on all online CPUs */
		for_each_online_cpu(cpu) {
			if (!hv_get_vp_assist_page(cpu)) {
				enlightened_vmcs = false;
				break;
			}
		}

		if (enlightened_vmcs) {
			pr_info("Using Hyper-V Enlightened VMCS\n");
			static_branch_enable(&enable_evmcs);
		}

		if (ms_hyperv.nested_features & HV_X64_NESTED_DIRECT_FLUSH)
			vmx_x86_ops.enable_l2_tlb_flush
				= hv_enable_l2_tlb_flush;

	} else {
		enlightened_vmcs = false;
	}
}

static void hv_reset_evmcs(void)
{
	struct hv_vp_assist_page *vp_ap;

	if (!static_branch_unlikely(&enable_evmcs))
		return;

	/*
	 * KVM should enable eVMCS if and only if all CPUs have a VP assist
	 * page, and should reject CPU onlining if eVMCS is enabled the CPU
	 * doesn't have a VP assist page allocated.
	 */
	vp_ap = hv_get_vp_assist_page(smp_processor_id());
	if (WARN_ON_ONCE(!vp_ap))
		return;

	/*
	 * Reset everything to support using non-enlightened VMCS access later
	 * (e.g. when we reload the module with enlightened_vmcs=0)
	 */
	vp_ap->nested_control.features.directhypercall = 0;
	vp_ap->current_nested_vmcs = 0;
	vp_ap->enlighten_vmentry = 0;
}

#else /* IS_ENABLED(CONFIG_HYPERV) */
static void hv_init_evmcs(void) {}
static void hv_reset_evmcs(void) {}
#endif /* IS_ENABLED(CONFIG_HYPERV) */

/*
 * Comment's format: document - errata name - stepping - processor name.
 * Refer from
 * https://www.virtualbox.org/svn/vbox/trunk/src/VBox/VMM/VMMR0/HMR0.cpp
 */
static u32 vmx_preemption_cpu_tfms[] = {
/* 323344.pdf - BA86   - D0 - Xeon 7500 Series */
0x000206E6,
/* 323056.pdf - AAX65  - C2 - Xeon L3406 */
/* 322814.pdf - AAT59  - C2 - i7-600, i5-500, i5-400 and i3-300 Mobile */
/* 322911.pdf - AAU65  - C2 - i5-600, i3-500 Desktop and Pentium G6950 */
0x00020652,
/* 322911.pdf - AAU65  - K0 - i5-600, i3-500 Desktop and Pentium G6950 */
0x00020655,
/* 322373.pdf - AAO95  - B1 - Xeon 3400 Series */
/* 322166.pdf - AAN92  - B1 - i7-800 and i5-700 Desktop */
/*
 * 320767.pdf - AAP86  - B1 -
 * i7-900 Mobile Extreme, i7-800 and i7-700 Mobile
 */
0x000106E5,
/* 321333.pdf - AAM126 - C0 - Xeon 3500 */
0x000106A0,
/* 321333.pdf - AAM126 - C1 - Xeon 3500 */
0x000106A1,
/* 320836.pdf - AAJ124 - C0 - i7-900 Desktop Extreme and i7-900 Desktop */
0x000106A4,
 /* 321333.pdf - AAM126 - D0 - Xeon 3500 */
 /* 321324.pdf - AAK139 - D0 - Xeon 5500 */
 /* 320836.pdf - AAJ124 - D0 - i7-900 Extreme and i7-900 Desktop */
0x000106A5,
 /* Xeon E3-1220 V2 */
0x000306A8,
};

static inline bool cpu_has_broken_vmx_preemption_timer(void)
{
	u32 eax = cpuid_eax(0x00000001), i;

	/* Clear the reserved bits */
	eax &= ~(0x3U << 14 | 0xfU << 28);
	for (i = 0; i < ARRAY_SIZE(vmx_preemption_cpu_tfms); i++)
		if (eax == vmx_preemption_cpu_tfms[i])
			return true;

	return false;
}

static inline bool cpu_need_virtualize_apic_accesses(struct kvm_vcpu *vcpu)
{
	return flexpriority_enabled && lapic_in_kernel(vcpu);
}

static int possible_passthrough_msr_slot(u32 msr)
{
	u32 i;

	for (i = 0; i < ARRAY_SIZE(vmx_possible_passthrough_msrs); i++)
		if (vmx_possible_passthrough_msrs[i] == msr)
			return i;

	return -ENOENT;
}

static bool is_valid_passthrough_msr(u32 msr)
{
	bool r;

	switch (msr) {
	case 0x800 ... 0x8ff:
		/* x2APIC MSRs. These are handled in vmx_update_msr_bitmap_x2apic() */
		return true;
	case MSR_IA32_RTIT_STATUS:
	case MSR_IA32_RTIT_OUTPUT_BASE:
	case MSR_IA32_RTIT_OUTPUT_MASK:
	case MSR_IA32_RTIT_CR3_MATCH:
	case MSR_IA32_RTIT_ADDR0_A ... MSR_IA32_RTIT_ADDR3_B:
		/* PT MSRs. These are handled in pt_update_intercept_for_msr() */
	case MSR_LBR_SELECT:
	case MSR_LBR_TOS:
	case MSR_LBR_INFO_0 ... MSR_LBR_INFO_0 + 31:
	case MSR_LBR_NHM_FROM ... MSR_LBR_NHM_FROM + 31:
	case MSR_LBR_NHM_TO ... MSR_LBR_NHM_TO + 31:
	case MSR_LBR_CORE_FROM ... MSR_LBR_CORE_FROM + 8:
	case MSR_LBR_CORE_TO ... MSR_LBR_CORE_TO + 8:
		/* LBR MSRs. These are handled in vmx_update_intercept_for_lbr_msrs() */
		return true;
	}

	r = possible_passthrough_msr_slot(msr) != -ENOENT;

	WARN(!r, "Invalid MSR %x, please adapt vmx_possible_passthrough_msrs[]", msr);

	return r;
}

struct vmx_uret_msr *vmx_find_uret_msr(struct vcpu_vmx *vmx, u32 msr)
{
	int i;

	i = kvm_find_user_return_msr(msr);
	if (i >= 0)
		return &vmx->guest_uret_msrs[i];
	return NULL;
}

static int vmx_set_guest_uret_msr(struct vcpu_vmx *vmx,
				  struct vmx_uret_msr *msr, u64 data)
{
	unsigned int slot = msr - vmx->guest_uret_msrs;
	int ret = 0;

	if (msr->load_into_hardware) {
		preempt_disable();
		ret = kvm_set_user_return_msr(slot, data, msr->mask);
		preempt_enable();
	}
	if (!ret)
		msr->data = data;
	return ret;
}

#ifdef CONFIG_KEXEC_CORE
static void crash_vmclear_local_loaded_vmcss(void)
{
	int cpu = raw_smp_processor_id();
	struct loaded_vmcs *v;

	list_for_each_entry(v, &per_cpu(loaded_vmcss_on_cpu, cpu),
			    loaded_vmcss_on_cpu_link)
		vmcs_clear(v->vmcs);
}
#endif /* CONFIG_KEXEC_CORE */

static void __loaded_vmcs_clear(void *arg)
{
	struct loaded_vmcs *loaded_vmcs = arg;
	int cpu = raw_smp_processor_id();

	if (loaded_vmcs->cpu != cpu)
		return; /* vcpu migration can race with cpu offline */
	if (per_cpu(current_vmcs, cpu) == loaded_vmcs->vmcs)
		per_cpu(current_vmcs, cpu) = NULL;

	vmcs_clear(loaded_vmcs->vmcs);
	if (loaded_vmcs->shadow_vmcs && loaded_vmcs->launched)
		vmcs_clear(loaded_vmcs->shadow_vmcs);

	list_del(&loaded_vmcs->loaded_vmcss_on_cpu_link);

	/*
	 * Ensure all writes to loaded_vmcs, including deleting it from its
	 * current percpu list, complete before setting loaded_vmcs->cpu to
	 * -1, otherwise a different cpu can see loaded_vmcs->cpu == -1 first
	 * and add loaded_vmcs to its percpu list before it's deleted from this
	 * cpu's list. Pairs with the smp_rmb() in vmx_vcpu_load_vmcs().
	 */
	smp_wmb();

	loaded_vmcs->cpu = -1;
	loaded_vmcs->launched = 0;
}

void loaded_vmcs_clear(struct loaded_vmcs *loaded_vmcs)
{
	int cpu = loaded_vmcs->cpu;

	if (cpu != -1)
		smp_call_function_single(cpu,
			 __loaded_vmcs_clear, loaded_vmcs, 1);
}

static bool vmx_segment_cache_test_set(struct vcpu_vmx *vmx, unsigned seg,
				       unsigned field)
{
	bool ret;
	u32 mask = 1 << (seg * SEG_FIELD_NR + field);

	if (!kvm_register_is_available(&vmx->vcpu, VCPU_EXREG_SEGMENTS)) {
		kvm_register_mark_available(&vmx->vcpu, VCPU_EXREG_SEGMENTS);
		vmx->segment_cache.bitmask = 0;
	}
	ret = vmx->segment_cache.bitmask & mask;
	vmx->segment_cache.bitmask |= mask;
	return ret;
}

static u16 vmx_read_guest_seg_selector(struct vcpu_vmx *vmx, unsigned seg)
{
	u16 *p = &vmx->segment_cache.seg[seg].selector;

	if (!vmx_segment_cache_test_set(vmx, seg, SEG_FIELD_SEL))
		*p = vmcs_read16(kvm_vmx_segment_fields[seg].selector);
	return *p;
}

static ulong vmx_read_guest_seg_base(struct vcpu_vmx *vmx, unsigned seg)
{
	ulong *p = &vmx->segment_cache.seg[seg].base;

	if (!vmx_segment_cache_test_set(vmx, seg, SEG_FIELD_BASE))
		*p = vmcs_readl(kvm_vmx_segment_fields[seg].base);
	return *p;
}

static u32 vmx_read_guest_seg_limit(struct vcpu_vmx *vmx, unsigned seg)
{
	u32 *p = &vmx->segment_cache.seg[seg].limit;

	if (!vmx_segment_cache_test_set(vmx, seg, SEG_FIELD_LIMIT))
		*p = vmcs_read32(kvm_vmx_segment_fields[seg].limit);
	return *p;
}

static u32 vmx_read_guest_seg_ar(struct vcpu_vmx *vmx, unsigned seg)
{
	u32 *p = &vmx->segment_cache.seg[seg].ar;

	if (!vmx_segment_cache_test_set(vmx, seg, SEG_FIELD_AR))
		*p = vmcs_read32(kvm_vmx_segment_fields[seg].ar_bytes);
	return *p;
}

void vmx_update_exception_bitmap(struct kvm_vcpu *vcpu)
{
	u32 eb;

	eb = (1u << PF_VECTOR) | (1u << UD_VECTOR) | (1u << MC_VECTOR) |
	     (1u << DB_VECTOR) | (1u << AC_VECTOR);
	/*
	 * Guest access to VMware backdoor ports could legitimately
	 * trigger #GP because of TSS I/O permission bitmap.
	 * We intercept those #GP and allow access to them anyway
	 * as VMware does.
	 */
	if (enable_vmware_backdoor)
		eb |= (1u << GP_VECTOR);
	if ((vcpu->guest_debug &
	     (KVM_GUESTDBG_ENABLE | KVM_GUESTDBG_USE_SW_BP)) ==
	    (KVM_GUESTDBG_ENABLE | KVM_GUESTDBG_USE_SW_BP))
		eb |= 1u << BP_VECTOR;
	if (to_vmx(vcpu)->rmode.vm86_active)
		eb = ~0;
	if (!vmx_need_pf_intercept(vcpu))
		eb &= ~(1u << PF_VECTOR);

	/* When we are running a nested L2 guest and L1 specified for it a
	 * certain exception bitmap, we must trap the same exceptions and pass
	 * them to L1. When running L2, we will only handle the exceptions
	 * specified above if L1 did not want them.
	 */
	if (is_guest_mode(vcpu))
		eb |= get_vmcs12(vcpu)->exception_bitmap;
        else {
		int mask = 0, match = 0;

		if (enable_ept && (eb & (1u << PF_VECTOR))) {
			/*
			 * If EPT is enabled, #PF is currently only intercepted
			 * if MAXPHYADDR is smaller on the guest than on the
			 * host.  In that case we only care about present,
			 * non-reserved faults.  For vmcs02, however, PFEC_MASK
			 * and PFEC_MATCH are set in prepare_vmcs02_rare.
			 */
			mask = PFERR_PRESENT_MASK | PFERR_RSVD_MASK;
			match = PFERR_PRESENT_MASK;
		}
		vmcs_write32(PAGE_FAULT_ERROR_CODE_MASK, mask);
		vmcs_write32(PAGE_FAULT_ERROR_CODE_MATCH, match);
	}

	/*
	 * Disabling xfd interception indicates that dynamic xfeatures
	 * might be used in the guest. Always trap #NM in this case
	 * to save guest xfd_err timely.
	 */
	if (vcpu->arch.xfd_no_write_intercept)
		eb |= (1u << NM_VECTOR);

	vmcs_write32(EXCEPTION_BITMAP, eb);
}

/*
 * Check if MSR is intercepted for currently loaded MSR bitmap.
 */
static bool msr_write_intercepted(struct vcpu_vmx *vmx, u32 msr)
{
	if (!(exec_controls_get(vmx) & CPU_BASED_USE_MSR_BITMAPS))
		return true;

	return vmx_test_msr_bitmap_write(vmx->loaded_vmcs->msr_bitmap, msr);
}

unsigned int __vmx_vcpu_run_flags(struct vcpu_vmx *vmx)
{
	unsigned int flags = 0;

	if (vmx->loaded_vmcs->launched)
		flags |= VMX_RUN_VMRESUME;

	/*
	 * If writes to the SPEC_CTRL MSR aren't intercepted, the guest is free
	 * to change it directly without causing a vmexit.  In that case read
	 * it after vmexit and store it in vmx->spec_ctrl.
	 */
	if (!msr_write_intercepted(vmx, MSR_IA32_SPEC_CTRL))
		flags |= VMX_RUN_SAVE_SPEC_CTRL;

	return flags;
}

static __always_inline void clear_atomic_switch_msr_special(struct vcpu_vmx *vmx,
		unsigned long entry, unsigned long exit)
{
	vm_entry_controls_clearbit(vmx, entry);
	vm_exit_controls_clearbit(vmx, exit);
}

int vmx_find_loadstore_msr_slot(struct vmx_msrs *m, u32 msr)
{
	unsigned int i;

	for (i = 0; i < m->nr; ++i) {
		if (m->val[i].index == msr)
			return i;
	}
	return -ENOENT;
}

static void clear_atomic_switch_msr(struct vcpu_vmx *vmx, unsigned msr)
{
	int i;
	struct msr_autoload *m = &vmx->msr_autoload;

	switch (msr) {
	case MSR_EFER:
		if (cpu_has_load_ia32_efer()) {
			clear_atomic_switch_msr_special(vmx,
					VM_ENTRY_LOAD_IA32_EFER,
					VM_EXIT_LOAD_IA32_EFER);
			return;
		}
		break;
	case MSR_CORE_PERF_GLOBAL_CTRL:
		if (cpu_has_load_perf_global_ctrl()) {
			clear_atomic_switch_msr_special(vmx,
					VM_ENTRY_LOAD_IA32_PERF_GLOBAL_CTRL,
					VM_EXIT_LOAD_IA32_PERF_GLOBAL_CTRL);
			return;
		}
		break;
	}
	i = vmx_find_loadstore_msr_slot(&m->guest, msr);
	if (i < 0)
		goto skip_guest;
	--m->guest.nr;
	m->guest.val[i] = m->guest.val[m->guest.nr];
	vmcs_write32(VM_ENTRY_MSR_LOAD_COUNT, m->guest.nr);

skip_guest:
	i = vmx_find_loadstore_msr_slot(&m->host, msr);
	if (i < 0)
		return;

	--m->host.nr;
	m->host.val[i] = m->host.val[m->host.nr];
	vmcs_write32(VM_EXIT_MSR_LOAD_COUNT, m->host.nr);
}

static __always_inline void add_atomic_switch_msr_special(struct vcpu_vmx *vmx,
		unsigned long entry, unsigned long exit,
		unsigned long guest_val_vmcs, unsigned long host_val_vmcs,
		u64 guest_val, u64 host_val)
{
	vmcs_write64(guest_val_vmcs, guest_val);
	if (host_val_vmcs != HOST_IA32_EFER)
		vmcs_write64(host_val_vmcs, host_val);
	vm_entry_controls_setbit(vmx, entry);
	vm_exit_controls_setbit(vmx, exit);
}

static void add_atomic_switch_msr(struct vcpu_vmx *vmx, unsigned msr,
				  u64 guest_val, u64 host_val, bool entry_only)
{
	int i, j = 0;
	struct msr_autoload *m = &vmx->msr_autoload;

	switch (msr) {
	case MSR_EFER:
		if (cpu_has_load_ia32_efer()) {
			add_atomic_switch_msr_special(vmx,
					VM_ENTRY_LOAD_IA32_EFER,
					VM_EXIT_LOAD_IA32_EFER,
					GUEST_IA32_EFER,
					HOST_IA32_EFER,
					guest_val, host_val);
			return;
		}
		break;
	case MSR_CORE_PERF_GLOBAL_CTRL:
		if (cpu_has_load_perf_global_ctrl()) {
			add_atomic_switch_msr_special(vmx,
					VM_ENTRY_LOAD_IA32_PERF_GLOBAL_CTRL,
					VM_EXIT_LOAD_IA32_PERF_GLOBAL_CTRL,
					GUEST_IA32_PERF_GLOBAL_CTRL,
					HOST_IA32_PERF_GLOBAL_CTRL,
					guest_val, host_val);
			return;
		}
		break;
	case MSR_IA32_PEBS_ENABLE:
		/* PEBS needs a quiescent period after being disabled (to write
		 * a record).  Disabling PEBS through VMX MSR swapping doesn't
		 * provide that period, so a CPU could write host's record into
		 * guest's memory.
		 */
		wrmsrl(MSR_IA32_PEBS_ENABLE, 0);
	}

	i = vmx_find_loadstore_msr_slot(&m->guest, msr);
	if (!entry_only)
		j = vmx_find_loadstore_msr_slot(&m->host, msr);

	if ((i < 0 && m->guest.nr == MAX_NR_LOADSTORE_MSRS) ||
	    (j < 0 &&  m->host.nr == MAX_NR_LOADSTORE_MSRS)) {
		printk_once(KERN_WARNING "Not enough msr switch entries. "
				"Can't add msr %x\n", msr);
		return;
	}
	if (i < 0) {
		i = m->guest.nr++;
		vmcs_write32(VM_ENTRY_MSR_LOAD_COUNT, m->guest.nr);
	}
	m->guest.val[i].index = msr;
	m->guest.val[i].value = guest_val;

	if (entry_only)
		return;

	if (j < 0) {
		j = m->host.nr++;
		vmcs_write32(VM_EXIT_MSR_LOAD_COUNT, m->host.nr);
	}
	m->host.val[j].index = msr;
	m->host.val[j].value = host_val;
}

static bool update_transition_efer(struct vcpu_vmx *vmx)
{
	u64 guest_efer = vmx->vcpu.arch.efer;
	u64 ignore_bits = 0;
	int i;

	/* Shadow paging assumes NX to be available.  */
	if (!enable_ept)
		guest_efer |= EFER_NX;

	/*
	 * LMA and LME handled by hardware; SCE meaningless outside long mode.
	 */
	ignore_bits |= EFER_SCE;
#ifdef CONFIG_X86_64
	ignore_bits |= EFER_LMA | EFER_LME;
	/* SCE is meaningful only in long mode on Intel */
	if (guest_efer & EFER_LMA)
		ignore_bits &= ~(u64)EFER_SCE;
#endif

	/*
	 * On EPT, we can't emulate NX, so we must switch EFER atomically.
	 * On CPUs that support "load IA32_EFER", always switch EFER
	 * atomically, since it's faster than switching it manually.
	 */
	if (cpu_has_load_ia32_efer() ||
	    (enable_ept && ((vmx->vcpu.arch.efer ^ host_efer) & EFER_NX))) {
		if (!(guest_efer & EFER_LMA))
			guest_efer &= ~EFER_LME;
		if (guest_efer != host_efer)
			add_atomic_switch_msr(vmx, MSR_EFER,
					      guest_efer, host_efer, false);
		else
			clear_atomic_switch_msr(vmx, MSR_EFER);
		return false;
	}

	i = kvm_find_user_return_msr(MSR_EFER);
	if (i < 0)
		return false;

	clear_atomic_switch_msr(vmx, MSR_EFER);

	guest_efer &= ~ignore_bits;
	guest_efer |= host_efer & ignore_bits;

	vmx->guest_uret_msrs[i].data = guest_efer;
	vmx->guest_uret_msrs[i].mask = ~ignore_bits;

	return true;
}

#ifdef CONFIG_X86_32
/*
 * On 32-bit kernels, VM exits still load the FS and GS bases from the
 * VMCS rather than the segment table.  KVM uses this helper to figure
 * out the current bases to poke them into the VMCS before entry.
 */
static unsigned long segment_base(u16 selector)
{
	struct desc_struct *table;
	unsigned long v;

	if (!(selector & ~SEGMENT_RPL_MASK))
		return 0;

	table = get_current_gdt_ro();

	if ((selector & SEGMENT_TI_MASK) == SEGMENT_LDT) {
		u16 ldt_selector = kvm_read_ldt();

		if (!(ldt_selector & ~SEGMENT_RPL_MASK))
			return 0;

		table = (struct desc_struct *)segment_base(ldt_selector);
	}
	v = get_desc_base(&table[selector >> 3]);
	return v;
}
#endif

static inline bool pt_can_write_msr(struct vcpu_vmx *vmx)
{
	return vmx_pt_mode_is_host_guest() &&
	       !(vmx->pt_desc.guest.ctl & RTIT_CTL_TRACEEN);
}

static inline bool pt_output_base_valid(struct kvm_vcpu *vcpu, u64 base)
{
	/* The base must be 128-byte aligned and a legal physical address. */
	return kvm_vcpu_is_legal_aligned_gpa(vcpu, base, 128);
}

static inline void pt_load_msr(struct pt_ctx *ctx, u32 addr_range)
{
	u32 i;

	wrmsrl(MSR_IA32_RTIT_STATUS, ctx->status);
	wrmsrl(MSR_IA32_RTIT_OUTPUT_BASE, ctx->output_base);
	wrmsrl(MSR_IA32_RTIT_OUTPUT_MASK, ctx->output_mask);
	wrmsrl(MSR_IA32_RTIT_CR3_MATCH, ctx->cr3_match);
	for (i = 0; i < addr_range; i++) {
		wrmsrl(MSR_IA32_RTIT_ADDR0_A + i * 2, ctx->addr_a[i]);
		wrmsrl(MSR_IA32_RTIT_ADDR0_B + i * 2, ctx->addr_b[i]);
	}
}

static inline void pt_save_msr(struct pt_ctx *ctx, u32 addr_range)
{
	u32 i;

	rdmsrl(MSR_IA32_RTIT_STATUS, ctx->status);
	rdmsrl(MSR_IA32_RTIT_OUTPUT_BASE, ctx->output_base);
	rdmsrl(MSR_IA32_RTIT_OUTPUT_MASK, ctx->output_mask);
	rdmsrl(MSR_IA32_RTIT_CR3_MATCH, ctx->cr3_match);
	for (i = 0; i < addr_range; i++) {
		rdmsrl(MSR_IA32_RTIT_ADDR0_A + i * 2, ctx->addr_a[i]);
		rdmsrl(MSR_IA32_RTIT_ADDR0_B + i * 2, ctx->addr_b[i]);
	}
}

static void pt_guest_enter(struct vcpu_vmx *vmx)
{
	if (vmx_pt_mode_is_system())
		return;

	/*
	 * GUEST_IA32_RTIT_CTL is already set in the VMCS.
	 * Save host state before VM entry.
	 */
	rdmsrl(MSR_IA32_RTIT_CTL, vmx->pt_desc.host.ctl);
	if (vmx->pt_desc.guest.ctl & RTIT_CTL_TRACEEN) {
		wrmsrl(MSR_IA32_RTIT_CTL, 0);
		pt_save_msr(&vmx->pt_desc.host, vmx->pt_desc.num_address_ranges);
		pt_load_msr(&vmx->pt_desc.guest, vmx->pt_desc.num_address_ranges);
	}
}

static void pt_guest_exit(struct vcpu_vmx *vmx)
{
	if (vmx_pt_mode_is_system())
		return;

	if (vmx->pt_desc.guest.ctl & RTIT_CTL_TRACEEN) {
		pt_save_msr(&vmx->pt_desc.guest, vmx->pt_desc.num_address_ranges);
		pt_load_msr(&vmx->pt_desc.host, vmx->pt_desc.num_address_ranges);
	}

	/*
	 * KVM requires VM_EXIT_CLEAR_IA32_RTIT_CTL to expose PT to the guest,
	 * i.e. RTIT_CTL is always cleared on VM-Exit.  Restore it if necessary.
	 */
	if (vmx->pt_desc.host.ctl)
		wrmsrl(MSR_IA32_RTIT_CTL, vmx->pt_desc.host.ctl);
}

void vmx_set_host_fs_gs(struct vmcs_host_state *host, u16 fs_sel, u16 gs_sel,
			unsigned long fs_base, unsigned long gs_base)
{
	if (unlikely(fs_sel != host->fs_sel)) {
		if (!(fs_sel & 7))
			vmcs_write16(HOST_FS_SELECTOR, fs_sel);
		else
			vmcs_write16(HOST_FS_SELECTOR, 0);
		host->fs_sel = fs_sel;
	}
	if (unlikely(gs_sel != host->gs_sel)) {
		if (!(gs_sel & 7))
			vmcs_write16(HOST_GS_SELECTOR, gs_sel);
		else
			vmcs_write16(HOST_GS_SELECTOR, 0);
		host->gs_sel = gs_sel;
	}
	if (unlikely(fs_base != host->fs_base)) {
		vmcs_writel(HOST_FS_BASE, fs_base);
		host->fs_base = fs_base;
	}
	if (unlikely(gs_base != host->gs_base)) {
		vmcs_writel(HOST_GS_BASE, gs_base);
		host->gs_base = gs_base;
	}
}

void vmx_prepare_switch_to_guest(struct kvm_vcpu *vcpu)
{
	struct vcpu_vmx *vmx = to_vmx(vcpu);
	struct vmcs_host_state *host_state;
#ifdef CONFIG_X86_64
	int cpu = raw_smp_processor_id();
#endif
	unsigned long fs_base, gs_base;
	u16 fs_sel, gs_sel;
	int i;

	vmx->req_immediate_exit = false;

	/*
	 * Note that guest MSRs to be saved/restored can also be changed
	 * when guest state is loaded. This happens when guest transitions
	 * to/from long-mode by setting MSR_EFER.LMA.
	 */
	if (!vmx->guest_uret_msrs_loaded) {
		vmx->guest_uret_msrs_loaded = true;
		for (i = 0; i < kvm_nr_uret_msrs; ++i) {
			if (!vmx->guest_uret_msrs[i].load_into_hardware)
				continue;

			kvm_set_user_return_msr(i,
						vmx->guest_uret_msrs[i].data,
						vmx->guest_uret_msrs[i].mask);
		}
	}

    	if (vmx->nested.need_vmcs12_to_shadow_sync)
		nested_sync_vmcs12_to_shadow(vcpu);

	if (vmx->guest_state_loaded)
		return;

	host_state = &vmx->loaded_vmcs->host_state;

	/*
	 * Set host fs and gs selectors.  Unfortunately, 22.2.3 does not
	 * allow segment selectors with cpl > 0 or ti == 1.
	 */
	host_state->ldt_sel = kvm_read_ldt();

#ifdef CONFIG_X86_64
	savesegment(ds, host_state->ds_sel);
	savesegment(es, host_state->es_sel);

	gs_base = cpu_kernelmode_gs_base(cpu);
	if (likely(is_64bit_mm(current->mm))) {
		current_save_fsgs();
		fs_sel = current->thread.fsindex;
		gs_sel = current->thread.gsindex;
		fs_base = current->thread.fsbase;
		vmx->msr_host_kernel_gs_base = current->thread.gsbase;
	} else {
		savesegment(fs, fs_sel);
		savesegment(gs, gs_sel);
		fs_base = read_msr(MSR_FS_BASE);
		vmx->msr_host_kernel_gs_base = read_msr(MSR_KERNEL_GS_BASE);
	}

	wrmsrl(MSR_KERNEL_GS_BASE, vmx->msr_guest_kernel_gs_base);
#else
	savesegment(fs, fs_sel);
	savesegment(gs, gs_sel);
	fs_base = segment_base(fs_sel);
	gs_base = segment_base(gs_sel);
#endif

	vmx_set_host_fs_gs(host_state, fs_sel, gs_sel, fs_base, gs_base);
	vmx->guest_state_loaded = true;
}

static void vmx_prepare_switch_to_host(struct vcpu_vmx *vmx)
{
	struct vmcs_host_state *host_state;

	if (!vmx->guest_state_loaded)
		return;

	host_state = &vmx->loaded_vmcs->host_state;

	++vmx->vcpu.stat.host_state_reload;

#ifdef CONFIG_X86_64
	rdmsrl(MSR_KERNEL_GS_BASE, vmx->msr_guest_kernel_gs_base);
#endif
	if (host_state->ldt_sel || (host_state->gs_sel & 7)) {
		kvm_load_ldt(host_state->ldt_sel);
#ifdef CONFIG_X86_64
		load_gs_index(host_state->gs_sel);
#else
		loadsegment(gs, host_state->gs_sel);
#endif
	}
	if (host_state->fs_sel & 7)
		loadsegment(fs, host_state->fs_sel);
#ifdef CONFIG_X86_64
	if (unlikely(host_state->ds_sel | host_state->es_sel)) {
		loadsegment(ds, host_state->ds_sel);
		loadsegment(es, host_state->es_sel);
	}
#endif
	invalidate_tss_limit();
#ifdef CONFIG_X86_64
	wrmsrl(MSR_KERNEL_GS_BASE, vmx->msr_host_kernel_gs_base);
#endif
	load_fixmap_gdt(raw_smp_processor_id());
	vmx->guest_state_loaded = false;
	vmx->guest_uret_msrs_loaded = false;
}

#ifdef CONFIG_X86_64
static u64 vmx_read_guest_kernel_gs_base(struct vcpu_vmx *vmx)
{
	preempt_disable();
	if (vmx->guest_state_loaded)
		rdmsrl(MSR_KERNEL_GS_BASE, vmx->msr_guest_kernel_gs_base);
	preempt_enable();
	return vmx->msr_guest_kernel_gs_base;
}

static void vmx_write_guest_kernel_gs_base(struct vcpu_vmx *vmx, u64 data)
{
	preempt_disable();
	if (vmx->guest_state_loaded)
		wrmsrl(MSR_KERNEL_GS_BASE, data);
	preempt_enable();
	vmx->msr_guest_kernel_gs_base = data;
}
#endif

void vmx_vcpu_load_vmcs(struct kvm_vcpu *vcpu, int cpu,
			struct loaded_vmcs *buddy)
{
	struct vcpu_vmx *vmx = to_vmx(vcpu);
	bool already_loaded = vmx->loaded_vmcs->cpu == cpu;
	struct vmcs *prev;

	if (!already_loaded) {
		loaded_vmcs_clear(vmx->loaded_vmcs);
		local_irq_disable();

		/*
		 * Ensure loaded_vmcs->cpu is read before adding loaded_vmcs to
		 * this cpu's percpu list, otherwise it may not yet be deleted
		 * from its previous cpu's percpu list.  Pairs with the
		 * smb_wmb() in __loaded_vmcs_clear().
		 */
		smp_rmb();

		list_add(&vmx->loaded_vmcs->loaded_vmcss_on_cpu_link,
			 &per_cpu(loaded_vmcss_on_cpu, cpu));
		local_irq_enable();
	}

	prev = per_cpu(current_vmcs, cpu);
	if (prev != vmx->loaded_vmcs->vmcs) {
		per_cpu(current_vmcs, cpu) = vmx->loaded_vmcs->vmcs;
		vmcs_load(vmx->loaded_vmcs->vmcs);

		/*
		 * No indirect branch prediction barrier needed when switching
		 * the active VMCS within a vCPU, unless IBRS is advertised to
		 * the vCPU.  To minimize the number of IBPBs executed, KVM
		 * performs IBPB on nested VM-Exit (a single nested transition
		 * may switch the active VMCS multiple times).
		 */
		if (!buddy || WARN_ON_ONCE(buddy->vmcs != prev))
			indirect_branch_prediction_barrier();
	}

	if (!already_loaded) {
		void *gdt = get_current_gdt_ro();

		/*
		 * Flush all EPTP/VPID contexts, the new pCPU may have stale
		 * TLB entries from its previous association with the vCPU.
		 */
		kvm_make_request(KVM_REQ_TLB_FLUSH, vcpu);

		/*
		 * Linux uses per-cpu TSS and GDT, so set these when switching
		 * processors.  See 22.2.4.
		 */
		vmcs_writel(HOST_TR_BASE,
			    (unsigned long)&get_cpu_entry_area(cpu)->tss.x86_tss);
		vmcs_writel(HOST_GDTR_BASE, (unsigned long)gdt);   /* 22.2.4 */

		if (IS_ENABLED(CONFIG_IA32_EMULATION) || IS_ENABLED(CONFIG_X86_32)) {
			/* 22.2.3 */
			vmcs_writel(HOST_IA32_SYSENTER_ESP,
				    (unsigned long)(cpu_entry_stack(cpu) + 1));
		}

		vmx->loaded_vmcs->cpu = cpu;
	}
}

/*
 * Switches to specified vcpu, until a matching vcpu_put(), but assumes
 * vcpu mutex is already taken.
 */
static void vmx_vcpu_load(struct kvm_vcpu *vcpu, int cpu)
{
	struct vcpu_vmx *vmx = to_vmx(vcpu);

	vmx_vcpu_load_vmcs(vcpu, cpu, NULL);

	vmx_vcpu_pi_load(vcpu, cpu);

	vmx->host_debugctlmsr = get_debugctlmsr();
}

static void vmx_vcpu_put(struct kvm_vcpu *vcpu)
{
	vmx_vcpu_pi_put(vcpu);

	vmx_prepare_switch_to_host(to_vmx(vcpu));
}

bool vmx_emulation_required(struct kvm_vcpu *vcpu)
{
	return emulate_invalid_guest_state && !vmx_guest_state_valid(vcpu);
}

unsigned long vmx_get_rflags(struct kvm_vcpu *vcpu)
{
	struct vcpu_vmx *vmx = to_vmx(vcpu);
	unsigned long rflags, save_rflags;

	if (!kvm_register_is_available(vcpu, VCPU_EXREG_RFLAGS)) {
		kvm_register_mark_available(vcpu, VCPU_EXREG_RFLAGS);
		rflags = vmcs_readl(GUEST_RFLAGS);
		if (vmx->rmode.vm86_active) {
			rflags &= RMODE_GUEST_OWNED_EFLAGS_BITS;
			save_rflags = vmx->rmode.save_rflags;
			rflags |= save_rflags & ~RMODE_GUEST_OWNED_EFLAGS_BITS;
		}
		vmx->rflags = rflags;
	}
	return vmx->rflags;
}

void vmx_set_rflags(struct kvm_vcpu *vcpu, unsigned long rflags)
{
	struct vcpu_vmx *vmx = to_vmx(vcpu);
	unsigned long old_rflags;

	if (is_unrestricted_guest(vcpu)) {
		kvm_register_mark_available(vcpu, VCPU_EXREG_RFLAGS);
		vmx->rflags = rflags;
		vmcs_writel(GUEST_RFLAGS, rflags);
		return;
	}

	old_rflags = vmx_get_rflags(vcpu);
	vmx->rflags = rflags;
	if (vmx->rmode.vm86_active) {
		vmx->rmode.save_rflags = rflags;
		rflags |= X86_EFLAGS_IOPL | X86_EFLAGS_VM;
	}
	vmcs_writel(GUEST_RFLAGS, rflags);

	if ((old_rflags ^ vmx->rflags) & X86_EFLAGS_VM)
		vmx->emulation_required = vmx_emulation_required(vcpu);
}

static bool vmx_get_if_flag(struct kvm_vcpu *vcpu)
{
	return vmx_get_rflags(vcpu) & X86_EFLAGS_IF;
}

u32 vmx_get_interrupt_shadow(struct kvm_vcpu *vcpu)
{
	u32 interruptibility = vmcs_read32(GUEST_INTERRUPTIBILITY_INFO);
	int ret = 0;

	if (interruptibility & GUEST_INTR_STATE_STI)
		ret |= KVM_X86_SHADOW_INT_STI;
	if (interruptibility & GUEST_INTR_STATE_MOV_SS)
		ret |= KVM_X86_SHADOW_INT_MOV_SS;

	return ret;
}

void vmx_set_interrupt_shadow(struct kvm_vcpu *vcpu, int mask)
{
	u32 interruptibility_old = vmcs_read32(GUEST_INTERRUPTIBILITY_INFO);
	u32 interruptibility = interruptibility_old;

	interruptibility &= ~(GUEST_INTR_STATE_STI | GUEST_INTR_STATE_MOV_SS);

	if (mask & KVM_X86_SHADOW_INT_MOV_SS)
		interruptibility |= GUEST_INTR_STATE_MOV_SS;
	else if (mask & KVM_X86_SHADOW_INT_STI)
		interruptibility |= GUEST_INTR_STATE_STI;

	if ((interruptibility != interruptibility_old))
		vmcs_write32(GUEST_INTERRUPTIBILITY_INFO, interruptibility);
}

static int vmx_rtit_ctl_check(struct kvm_vcpu *vcpu, u64 data)
{
	struct vcpu_vmx *vmx = to_vmx(vcpu);
	unsigned long value;

	/*
	 * Any MSR write that attempts to change bits marked reserved will
	 * case a #GP fault.
	 */
	if (data & vmx->pt_desc.ctl_bitmask)
		return 1;

	/*
	 * Any attempt to modify IA32_RTIT_CTL while TraceEn is set will
	 * result in a #GP unless the same write also clears TraceEn.
	 */
	if ((vmx->pt_desc.guest.ctl & RTIT_CTL_TRACEEN) &&
		((vmx->pt_desc.guest.ctl ^ data) & ~RTIT_CTL_TRACEEN))
		return 1;

	/*
	 * WRMSR to IA32_RTIT_CTL that sets TraceEn but clears this bit
	 * and FabricEn would cause #GP, if
	 * CPUID.(EAX=14H, ECX=0):ECX.SNGLRGNOUT[bit 2] = 0
	 */
	if ((data & RTIT_CTL_TRACEEN) && !(data & RTIT_CTL_TOPA) &&
		!(data & RTIT_CTL_FABRIC_EN) &&
		!intel_pt_validate_cap(vmx->pt_desc.caps,
					PT_CAP_single_range_output))
		return 1;

	/*
	 * MTCFreq, CycThresh and PSBFreq encodings check, any MSR write that
	 * utilize encodings marked reserved will cause a #GP fault.
	 */
	value = intel_pt_validate_cap(vmx->pt_desc.caps, PT_CAP_mtc_periods);
	if (intel_pt_validate_cap(vmx->pt_desc.caps, PT_CAP_mtc) &&
			!test_bit((data & RTIT_CTL_MTC_RANGE) >>
			RTIT_CTL_MTC_RANGE_OFFSET, &value))
		return 1;
	value = intel_pt_validate_cap(vmx->pt_desc.caps,
						PT_CAP_cycle_thresholds);
	if (intel_pt_validate_cap(vmx->pt_desc.caps, PT_CAP_psb_cyc) &&
			!test_bit((data & RTIT_CTL_CYC_THRESH) >>
			RTIT_CTL_CYC_THRESH_OFFSET, &value))
		return 1;
	value = intel_pt_validate_cap(vmx->pt_desc.caps, PT_CAP_psb_periods);
	if (intel_pt_validate_cap(vmx->pt_desc.caps, PT_CAP_psb_cyc) &&
			!test_bit((data & RTIT_CTL_PSB_FREQ) >>
			RTIT_CTL_PSB_FREQ_OFFSET, &value))
		return 1;

	/*
	 * If ADDRx_CFG is reserved or the encodings is >2 will
	 * cause a #GP fault.
	 */
	value = (data & RTIT_CTL_ADDR0) >> RTIT_CTL_ADDR0_OFFSET;
	if ((value && (vmx->pt_desc.num_address_ranges < 1)) || (value > 2))
		return 1;
	value = (data & RTIT_CTL_ADDR1) >> RTIT_CTL_ADDR1_OFFSET;
	if ((value && (vmx->pt_desc.num_address_ranges < 2)) || (value > 2))
		return 1;
	value = (data & RTIT_CTL_ADDR2) >> RTIT_CTL_ADDR2_OFFSET;
	if ((value && (vmx->pt_desc.num_address_ranges < 3)) || (value > 2))
		return 1;
	value = (data & RTIT_CTL_ADDR3) >> RTIT_CTL_ADDR3_OFFSET;
	if ((value && (vmx->pt_desc.num_address_ranges < 4)) || (value > 2))
		return 1;

	return 0;
}

static bool vmx_can_emulate_instruction(struct kvm_vcpu *vcpu, int emul_type,
					void *insn, int insn_len)
{
	/*
	 * Emulation of instructions in SGX enclaves is impossible as RIP does
	 * not point at the failing instruction, and even if it did, the code
	 * stream is inaccessible.  Inject #UD instead of exiting to userspace
	 * so that guest userspace can't DoS the guest simply by triggering
	 * emulation (enclaves are CPL3 only).
	 */
	if (to_vmx(vcpu)->exit_reason.enclave_mode) {
		kvm_queue_exception(vcpu, UD_VECTOR);
		return false;
	}
	return true;
}

static int skip_emulated_instruction(struct kvm_vcpu *vcpu)
{
	union vmx_exit_reason exit_reason = to_vmx(vcpu)->exit_reason;
	unsigned long rip, orig_rip;
	u32 instr_len;

	/*
	 * Using VMCS.VM_EXIT_INSTRUCTION_LEN on EPT misconfig depends on
	 * undefined behavior: Intel's SDM doesn't mandate the VMCS field be
	 * set when EPT misconfig occurs.  In practice, real hardware updates
	 * VM_EXIT_INSTRUCTION_LEN on EPT misconfig, but other hypervisors
	 * (namely Hyper-V) don't set it due to it being undefined behavior,
	 * i.e. we end up advancing IP with some random value.
	 */
	if (!static_cpu_has(X86_FEATURE_HYPERVISOR) ||
	    exit_reason.basic != EXIT_REASON_EPT_MISCONFIG) {
		instr_len = vmcs_read32(VM_EXIT_INSTRUCTION_LEN);

		/*
		 * Emulating an enclave's instructions isn't supported as KVM
		 * cannot access the enclave's memory or its true RIP, e.g. the
		 * vmcs.GUEST_RIP points at the exit point of the enclave, not
		 * the RIP that actually triggered the VM-Exit.  But, because
		 * most instructions that cause VM-Exit will #UD in an enclave,
		 * most instruction-based VM-Exits simply do not occur.
		 *
		 * There are a few exceptions, notably the debug instructions
		 * INT1ICEBRK and INT3, as they are allowed in debug enclaves
		 * and generate #DB/#BP as expected, which KVM might intercept.
		 * But again, the CPU does the dirty work and saves an instr
		 * length of zero so VMMs don't shoot themselves in the foot.
		 * WARN if KVM tries to skip a non-zero length instruction on
		 * a VM-Exit from an enclave.
		 */
		if (!instr_len)
			goto rip_updated;

		WARN_ONCE(exit_reason.enclave_mode,
			  "skipping instruction after SGX enclave VM-Exit");

		orig_rip = kvm_rip_read(vcpu);
		rip = orig_rip + instr_len;
#ifdef CONFIG_X86_64
		/*
		 * We need to mask out the high 32 bits of RIP if not in 64-bit
		 * mode, but just finding out that we are in 64-bit mode is
		 * quite expensive.  Only do it if there was a carry.
		 */
		if (unlikely(((rip ^ orig_rip) >> 31) == 3) && !is_64_bit_mode(vcpu))
			rip = (u32)rip;
#endif
		kvm_rip_write(vcpu, rip);
	} else {
		if (!kvm_emulate_instruction(vcpu, EMULTYPE_SKIP))
			return 0;
	}

rip_updated:
	/* skipping an emulated instruction also counts */
	vmx_set_interrupt_shadow(vcpu, 0);

	return 1;
}

/*
 * Recognizes a pending MTF VM-exit and records the nested state for later
 * delivery.
 */
static void vmx_update_emulated_instruction(struct kvm_vcpu *vcpu)
{
	struct vmcs12 *vmcs12 = get_vmcs12(vcpu);
	struct vcpu_vmx *vmx = to_vmx(vcpu);

	if (!is_guest_mode(vcpu))
		return;

	/*
	 * Per the SDM, MTF takes priority over debug-trap exceptions besides
	 * TSS T-bit traps and ICEBP (INT1).  KVM doesn't emulate T-bit traps
	 * or ICEBP (in the emulator proper), and skipping of ICEBP after an
	 * intercepted #DB deliberately avoids single-step #DB and MTF updates
	 * as ICEBP is higher priority than both.  As instruction emulation is
	 * completed at this point (i.e. KVM is at the instruction boundary),
	 * any #DB exception pending delivery must be a debug-trap of lower
	 * priority than MTF.  Record the pending MTF state to be delivered in
	 * vmx_check_nested_events().
	 */
	if (nested_cpu_has_mtf(vmcs12) &&
	    (!vcpu->arch.exception.pending ||
	     vcpu->arch.exception.vector == DB_VECTOR) &&
	    (!vcpu->arch.exception_vmexit.pending ||
	     vcpu->arch.exception_vmexit.vector == DB_VECTOR)) {
		vmx->nested.mtf_pending = true;
		kvm_make_request(KVM_REQ_EVENT, vcpu);
	} else {
		vmx->nested.mtf_pending = false;
	}
}

static int vmx_skip_emulated_instruction(struct kvm_vcpu *vcpu)
{
	vmx_update_emulated_instruction(vcpu);
	return skip_emulated_instruction(vcpu);
}

static void vmx_clear_hlt(struct kvm_vcpu *vcpu)
{
	/*
	 * Ensure that we clear the HLT state in the VMCS.  We don't need to
	 * explicitly skip the instruction because if the HLT state is set,
	 * then the instruction is already executing and RIP has already been
	 * advanced.
	 */
	if (kvm_hlt_in_guest(vcpu->kvm) &&
			vmcs_read32(GUEST_ACTIVITY_STATE) == GUEST_ACTIVITY_HLT)
		vmcs_write32(GUEST_ACTIVITY_STATE, GUEST_ACTIVITY_ACTIVE);
}

static void vmx_inject_exception(struct kvm_vcpu *vcpu)
{
	struct kvm_queued_exception *ex = &vcpu->arch.exception;
	u32 intr_info = ex->vector | INTR_INFO_VALID_MASK;
	struct vcpu_vmx *vmx = to_vmx(vcpu);

	kvm_deliver_exception_payload(vcpu, ex);

	if (ex->has_error_code) {
		/*
		 * Despite the error code being architecturally defined as 32
		 * bits, and the VMCS field being 32 bits, Intel CPUs and thus
		 * VMX don't actually supporting setting bits 31:16.  Hardware
		 * will (should) never provide a bogus error code, but AMD CPUs
		 * do generate error codes with bits 31:16 set, and so KVM's
		 * ABI lets userspace shove in arbitrary 32-bit values.  Drop
		 * the upper bits to avoid VM-Fail, losing information that
		 * does't really exist is preferable to killing the VM.
		 */
		vmcs_write32(VM_ENTRY_EXCEPTION_ERROR_CODE, (u16)ex->error_code);
		intr_info |= INTR_INFO_DELIVER_CODE_MASK;
	}

	if (vmx->rmode.vm86_active) {
		int inc_eip = 0;
		if (kvm_exception_is_soft(ex->vector))
			inc_eip = vcpu->arch.event_exit_inst_len;
		kvm_inject_realmode_interrupt(vcpu, ex->vector, inc_eip);
		return;
	}

	WARN_ON_ONCE(vmx->emulation_required);

	if (kvm_exception_is_soft(ex->vector)) {
		vmcs_write32(VM_ENTRY_INSTRUCTION_LEN,
			     vmx->vcpu.arch.event_exit_inst_len);
		intr_info |= INTR_TYPE_SOFT_EXCEPTION;
	} else
		intr_info |= INTR_TYPE_HARD_EXCEPTION;

	vmcs_write32(VM_ENTRY_INTR_INFO_FIELD, intr_info);

	vmx_clear_hlt(vcpu);
}

static void vmx_setup_uret_msr(struct vcpu_vmx *vmx, unsigned int msr,
			       bool load_into_hardware)
{
	struct vmx_uret_msr *uret_msr;

	uret_msr = vmx_find_uret_msr(vmx, msr);
	if (!uret_msr)
		return;

	uret_msr->load_into_hardware = load_into_hardware;
}

/*
 * Configuring user return MSRs to automatically save, load, and restore MSRs
 * that need to be shoved into hardware when running the guest.  Note, omitting
 * an MSR here does _NOT_ mean it's not emulated, only that it will not be
 * loaded into hardware when running the guest.
 */
static void vmx_setup_uret_msrs(struct vcpu_vmx *vmx)
{
#ifdef CONFIG_X86_64
	bool load_syscall_msrs;

	/*
	 * The SYSCALL MSRs are only needed on long mode guests, and only
	 * when EFER.SCE is set.
	 */
	load_syscall_msrs = is_long_mode(&vmx->vcpu) &&
			    (vmx->vcpu.arch.efer & EFER_SCE);

	vmx_setup_uret_msr(vmx, MSR_STAR, load_syscall_msrs);
	vmx_setup_uret_msr(vmx, MSR_LSTAR, load_syscall_msrs);
	vmx_setup_uret_msr(vmx, MSR_SYSCALL_MASK, load_syscall_msrs);
#endif
	vmx_setup_uret_msr(vmx, MSR_EFER, update_transition_efer(vmx));

	vmx_setup_uret_msr(vmx, MSR_TSC_AUX,
			   guest_cpuid_has(&vmx->vcpu, X86_FEATURE_RDTSCP) ||
			   guest_cpuid_has(&vmx->vcpu, X86_FEATURE_RDPID));

	/*
	 * hle=0, rtm=0, tsx_ctrl=1 can be found with some combinations of new
	 * kernel and old userspace.  If those guests run on a tsx=off host, do
	 * allow guests to use TSX_CTRL, but don't change the value in hardware
	 * so that TSX remains always disabled.
	 */
	vmx_setup_uret_msr(vmx, MSR_IA32_TSX_CTRL, boot_cpu_has(X86_FEATURE_RTM));

	/*
	 * The set of MSRs to load may have changed, reload MSRs before the
	 * next VM-Enter.
	 */
	vmx->guest_uret_msrs_loaded = false;
}

u64 vmx_get_l2_tsc_offset(struct kvm_vcpu *vcpu)
{
	struct vmcs12 *vmcs12 = get_vmcs12(vcpu);

	if (nested_cpu_has(vmcs12, CPU_BASED_USE_TSC_OFFSETTING))
		return vmcs12->tsc_offset;

	return 0;
}

u64 vmx_get_l2_tsc_multiplier(struct kvm_vcpu *vcpu)
{
	struct vmcs12 *vmcs12 = get_vmcs12(vcpu);

	if (nested_cpu_has(vmcs12, CPU_BASED_USE_TSC_OFFSETTING) &&
	    nested_cpu_has2(vmcs12, SECONDARY_EXEC_TSC_SCALING))
		return vmcs12->tsc_multiplier;

	return kvm_caps.default_tsc_scaling_ratio;
}

static void vmx_write_tsc_offset(struct kvm_vcpu *vcpu, u64 offset)
{
	vmcs_write64(TSC_OFFSET, offset);
}

static void vmx_write_tsc_multiplier(struct kvm_vcpu *vcpu, u64 multiplier)
{
	vmcs_write64(TSC_MULTIPLIER, multiplier);
}

/*
 * nested_vmx_allowed() checks whether a guest should be allowed to use VMX
 * instructions and MSRs (i.e., nested VMX). Nested VMX is disabled for
 * all guests if the "nested" module option is off, and can also be disabled
 * for a single guest by disabling its VMX cpuid bit.
 */
bool nested_vmx_allowed(struct kvm_vcpu *vcpu)
{
	return nested && guest_cpuid_has(vcpu, X86_FEATURE_VMX);
}

/*
 * Userspace is allowed to set any supported IA32_FEATURE_CONTROL regardless of
 * guest CPUID.  Note, KVM allows userspace to set "VMX in SMX" to maintain
 * backwards compatibility even though KVM doesn't support emulating SMX.  And
 * because userspace set "VMX in SMX", the guest must also be allowed to set it,
 * e.g. if the MSR is left unlocked and the guest does a RMW operation.
 */
#define KVM_SUPPORTED_FEATURE_CONTROL  (FEAT_CTL_LOCKED			 | \
					FEAT_CTL_VMX_ENABLED_INSIDE_SMX	 | \
					FEAT_CTL_VMX_ENABLED_OUTSIDE_SMX | \
					FEAT_CTL_SGX_LC_ENABLED		 | \
					FEAT_CTL_SGX_ENABLED		 | \
					FEAT_CTL_LMCE_ENABLED)

static inline bool is_vmx_feature_control_msr_valid(struct vcpu_vmx *vmx,
						    struct msr_data *msr)
{
	uint64_t valid_bits;

	/*
	 * Ensure KVM_SUPPORTED_FEATURE_CONTROL is updated when new bits are
	 * exposed to the guest.
	 */
	WARN_ON_ONCE(vmx->msr_ia32_feature_control_valid_bits &
		     ~KVM_SUPPORTED_FEATURE_CONTROL);

	if (!msr->host_initiated &&
	    (vmx->msr_ia32_feature_control & FEAT_CTL_LOCKED))
		return false;

	if (msr->host_initiated)
		valid_bits = KVM_SUPPORTED_FEATURE_CONTROL;
	else
		valid_bits = vmx->msr_ia32_feature_control_valid_bits;

	return !(msr->data & ~valid_bits);
}

static int vmx_get_msr_feature(struct kvm_msr_entry *msr)
{
	switch (msr->index) {
	case MSR_IA32_VMX_BASIC ... MSR_IA32_VMX_VMFUNC:
		if (!nested)
			return 1;
		return vmx_get_vmx_msr(&vmcs_config.nested, msr->index, &msr->data);
	default:
		return KVM_MSR_RET_INVALID;
	}
}

/*
 * Reads an msr value (of 'msr_info->index') into 'msr_info->data'.
 * Returns 0 on success, non-0 otherwise.
 * Assumes vcpu_load() was already called.
 */
static int vmx_get_msr(struct kvm_vcpu *vcpu, struct msr_data *msr_info)
{
	struct vcpu_vmx *vmx = to_vmx(vcpu);
	struct vmx_uret_msr *msr;
	u32 index;

	switch (msr_info->index) {
#ifdef CONFIG_X86_64
	case MSR_FS_BASE:
		msr_info->data = vmcs_readl(GUEST_FS_BASE);
		break;
	case MSR_GS_BASE:
		msr_info->data = vmcs_readl(GUEST_GS_BASE);
		break;
	case MSR_KERNEL_GS_BASE:
		msr_info->data = vmx_read_guest_kernel_gs_base(vmx);
		break;
#endif
	case MSR_EFER:
		return kvm_get_msr_common(vcpu, msr_info);
	case MSR_IA32_TSX_CTRL:
		if (!msr_info->host_initiated &&
		    !(vcpu->arch.arch_capabilities & ARCH_CAP_TSX_CTRL_MSR))
			return 1;
		goto find_uret_msr;
	case MSR_IA32_UMWAIT_CONTROL:
		if (!msr_info->host_initiated && !vmx_has_waitpkg(vmx))
			return 1;

		msr_info->data = vmx->msr_ia32_umwait_control;
		break;
	case MSR_IA32_SPEC_CTRL:
		if (!msr_info->host_initiated &&
		    !guest_has_spec_ctrl_msr(vcpu))
			return 1;

		msr_info->data = to_vmx(vcpu)->spec_ctrl;
		break;
	case MSR_IA32_SYSENTER_CS:
		msr_info->data = vmcs_read32(GUEST_SYSENTER_CS);
		break;
	case MSR_IA32_SYSENTER_EIP:
		msr_info->data = vmcs_readl(GUEST_SYSENTER_EIP);
		break;
	case MSR_IA32_SYSENTER_ESP:
		msr_info->data = vmcs_readl(GUEST_SYSENTER_ESP);
		break;
	case MSR_IA32_BNDCFGS:
		if (!kvm_mpx_supported() ||
		    (!msr_info->host_initiated &&
		     !guest_cpuid_has(vcpu, X86_FEATURE_MPX)))
			return 1;
		msr_info->data = vmcs_read64(GUEST_BNDCFGS);
		break;
	case MSR_IA32_MCG_EXT_CTL:
		if (!msr_info->host_initiated &&
		    !(vmx->msr_ia32_feature_control &
		      FEAT_CTL_LMCE_ENABLED))
			return 1;
		msr_info->data = vcpu->arch.mcg_ext_ctl;
		break;
	case MSR_IA32_FEAT_CTL:
		msr_info->data = vmx->msr_ia32_feature_control;
		break;
	case MSR_IA32_SGXLEPUBKEYHASH0 ... MSR_IA32_SGXLEPUBKEYHASH3:
		if (!msr_info->host_initiated &&
		    !guest_cpuid_has(vcpu, X86_FEATURE_SGX_LC))
			return 1;
		msr_info->data = to_vmx(vcpu)->msr_ia32_sgxlepubkeyhash
			[msr_info->index - MSR_IA32_SGXLEPUBKEYHASH0];
		break;
	case MSR_IA32_VMX_BASIC ... MSR_IA32_VMX_VMFUNC:
		if (!nested_vmx_allowed(vcpu))
			return 1;
		if (vmx_get_vmx_msr(&vmx->nested.msrs, msr_info->index,
				    &msr_info->data))
			return 1;
		/*
		 * Enlightened VMCS v1 doesn't have certain VMCS fields but
		 * instead of just ignoring the features, different Hyper-V
		 * versions are either trying to use them and fail or do some
		 * sanity checking and refuse to boot. Filter all unsupported
		 * features out.
		 */
		if (!msr_info->host_initiated && guest_cpuid_has_evmcs(vcpu))
			nested_evmcs_filter_control_msr(vcpu, msr_info->index,
							&msr_info->data);
		break;
	case MSR_IA32_RTIT_CTL:
		if (!vmx_pt_mode_is_host_guest())
			return 1;
		msr_info->data = vmx->pt_desc.guest.ctl;
		break;
	case MSR_IA32_RTIT_STATUS:
		if (!vmx_pt_mode_is_host_guest())
			return 1;
		msr_info->data = vmx->pt_desc.guest.status;
		break;
	case MSR_IA32_RTIT_CR3_MATCH:
		if (!vmx_pt_mode_is_host_guest() ||
			!intel_pt_validate_cap(vmx->pt_desc.caps,
						PT_CAP_cr3_filtering))
			return 1;
		msr_info->data = vmx->pt_desc.guest.cr3_match;
		break;
	case MSR_IA32_RTIT_OUTPUT_BASE:
		if (!vmx_pt_mode_is_host_guest() ||
			(!intel_pt_validate_cap(vmx->pt_desc.caps,
					PT_CAP_topa_output) &&
			 !intel_pt_validate_cap(vmx->pt_desc.caps,
					PT_CAP_single_range_output)))
			return 1;
		msr_info->data = vmx->pt_desc.guest.output_base;
		break;
	case MSR_IA32_RTIT_OUTPUT_MASK:
		if (!vmx_pt_mode_is_host_guest() ||
			(!intel_pt_validate_cap(vmx->pt_desc.caps,
					PT_CAP_topa_output) &&
			 !intel_pt_validate_cap(vmx->pt_desc.caps,
					PT_CAP_single_range_output)))
			return 1;
		msr_info->data = vmx->pt_desc.guest.output_mask;
		break;
	case MSR_IA32_RTIT_ADDR0_A ... MSR_IA32_RTIT_ADDR3_B:
		index = msr_info->index - MSR_IA32_RTIT_ADDR0_A;
		if (!vmx_pt_mode_is_host_guest() ||
		    (index >= 2 * vmx->pt_desc.num_address_ranges))
			return 1;
		if (index % 2)
			msr_info->data = vmx->pt_desc.guest.addr_b[index / 2];
		else
			msr_info->data = vmx->pt_desc.guest.addr_a[index / 2];
		break;
	case MSR_IA32_DEBUGCTLMSR:
		msr_info->data = vmcs_read64(GUEST_IA32_DEBUGCTL);
		break;
	default:
	find_uret_msr:
		msr = vmx_find_uret_msr(vmx, msr_info->index);
		if (msr) {
			msr_info->data = msr->data;
			break;
		}
		return kvm_get_msr_common(vcpu, msr_info);
	}

	return 0;
}

static u64 nested_vmx_truncate_sysenter_addr(struct kvm_vcpu *vcpu,
						    u64 data)
{
#ifdef CONFIG_X86_64
	if (!guest_cpuid_has(vcpu, X86_FEATURE_LM))
		return (u32)data;
#endif
	return (unsigned long)data;
}

static u64 vmx_get_supported_debugctl(struct kvm_vcpu *vcpu, bool host_initiated)
{
	u64 debugctl = 0;

	if (boot_cpu_has(X86_FEATURE_BUS_LOCK_DETECT) &&
	    (host_initiated || guest_cpuid_has(vcpu, X86_FEATURE_BUS_LOCK_DETECT)))
		debugctl |= DEBUGCTLMSR_BUS_LOCK_DETECT;

	if ((kvm_caps.supported_perf_cap & PMU_CAP_LBR_FMT) &&
	    (host_initiated || intel_pmu_lbr_is_enabled(vcpu)))
		debugctl |= DEBUGCTLMSR_LBR | DEBUGCTLMSR_FREEZE_LBRS_ON_PMI;

	return debugctl;
}

/*
 * Writes msr value into the appropriate "register".
 * Returns 0 on success, non-0 otherwise.
 * Assumes vcpu_load() was already called.
 */
static int vmx_set_msr(struct kvm_vcpu *vcpu, struct msr_data *msr_info)
{
	struct vcpu_vmx *vmx = to_vmx(vcpu);
	struct vmx_uret_msr *msr;
	int ret = 0;
	u32 msr_index = msr_info->index;
	u64 data = msr_info->data;
	u32 index;

	switch (msr_index) {
	case MSR_EFER:
		ret = kvm_set_msr_common(vcpu, msr_info);
		break;
#ifdef CONFIG_X86_64
	case MSR_FS_BASE:
		vmx_segment_cache_clear(vmx);
		vmcs_writel(GUEST_FS_BASE, data);
		break;
	case MSR_GS_BASE:
		vmx_segment_cache_clear(vmx);
		vmcs_writel(GUEST_GS_BASE, data);
		break;
	case MSR_KERNEL_GS_BASE:
		vmx_write_guest_kernel_gs_base(vmx, data);
		break;
	case MSR_IA32_XFD:
		ret = kvm_set_msr_common(vcpu, msr_info);
		/*
		 * Always intercepting WRMSR could incur non-negligible
		 * overhead given xfd might be changed frequently in
		 * guest context switch. Disable write interception
		 * upon the first write with a non-zero value (indicating
		 * potential usage on dynamic xfeatures). Also update
		 * exception bitmap to trap #NM for proper virtualization
		 * of guest xfd_err.
		 */
		if (!ret && data) {
			vmx_disable_intercept_for_msr(vcpu, MSR_IA32_XFD,
						      MSR_TYPE_RW);
			vcpu->arch.xfd_no_write_intercept = true;
			vmx_update_exception_bitmap(vcpu);
		}
		break;
#endif
	case MSR_IA32_SYSENTER_CS:
		if (is_guest_mode(vcpu))
			get_vmcs12(vcpu)->guest_sysenter_cs = data;
		vmcs_write32(GUEST_SYSENTER_CS, data);
		break;
	case MSR_IA32_SYSENTER_EIP:
		if (is_guest_mode(vcpu)) {
			data = nested_vmx_truncate_sysenter_addr(vcpu, data);
			get_vmcs12(vcpu)->guest_sysenter_eip = data;
		}
		vmcs_writel(GUEST_SYSENTER_EIP, data);
		break;
	case MSR_IA32_SYSENTER_ESP:
		if (is_guest_mode(vcpu)) {
			data = nested_vmx_truncate_sysenter_addr(vcpu, data);
			get_vmcs12(vcpu)->guest_sysenter_esp = data;
		}
		vmcs_writel(GUEST_SYSENTER_ESP, data);
		break;
	case MSR_IA32_DEBUGCTLMSR: {
		u64 invalid;

		invalid = data & ~vmx_get_supported_debugctl(vcpu, msr_info->host_initiated);
		if (invalid & (DEBUGCTLMSR_BTF|DEBUGCTLMSR_LBR)) {
			if (report_ignored_msrs)
				vcpu_unimpl(vcpu, "%s: BTF|LBR in IA32_DEBUGCTLMSR 0x%llx, nop\n",
					    __func__, data);
			data &= ~(DEBUGCTLMSR_BTF|DEBUGCTLMSR_LBR);
			invalid &= ~(DEBUGCTLMSR_BTF|DEBUGCTLMSR_LBR);
		}

		if (invalid)
			return 1;

		if (is_guest_mode(vcpu) && get_vmcs12(vcpu)->vm_exit_controls &
						VM_EXIT_SAVE_DEBUG_CONTROLS)
			get_vmcs12(vcpu)->guest_ia32_debugctl = data;

		vmcs_write64(GUEST_IA32_DEBUGCTL, data);
		if (intel_pmu_lbr_is_enabled(vcpu) && !to_vmx(vcpu)->lbr_desc.event &&
		    (data & DEBUGCTLMSR_LBR))
			intel_pmu_create_guest_lbr_event(vcpu);
		return 0;
	}
	case MSR_IA32_BNDCFGS:
		if (!kvm_mpx_supported() ||
		    (!msr_info->host_initiated &&
		     !guest_cpuid_has(vcpu, X86_FEATURE_MPX)))
			return 1;
		if (is_noncanonical_address(data & PAGE_MASK, vcpu) ||
		    (data & MSR_IA32_BNDCFGS_RSVD))
			return 1;

		if (is_guest_mode(vcpu) &&
		    ((vmx->nested.msrs.entry_ctls_high & VM_ENTRY_LOAD_BNDCFGS) ||
		     (vmx->nested.msrs.exit_ctls_high & VM_EXIT_CLEAR_BNDCFGS)))
			get_vmcs12(vcpu)->guest_bndcfgs = data;

		vmcs_write64(GUEST_BNDCFGS, data);
		break;
	case MSR_IA32_UMWAIT_CONTROL:
		if (!msr_info->host_initiated && !vmx_has_waitpkg(vmx))
			return 1;

		/* The reserved bit 1 and non-32 bit [63:32] should be zero */
		if (data & (BIT_ULL(1) | GENMASK_ULL(63, 32)))
			return 1;

		vmx->msr_ia32_umwait_control = data;
		break;
	case MSR_IA32_SPEC_CTRL:
		if (!msr_info->host_initiated &&
		    !guest_has_spec_ctrl_msr(vcpu))
			return 1;

		if (kvm_spec_ctrl_test_value(data))
			return 1;

		vmx->spec_ctrl = data;
		if (!data)
			break;

		/*
		 * For non-nested:
		 * When it's written (to non-zero) for the first time, pass
		 * it through.
		 *
		 * For nested:
		 * The handling of the MSR bitmap for L2 guests is done in
		 * nested_vmx_prepare_msr_bitmap. We should not touch the
		 * vmcs02.msr_bitmap here since it gets completely overwritten
		 * in the merging. We update the vmcs01 here for L1 as well
		 * since it will end up touching the MSR anyway now.
		 */
		vmx_disable_intercept_for_msr(vcpu,
					      MSR_IA32_SPEC_CTRL,
					      MSR_TYPE_RW);
		break;
	case MSR_IA32_TSX_CTRL:
		if (!msr_info->host_initiated &&
		    !(vcpu->arch.arch_capabilities & ARCH_CAP_TSX_CTRL_MSR))
			return 1;
		if (data & ~(TSX_CTRL_RTM_DISABLE | TSX_CTRL_CPUID_CLEAR))
			return 1;
		goto find_uret_msr;
	case MSR_IA32_PRED_CMD:
		if (!msr_info->host_initiated &&
		    !guest_has_pred_cmd_msr(vcpu))
			return 1;

		if (data & ~PRED_CMD_IBPB)
			return 1;
		if (!boot_cpu_has(X86_FEATURE_IBPB))
			return 1;
		if (!data)
			break;

		wrmsrl(MSR_IA32_PRED_CMD, PRED_CMD_IBPB);

		/*
		 * For non-nested:
		 * When it's written (to non-zero) for the first time, pass
		 * it through.
		 *
		 * For nested:
		 * The handling of the MSR bitmap for L2 guests is done in
		 * nested_vmx_prepare_msr_bitmap. We should not touch the
		 * vmcs02.msr_bitmap here since it gets completely overwritten
		 * in the merging.
		 */
		vmx_disable_intercept_for_msr(vcpu, MSR_IA32_PRED_CMD, MSR_TYPE_W);
		break;
	case MSR_IA32_CR_PAT:
		if (!kvm_pat_valid(data))
			return 1;

		if (is_guest_mode(vcpu) &&
		    get_vmcs12(vcpu)->vm_exit_controls & VM_EXIT_SAVE_IA32_PAT)
			get_vmcs12(vcpu)->guest_ia32_pat = data;

		if (vmcs_config.vmentry_ctrl & VM_ENTRY_LOAD_IA32_PAT) {
			vmcs_write64(GUEST_IA32_PAT, data);
			vcpu->arch.pat = data;
			break;
		}
		ret = kvm_set_msr_common(vcpu, msr_info);
		break;
	case MSR_IA32_MCG_EXT_CTL:
		if ((!msr_info->host_initiated &&
		     !(to_vmx(vcpu)->msr_ia32_feature_control &
		       FEAT_CTL_LMCE_ENABLED)) ||
		    (data & ~MCG_EXT_CTL_LMCE_EN))
			return 1;
		vcpu->arch.mcg_ext_ctl = data;
		break;
	case MSR_IA32_FEAT_CTL:
		if (!is_vmx_feature_control_msr_valid(vmx, msr_info))
			return 1;

		vmx->msr_ia32_feature_control = data;
		if (msr_info->host_initiated && data == 0)
			vmx_leave_nested(vcpu);

		/* SGX may be enabled/disabled by guest's firmware */
		vmx_write_encls_bitmap(vcpu, NULL);
		break;
	case MSR_IA32_SGXLEPUBKEYHASH0 ... MSR_IA32_SGXLEPUBKEYHASH3:
		/*
		 * On real hardware, the LE hash MSRs are writable before
		 * the firmware sets bit 0 in MSR 0x7a ("activating" SGX),
		 * at which point SGX related bits in IA32_FEATURE_CONTROL
		 * become writable.
		 *
		 * KVM does not emulate SGX activation for simplicity, so
		 * allow writes to the LE hash MSRs if IA32_FEATURE_CONTROL
		 * is unlocked.  This is technically not architectural
		 * behavior, but it's close enough.
		 */
		if (!msr_info->host_initiated &&
		    (!guest_cpuid_has(vcpu, X86_FEATURE_SGX_LC) ||
		    ((vmx->msr_ia32_feature_control & FEAT_CTL_LOCKED) &&
		    !(vmx->msr_ia32_feature_control & FEAT_CTL_SGX_LC_ENABLED))))
			return 1;
		vmx->msr_ia32_sgxlepubkeyhash
			[msr_index - MSR_IA32_SGXLEPUBKEYHASH0] = data;
		break;
	case MSR_IA32_VMX_BASIC ... MSR_IA32_VMX_VMFUNC:
		if (!msr_info->host_initiated)
			return 1; /* they are read-only */
		if (!nested_vmx_allowed(vcpu))
			return 1;
		return vmx_set_vmx_msr(vcpu, msr_index, data);
	case MSR_IA32_RTIT_CTL:
		if (!vmx_pt_mode_is_host_guest() ||
			vmx_rtit_ctl_check(vcpu, data) ||
			vmx->nested.vmxon)
			return 1;
		vmcs_write64(GUEST_IA32_RTIT_CTL, data);
		vmx->pt_desc.guest.ctl = data;
		pt_update_intercept_for_msr(vcpu);
		break;
	case MSR_IA32_RTIT_STATUS:
		if (!pt_can_write_msr(vmx))
			return 1;
		if (data & MSR_IA32_RTIT_STATUS_MASK)
			return 1;
		vmx->pt_desc.guest.status = data;
		break;
	case MSR_IA32_RTIT_CR3_MATCH:
		if (!pt_can_write_msr(vmx))
			return 1;
		if (!intel_pt_validate_cap(vmx->pt_desc.caps,
					   PT_CAP_cr3_filtering))
			return 1;
		vmx->pt_desc.guest.cr3_match = data;
		break;
	case MSR_IA32_RTIT_OUTPUT_BASE:
		if (!pt_can_write_msr(vmx))
			return 1;
		if (!intel_pt_validate_cap(vmx->pt_desc.caps,
					   PT_CAP_topa_output) &&
		    !intel_pt_validate_cap(vmx->pt_desc.caps,
					   PT_CAP_single_range_output))
			return 1;
		if (!pt_output_base_valid(vcpu, data))
			return 1;
		vmx->pt_desc.guest.output_base = data;
		break;
	case MSR_IA32_RTIT_OUTPUT_MASK:
		if (!pt_can_write_msr(vmx))
			return 1;
		if (!intel_pt_validate_cap(vmx->pt_desc.caps,
					   PT_CAP_topa_output) &&
		    !intel_pt_validate_cap(vmx->pt_desc.caps,
					   PT_CAP_single_range_output))
			return 1;
		vmx->pt_desc.guest.output_mask = data;
		break;
	case MSR_IA32_RTIT_ADDR0_A ... MSR_IA32_RTIT_ADDR3_B:
		if (!pt_can_write_msr(vmx))
			return 1;
		index = msr_info->index - MSR_IA32_RTIT_ADDR0_A;
		if (index >= 2 * vmx->pt_desc.num_address_ranges)
			return 1;
		if (is_noncanonical_address(data, vcpu))
			return 1;
		if (index % 2)
			vmx->pt_desc.guest.addr_b[index / 2] = data;
		else
			vmx->pt_desc.guest.addr_a[index / 2] = data;
		break;
	case MSR_IA32_PERF_CAPABILITIES:
		if (data && !vcpu_to_pmu(vcpu)->version)
			return 1;
		if (data & PMU_CAP_LBR_FMT) {
			if ((data & PMU_CAP_LBR_FMT) !=
			    (kvm_caps.supported_perf_cap & PMU_CAP_LBR_FMT))
				return 1;
			if (!cpuid_model_is_consistent(vcpu))
				return 1;
		}
		if (data & PERF_CAP_PEBS_FORMAT) {
			if ((data & PERF_CAP_PEBS_MASK) !=
			    (kvm_caps.supported_perf_cap & PERF_CAP_PEBS_MASK))
				return 1;
			if (!guest_cpuid_has(vcpu, X86_FEATURE_DS))
				return 1;
			if (!guest_cpuid_has(vcpu, X86_FEATURE_DTES64))
				return 1;
			if (!cpuid_model_is_consistent(vcpu))
				return 1;
		}
		ret = kvm_set_msr_common(vcpu, msr_info);
		break;

	default:
	find_uret_msr:
		msr = vmx_find_uret_msr(vmx, msr_index);
		if (msr)
			ret = vmx_set_guest_uret_msr(vmx, msr, data);
		else
			ret = kvm_set_msr_common(vcpu, msr_info);
	}

	/* FB_CLEAR may have changed, also update the FB_CLEAR_DIS behavior */
	if (msr_index == MSR_IA32_ARCH_CAPABILITIES)
		vmx_update_fb_clear_dis(vcpu, vmx);

	return ret;
}

static void vmx_cache_reg(struct kvm_vcpu *vcpu, enum kvm_reg reg)
{
	unsigned long guest_owned_bits;

	kvm_register_mark_available(vcpu, reg);

	switch (reg) {
	case VCPU_REGS_RSP:
		vcpu->arch.regs[VCPU_REGS_RSP] = vmcs_readl(GUEST_RSP);
		break;
	case VCPU_REGS_RIP:
		vcpu->arch.regs[VCPU_REGS_RIP] = vmcs_readl(GUEST_RIP);
		break;
	case VCPU_EXREG_PDPTR:
		if (enable_ept)
			ept_save_pdptrs(vcpu);
		break;
	case VCPU_EXREG_CR0:
		guest_owned_bits = vcpu->arch.cr0_guest_owned_bits;

		vcpu->arch.cr0 &= ~guest_owned_bits;
		vcpu->arch.cr0 |= vmcs_readl(GUEST_CR0) & guest_owned_bits;
		break;
	case VCPU_EXREG_CR3:
		/*
		 * When intercepting CR3 loads, e.g. for shadowing paging, KVM's
		 * CR3 is loaded into hardware, not the guest's CR3.
		 */
		if (!(exec_controls_get(to_vmx(vcpu)) & CPU_BASED_CR3_LOAD_EXITING))
			vcpu->arch.cr3 = vmcs_readl(GUEST_CR3);
		break;
	case VCPU_EXREG_CR4:
		guest_owned_bits = vcpu->arch.cr4_guest_owned_bits;

		vcpu->arch.cr4 &= ~guest_owned_bits;
		vcpu->arch.cr4 |= vmcs_readl(GUEST_CR4) & guest_owned_bits;
		break;
	default:
		KVM_BUG_ON(1, vcpu->kvm);
		break;
	}
}

/*
 * There is no X86_FEATURE for SGX yet, but anyway we need to query CPUID
 * directly instead of going through cpu_has(), to ensure KVM is trapping
 * ENCLS whenever it's supported in hardware.  It does not matter whether
 * the host OS supports or has enabled SGX.
 */
static bool cpu_has_sgx(void)
{
	return cpuid_eax(0) >= 0x12 && (cpuid_eax(0x12) & BIT(0));
}

/*
 * Some cpus support VM_{ENTRY,EXIT}_IA32_PERF_GLOBAL_CTRL but they
 * can't be used due to errata where VM Exit may incorrectly clear
 * IA32_PERF_GLOBAL_CTRL[34:32]. Work around the errata by using the
 * MSR load mechanism to switch IA32_PERF_GLOBAL_CTRL.
 */
static bool cpu_has_perf_global_ctrl_bug(void)
{
	if (boot_cpu_data.x86 == 0x6) {
		switch (boot_cpu_data.x86_model) {
		case INTEL_FAM6_NEHALEM_EP:	/* AAK155 */
		case INTEL_FAM6_NEHALEM:	/* AAP115 */
		case INTEL_FAM6_WESTMERE:	/* AAT100 */
		case INTEL_FAM6_WESTMERE_EP:	/* BC86,AAY89,BD102 */
		case INTEL_FAM6_NEHALEM_EX:	/* BA97 */
			return true;
		default:
			break;
		}
	}

	return false;
}

static int adjust_vmx_controls(u32 ctl_min, u32 ctl_opt, u32 msr, u32 *result)
{
	u32 vmx_msr_low, vmx_msr_high;
	u32 ctl = ctl_min | ctl_opt;

	rdmsr(msr, vmx_msr_low, vmx_msr_high);

	ctl &= vmx_msr_high; /* bit == 0 in high word ==> must be zero */
	ctl |= vmx_msr_low;  /* bit == 1 in low word  ==> must be one  */

	/* Ensure minimum (required) set of control bits are supported. */
	if (ctl_min & ~ctl)
		return -EIO;

	*result = ctl;
	return 0;
}

static u64 adjust_vmx_controls64(u64 ctl_opt, u32 msr)
{
	u64 allowed;

	rdmsrl(msr, allowed);

	return  ctl_opt & allowed;
}

static int setup_vmcs_config(struct vmcs_config *vmcs_conf,
			     struct vmx_capability *vmx_cap)
{
	u32 vmx_msr_low, vmx_msr_high;
	u32 _pin_based_exec_control = 0;
	u32 _cpu_based_exec_control = 0;
	u32 _cpu_based_2nd_exec_control = 0;
	u64 _cpu_based_3rd_exec_control = 0;
	u32 _vmexit_control = 0;
	u32 _vmentry_control = 0;
	u64 misc_msr;
	int i;

	/*
	 * LOAD/SAVE_DEBUG_CONTROLS are absent because both are mandatory.
	 * SAVE_IA32_PAT and SAVE_IA32_EFER are absent because KVM always
	 * intercepts writes to PAT and EFER, i.e. never enables those controls.
	 */
	struct {
		u32 entry_control;
		u32 exit_control;
	} const vmcs_entry_exit_pairs[] = {
		{ VM_ENTRY_LOAD_IA32_PERF_GLOBAL_CTRL,	VM_EXIT_LOAD_IA32_PERF_GLOBAL_CTRL },
		{ VM_ENTRY_LOAD_IA32_PAT,		VM_EXIT_LOAD_IA32_PAT },
		{ VM_ENTRY_LOAD_IA32_EFER,		VM_EXIT_LOAD_IA32_EFER },
		{ VM_ENTRY_LOAD_BNDCFGS,		VM_EXIT_CLEAR_BNDCFGS },
		{ VM_ENTRY_LOAD_IA32_RTIT_CTL,		VM_EXIT_CLEAR_IA32_RTIT_CTL },
	};

	memset(vmcs_conf, 0, sizeof(*vmcs_conf));

	if (adjust_vmx_controls(KVM_REQUIRED_VMX_CPU_BASED_VM_EXEC_CONTROL,
				KVM_OPTIONAL_VMX_CPU_BASED_VM_EXEC_CONTROL,
				MSR_IA32_VMX_PROCBASED_CTLS,
				&_cpu_based_exec_control))
		return -EIO;
	if (_cpu_based_exec_control & CPU_BASED_ACTIVATE_SECONDARY_CONTROLS) {
		if (adjust_vmx_controls(KVM_REQUIRED_VMX_SECONDARY_VM_EXEC_CONTROL,
					KVM_OPTIONAL_VMX_SECONDARY_VM_EXEC_CONTROL,
					MSR_IA32_VMX_PROCBASED_CTLS2,
					&_cpu_based_2nd_exec_control))
			return -EIO;
	}
#ifndef CONFIG_X86_64
	if (!(_cpu_based_2nd_exec_control &
				SECONDARY_EXEC_VIRTUALIZE_APIC_ACCESSES))
		_cpu_based_exec_control &= ~CPU_BASED_TPR_SHADOW;
#endif

	if (!(_cpu_based_exec_control & CPU_BASED_TPR_SHADOW))
		_cpu_based_2nd_exec_control &= ~(
				SECONDARY_EXEC_APIC_REGISTER_VIRT |
				SECONDARY_EXEC_VIRTUALIZE_X2APIC_MODE |
				SECONDARY_EXEC_VIRTUAL_INTR_DELIVERY);

	rdmsr_safe(MSR_IA32_VMX_EPT_VPID_CAP,
		&vmx_cap->ept, &vmx_cap->vpid);

	if (!(_cpu_based_2nd_exec_control & SECONDARY_EXEC_ENABLE_EPT) &&
	    vmx_cap->ept) {
		pr_warn_once("EPT CAP should not exist if not support "
				"1-setting enable EPT VM-execution control\n");

		if (error_on_inconsistent_vmcs_config)
			return -EIO;

		vmx_cap->ept = 0;
	}
	if (!(_cpu_based_2nd_exec_control & SECONDARY_EXEC_ENABLE_VPID) &&
	    vmx_cap->vpid) {
		pr_warn_once("VPID CAP should not exist if not support "
				"1-setting enable VPID VM-execution control\n");

		if (error_on_inconsistent_vmcs_config)
			return -EIO;

		vmx_cap->vpid = 0;
	}

	if (!cpu_has_sgx())
		_cpu_based_2nd_exec_control &= ~SECONDARY_EXEC_ENCLS_EXITING;

	if (_cpu_based_exec_control & CPU_BASED_ACTIVATE_TERTIARY_CONTROLS)
		_cpu_based_3rd_exec_control =
			adjust_vmx_controls64(KVM_OPTIONAL_VMX_TERTIARY_VM_EXEC_CONTROL,
					      MSR_IA32_VMX_PROCBASED_CTLS3);

	if (adjust_vmx_controls(KVM_REQUIRED_VMX_VM_EXIT_CONTROLS,
				KVM_OPTIONAL_VMX_VM_EXIT_CONTROLS,
				MSR_IA32_VMX_EXIT_CTLS,
				&_vmexit_control))
		return -EIO;

	if (adjust_vmx_controls(KVM_REQUIRED_VMX_PIN_BASED_VM_EXEC_CONTROL,
				KVM_OPTIONAL_VMX_PIN_BASED_VM_EXEC_CONTROL,
				MSR_IA32_VMX_PINBASED_CTLS,
				&_pin_based_exec_control))
		return -EIO;

	if (cpu_has_broken_vmx_preemption_timer())
		_pin_based_exec_control &= ~PIN_BASED_VMX_PREEMPTION_TIMER;
	if (!(_cpu_based_2nd_exec_control &
		SECONDARY_EXEC_VIRTUAL_INTR_DELIVERY))
		_pin_based_exec_control &= ~PIN_BASED_POSTED_INTR;

	if (adjust_vmx_controls(KVM_REQUIRED_VMX_VM_ENTRY_CONTROLS,
				KVM_OPTIONAL_VMX_VM_ENTRY_CONTROLS,
				MSR_IA32_VMX_ENTRY_CTLS,
				&_vmentry_control))
		return -EIO;

	for (i = 0; i < ARRAY_SIZE(vmcs_entry_exit_pairs); i++) {
		u32 n_ctrl = vmcs_entry_exit_pairs[i].entry_control;
		u32 x_ctrl = vmcs_entry_exit_pairs[i].exit_control;

		if (!(_vmentry_control & n_ctrl) == !(_vmexit_control & x_ctrl))
			continue;

		pr_warn_once("Inconsistent VM-Entry/VM-Exit pair, entry = %x, exit = %x\n",
			     _vmentry_control & n_ctrl, _vmexit_control & x_ctrl);

		if (error_on_inconsistent_vmcs_config)
			return -EIO;

		_vmentry_control &= ~n_ctrl;
		_vmexit_control &= ~x_ctrl;
	}

	rdmsr(MSR_IA32_VMX_BASIC, vmx_msr_low, vmx_msr_high);

	/* IA-32 SDM Vol 3B: VMCS size is never greater than 4kB. */
	if ((vmx_msr_high & 0x1fff) > PAGE_SIZE)
		return -EIO;

#ifdef CONFIG_X86_64
	/* IA-32 SDM Vol 3B: 64-bit CPUs always have VMX_BASIC_MSR[48]==0. */
	if (vmx_msr_high & (1u<<16))
		return -EIO;
#endif

	/* Require Write-Back (WB) memory type for VMCS accesses. */
	if (((vmx_msr_high >> 18) & 15) != 6)
		return -EIO;

	rdmsrl(MSR_IA32_VMX_MISC, misc_msr);

	vmcs_conf->size = vmx_msr_high & 0x1fff;
	vmcs_conf->basic_cap = vmx_msr_high & ~0x1fff;

	vmcs_conf->revision_id = vmx_msr_low;

	vmcs_conf->pin_based_exec_ctrl = _pin_based_exec_control;
	vmcs_conf->cpu_based_exec_ctrl = _cpu_based_exec_control;
	vmcs_conf->cpu_based_2nd_exec_ctrl = _cpu_based_2nd_exec_control;
	vmcs_conf->cpu_based_3rd_exec_ctrl = _cpu_based_3rd_exec_control;
	vmcs_conf->vmexit_ctrl         = _vmexit_control;
	vmcs_conf->vmentry_ctrl        = _vmentry_control;
	vmcs_conf->misc	= misc_msr;

#if IS_ENABLED(CONFIG_HYPERV)
	if (enlightened_vmcs)
		evmcs_sanitize_exec_ctrls(vmcs_conf);
#endif

<<<<<<< HEAD
	return 0;
}

static bool kvm_is_vmx_supported(void)
{
	int cpu = raw_smp_processor_id();

	if (!cpu_has_vmx()) {
		pr_err("VMX not supported by CPU %d\n", cpu);
		return false;
	}

	if (!this_cpu_has(X86_FEATURE_MSR_IA32_FEAT_CTL) ||
	    !this_cpu_has(X86_FEATURE_VMX)) {
		pr_err("VMX not enabled (by BIOS) in MSR_IA32_FEAT_CTL on CPU %d\n", cpu);
		return false;
	}

	return true;
}

static int vmx_check_processor_compat(void)
{
	int cpu = raw_smp_processor_id();
	struct vmcs_config vmcs_conf;
	struct vmx_capability vmx_cap;

	if (!kvm_is_vmx_supported())
		return -EIO;

	if (setup_vmcs_config(&vmcs_conf, &vmx_cap) < 0) {
		pr_err("Failed to setup VMCS config on CPU %d\n", cpu);
		return -EIO;
	}
	if (nested)
		nested_vmx_setup_ctls_msrs(&vmcs_conf, vmx_cap.ept);
	if (memcmp(&vmcs_config, &vmcs_conf, sizeof(struct vmcs_config))) {
		pr_err("Inconsistent VMCS config on CPU %d\n", cpu);
		return -EIO;
	}
	return 0;
}

static int kvm_cpu_vmxon(u64 vmxon_pointer)
{
	u64 msr;

	cr4_set_bits(X86_CR4_VMXE);

	asm_volatile_goto("1: vmxon %[vmxon_pointer]\n\t"
			  _ASM_EXTABLE(1b, %l[fault])
			  : : [vmxon_pointer] "m"(vmxon_pointer)
			  : : fault);
	return 0;

fault:
	WARN_ONCE(1, "VMXON faulted, MSR_IA32_FEAT_CTL (0x3a) = 0x%llx\n",
		  rdmsrl_safe(MSR_IA32_FEAT_CTL, &msr) ? 0xdeadbeef : msr);
	cr4_clear_bits(X86_CR4_VMXE);

	return -EFAULT;
}

static int vmx_hardware_enable(void)
{
	int cpu = raw_smp_processor_id();
	u64 phys_addr = __pa(per_cpu(vmxarea, cpu));
	int r;

	if (cr4_read_shadow() & X86_CR4_VMXE)
		return -EBUSY;

	/*
	 * This can happen if we hot-added a CPU but failed to allocate
	 * VP assist page for it.
	 */
	if (static_branch_unlikely(&enable_evmcs) &&
	    !hv_get_vp_assist_page(cpu))
		return -EFAULT;

	intel_pt_handle_vmx(1);

	r = kvm_cpu_vmxon(phys_addr);
	if (r) {
		intel_pt_handle_vmx(0);
		return r;
	}

	if (enable_ept)
		ept_sync_global();

=======
>>>>>>> abd3b4a5
	return 0;
}

static void vmclear_local_loaded_vmcss(void)
{
	int cpu = raw_smp_processor_id();
	struct loaded_vmcs *v, *n;

	list_for_each_entry_safe(v, n, &per_cpu(loaded_vmcss_on_cpu, cpu),
				 loaded_vmcss_on_cpu_link)
		__loaded_vmcs_clear(v);
}

static void vmx_hardware_disable(void)
{
	vmclear_local_loaded_vmcss();

	if (cpu_vmxoff())
		kvm_spurious_fault();

	hv_reset_evmcs();

	intel_pt_handle_vmx(0);
}

struct vmcs *alloc_vmcs_cpu(bool shadow, int cpu, gfp_t flags)
{
	int node = cpu_to_node(cpu);
	struct page *pages;
	struct vmcs *vmcs;

	pages = __alloc_pages_node(node, flags, 0);
	if (!pages)
		return NULL;
	vmcs = page_address(pages);
	memset(vmcs, 0, vmcs_config.size);

	/* KVM supports Enlightened VMCS v1 only */
	if (static_branch_unlikely(&enable_evmcs))
		vmcs->hdr.revision_id = KVM_EVMCS_VERSION;
	else
		vmcs->hdr.revision_id = vmcs_config.revision_id;

	if (shadow)
		vmcs->hdr.shadow_vmcs = 1;
	return vmcs;
}

void free_vmcs(struct vmcs *vmcs)
{
	free_page((unsigned long)vmcs);
}

/*
 * Free a VMCS, but before that VMCLEAR it on the CPU where it was last loaded
 */
void free_loaded_vmcs(struct loaded_vmcs *loaded_vmcs)
{
	if (!loaded_vmcs->vmcs)
		return;
	loaded_vmcs_clear(loaded_vmcs);
	free_vmcs(loaded_vmcs->vmcs);
	loaded_vmcs->vmcs = NULL;
	if (loaded_vmcs->msr_bitmap)
		free_page((unsigned long)loaded_vmcs->msr_bitmap);
	WARN_ON(loaded_vmcs->shadow_vmcs != NULL);
}

int alloc_loaded_vmcs(struct loaded_vmcs *loaded_vmcs)
{
	loaded_vmcs->vmcs = alloc_vmcs(false);
	if (!loaded_vmcs->vmcs)
		return -ENOMEM;

	vmcs_clear(loaded_vmcs->vmcs);

	loaded_vmcs->shadow_vmcs = NULL;
	loaded_vmcs->hv_timer_soft_disabled = false;
	loaded_vmcs->cpu = -1;
	loaded_vmcs->launched = 0;

	if (cpu_has_vmx_msr_bitmap()) {
		loaded_vmcs->msr_bitmap = (unsigned long *)
				__get_free_page(GFP_KERNEL_ACCOUNT);
		if (!loaded_vmcs->msr_bitmap)
			goto out_vmcs;
		memset(loaded_vmcs->msr_bitmap, 0xff, PAGE_SIZE);
	}

	memset(&loaded_vmcs->host_state, 0, sizeof(struct vmcs_host_state));
	memset(&loaded_vmcs->controls_shadow, 0,
		sizeof(struct vmcs_controls_shadow));

	return 0;

out_vmcs:
	free_loaded_vmcs(loaded_vmcs);
	return -ENOMEM;
}

static void free_kvm_area(void)
{
	int cpu;

	for_each_possible_cpu(cpu) {
		free_vmcs(per_cpu(vmxarea, cpu));
		per_cpu(vmxarea, cpu) = NULL;
	}
}

static __init int alloc_kvm_area(void)
{
	int cpu;

	for_each_possible_cpu(cpu) {
		struct vmcs *vmcs;

		vmcs = alloc_vmcs_cpu(false, cpu, GFP_KERNEL);
		if (!vmcs) {
			free_kvm_area();
			return -ENOMEM;
		}

		/*
		 * When eVMCS is enabled, alloc_vmcs_cpu() sets
		 * vmcs->revision_id to KVM_EVMCS_VERSION instead of
		 * revision_id reported by MSR_IA32_VMX_BASIC.
		 *
		 * However, even though not explicitly documented by
		 * TLFS, VMXArea passed as VMXON argument should
		 * still be marked with revision_id reported by
		 * physical CPU.
		 */
		if (static_branch_unlikely(&enable_evmcs))
			vmcs->hdr.revision_id = vmcs_config.revision_id;

		per_cpu(vmxarea, cpu) = vmcs;
	}
	return 0;
}

static void fix_pmode_seg(struct kvm_vcpu *vcpu, int seg,
		struct kvm_segment *save)
{
	if (!emulate_invalid_guest_state) {
		/*
		 * CS and SS RPL should be equal during guest entry according
		 * to VMX spec, but in reality it is not always so. Since vcpu
		 * is in the middle of the transition from real mode to
		 * protected mode it is safe to assume that RPL 0 is a good
		 * default value.
		 */
		if (seg == VCPU_SREG_CS || seg == VCPU_SREG_SS)
			save->selector &= ~SEGMENT_RPL_MASK;
		save->dpl = save->selector & SEGMENT_RPL_MASK;
		save->s = 1;
	}
	__vmx_set_segment(vcpu, save, seg);
}

static void enter_pmode(struct kvm_vcpu *vcpu)
{
	unsigned long flags;
	struct vcpu_vmx *vmx = to_vmx(vcpu);

	/*
	 * Update real mode segment cache. It may be not up-to-date if segment
	 * register was written while vcpu was in a guest mode.
	 */
	vmx_get_segment(vcpu, &vmx->rmode.segs[VCPU_SREG_ES], VCPU_SREG_ES);
	vmx_get_segment(vcpu, &vmx->rmode.segs[VCPU_SREG_DS], VCPU_SREG_DS);
	vmx_get_segment(vcpu, &vmx->rmode.segs[VCPU_SREG_FS], VCPU_SREG_FS);
	vmx_get_segment(vcpu, &vmx->rmode.segs[VCPU_SREG_GS], VCPU_SREG_GS);
	vmx_get_segment(vcpu, &vmx->rmode.segs[VCPU_SREG_SS], VCPU_SREG_SS);
	vmx_get_segment(vcpu, &vmx->rmode.segs[VCPU_SREG_CS], VCPU_SREG_CS);

	vmx->rmode.vm86_active = 0;

	__vmx_set_segment(vcpu, &vmx->rmode.segs[VCPU_SREG_TR], VCPU_SREG_TR);

	flags = vmcs_readl(GUEST_RFLAGS);
	flags &= RMODE_GUEST_OWNED_EFLAGS_BITS;
	flags |= vmx->rmode.save_rflags & ~RMODE_GUEST_OWNED_EFLAGS_BITS;
	vmcs_writel(GUEST_RFLAGS, flags);

	vmcs_writel(GUEST_CR4, (vmcs_readl(GUEST_CR4) & ~X86_CR4_VME) |
			(vmcs_readl(CR4_READ_SHADOW) & X86_CR4_VME));

	vmx_update_exception_bitmap(vcpu);

	fix_pmode_seg(vcpu, VCPU_SREG_CS, &vmx->rmode.segs[VCPU_SREG_CS]);
	fix_pmode_seg(vcpu, VCPU_SREG_SS, &vmx->rmode.segs[VCPU_SREG_SS]);
	fix_pmode_seg(vcpu, VCPU_SREG_ES, &vmx->rmode.segs[VCPU_SREG_ES]);
	fix_pmode_seg(vcpu, VCPU_SREG_DS, &vmx->rmode.segs[VCPU_SREG_DS]);
	fix_pmode_seg(vcpu, VCPU_SREG_FS, &vmx->rmode.segs[VCPU_SREG_FS]);
	fix_pmode_seg(vcpu, VCPU_SREG_GS, &vmx->rmode.segs[VCPU_SREG_GS]);
}

static void fix_rmode_seg(int seg, struct kvm_segment *save)
{
	const struct kvm_vmx_segment_field *sf = &kvm_vmx_segment_fields[seg];
	struct kvm_segment var = *save;

	var.dpl = 0x3;
	if (seg == VCPU_SREG_CS)
		var.type = 0x3;

	if (!emulate_invalid_guest_state) {
		var.selector = var.base >> 4;
		var.base = var.base & 0xffff0;
		var.limit = 0xffff;
		var.g = 0;
		var.db = 0;
		var.present = 1;
		var.s = 1;
		var.l = 0;
		var.unusable = 0;
		var.type = 0x3;
		var.avl = 0;
		if (save->base & 0xf)
			pr_warn_once("segment base is not paragraph aligned "
				     "when entering protected mode (seg=%d)", seg);
	}

	vmcs_write16(sf->selector, var.selector);
	vmcs_writel(sf->base, var.base);
	vmcs_write32(sf->limit, var.limit);
	vmcs_write32(sf->ar_bytes, vmx_segment_access_rights(&var));
}

static void enter_rmode(struct kvm_vcpu *vcpu)
{
	unsigned long flags;
	struct vcpu_vmx *vmx = to_vmx(vcpu);
	struct kvm_vmx *kvm_vmx = to_kvm_vmx(vcpu->kvm);

	vmx_get_segment(vcpu, &vmx->rmode.segs[VCPU_SREG_TR], VCPU_SREG_TR);
	vmx_get_segment(vcpu, &vmx->rmode.segs[VCPU_SREG_ES], VCPU_SREG_ES);
	vmx_get_segment(vcpu, &vmx->rmode.segs[VCPU_SREG_DS], VCPU_SREG_DS);
	vmx_get_segment(vcpu, &vmx->rmode.segs[VCPU_SREG_FS], VCPU_SREG_FS);
	vmx_get_segment(vcpu, &vmx->rmode.segs[VCPU_SREG_GS], VCPU_SREG_GS);
	vmx_get_segment(vcpu, &vmx->rmode.segs[VCPU_SREG_SS], VCPU_SREG_SS);
	vmx_get_segment(vcpu, &vmx->rmode.segs[VCPU_SREG_CS], VCPU_SREG_CS);

	vmx->rmode.vm86_active = 1;

	/*
	 * Very old userspace does not call KVM_SET_TSS_ADDR before entering
	 * vcpu. Warn the user that an update is overdue.
	 */
	if (!kvm_vmx->tss_addr)
		pr_warn_once("KVM_SET_TSS_ADDR needs to be called before running vCPU\n");

	vmx_segment_cache_clear(vmx);

	vmcs_writel(GUEST_TR_BASE, kvm_vmx->tss_addr);
	vmcs_write32(GUEST_TR_LIMIT, RMODE_TSS_SIZE - 1);
	vmcs_write32(GUEST_TR_AR_BYTES, 0x008b);

	flags = vmcs_readl(GUEST_RFLAGS);
	vmx->rmode.save_rflags = flags;

	flags |= X86_EFLAGS_IOPL | X86_EFLAGS_VM;

	vmcs_writel(GUEST_RFLAGS, flags);
	vmcs_writel(GUEST_CR4, vmcs_readl(GUEST_CR4) | X86_CR4_VME);
	vmx_update_exception_bitmap(vcpu);

	fix_rmode_seg(VCPU_SREG_SS, &vmx->rmode.segs[VCPU_SREG_SS]);
	fix_rmode_seg(VCPU_SREG_CS, &vmx->rmode.segs[VCPU_SREG_CS]);
	fix_rmode_seg(VCPU_SREG_ES, &vmx->rmode.segs[VCPU_SREG_ES]);
	fix_rmode_seg(VCPU_SREG_DS, &vmx->rmode.segs[VCPU_SREG_DS]);
	fix_rmode_seg(VCPU_SREG_GS, &vmx->rmode.segs[VCPU_SREG_GS]);
	fix_rmode_seg(VCPU_SREG_FS, &vmx->rmode.segs[VCPU_SREG_FS]);
}

int vmx_set_efer(struct kvm_vcpu *vcpu, u64 efer)
{
	struct vcpu_vmx *vmx = to_vmx(vcpu);

	/* Nothing to do if hardware doesn't support EFER. */
	if (!vmx_find_uret_msr(vmx, MSR_EFER))
		return 0;

	vcpu->arch.efer = efer;
#ifdef CONFIG_X86_64
	if (efer & EFER_LMA)
		vm_entry_controls_setbit(vmx, VM_ENTRY_IA32E_MODE);
	else
		vm_entry_controls_clearbit(vmx, VM_ENTRY_IA32E_MODE);
#else
	if (KVM_BUG_ON(efer & EFER_LMA, vcpu->kvm))
		return 1;
#endif

	vmx_setup_uret_msrs(vmx);
	return 0;
}

#ifdef CONFIG_X86_64

static void enter_lmode(struct kvm_vcpu *vcpu)
{
	u32 guest_tr_ar;

	vmx_segment_cache_clear(to_vmx(vcpu));

	guest_tr_ar = vmcs_read32(GUEST_TR_AR_BYTES);
	if ((guest_tr_ar & VMX_AR_TYPE_MASK) != VMX_AR_TYPE_BUSY_64_TSS) {
		pr_debug_ratelimited("%s: tss fixup for long mode. \n",
				     __func__);
		vmcs_write32(GUEST_TR_AR_BYTES,
			     (guest_tr_ar & ~VMX_AR_TYPE_MASK)
			     | VMX_AR_TYPE_BUSY_64_TSS);
	}
	vmx_set_efer(vcpu, vcpu->arch.efer | EFER_LMA);
}

static void exit_lmode(struct kvm_vcpu *vcpu)
{
	vmx_set_efer(vcpu, vcpu->arch.efer & ~EFER_LMA);
}

#endif

static void vmx_flush_tlb_all(struct kvm_vcpu *vcpu)
{
	struct vcpu_vmx *vmx = to_vmx(vcpu);

	/*
	 * INVEPT must be issued when EPT is enabled, irrespective of VPID, as
	 * the CPU is not required to invalidate guest-physical mappings on
	 * VM-Entry, even if VPID is disabled.  Guest-physical mappings are
	 * associated with the root EPT structure and not any particular VPID
	 * (INVVPID also isn't required to invalidate guest-physical mappings).
	 */
	if (enable_ept) {
		ept_sync_global();
	} else if (enable_vpid) {
		if (cpu_has_vmx_invvpid_global()) {
			vpid_sync_vcpu_global();
		} else {
			vpid_sync_vcpu_single(vmx->vpid);
			vpid_sync_vcpu_single(vmx->nested.vpid02);
		}
	}
}

static inline int vmx_get_current_vpid(struct kvm_vcpu *vcpu)
{
	if (is_guest_mode(vcpu))
		return nested_get_vpid02(vcpu);
	return to_vmx(vcpu)->vpid;
}

static void vmx_flush_tlb_current(struct kvm_vcpu *vcpu)
{
	struct kvm_mmu *mmu = vcpu->arch.mmu;
	u64 root_hpa = mmu->root.hpa;

	/* No flush required if the current context is invalid. */
	if (!VALID_PAGE(root_hpa))
		return;

	if (enable_ept)
		ept_sync_context(construct_eptp(vcpu, root_hpa,
						mmu->root_role.level));
	else
		vpid_sync_context(vmx_get_current_vpid(vcpu));
}

static void vmx_flush_tlb_gva(struct kvm_vcpu *vcpu, gva_t addr)
{
	/*
	 * vpid_sync_vcpu_addr() is a nop if vpid==0, see the comment in
	 * vmx_flush_tlb_guest() for an explanation of why this is ok.
	 */
	vpid_sync_vcpu_addr(vmx_get_current_vpid(vcpu), addr);
}

static void vmx_flush_tlb_guest(struct kvm_vcpu *vcpu)
{
	/*
	 * vpid_sync_context() is a nop if vpid==0, e.g. if enable_vpid==0 or a
	 * vpid couldn't be allocated for this vCPU.  VM-Enter and VM-Exit are
	 * required to flush GVA->{G,H}PA mappings from the TLB if vpid is
	 * disabled (VM-Enter with vpid enabled and vpid==0 is disallowed),
	 * i.e. no explicit INVVPID is necessary.
	 */
	vpid_sync_context(vmx_get_current_vpid(vcpu));
}

void vmx_ept_load_pdptrs(struct kvm_vcpu *vcpu)
{
	struct kvm_mmu *mmu = vcpu->arch.walk_mmu;

	if (!kvm_register_is_dirty(vcpu, VCPU_EXREG_PDPTR))
		return;

	if (is_pae_paging(vcpu)) {
		vmcs_write64(GUEST_PDPTR0, mmu->pdptrs[0]);
		vmcs_write64(GUEST_PDPTR1, mmu->pdptrs[1]);
		vmcs_write64(GUEST_PDPTR2, mmu->pdptrs[2]);
		vmcs_write64(GUEST_PDPTR3, mmu->pdptrs[3]);
	}
}

void ept_save_pdptrs(struct kvm_vcpu *vcpu)
{
	struct kvm_mmu *mmu = vcpu->arch.walk_mmu;

	if (WARN_ON_ONCE(!is_pae_paging(vcpu)))
		return;

	mmu->pdptrs[0] = vmcs_read64(GUEST_PDPTR0);
	mmu->pdptrs[1] = vmcs_read64(GUEST_PDPTR1);
	mmu->pdptrs[2] = vmcs_read64(GUEST_PDPTR2);
	mmu->pdptrs[3] = vmcs_read64(GUEST_PDPTR3);

	kvm_register_mark_available(vcpu, VCPU_EXREG_PDPTR);
}

#define CR3_EXITING_BITS (CPU_BASED_CR3_LOAD_EXITING | \
			  CPU_BASED_CR3_STORE_EXITING)

void vmx_set_cr0(struct kvm_vcpu *vcpu, unsigned long cr0)
{
	struct vcpu_vmx *vmx = to_vmx(vcpu);
	unsigned long hw_cr0, old_cr0_pg;
	u32 tmp;

	old_cr0_pg = kvm_read_cr0_bits(vcpu, X86_CR0_PG);

	hw_cr0 = (cr0 & ~KVM_VM_CR0_ALWAYS_OFF);
	if (is_unrestricted_guest(vcpu))
		hw_cr0 |= KVM_VM_CR0_ALWAYS_ON_UNRESTRICTED_GUEST;
	else {
		hw_cr0 |= KVM_VM_CR0_ALWAYS_ON;
		if (!enable_ept)
			hw_cr0 |= X86_CR0_WP;

		if (vmx->rmode.vm86_active && (cr0 & X86_CR0_PE))
			enter_pmode(vcpu);

		if (!vmx->rmode.vm86_active && !(cr0 & X86_CR0_PE))
			enter_rmode(vcpu);
	}

	vmcs_writel(CR0_READ_SHADOW, cr0);
	vmcs_writel(GUEST_CR0, hw_cr0);
	vcpu->arch.cr0 = cr0;
	kvm_register_mark_available(vcpu, VCPU_EXREG_CR0);

#ifdef CONFIG_X86_64
	if (vcpu->arch.efer & EFER_LME) {
		if (!old_cr0_pg && (cr0 & X86_CR0_PG))
			enter_lmode(vcpu);
		else if (old_cr0_pg && !(cr0 & X86_CR0_PG))
			exit_lmode(vcpu);
	}
#endif

	if (enable_ept && !is_unrestricted_guest(vcpu)) {
		/*
		 * Ensure KVM has an up-to-date snapshot of the guest's CR3.  If
		 * the below code _enables_ CR3 exiting, vmx_cache_reg() will
		 * (correctly) stop reading vmcs.GUEST_CR3 because it thinks
		 * KVM's CR3 is installed.
		 */
		if (!kvm_register_is_available(vcpu, VCPU_EXREG_CR3))
			vmx_cache_reg(vcpu, VCPU_EXREG_CR3);

		/*
		 * When running with EPT but not unrestricted guest, KVM must
		 * intercept CR3 accesses when paging is _disabled_.  This is
		 * necessary because restricted guests can't actually run with
		 * paging disabled, and so KVM stuffs its own CR3 in order to
		 * run the guest when identity mapped page tables.
		 *
		 * Do _NOT_ check the old CR0.PG, e.g. to optimize away the
		 * update, it may be stale with respect to CR3 interception,
		 * e.g. after nested VM-Enter.
		 *
		 * Lastly, honor L1's desires, i.e. intercept CR3 loads and/or
		 * stores to forward them to L1, even if KVM does not need to
		 * intercept them to preserve its identity mapped page tables.
		 */
		if (!(cr0 & X86_CR0_PG)) {
			exec_controls_setbit(vmx, CR3_EXITING_BITS);
		} else if (!is_guest_mode(vcpu)) {
			exec_controls_clearbit(vmx, CR3_EXITING_BITS);
		} else {
			tmp = exec_controls_get(vmx);
			tmp &= ~CR3_EXITING_BITS;
			tmp |= get_vmcs12(vcpu)->cpu_based_vm_exec_control & CR3_EXITING_BITS;
			exec_controls_set(vmx, tmp);
		}

		/* Note, vmx_set_cr4() consumes the new vcpu->arch.cr0. */
		if ((old_cr0_pg ^ cr0) & X86_CR0_PG)
			vmx_set_cr4(vcpu, kvm_read_cr4(vcpu));

		/*
		 * When !CR0_PG -> CR0_PG, vcpu->arch.cr3 becomes active, but
		 * GUEST_CR3 is still vmx->ept_identity_map_addr if EPT + !URG.
		 */
		if (!(old_cr0_pg & X86_CR0_PG) && (cr0 & X86_CR0_PG))
			kvm_register_mark_dirty(vcpu, VCPU_EXREG_CR3);
	}

	/* depends on vcpu->arch.cr0 to be set to a new value */
	vmx->emulation_required = vmx_emulation_required(vcpu);
}

static int vmx_get_max_tdp_level(void)
{
	if (cpu_has_vmx_ept_5levels())
		return 5;
	return 4;
}

u64 construct_eptp(struct kvm_vcpu *vcpu, hpa_t root_hpa, int root_level)
{
	u64 eptp = VMX_EPTP_MT_WB;

	eptp |= (root_level == 5) ? VMX_EPTP_PWL_5 : VMX_EPTP_PWL_4;

	if (enable_ept_ad_bits &&
	    (!is_guest_mode(vcpu) || nested_ept_ad_enabled(vcpu)))
		eptp |= VMX_EPTP_AD_ENABLE_BIT;
	eptp |= root_hpa;

	return eptp;
}

static void vmx_load_mmu_pgd(struct kvm_vcpu *vcpu, hpa_t root_hpa,
			     int root_level)
{
	struct kvm *kvm = vcpu->kvm;
	bool update_guest_cr3 = true;
	unsigned long guest_cr3;
	u64 eptp;

	if (enable_ept) {
		eptp = construct_eptp(vcpu, root_hpa, root_level);
		vmcs_write64(EPT_POINTER, eptp);

		hv_track_root_tdp(vcpu, root_hpa);

		if (!enable_unrestricted_guest && !is_paging(vcpu))
			guest_cr3 = to_kvm_vmx(kvm)->ept_identity_map_addr;
		else if (kvm_register_is_dirty(vcpu, VCPU_EXREG_CR3))
			guest_cr3 = vcpu->arch.cr3;
		else /* vmcs.GUEST_CR3 is already up-to-date. */
			update_guest_cr3 = false;
		vmx_ept_load_pdptrs(vcpu);
	} else {
		guest_cr3 = root_hpa | kvm_get_active_pcid(vcpu);
	}

	if (update_guest_cr3)
		vmcs_writel(GUEST_CR3, guest_cr3);
}


static bool vmx_is_valid_cr4(struct kvm_vcpu *vcpu, unsigned long cr4)
{
	/*
	 * We operate under the default treatment of SMM, so VMX cannot be
	 * enabled under SMM.  Note, whether or not VMXE is allowed at all,
	 * i.e. is a reserved bit, is handled by common x86 code.
	 */
	if ((cr4 & X86_CR4_VMXE) && is_smm(vcpu))
		return false;

	if (to_vmx(vcpu)->nested.vmxon && !nested_cr4_valid(vcpu, cr4))
		return false;

	return true;
}

void vmx_set_cr4(struct kvm_vcpu *vcpu, unsigned long cr4)
{
	unsigned long old_cr4 = vcpu->arch.cr4;
	struct vcpu_vmx *vmx = to_vmx(vcpu);
	/*
	 * Pass through host's Machine Check Enable value to hw_cr4, which
	 * is in force while we are in guest mode.  Do not let guests control
	 * this bit, even if host CR4.MCE == 0.
	 */
	unsigned long hw_cr4;

	hw_cr4 = (cr4_read_shadow() & X86_CR4_MCE) | (cr4 & ~X86_CR4_MCE);
	if (is_unrestricted_guest(vcpu))
		hw_cr4 |= KVM_VM_CR4_ALWAYS_ON_UNRESTRICTED_GUEST;
	else if (vmx->rmode.vm86_active)
		hw_cr4 |= KVM_RMODE_VM_CR4_ALWAYS_ON;
	else
		hw_cr4 |= KVM_PMODE_VM_CR4_ALWAYS_ON;

	if (!boot_cpu_has(X86_FEATURE_UMIP) && vmx_umip_emulated()) {
		if (cr4 & X86_CR4_UMIP) {
			secondary_exec_controls_setbit(vmx, SECONDARY_EXEC_DESC);
			hw_cr4 &= ~X86_CR4_UMIP;
		} else if (!is_guest_mode(vcpu) ||
			!nested_cpu_has2(get_vmcs12(vcpu), SECONDARY_EXEC_DESC)) {
			secondary_exec_controls_clearbit(vmx, SECONDARY_EXEC_DESC);
		}
	}

	vcpu->arch.cr4 = cr4;
	kvm_register_mark_available(vcpu, VCPU_EXREG_CR4);

	if (!is_unrestricted_guest(vcpu)) {
		if (enable_ept) {
			if (!is_paging(vcpu)) {
				hw_cr4 &= ~X86_CR4_PAE;
				hw_cr4 |= X86_CR4_PSE;
			} else if (!(cr4 & X86_CR4_PAE)) {
				hw_cr4 &= ~X86_CR4_PAE;
			}
		}

		/*
		 * SMEP/SMAP/PKU is disabled if CPU is in non-paging mode in
		 * hardware.  To emulate this behavior, SMEP/SMAP/PKU needs
		 * to be manually disabled when guest switches to non-paging
		 * mode.
		 *
		 * If !enable_unrestricted_guest, the CPU is always running
		 * with CR0.PG=1 and CR4 needs to be modified.
		 * If enable_unrestricted_guest, the CPU automatically
		 * disables SMEP/SMAP/PKU when the guest sets CR0.PG=0.
		 */
		if (!is_paging(vcpu))
			hw_cr4 &= ~(X86_CR4_SMEP | X86_CR4_SMAP | X86_CR4_PKE);
	}

	vmcs_writel(CR4_READ_SHADOW, cr4);
	vmcs_writel(GUEST_CR4, hw_cr4);

	if ((cr4 ^ old_cr4) & (X86_CR4_OSXSAVE | X86_CR4_PKE))
		kvm_update_cpuid_runtime(vcpu);
}

void vmx_get_segment(struct kvm_vcpu *vcpu, struct kvm_segment *var, int seg)
{
	struct vcpu_vmx *vmx = to_vmx(vcpu);
	u32 ar;

	if (vmx->rmode.vm86_active && seg != VCPU_SREG_LDTR) {
		*var = vmx->rmode.segs[seg];
		if (seg == VCPU_SREG_TR
		    || var->selector == vmx_read_guest_seg_selector(vmx, seg))
			return;
		var->base = vmx_read_guest_seg_base(vmx, seg);
		var->selector = vmx_read_guest_seg_selector(vmx, seg);
		return;
	}
	var->base = vmx_read_guest_seg_base(vmx, seg);
	var->limit = vmx_read_guest_seg_limit(vmx, seg);
	var->selector = vmx_read_guest_seg_selector(vmx, seg);
	ar = vmx_read_guest_seg_ar(vmx, seg);
	var->unusable = (ar >> 16) & 1;
	var->type = ar & 15;
	var->s = (ar >> 4) & 1;
	var->dpl = (ar >> 5) & 3;
	/*
	 * Some userspaces do not preserve unusable property. Since usable
	 * segment has to be present according to VMX spec we can use present
	 * property to amend userspace bug by making unusable segment always
	 * nonpresent. vmx_segment_access_rights() already marks nonpresent
	 * segment as unusable.
	 */
	var->present = !var->unusable;
	var->avl = (ar >> 12) & 1;
	var->l = (ar >> 13) & 1;
	var->db = (ar >> 14) & 1;
	var->g = (ar >> 15) & 1;
}

static u64 vmx_get_segment_base(struct kvm_vcpu *vcpu, int seg)
{
	struct kvm_segment s;

	if (to_vmx(vcpu)->rmode.vm86_active) {
		vmx_get_segment(vcpu, &s, seg);
		return s.base;
	}
	return vmx_read_guest_seg_base(to_vmx(vcpu), seg);
}

int vmx_get_cpl(struct kvm_vcpu *vcpu)
{
	struct vcpu_vmx *vmx = to_vmx(vcpu);

	if (unlikely(vmx->rmode.vm86_active))
		return 0;
	else {
		int ar = vmx_read_guest_seg_ar(vmx, VCPU_SREG_SS);
		return VMX_AR_DPL(ar);
	}
}

static u32 vmx_segment_access_rights(struct kvm_segment *var)
{
	u32 ar;

	if (var->unusable || !var->present)
		ar = 1 << 16;
	else {
		ar = var->type & 15;
		ar |= (var->s & 1) << 4;
		ar |= (var->dpl & 3) << 5;
		ar |= (var->present & 1) << 7;
		ar |= (var->avl & 1) << 12;
		ar |= (var->l & 1) << 13;
		ar |= (var->db & 1) << 14;
		ar |= (var->g & 1) << 15;
	}

	return ar;
}

void __vmx_set_segment(struct kvm_vcpu *vcpu, struct kvm_segment *var, int seg)
{
	struct vcpu_vmx *vmx = to_vmx(vcpu);
	const struct kvm_vmx_segment_field *sf = &kvm_vmx_segment_fields[seg];

	vmx_segment_cache_clear(vmx);

	if (vmx->rmode.vm86_active && seg != VCPU_SREG_LDTR) {
		vmx->rmode.segs[seg] = *var;
		if (seg == VCPU_SREG_TR)
			vmcs_write16(sf->selector, var->selector);
		else if (var->s)
			fix_rmode_seg(seg, &vmx->rmode.segs[seg]);
		return;
	}

	vmcs_writel(sf->base, var->base);
	vmcs_write32(sf->limit, var->limit);
	vmcs_write16(sf->selector, var->selector);

	/*
	 *   Fix the "Accessed" bit in AR field of segment registers for older
	 * qemu binaries.
	 *   IA32 arch specifies that at the time of processor reset the
	 * "Accessed" bit in the AR field of segment registers is 1. And qemu
	 * is setting it to 0 in the userland code. This causes invalid guest
	 * state vmexit when "unrestricted guest" mode is turned on.
	 *    Fix for this setup issue in cpu_reset is being pushed in the qemu
	 * tree. Newer qemu binaries with that qemu fix would not need this
	 * kvm hack.
	 */
	if (is_unrestricted_guest(vcpu) && (seg != VCPU_SREG_LDTR))
		var->type |= 0x1; /* Accessed */

	vmcs_write32(sf->ar_bytes, vmx_segment_access_rights(var));
}

static void vmx_set_segment(struct kvm_vcpu *vcpu, struct kvm_segment *var, int seg)
{
	__vmx_set_segment(vcpu, var, seg);

	to_vmx(vcpu)->emulation_required = vmx_emulation_required(vcpu);
}

static void vmx_get_cs_db_l_bits(struct kvm_vcpu *vcpu, int *db, int *l)
{
	u32 ar = vmx_read_guest_seg_ar(to_vmx(vcpu), VCPU_SREG_CS);

	*db = (ar >> 14) & 1;
	*l = (ar >> 13) & 1;
}

static void vmx_get_idt(struct kvm_vcpu *vcpu, struct desc_ptr *dt)
{
	dt->size = vmcs_read32(GUEST_IDTR_LIMIT);
	dt->address = vmcs_readl(GUEST_IDTR_BASE);
}

static void vmx_set_idt(struct kvm_vcpu *vcpu, struct desc_ptr *dt)
{
	vmcs_write32(GUEST_IDTR_LIMIT, dt->size);
	vmcs_writel(GUEST_IDTR_BASE, dt->address);
}

static void vmx_get_gdt(struct kvm_vcpu *vcpu, struct desc_ptr *dt)
{
	dt->size = vmcs_read32(GUEST_GDTR_LIMIT);
	dt->address = vmcs_readl(GUEST_GDTR_BASE);
}

static void vmx_set_gdt(struct kvm_vcpu *vcpu, struct desc_ptr *dt)
{
	vmcs_write32(GUEST_GDTR_LIMIT, dt->size);
	vmcs_writel(GUEST_GDTR_BASE, dt->address);
}

static bool rmode_segment_valid(struct kvm_vcpu *vcpu, int seg)
{
	struct kvm_segment var;
	u32 ar;

	vmx_get_segment(vcpu, &var, seg);
	var.dpl = 0x3;
	if (seg == VCPU_SREG_CS)
		var.type = 0x3;
	ar = vmx_segment_access_rights(&var);

	if (var.base != (var.selector << 4))
		return false;
	if (var.limit != 0xffff)
		return false;
	if (ar != 0xf3)
		return false;

	return true;
}

static bool code_segment_valid(struct kvm_vcpu *vcpu)
{
	struct kvm_segment cs;
	unsigned int cs_rpl;

	vmx_get_segment(vcpu, &cs, VCPU_SREG_CS);
	cs_rpl = cs.selector & SEGMENT_RPL_MASK;

	if (cs.unusable)
		return false;
	if (~cs.type & (VMX_AR_TYPE_CODE_MASK|VMX_AR_TYPE_ACCESSES_MASK))
		return false;
	if (!cs.s)
		return false;
	if (cs.type & VMX_AR_TYPE_WRITEABLE_MASK) {
		if (cs.dpl > cs_rpl)
			return false;
	} else {
		if (cs.dpl != cs_rpl)
			return false;
	}
	if (!cs.present)
		return false;

	/* TODO: Add Reserved field check, this'll require a new member in the kvm_segment_field structure */
	return true;
}

static bool stack_segment_valid(struct kvm_vcpu *vcpu)
{
	struct kvm_segment ss;
	unsigned int ss_rpl;

	vmx_get_segment(vcpu, &ss, VCPU_SREG_SS);
	ss_rpl = ss.selector & SEGMENT_RPL_MASK;

	if (ss.unusable)
		return true;
	if (ss.type != 3 && ss.type != 7)
		return false;
	if (!ss.s)
		return false;
	if (ss.dpl != ss_rpl) /* DPL != RPL */
		return false;
	if (!ss.present)
		return false;

	return true;
}

static bool data_segment_valid(struct kvm_vcpu *vcpu, int seg)
{
	struct kvm_segment var;
	unsigned int rpl;

	vmx_get_segment(vcpu, &var, seg);
	rpl = var.selector & SEGMENT_RPL_MASK;

	if (var.unusable)
		return true;
	if (!var.s)
		return false;
	if (!var.present)
		return false;
	if (~var.type & (VMX_AR_TYPE_CODE_MASK|VMX_AR_TYPE_WRITEABLE_MASK)) {
		if (var.dpl < rpl) /* DPL < RPL */
			return false;
	}

	/* TODO: Add other members to kvm_segment_field to allow checking for other access
	 * rights flags
	 */
	return true;
}

static bool tr_valid(struct kvm_vcpu *vcpu)
{
	struct kvm_segment tr;

	vmx_get_segment(vcpu, &tr, VCPU_SREG_TR);

	if (tr.unusable)
		return false;
	if (tr.selector & SEGMENT_TI_MASK)	/* TI = 1 */
		return false;
	if (tr.type != 3 && tr.type != 11) /* TODO: Check if guest is in IA32e mode */
		return false;
	if (!tr.present)
		return false;

	return true;
}

static bool ldtr_valid(struct kvm_vcpu *vcpu)
{
	struct kvm_segment ldtr;

	vmx_get_segment(vcpu, &ldtr, VCPU_SREG_LDTR);

	if (ldtr.unusable)
		return true;
	if (ldtr.selector & SEGMENT_TI_MASK)	/* TI = 1 */
		return false;
	if (ldtr.type != 2)
		return false;
	if (!ldtr.present)
		return false;

	return true;
}

static bool cs_ss_rpl_check(struct kvm_vcpu *vcpu)
{
	struct kvm_segment cs, ss;

	vmx_get_segment(vcpu, &cs, VCPU_SREG_CS);
	vmx_get_segment(vcpu, &ss, VCPU_SREG_SS);

	return ((cs.selector & SEGMENT_RPL_MASK) ==
		 (ss.selector & SEGMENT_RPL_MASK));
}

/*
 * Check if guest state is valid. Returns true if valid, false if
 * not.
 * We assume that registers are always usable
 */
bool __vmx_guest_state_valid(struct kvm_vcpu *vcpu)
{
	/* real mode guest state checks */
	if (!is_protmode(vcpu) || (vmx_get_rflags(vcpu) & X86_EFLAGS_VM)) {
		if (!rmode_segment_valid(vcpu, VCPU_SREG_CS))
			return false;
		if (!rmode_segment_valid(vcpu, VCPU_SREG_SS))
			return false;
		if (!rmode_segment_valid(vcpu, VCPU_SREG_DS))
			return false;
		if (!rmode_segment_valid(vcpu, VCPU_SREG_ES))
			return false;
		if (!rmode_segment_valid(vcpu, VCPU_SREG_FS))
			return false;
		if (!rmode_segment_valid(vcpu, VCPU_SREG_GS))
			return false;
	} else {
	/* protected mode guest state checks */
		if (!cs_ss_rpl_check(vcpu))
			return false;
		if (!code_segment_valid(vcpu))
			return false;
		if (!stack_segment_valid(vcpu))
			return false;
		if (!data_segment_valid(vcpu, VCPU_SREG_DS))
			return false;
		if (!data_segment_valid(vcpu, VCPU_SREG_ES))
			return false;
		if (!data_segment_valid(vcpu, VCPU_SREG_FS))
			return false;
		if (!data_segment_valid(vcpu, VCPU_SREG_GS))
			return false;
		if (!tr_valid(vcpu))
			return false;
		if (!ldtr_valid(vcpu))
			return false;
	}
	/* TODO:
	 * - Add checks on RIP
	 * - Add checks on RFLAGS
	 */

	return true;
}

static int init_rmode_tss(struct kvm *kvm, void __user *ua)
{
	const void *zero_page = (const void *) __va(page_to_phys(ZERO_PAGE(0)));
	u16 data;
	int i;

	for (i = 0; i < 3; i++) {
		if (__copy_to_user(ua + PAGE_SIZE * i, zero_page, PAGE_SIZE))
			return -EFAULT;
	}

	data = TSS_BASE_SIZE + TSS_REDIRECTION_SIZE;
	if (__copy_to_user(ua + TSS_IOPB_BASE_OFFSET, &data, sizeof(u16)))
		return -EFAULT;

	data = ~0;
	if (__copy_to_user(ua + RMODE_TSS_SIZE - 1, &data, sizeof(u8)))
		return -EFAULT;

	return 0;
}

static int init_rmode_identity_map(struct kvm *kvm)
{
	struct kvm_vmx *kvm_vmx = to_kvm_vmx(kvm);
	int i, r = 0;
	void __user *uaddr;
	u32 tmp;

	/* Protect kvm_vmx->ept_identity_pagetable_done. */
	mutex_lock(&kvm->slots_lock);

	if (likely(kvm_vmx->ept_identity_pagetable_done))
		goto out;

	if (!kvm_vmx->ept_identity_map_addr)
		kvm_vmx->ept_identity_map_addr = VMX_EPT_IDENTITY_PAGETABLE_ADDR;

	uaddr = __x86_set_memory_region(kvm,
					IDENTITY_PAGETABLE_PRIVATE_MEMSLOT,
					kvm_vmx->ept_identity_map_addr,
					PAGE_SIZE);
	if (IS_ERR(uaddr)) {
		r = PTR_ERR(uaddr);
		goto out;
	}

	/* Set up identity-mapping pagetable for EPT in real mode */
	for (i = 0; i < (PAGE_SIZE / sizeof(tmp)); i++) {
		tmp = (i << 22) + (_PAGE_PRESENT | _PAGE_RW | _PAGE_USER |
			_PAGE_ACCESSED | _PAGE_DIRTY | _PAGE_PSE);
		if (__copy_to_user(uaddr + i * sizeof(tmp), &tmp, sizeof(tmp))) {
			r = -EFAULT;
			goto out;
		}
	}
	kvm_vmx->ept_identity_pagetable_done = true;

out:
	mutex_unlock(&kvm->slots_lock);
	return r;
}

static void seg_setup(int seg)
{
	const struct kvm_vmx_segment_field *sf = &kvm_vmx_segment_fields[seg];
	unsigned int ar;

	vmcs_write16(sf->selector, 0);
	vmcs_writel(sf->base, 0);
	vmcs_write32(sf->limit, 0xffff);
	ar = 0x93;
	if (seg == VCPU_SREG_CS)
		ar |= 0x08; /* code segment */

	vmcs_write32(sf->ar_bytes, ar);
}

int allocate_vpid(void)
{
	int vpid;

	if (!enable_vpid)
		return 0;
	spin_lock(&vmx_vpid_lock);
	vpid = find_first_zero_bit(vmx_vpid_bitmap, VMX_NR_VPIDS);
	if (vpid < VMX_NR_VPIDS)
		__set_bit(vpid, vmx_vpid_bitmap);
	else
		vpid = 0;
	spin_unlock(&vmx_vpid_lock);
	return vpid;
}

void free_vpid(int vpid)
{
	if (!enable_vpid || vpid == 0)
		return;
	spin_lock(&vmx_vpid_lock);
	__clear_bit(vpid, vmx_vpid_bitmap);
	spin_unlock(&vmx_vpid_lock);
}

static void vmx_msr_bitmap_l01_changed(struct vcpu_vmx *vmx)
{
	/*
	 * When KVM is a nested hypervisor on top of Hyper-V and uses
	 * 'Enlightened MSR Bitmap' feature L0 needs to know that MSR
	 * bitmap has changed.
	 */
	if (static_branch_unlikely(&enable_evmcs))
		evmcs_touch_msr_bitmap();

	vmx->nested.force_msr_bitmap_recalc = true;
}

void vmx_disable_intercept_for_msr(struct kvm_vcpu *vcpu, u32 msr, int type)
{
	struct vcpu_vmx *vmx = to_vmx(vcpu);
	unsigned long *msr_bitmap = vmx->vmcs01.msr_bitmap;

	if (!cpu_has_vmx_msr_bitmap())
		return;

	vmx_msr_bitmap_l01_changed(vmx);

	/*
	 * Mark the desired intercept state in shadow bitmap, this is needed
	 * for resync when the MSR filters change.
	*/
	if (is_valid_passthrough_msr(msr)) {
		int idx = possible_passthrough_msr_slot(msr);

		if (idx != -ENOENT) {
			if (type & MSR_TYPE_R)
				clear_bit(idx, vmx->shadow_msr_intercept.read);
			if (type & MSR_TYPE_W)
				clear_bit(idx, vmx->shadow_msr_intercept.write);
		}
	}

	if ((type & MSR_TYPE_R) &&
	    !kvm_msr_allowed(vcpu, msr, KVM_MSR_FILTER_READ)) {
		vmx_set_msr_bitmap_read(msr_bitmap, msr);
		type &= ~MSR_TYPE_R;
	}

	if ((type & MSR_TYPE_W) &&
	    !kvm_msr_allowed(vcpu, msr, KVM_MSR_FILTER_WRITE)) {
		vmx_set_msr_bitmap_write(msr_bitmap, msr);
		type &= ~MSR_TYPE_W;
	}

	if (type & MSR_TYPE_R)
		vmx_clear_msr_bitmap_read(msr_bitmap, msr);

	if (type & MSR_TYPE_W)
		vmx_clear_msr_bitmap_write(msr_bitmap, msr);
}

void vmx_enable_intercept_for_msr(struct kvm_vcpu *vcpu, u32 msr, int type)
{
	struct vcpu_vmx *vmx = to_vmx(vcpu);
	unsigned long *msr_bitmap = vmx->vmcs01.msr_bitmap;

	if (!cpu_has_vmx_msr_bitmap())
		return;

	vmx_msr_bitmap_l01_changed(vmx);

	/*
	 * Mark the desired intercept state in shadow bitmap, this is needed
	 * for resync when the MSR filter changes.
	*/
	if (is_valid_passthrough_msr(msr)) {
		int idx = possible_passthrough_msr_slot(msr);

		if (idx != -ENOENT) {
			if (type & MSR_TYPE_R)
				set_bit(idx, vmx->shadow_msr_intercept.read);
			if (type & MSR_TYPE_W)
				set_bit(idx, vmx->shadow_msr_intercept.write);
		}
	}

	if (type & MSR_TYPE_R)
		vmx_set_msr_bitmap_read(msr_bitmap, msr);

	if (type & MSR_TYPE_W)
		vmx_set_msr_bitmap_write(msr_bitmap, msr);
}

static void vmx_reset_x2apic_msrs(struct kvm_vcpu *vcpu, u8 mode)
{
	unsigned long *msr_bitmap = to_vmx(vcpu)->vmcs01.msr_bitmap;
	unsigned long read_intercept;
	int msr;

	read_intercept = (mode & MSR_BITMAP_MODE_X2APIC_APICV) ? 0 : ~0;

	for (msr = 0x800; msr <= 0x8ff; msr += BITS_PER_LONG) {
		unsigned int read_idx = msr / BITS_PER_LONG;
		unsigned int write_idx = read_idx + (0x800 / sizeof(long));

		msr_bitmap[read_idx] = read_intercept;
		msr_bitmap[write_idx] = ~0ul;
	}
}

static void vmx_update_msr_bitmap_x2apic(struct kvm_vcpu *vcpu)
{
	struct vcpu_vmx *vmx = to_vmx(vcpu);
	u8 mode;

	if (!cpu_has_vmx_msr_bitmap())
		return;

	if (cpu_has_secondary_exec_ctrls() &&
	    (secondary_exec_controls_get(vmx) &
	     SECONDARY_EXEC_VIRTUALIZE_X2APIC_MODE)) {
		mode = MSR_BITMAP_MODE_X2APIC;
		if (enable_apicv && kvm_vcpu_apicv_active(vcpu))
			mode |= MSR_BITMAP_MODE_X2APIC_APICV;
	} else {
		mode = 0;
	}

	if (mode == vmx->x2apic_msr_bitmap_mode)
		return;

	vmx->x2apic_msr_bitmap_mode = mode;

	vmx_reset_x2apic_msrs(vcpu, mode);

	/*
	 * TPR reads and writes can be virtualized even if virtual interrupt
	 * delivery is not in use.
	 */
	vmx_set_intercept_for_msr(vcpu, X2APIC_MSR(APIC_TASKPRI), MSR_TYPE_RW,
				  !(mode & MSR_BITMAP_MODE_X2APIC));

	if (mode & MSR_BITMAP_MODE_X2APIC_APICV) {
		vmx_enable_intercept_for_msr(vcpu, X2APIC_MSR(APIC_TMCCT), MSR_TYPE_RW);
		vmx_disable_intercept_for_msr(vcpu, X2APIC_MSR(APIC_EOI), MSR_TYPE_W);
		vmx_disable_intercept_for_msr(vcpu, X2APIC_MSR(APIC_SELF_IPI), MSR_TYPE_W);
		if (enable_ipiv)
			vmx_disable_intercept_for_msr(vcpu, X2APIC_MSR(APIC_ICR), MSR_TYPE_RW);
	}
}

void pt_update_intercept_for_msr(struct kvm_vcpu *vcpu)
{
	struct vcpu_vmx *vmx = to_vmx(vcpu);
	bool flag = !(vmx->pt_desc.guest.ctl & RTIT_CTL_TRACEEN);
	u32 i;

	vmx_set_intercept_for_msr(vcpu, MSR_IA32_RTIT_STATUS, MSR_TYPE_RW, flag);
	vmx_set_intercept_for_msr(vcpu, MSR_IA32_RTIT_OUTPUT_BASE, MSR_TYPE_RW, flag);
	vmx_set_intercept_for_msr(vcpu, MSR_IA32_RTIT_OUTPUT_MASK, MSR_TYPE_RW, flag);
	vmx_set_intercept_for_msr(vcpu, MSR_IA32_RTIT_CR3_MATCH, MSR_TYPE_RW, flag);
	for (i = 0; i < vmx->pt_desc.num_address_ranges; i++) {
		vmx_set_intercept_for_msr(vcpu, MSR_IA32_RTIT_ADDR0_A + i * 2, MSR_TYPE_RW, flag);
		vmx_set_intercept_for_msr(vcpu, MSR_IA32_RTIT_ADDR0_B + i * 2, MSR_TYPE_RW, flag);
	}
}

static bool vmx_guest_apic_has_interrupt(struct kvm_vcpu *vcpu)
{
	struct vcpu_vmx *vmx = to_vmx(vcpu);
	void *vapic_page;
	u32 vppr;
	int rvi;

	if (WARN_ON_ONCE(!is_guest_mode(vcpu)) ||
		!nested_cpu_has_vid(get_vmcs12(vcpu)) ||
		WARN_ON_ONCE(!vmx->nested.virtual_apic_map.gfn))
		return false;

	rvi = vmx_get_rvi();

	vapic_page = vmx->nested.virtual_apic_map.hva;
	vppr = *((u32 *)(vapic_page + APIC_PROCPRI));

	return ((rvi & 0xf0) > (vppr & 0xf0));
}

static void vmx_msr_filter_changed(struct kvm_vcpu *vcpu)
{
	struct vcpu_vmx *vmx = to_vmx(vcpu);
	u32 i;

	/*
	 * Redo intercept permissions for MSRs that KVM is passing through to
	 * the guest.  Disabling interception will check the new MSR filter and
	 * ensure that KVM enables interception if usersepace wants to filter
	 * the MSR.  MSRs that KVM is already intercepting don't need to be
	 * refreshed since KVM is going to intercept them regardless of what
	 * userspace wants.
	 */
	for (i = 0; i < ARRAY_SIZE(vmx_possible_passthrough_msrs); i++) {
		u32 msr = vmx_possible_passthrough_msrs[i];

		if (!test_bit(i, vmx->shadow_msr_intercept.read))
			vmx_disable_intercept_for_msr(vcpu, msr, MSR_TYPE_R);

		if (!test_bit(i, vmx->shadow_msr_intercept.write))
			vmx_disable_intercept_for_msr(vcpu, msr, MSR_TYPE_W);
	}

	/* PT MSRs can be passed through iff PT is exposed to the guest. */
	if (vmx_pt_mode_is_host_guest())
		pt_update_intercept_for_msr(vcpu);
}

static inline void kvm_vcpu_trigger_posted_interrupt(struct kvm_vcpu *vcpu,
						     int pi_vec)
{
#ifdef CONFIG_SMP
	if (vcpu->mode == IN_GUEST_MODE) {
		/*
		 * The vector of the virtual has already been set in the PIR.
		 * Send a notification event to deliver the virtual interrupt
		 * unless the vCPU is the currently running vCPU, i.e. the
		 * event is being sent from a fastpath VM-Exit handler, in
		 * which case the PIR will be synced to the vIRR before
		 * re-entering the guest.
		 *
		 * When the target is not the running vCPU, the following
		 * possibilities emerge:
		 *
		 * Case 1: vCPU stays in non-root mode. Sending a notification
		 * event posts the interrupt to the vCPU.
		 *
		 * Case 2: vCPU exits to root mode and is still runnable. The
		 * PIR will be synced to the vIRR before re-entering the guest.
		 * Sending a notification event is ok as the host IRQ handler
		 * will ignore the spurious event.
		 *
		 * Case 3: vCPU exits to root mode and is blocked. vcpu_block()
		 * has already synced PIR to vIRR and never blocks the vCPU if
		 * the vIRR is not empty. Therefore, a blocked vCPU here does
		 * not wait for any requested interrupts in PIR, and sending a
		 * notification event also results in a benign, spurious event.
		 */

		if (vcpu != kvm_get_running_vcpu())
			apic->send_IPI_mask(get_cpu_mask(vcpu->cpu), pi_vec);
		return;
	}
#endif
	/*
	 * The vCPU isn't in the guest; wake the vCPU in case it is blocking,
	 * otherwise do nothing as KVM will grab the highest priority pending
	 * IRQ via ->sync_pir_to_irr() in vcpu_enter_guest().
	 */
	kvm_vcpu_wake_up(vcpu);
}

static int vmx_deliver_nested_posted_interrupt(struct kvm_vcpu *vcpu,
						int vector)
{
	struct vcpu_vmx *vmx = to_vmx(vcpu);

	if (is_guest_mode(vcpu) &&
	    vector == vmx->nested.posted_intr_nv) {
		/*
		 * If a posted intr is not recognized by hardware,
		 * we will accomplish it in the next vmentry.
		 */
		vmx->nested.pi_pending = true;
		kvm_make_request(KVM_REQ_EVENT, vcpu);

		/*
		 * This pairs with the smp_mb_*() after setting vcpu->mode in
		 * vcpu_enter_guest() to guarantee the vCPU sees the event
		 * request if triggering a posted interrupt "fails" because
		 * vcpu->mode != IN_GUEST_MODE.  The extra barrier is needed as
		 * the smb_wmb() in kvm_make_request() only ensures everything
		 * done before making the request is visible when the request
		 * is visible, it doesn't ensure ordering between the store to
		 * vcpu->requests and the load from vcpu->mode.
		 */
		smp_mb__after_atomic();

		/* the PIR and ON have been set by L1. */
		kvm_vcpu_trigger_posted_interrupt(vcpu, POSTED_INTR_NESTED_VECTOR);
		return 0;
	}
	return -1;
}
/*
 * Send interrupt to vcpu via posted interrupt way.
 * 1. If target vcpu is running(non-root mode), send posted interrupt
 * notification to vcpu and hardware will sync PIR to vIRR atomically.
 * 2. If target vcpu isn't running(root mode), kick it to pick up the
 * interrupt from PIR in next vmentry.
 */
static int vmx_deliver_posted_interrupt(struct kvm_vcpu *vcpu, int vector)
{
	struct vcpu_vmx *vmx = to_vmx(vcpu);
	int r;

	r = vmx_deliver_nested_posted_interrupt(vcpu, vector);
	if (!r)
		return 0;

	/* Note, this is called iff the local APIC is in-kernel. */
	if (!vcpu->arch.apic->apicv_active)
		return -1;

	if (pi_test_and_set_pir(vector, &vmx->pi_desc))
		return 0;

	/* If a previous notification has sent the IPI, nothing to do.  */
	if (pi_test_and_set_on(&vmx->pi_desc))
		return 0;

	/*
	 * The implied barrier in pi_test_and_set_on() pairs with the smp_mb_*()
	 * after setting vcpu->mode in vcpu_enter_guest(), thus the vCPU is
	 * guaranteed to see PID.ON=1 and sync the PIR to IRR if triggering a
	 * posted interrupt "fails" because vcpu->mode != IN_GUEST_MODE.
	 */
	kvm_vcpu_trigger_posted_interrupt(vcpu, POSTED_INTR_VECTOR);
	return 0;
}

static void vmx_deliver_interrupt(struct kvm_lapic *apic, int delivery_mode,
				  int trig_mode, int vector)
{
	struct kvm_vcpu *vcpu = apic->vcpu;

	if (vmx_deliver_posted_interrupt(vcpu, vector)) {
		kvm_lapic_set_irr(vector, apic);
		kvm_make_request(KVM_REQ_EVENT, vcpu);
		kvm_vcpu_kick(vcpu);
	} else {
		trace_kvm_apicv_accept_irq(vcpu->vcpu_id, delivery_mode,
					   trig_mode, vector);
	}
}

/*
 * Set up the vmcs's constant host-state fields, i.e., host-state fields that
 * will not change in the lifetime of the guest.
 * Note that host-state that does change is set elsewhere. E.g., host-state
 * that is set differently for each CPU is set in vmx_vcpu_load(), not here.
 */
void vmx_set_constant_host_state(struct vcpu_vmx *vmx)
{
	u32 low32, high32;
	unsigned long tmpl;
	unsigned long cr0, cr3, cr4;

	cr0 = read_cr0();
	WARN_ON(cr0 & X86_CR0_TS);
	vmcs_writel(HOST_CR0, cr0);  /* 22.2.3 */

	/*
	 * Save the most likely value for this task's CR3 in the VMCS.
	 * We can't use __get_current_cr3_fast() because we're not atomic.
	 */
	cr3 = __read_cr3();
	vmcs_writel(HOST_CR3, cr3);		/* 22.2.3  FIXME: shadow tables */
	vmx->loaded_vmcs->host_state.cr3 = cr3;

	/* Save the most likely value for this task's CR4 in the VMCS. */
	cr4 = cr4_read_shadow();
	vmcs_writel(HOST_CR4, cr4);			/* 22.2.3, 22.2.5 */
	vmx->loaded_vmcs->host_state.cr4 = cr4;

	vmcs_write16(HOST_CS_SELECTOR, __KERNEL_CS);  /* 22.2.4 */
#ifdef CONFIG_X86_64
	/*
	 * Load null selectors, so we can avoid reloading them in
	 * vmx_prepare_switch_to_host(), in case userspace uses
	 * the null selectors too (the expected case).
	 */
	vmcs_write16(HOST_DS_SELECTOR, 0);
	vmcs_write16(HOST_ES_SELECTOR, 0);
#else
	vmcs_write16(HOST_DS_SELECTOR, __KERNEL_DS);  /* 22.2.4 */
	vmcs_write16(HOST_ES_SELECTOR, __KERNEL_DS);  /* 22.2.4 */
#endif
	vmcs_write16(HOST_SS_SELECTOR, __KERNEL_DS);  /* 22.2.4 */
	vmcs_write16(HOST_TR_SELECTOR, GDT_ENTRY_TSS*8);  /* 22.2.4 */

	vmcs_writel(HOST_IDTR_BASE, host_idt_base);   /* 22.2.4 */

	vmcs_writel(HOST_RIP, (unsigned long)vmx_vmexit); /* 22.2.5 */

	rdmsr(MSR_IA32_SYSENTER_CS, low32, high32);
	vmcs_write32(HOST_IA32_SYSENTER_CS, low32);

	/*
	 * SYSENTER is used for 32-bit system calls on either 32-bit or
	 * 64-bit kernels.  It is always zero If neither is allowed, otherwise
	 * vmx_vcpu_load_vmcs loads it with the per-CPU entry stack (and may
	 * have already done so!).
	 */
	if (!IS_ENABLED(CONFIG_IA32_EMULATION) && !IS_ENABLED(CONFIG_X86_32))
		vmcs_writel(HOST_IA32_SYSENTER_ESP, 0);

	rdmsrl(MSR_IA32_SYSENTER_EIP, tmpl);
	vmcs_writel(HOST_IA32_SYSENTER_EIP, tmpl);   /* 22.2.3 */

	if (vmcs_config.vmexit_ctrl & VM_EXIT_LOAD_IA32_PAT) {
		rdmsr(MSR_IA32_CR_PAT, low32, high32);
		vmcs_write64(HOST_IA32_PAT, low32 | ((u64) high32 << 32));
	}

	if (cpu_has_load_ia32_efer())
		vmcs_write64(HOST_IA32_EFER, host_efer);
}

void set_cr4_guest_host_mask(struct vcpu_vmx *vmx)
{
	struct kvm_vcpu *vcpu = &vmx->vcpu;

	vcpu->arch.cr4_guest_owned_bits = KVM_POSSIBLE_CR4_GUEST_BITS &
					  ~vcpu->arch.cr4_guest_rsvd_bits;
	if (!enable_ept) {
		vcpu->arch.cr4_guest_owned_bits &= ~X86_CR4_TLBFLUSH_BITS;
		vcpu->arch.cr4_guest_owned_bits &= ~X86_CR4_PDPTR_BITS;
	}
	if (is_guest_mode(&vmx->vcpu))
		vcpu->arch.cr4_guest_owned_bits &=
			~get_vmcs12(vcpu)->cr4_guest_host_mask;
	vmcs_writel(CR4_GUEST_HOST_MASK, ~vcpu->arch.cr4_guest_owned_bits);
}

static u32 vmx_pin_based_exec_ctrl(struct vcpu_vmx *vmx)
{
	u32 pin_based_exec_ctrl = vmcs_config.pin_based_exec_ctrl;

	if (!kvm_vcpu_apicv_active(&vmx->vcpu))
		pin_based_exec_ctrl &= ~PIN_BASED_POSTED_INTR;

	if (!enable_vnmi)
		pin_based_exec_ctrl &= ~PIN_BASED_VIRTUAL_NMIS;

	if (!enable_preemption_timer)
		pin_based_exec_ctrl &= ~PIN_BASED_VMX_PREEMPTION_TIMER;

	return pin_based_exec_ctrl;
}

static u32 vmx_vmentry_ctrl(void)
{
	u32 vmentry_ctrl = vmcs_config.vmentry_ctrl;

	if (vmx_pt_mode_is_system())
		vmentry_ctrl &= ~(VM_ENTRY_PT_CONCEAL_PIP |
				  VM_ENTRY_LOAD_IA32_RTIT_CTL);
	/*
	 * IA32e mode, and loading of EFER and PERF_GLOBAL_CTRL are toggled dynamically.
	 */
	vmentry_ctrl &= ~(VM_ENTRY_LOAD_IA32_PERF_GLOBAL_CTRL |
			  VM_ENTRY_LOAD_IA32_EFER |
			  VM_ENTRY_IA32E_MODE);

	if (cpu_has_perf_global_ctrl_bug())
		vmentry_ctrl &= ~VM_ENTRY_LOAD_IA32_PERF_GLOBAL_CTRL;

	return vmentry_ctrl;
}

static u32 vmx_vmexit_ctrl(void)
{
	u32 vmexit_ctrl = vmcs_config.vmexit_ctrl;

	/*
	 * Not used by KVM and never set in vmcs01 or vmcs02, but emulated for
	 * nested virtualization and thus allowed to be set in vmcs12.
	 */
	vmexit_ctrl &= ~(VM_EXIT_SAVE_IA32_PAT | VM_EXIT_SAVE_IA32_EFER |
			 VM_EXIT_SAVE_VMX_PREEMPTION_TIMER);

	if (vmx_pt_mode_is_system())
		vmexit_ctrl &= ~(VM_EXIT_PT_CONCEAL_PIP |
				 VM_EXIT_CLEAR_IA32_RTIT_CTL);

	if (cpu_has_perf_global_ctrl_bug())
		vmexit_ctrl &= ~VM_EXIT_LOAD_IA32_PERF_GLOBAL_CTRL;

	/* Loading of EFER and PERF_GLOBAL_CTRL are toggled dynamically */
	return vmexit_ctrl &
		~(VM_EXIT_LOAD_IA32_PERF_GLOBAL_CTRL | VM_EXIT_LOAD_IA32_EFER);
}

static void vmx_refresh_apicv_exec_ctrl(struct kvm_vcpu *vcpu)
{
	struct vcpu_vmx *vmx = to_vmx(vcpu);

	if (is_guest_mode(vcpu)) {
		vmx->nested.update_vmcs01_apicv_status = true;
		return;
	}

	pin_controls_set(vmx, vmx_pin_based_exec_ctrl(vmx));

	if (kvm_vcpu_apicv_active(vcpu)) {
		secondary_exec_controls_setbit(vmx,
					       SECONDARY_EXEC_APIC_REGISTER_VIRT |
					       SECONDARY_EXEC_VIRTUAL_INTR_DELIVERY);
		if (enable_ipiv)
			tertiary_exec_controls_setbit(vmx, TERTIARY_EXEC_IPI_VIRT);
	} else {
		secondary_exec_controls_clearbit(vmx,
						 SECONDARY_EXEC_APIC_REGISTER_VIRT |
						 SECONDARY_EXEC_VIRTUAL_INTR_DELIVERY);
		if (enable_ipiv)
			tertiary_exec_controls_clearbit(vmx, TERTIARY_EXEC_IPI_VIRT);
	}

	vmx_update_msr_bitmap_x2apic(vcpu);
}

static u32 vmx_exec_control(struct vcpu_vmx *vmx)
{
	u32 exec_control = vmcs_config.cpu_based_exec_ctrl;

	/*
	 * Not used by KVM, but fully supported for nesting, i.e. are allowed in
	 * vmcs12 and propagated to vmcs02 when set in vmcs12.
	 */
	exec_control &= ~(CPU_BASED_RDTSC_EXITING |
			  CPU_BASED_USE_IO_BITMAPS |
			  CPU_BASED_MONITOR_TRAP_FLAG |
			  CPU_BASED_PAUSE_EXITING);

	/* INTR_WINDOW_EXITING and NMI_WINDOW_EXITING are toggled dynamically */
	exec_control &= ~(CPU_BASED_INTR_WINDOW_EXITING |
			  CPU_BASED_NMI_WINDOW_EXITING);

	if (vmx->vcpu.arch.switch_db_regs & KVM_DEBUGREG_WONT_EXIT)
		exec_control &= ~CPU_BASED_MOV_DR_EXITING;

	if (!cpu_need_tpr_shadow(&vmx->vcpu))
		exec_control &= ~CPU_BASED_TPR_SHADOW;

#ifdef CONFIG_X86_64
	if (exec_control & CPU_BASED_TPR_SHADOW)
		exec_control &= ~(CPU_BASED_CR8_LOAD_EXITING |
				  CPU_BASED_CR8_STORE_EXITING);
	else
		exec_control |= CPU_BASED_CR8_STORE_EXITING |
				CPU_BASED_CR8_LOAD_EXITING;
#endif
	/* No need to intercept CR3 access or INVPLG when using EPT. */
	if (enable_ept)
		exec_control &= ~(CPU_BASED_CR3_LOAD_EXITING |
				  CPU_BASED_CR3_STORE_EXITING |
				  CPU_BASED_INVLPG_EXITING);
	if (kvm_mwait_in_guest(vmx->vcpu.kvm))
		exec_control &= ~(CPU_BASED_MWAIT_EXITING |
				CPU_BASED_MONITOR_EXITING);
	if (kvm_hlt_in_guest(vmx->vcpu.kvm))
		exec_control &= ~CPU_BASED_HLT_EXITING;
	return exec_control;
}

static u64 vmx_tertiary_exec_control(struct vcpu_vmx *vmx)
{
	u64 exec_control = vmcs_config.cpu_based_3rd_exec_ctrl;

	/*
	 * IPI virtualization relies on APICv. Disable IPI virtualization if
	 * APICv is inhibited.
	 */
	if (!enable_ipiv || !kvm_vcpu_apicv_active(&vmx->vcpu))
		exec_control &= ~TERTIARY_EXEC_IPI_VIRT;

	return exec_control;
}

/*
 * Adjust a single secondary execution control bit to intercept/allow an
 * instruction in the guest.  This is usually done based on whether or not a
 * feature has been exposed to the guest in order to correctly emulate faults.
 */
static inline void
vmx_adjust_secondary_exec_control(struct vcpu_vmx *vmx, u32 *exec_control,
				  u32 control, bool enabled, bool exiting)
{
	/*
	 * If the control is for an opt-in feature, clear the control if the
	 * feature is not exposed to the guest, i.e. not enabled.  If the
	 * control is opt-out, i.e. an exiting control, clear the control if
	 * the feature _is_ exposed to the guest, i.e. exiting/interception is
	 * disabled for the associated instruction.  Note, the caller is
	 * responsible presetting exec_control to set all supported bits.
	 */
	if (enabled == exiting)
		*exec_control &= ~control;

	/*
	 * Update the nested MSR settings so that a nested VMM can/can't set
	 * controls for features that are/aren't exposed to the guest.
	 */
	if (nested) {
		/*
		 * All features that can be added or removed to VMX MSRs must
		 * be supported in the first place for nested virtualization.
		 */
		if (WARN_ON_ONCE(!(vmcs_config.nested.secondary_ctls_high & control)))
			enabled = false;

		if (enabled)
			vmx->nested.msrs.secondary_ctls_high |= control;
		else
			vmx->nested.msrs.secondary_ctls_high &= ~control;
	}
}

/*
 * Wrapper macro for the common case of adjusting a secondary execution control
 * based on a single guest CPUID bit, with a dedicated feature bit.  This also
 * verifies that the control is actually supported by KVM and hardware.
 */
#define vmx_adjust_sec_exec_control(vmx, exec_control, name, feat_name, ctrl_name, exiting) \
({									 \
	bool __enabled;							 \
									 \
	if (cpu_has_vmx_##name()) {					 \
		__enabled = guest_cpuid_has(&(vmx)->vcpu,		 \
					    X86_FEATURE_##feat_name);	 \
		vmx_adjust_secondary_exec_control(vmx, exec_control,	 \
			SECONDARY_EXEC_##ctrl_name, __enabled, exiting); \
	}								 \
})

/* More macro magic for ENABLE_/opt-in versus _EXITING/opt-out controls. */
#define vmx_adjust_sec_exec_feature(vmx, exec_control, lname, uname) \
	vmx_adjust_sec_exec_control(vmx, exec_control, lname, uname, ENABLE_##uname, false)

#define vmx_adjust_sec_exec_exiting(vmx, exec_control, lname, uname) \
	vmx_adjust_sec_exec_control(vmx, exec_control, lname, uname, uname##_EXITING, true)

static u32 vmx_secondary_exec_control(struct vcpu_vmx *vmx)
{
	struct kvm_vcpu *vcpu = &vmx->vcpu;

	u32 exec_control = vmcs_config.cpu_based_2nd_exec_ctrl;

	if (vmx_pt_mode_is_system())
		exec_control &= ~(SECONDARY_EXEC_PT_USE_GPA | SECONDARY_EXEC_PT_CONCEAL_VMX);
	if (!cpu_need_virtualize_apic_accesses(vcpu))
		exec_control &= ~SECONDARY_EXEC_VIRTUALIZE_APIC_ACCESSES;
	if (vmx->vpid == 0)
		exec_control &= ~SECONDARY_EXEC_ENABLE_VPID;
	if (!enable_ept) {
		exec_control &= ~SECONDARY_EXEC_ENABLE_EPT;
		enable_unrestricted_guest = 0;
	}
	if (!enable_unrestricted_guest)
		exec_control &= ~SECONDARY_EXEC_UNRESTRICTED_GUEST;
	if (kvm_pause_in_guest(vmx->vcpu.kvm))
		exec_control &= ~SECONDARY_EXEC_PAUSE_LOOP_EXITING;
	if (!kvm_vcpu_apicv_active(vcpu))
		exec_control &= ~(SECONDARY_EXEC_APIC_REGISTER_VIRT |
				  SECONDARY_EXEC_VIRTUAL_INTR_DELIVERY);
	exec_control &= ~SECONDARY_EXEC_VIRTUALIZE_X2APIC_MODE;

	/* SECONDARY_EXEC_DESC is enabled/disabled on writes to CR4.UMIP,
	 * in vmx_set_cr4.  */
	exec_control &= ~SECONDARY_EXEC_DESC;

	/* SECONDARY_EXEC_SHADOW_VMCS is enabled when L1 executes VMPTRLD
	   (handle_vmptrld).
	   We can NOT enable shadow_vmcs here because we don't have yet
	   a current VMCS12
	*/
	exec_control &= ~SECONDARY_EXEC_SHADOW_VMCS;

	/*
	 * PML is enabled/disabled when dirty logging of memsmlots changes, but
	 * it needs to be set here when dirty logging is already active, e.g.
	 * if this vCPU was created after dirty logging was enabled.
	 */
	if (!vcpu->kvm->arch.cpu_dirty_logging_count)
		exec_control &= ~SECONDARY_EXEC_ENABLE_PML;

	if (cpu_has_vmx_xsaves()) {
		/* Exposing XSAVES only when XSAVE is exposed */
		bool xsaves_enabled =
			boot_cpu_has(X86_FEATURE_XSAVE) &&
			guest_cpuid_has(vcpu, X86_FEATURE_XSAVE) &&
			guest_cpuid_has(vcpu, X86_FEATURE_XSAVES);

		vcpu->arch.xsaves_enabled = xsaves_enabled;

		vmx_adjust_secondary_exec_control(vmx, &exec_control,
						  SECONDARY_EXEC_XSAVES,
						  xsaves_enabled, false);
	}

	/*
	 * RDPID is also gated by ENABLE_RDTSCP, turn on the control if either
	 * feature is exposed to the guest.  This creates a virtualization hole
	 * if both are supported in hardware but only one is exposed to the
	 * guest, but letting the guest execute RDTSCP or RDPID when either one
	 * is advertised is preferable to emulating the advertised instruction
	 * in KVM on #UD, and obviously better than incorrectly injecting #UD.
	 */
	if (cpu_has_vmx_rdtscp()) {
		bool rdpid_or_rdtscp_enabled =
			guest_cpuid_has(vcpu, X86_FEATURE_RDTSCP) ||
			guest_cpuid_has(vcpu, X86_FEATURE_RDPID);

		vmx_adjust_secondary_exec_control(vmx, &exec_control,
						  SECONDARY_EXEC_ENABLE_RDTSCP,
						  rdpid_or_rdtscp_enabled, false);
	}
	vmx_adjust_sec_exec_feature(vmx, &exec_control, invpcid, INVPCID);

	vmx_adjust_sec_exec_exiting(vmx, &exec_control, rdrand, RDRAND);
	vmx_adjust_sec_exec_exiting(vmx, &exec_control, rdseed, RDSEED);

	vmx_adjust_sec_exec_control(vmx, &exec_control, waitpkg, WAITPKG,
				    ENABLE_USR_WAIT_PAUSE, false);

	if (!vcpu->kvm->arch.bus_lock_detection_enabled)
		exec_control &= ~SECONDARY_EXEC_BUS_LOCK_DETECTION;

	if (!kvm_notify_vmexit_enabled(vcpu->kvm))
		exec_control &= ~SECONDARY_EXEC_NOTIFY_VM_EXITING;

	return exec_control;
}

static inline int vmx_get_pid_table_order(struct kvm *kvm)
{
	return get_order(kvm->arch.max_vcpu_ids * sizeof(*to_kvm_vmx(kvm)->pid_table));
}

static int vmx_alloc_ipiv_pid_table(struct kvm *kvm)
{
	struct page *pages;
	struct kvm_vmx *kvm_vmx = to_kvm_vmx(kvm);

	if (!irqchip_in_kernel(kvm) || !enable_ipiv)
		return 0;

	if (kvm_vmx->pid_table)
		return 0;

	pages = alloc_pages(GFP_KERNEL | __GFP_ZERO, vmx_get_pid_table_order(kvm));
	if (!pages)
		return -ENOMEM;

	kvm_vmx->pid_table = (void *)page_address(pages);
	return 0;
}

static int vmx_vcpu_precreate(struct kvm *kvm)
{
	return vmx_alloc_ipiv_pid_table(kvm);
}

#define VMX_XSS_EXIT_BITMAP 0

static void init_vmcs(struct vcpu_vmx *vmx)
{
	struct kvm *kvm = vmx->vcpu.kvm;
	struct kvm_vmx *kvm_vmx = to_kvm_vmx(kvm);

	if (nested)
		nested_vmx_set_vmcs_shadowing_bitmap();

	if (cpu_has_vmx_msr_bitmap())
		vmcs_write64(MSR_BITMAP, __pa(vmx->vmcs01.msr_bitmap));

	vmcs_write64(VMCS_LINK_POINTER, INVALID_GPA); /* 22.3.1.5 */

	/* Control */
	pin_controls_set(vmx, vmx_pin_based_exec_ctrl(vmx));

	exec_controls_set(vmx, vmx_exec_control(vmx));

	if (cpu_has_secondary_exec_ctrls())
		secondary_exec_controls_set(vmx, vmx_secondary_exec_control(vmx));

	if (cpu_has_tertiary_exec_ctrls())
		tertiary_exec_controls_set(vmx, vmx_tertiary_exec_control(vmx));

	if (enable_apicv && lapic_in_kernel(&vmx->vcpu)) {
		vmcs_write64(EOI_EXIT_BITMAP0, 0);
		vmcs_write64(EOI_EXIT_BITMAP1, 0);
		vmcs_write64(EOI_EXIT_BITMAP2, 0);
		vmcs_write64(EOI_EXIT_BITMAP3, 0);

		vmcs_write16(GUEST_INTR_STATUS, 0);

		vmcs_write16(POSTED_INTR_NV, POSTED_INTR_VECTOR);
		vmcs_write64(POSTED_INTR_DESC_ADDR, __pa((&vmx->pi_desc)));
	}

	if (vmx_can_use_ipiv(&vmx->vcpu)) {
		vmcs_write64(PID_POINTER_TABLE, __pa(kvm_vmx->pid_table));
		vmcs_write16(LAST_PID_POINTER_INDEX, kvm->arch.max_vcpu_ids - 1);
	}

	if (!kvm_pause_in_guest(kvm)) {
		vmcs_write32(PLE_GAP, ple_gap);
		vmx->ple_window = ple_window;
		vmx->ple_window_dirty = true;
	}

	if (kvm_notify_vmexit_enabled(kvm))
		vmcs_write32(NOTIFY_WINDOW, kvm->arch.notify_window);

	vmcs_write32(PAGE_FAULT_ERROR_CODE_MASK, 0);
	vmcs_write32(PAGE_FAULT_ERROR_CODE_MATCH, 0);
	vmcs_write32(CR3_TARGET_COUNT, 0);           /* 22.2.1 */

	vmcs_write16(HOST_FS_SELECTOR, 0);            /* 22.2.4 */
	vmcs_write16(HOST_GS_SELECTOR, 0);            /* 22.2.4 */
	vmx_set_constant_host_state(vmx);
	vmcs_writel(HOST_FS_BASE, 0); /* 22.2.4 */
	vmcs_writel(HOST_GS_BASE, 0); /* 22.2.4 */

	if (cpu_has_vmx_vmfunc())
		vmcs_write64(VM_FUNCTION_CONTROL, 0);

	vmcs_write32(VM_EXIT_MSR_STORE_COUNT, 0);
	vmcs_write32(VM_EXIT_MSR_LOAD_COUNT, 0);
	vmcs_write64(VM_EXIT_MSR_LOAD_ADDR, __pa(vmx->msr_autoload.host.val));
	vmcs_write32(VM_ENTRY_MSR_LOAD_COUNT, 0);
	vmcs_write64(VM_ENTRY_MSR_LOAD_ADDR, __pa(vmx->msr_autoload.guest.val));

	if (vmcs_config.vmentry_ctrl & VM_ENTRY_LOAD_IA32_PAT)
		vmcs_write64(GUEST_IA32_PAT, vmx->vcpu.arch.pat);

	vm_exit_controls_set(vmx, vmx_vmexit_ctrl());

	/* 22.2.1, 20.8.1 */
	vm_entry_controls_set(vmx, vmx_vmentry_ctrl());

	vmx->vcpu.arch.cr0_guest_owned_bits = KVM_POSSIBLE_CR0_GUEST_BITS;
	vmcs_writel(CR0_GUEST_HOST_MASK, ~vmx->vcpu.arch.cr0_guest_owned_bits);

	set_cr4_guest_host_mask(vmx);

	if (vmx->vpid != 0)
		vmcs_write16(VIRTUAL_PROCESSOR_ID, vmx->vpid);

	if (cpu_has_vmx_xsaves())
		vmcs_write64(XSS_EXIT_BITMAP, VMX_XSS_EXIT_BITMAP);

	if (enable_pml) {
		vmcs_write64(PML_ADDRESS, page_to_phys(vmx->pml_pg));
		vmcs_write16(GUEST_PML_INDEX, PML_ENTITY_NUM - 1);
	}

	vmx_write_encls_bitmap(&vmx->vcpu, NULL);

	if (vmx_pt_mode_is_host_guest()) {
		memset(&vmx->pt_desc, 0, sizeof(vmx->pt_desc));
		/* Bit[6~0] are forced to 1, writes are ignored. */
		vmx->pt_desc.guest.output_mask = 0x7F;
		vmcs_write64(GUEST_IA32_RTIT_CTL, 0);
	}

	vmcs_write32(GUEST_SYSENTER_CS, 0);
	vmcs_writel(GUEST_SYSENTER_ESP, 0);
	vmcs_writel(GUEST_SYSENTER_EIP, 0);
	vmcs_write64(GUEST_IA32_DEBUGCTL, 0);

	if (cpu_has_vmx_tpr_shadow()) {
		vmcs_write64(VIRTUAL_APIC_PAGE_ADDR, 0);
		if (cpu_need_tpr_shadow(&vmx->vcpu))
			vmcs_write64(VIRTUAL_APIC_PAGE_ADDR,
				     __pa(vmx->vcpu.arch.apic->regs));
		vmcs_write32(TPR_THRESHOLD, 0);
	}

	vmx_setup_uret_msrs(vmx);
}

static void __vmx_vcpu_reset(struct kvm_vcpu *vcpu)
{
	struct vcpu_vmx *vmx = to_vmx(vcpu);

	init_vmcs(vmx);

	if (nested)
		memcpy(&vmx->nested.msrs, &vmcs_config.nested, sizeof(vmx->nested.msrs));

	vcpu_setup_sgx_lepubkeyhash(vcpu);

	vmx->nested.posted_intr_nv = -1;
	vmx->nested.vmxon_ptr = INVALID_GPA;
	vmx->nested.current_vmptr = INVALID_GPA;
	vmx->nested.hv_evmcs_vmptr = EVMPTR_INVALID;

	vcpu->arch.microcode_version = 0x100000000ULL;
	vmx->msr_ia32_feature_control_valid_bits = FEAT_CTL_LOCKED;

	/*
	 * Enforce invariant: pi_desc.nv is always either POSTED_INTR_VECTOR
	 * or POSTED_INTR_WAKEUP_VECTOR.
	 */
	vmx->pi_desc.nv = POSTED_INTR_VECTOR;
	vmx->pi_desc.sn = 1;
}

static void vmx_vcpu_reset(struct kvm_vcpu *vcpu, bool init_event)
{
	struct vcpu_vmx *vmx = to_vmx(vcpu);

	if (!init_event)
		__vmx_vcpu_reset(vcpu);

	vmx->rmode.vm86_active = 0;
	vmx->spec_ctrl = 0;

	vmx->msr_ia32_umwait_control = 0;

	vmx->hv_deadline_tsc = -1;
	kvm_set_cr8(vcpu, 0);

	vmx_segment_cache_clear(vmx);
	kvm_register_mark_available(vcpu, VCPU_EXREG_SEGMENTS);

	seg_setup(VCPU_SREG_CS);
	vmcs_write16(GUEST_CS_SELECTOR, 0xf000);
	vmcs_writel(GUEST_CS_BASE, 0xffff0000ul);

	seg_setup(VCPU_SREG_DS);
	seg_setup(VCPU_SREG_ES);
	seg_setup(VCPU_SREG_FS);
	seg_setup(VCPU_SREG_GS);
	seg_setup(VCPU_SREG_SS);

	vmcs_write16(GUEST_TR_SELECTOR, 0);
	vmcs_writel(GUEST_TR_BASE, 0);
	vmcs_write32(GUEST_TR_LIMIT, 0xffff);
	vmcs_write32(GUEST_TR_AR_BYTES, 0x008b);

	vmcs_write16(GUEST_LDTR_SELECTOR, 0);
	vmcs_writel(GUEST_LDTR_BASE, 0);
	vmcs_write32(GUEST_LDTR_LIMIT, 0xffff);
	vmcs_write32(GUEST_LDTR_AR_BYTES, 0x00082);

	vmcs_writel(GUEST_GDTR_BASE, 0);
	vmcs_write32(GUEST_GDTR_LIMIT, 0xffff);

	vmcs_writel(GUEST_IDTR_BASE, 0);
	vmcs_write32(GUEST_IDTR_LIMIT, 0xffff);

	vmcs_write32(GUEST_ACTIVITY_STATE, GUEST_ACTIVITY_ACTIVE);
	vmcs_write32(GUEST_INTERRUPTIBILITY_INFO, 0);
	vmcs_writel(GUEST_PENDING_DBG_EXCEPTIONS, 0);
	if (kvm_mpx_supported())
		vmcs_write64(GUEST_BNDCFGS, 0);

	vmcs_write32(VM_ENTRY_INTR_INFO_FIELD, 0);  /* 22.2.1 */

	kvm_make_request(KVM_REQ_APIC_PAGE_RELOAD, vcpu);

	vpid_sync_context(vmx->vpid);

	vmx_update_fb_clear_dis(vcpu, vmx);
}

static void vmx_enable_irq_window(struct kvm_vcpu *vcpu)
{
	exec_controls_setbit(to_vmx(vcpu), CPU_BASED_INTR_WINDOW_EXITING);
}

static void vmx_enable_nmi_window(struct kvm_vcpu *vcpu)
{
	if (!enable_vnmi ||
	    vmcs_read32(GUEST_INTERRUPTIBILITY_INFO) & GUEST_INTR_STATE_STI) {
		vmx_enable_irq_window(vcpu);
		return;
	}

	exec_controls_setbit(to_vmx(vcpu), CPU_BASED_NMI_WINDOW_EXITING);
}

static void vmx_inject_irq(struct kvm_vcpu *vcpu, bool reinjected)
{
	struct vcpu_vmx *vmx = to_vmx(vcpu);
	uint32_t intr;
	int irq = vcpu->arch.interrupt.nr;

	trace_kvm_inj_virq(irq, vcpu->arch.interrupt.soft, reinjected);

	++vcpu->stat.irq_injections;
	if (vmx->rmode.vm86_active) {
		int inc_eip = 0;
		if (vcpu->arch.interrupt.soft)
			inc_eip = vcpu->arch.event_exit_inst_len;
		kvm_inject_realmode_interrupt(vcpu, irq, inc_eip);
		return;
	}
	intr = irq | INTR_INFO_VALID_MASK;
	if (vcpu->arch.interrupt.soft) {
		intr |= INTR_TYPE_SOFT_INTR;
		vmcs_write32(VM_ENTRY_INSTRUCTION_LEN,
			     vmx->vcpu.arch.event_exit_inst_len);
	} else
		intr |= INTR_TYPE_EXT_INTR;
	vmcs_write32(VM_ENTRY_INTR_INFO_FIELD, intr);

	vmx_clear_hlt(vcpu);
}

static void vmx_inject_nmi(struct kvm_vcpu *vcpu)
{
	struct vcpu_vmx *vmx = to_vmx(vcpu);

	if (!enable_vnmi) {
		/*
		 * Tracking the NMI-blocked state in software is built upon
		 * finding the next open IRQ window. This, in turn, depends on
		 * well-behaving guests: They have to keep IRQs disabled at
		 * least as long as the NMI handler runs. Otherwise we may
		 * cause NMI nesting, maybe breaking the guest. But as this is
		 * highly unlikely, we can live with the residual risk.
		 */
		vmx->loaded_vmcs->soft_vnmi_blocked = 1;
		vmx->loaded_vmcs->vnmi_blocked_time = 0;
	}

	++vcpu->stat.nmi_injections;
	vmx->loaded_vmcs->nmi_known_unmasked = false;

	if (vmx->rmode.vm86_active) {
		kvm_inject_realmode_interrupt(vcpu, NMI_VECTOR, 0);
		return;
	}

	vmcs_write32(VM_ENTRY_INTR_INFO_FIELD,
			INTR_TYPE_NMI_INTR | INTR_INFO_VALID_MASK | NMI_VECTOR);

	vmx_clear_hlt(vcpu);
}

bool vmx_get_nmi_mask(struct kvm_vcpu *vcpu)
{
	struct vcpu_vmx *vmx = to_vmx(vcpu);
	bool masked;

	if (!enable_vnmi)
		return vmx->loaded_vmcs->soft_vnmi_blocked;
	if (vmx->loaded_vmcs->nmi_known_unmasked)
		return false;
	masked = vmcs_read32(GUEST_INTERRUPTIBILITY_INFO) & GUEST_INTR_STATE_NMI;
	vmx->loaded_vmcs->nmi_known_unmasked = !masked;
	return masked;
}

void vmx_set_nmi_mask(struct kvm_vcpu *vcpu, bool masked)
{
	struct vcpu_vmx *vmx = to_vmx(vcpu);

	if (!enable_vnmi) {
		if (vmx->loaded_vmcs->soft_vnmi_blocked != masked) {
			vmx->loaded_vmcs->soft_vnmi_blocked = masked;
			vmx->loaded_vmcs->vnmi_blocked_time = 0;
		}
	} else {
		vmx->loaded_vmcs->nmi_known_unmasked = !masked;
		if (masked)
			vmcs_set_bits(GUEST_INTERRUPTIBILITY_INFO,
				      GUEST_INTR_STATE_NMI);
		else
			vmcs_clear_bits(GUEST_INTERRUPTIBILITY_INFO,
					GUEST_INTR_STATE_NMI);
	}
}

bool vmx_nmi_blocked(struct kvm_vcpu *vcpu)
{
	if (is_guest_mode(vcpu) && nested_exit_on_nmi(vcpu))
		return false;

	if (!enable_vnmi && to_vmx(vcpu)->loaded_vmcs->soft_vnmi_blocked)
		return true;

	return (vmcs_read32(GUEST_INTERRUPTIBILITY_INFO) &
		(GUEST_INTR_STATE_MOV_SS | GUEST_INTR_STATE_STI |
		 GUEST_INTR_STATE_NMI));
}

static int vmx_nmi_allowed(struct kvm_vcpu *vcpu, bool for_injection)
{
	if (to_vmx(vcpu)->nested.nested_run_pending)
		return -EBUSY;

	/* An NMI must not be injected into L2 if it's supposed to VM-Exit.  */
	if (for_injection && is_guest_mode(vcpu) && nested_exit_on_nmi(vcpu))
		return -EBUSY;

	return !vmx_nmi_blocked(vcpu);
}

bool vmx_interrupt_blocked(struct kvm_vcpu *vcpu)
{
	if (is_guest_mode(vcpu) && nested_exit_on_intr(vcpu))
		return false;

	return !(vmx_get_rflags(vcpu) & X86_EFLAGS_IF) ||
	       (vmcs_read32(GUEST_INTERRUPTIBILITY_INFO) &
		(GUEST_INTR_STATE_STI | GUEST_INTR_STATE_MOV_SS));
}

static int vmx_interrupt_allowed(struct kvm_vcpu *vcpu, bool for_injection)
{
	if (to_vmx(vcpu)->nested.nested_run_pending)
		return -EBUSY;

       /*
        * An IRQ must not be injected into L2 if it's supposed to VM-Exit,
        * e.g. if the IRQ arrived asynchronously after checking nested events.
        */
	if (for_injection && is_guest_mode(vcpu) && nested_exit_on_intr(vcpu))
		return -EBUSY;

	return !vmx_interrupt_blocked(vcpu);
}

static int vmx_set_tss_addr(struct kvm *kvm, unsigned int addr)
{
	void __user *ret;

	if (enable_unrestricted_guest)
		return 0;

	mutex_lock(&kvm->slots_lock);
	ret = __x86_set_memory_region(kvm, TSS_PRIVATE_MEMSLOT, addr,
				      PAGE_SIZE * 3);
	mutex_unlock(&kvm->slots_lock);

	if (IS_ERR(ret))
		return PTR_ERR(ret);

	to_kvm_vmx(kvm)->tss_addr = addr;

	return init_rmode_tss(kvm, ret);
}

static int vmx_set_identity_map_addr(struct kvm *kvm, u64 ident_addr)
{
	to_kvm_vmx(kvm)->ept_identity_map_addr = ident_addr;
	return 0;
}

static bool rmode_exception(struct kvm_vcpu *vcpu, int vec)
{
	switch (vec) {
	case BP_VECTOR:
		/*
		 * Update instruction length as we may reinject the exception
		 * from user space while in guest debugging mode.
		 */
		to_vmx(vcpu)->vcpu.arch.event_exit_inst_len =
			vmcs_read32(VM_EXIT_INSTRUCTION_LEN);
		if (vcpu->guest_debug & KVM_GUESTDBG_USE_SW_BP)
			return false;
		fallthrough;
	case DB_VECTOR:
		return !(vcpu->guest_debug &
			(KVM_GUESTDBG_SINGLESTEP | KVM_GUESTDBG_USE_HW_BP));
	case DE_VECTOR:
	case OF_VECTOR:
	case BR_VECTOR:
	case UD_VECTOR:
	case DF_VECTOR:
	case SS_VECTOR:
	case GP_VECTOR:
	case MF_VECTOR:
		return true;
	}
	return false;
}

static int handle_rmode_exception(struct kvm_vcpu *vcpu,
				  int vec, u32 err_code)
{
	/*
	 * Instruction with address size override prefix opcode 0x67
	 * Cause the #SS fault with 0 error code in VM86 mode.
	 */
	if (((vec == GP_VECTOR) || (vec == SS_VECTOR)) && err_code == 0) {
		if (kvm_emulate_instruction(vcpu, 0)) {
			if (vcpu->arch.halt_request) {
				vcpu->arch.halt_request = 0;
				return kvm_emulate_halt_noskip(vcpu);
			}
			return 1;
		}
		return 0;
	}

	/*
	 * Forward all other exceptions that are valid in real mode.
	 * FIXME: Breaks guest debugging in real mode, needs to be fixed with
	 *        the required debugging infrastructure rework.
	 */
	kvm_queue_exception(vcpu, vec);
	return 1;
}

static int handle_machine_check(struct kvm_vcpu *vcpu)
{
	/* handled by vmx_vcpu_run() */
	return 1;
}

/*
 * If the host has split lock detection disabled, then #AC is
 * unconditionally injected into the guest, which is the pre split lock
 * detection behaviour.
 *
 * If the host has split lock detection enabled then #AC is
 * only injected into the guest when:
 *  - Guest CPL == 3 (user mode)
 *  - Guest has #AC detection enabled in CR0
 *  - Guest EFLAGS has AC bit set
 */
bool vmx_guest_inject_ac(struct kvm_vcpu *vcpu)
{
	if (!boot_cpu_has(X86_FEATURE_SPLIT_LOCK_DETECT))
		return true;

	return vmx_get_cpl(vcpu) == 3 && kvm_read_cr0_bits(vcpu, X86_CR0_AM) &&
	       (kvm_get_rflags(vcpu) & X86_EFLAGS_AC);
}

static int handle_exception_nmi(struct kvm_vcpu *vcpu)
{
	struct vcpu_vmx *vmx = to_vmx(vcpu);
	struct kvm_run *kvm_run = vcpu->run;
	u32 intr_info, ex_no, error_code;
	unsigned long cr2, dr6;
	u32 vect_info;

	vect_info = vmx->idt_vectoring_info;
	intr_info = vmx_get_intr_info(vcpu);

	if (is_machine_check(intr_info) || is_nmi(intr_info))
		return 1; /* handled by handle_exception_nmi_irqoff() */

	/*
	 * Queue the exception here instead of in handle_nm_fault_irqoff().
	 * This ensures the nested_vmx check is not skipped so vmexit can
	 * be reflected to L1 (when it intercepts #NM) before reaching this
	 * point.
	 */
	if (is_nm_fault(intr_info)) {
		kvm_queue_exception(vcpu, NM_VECTOR);
		return 1;
	}

	if (is_invalid_opcode(intr_info))
		return handle_ud(vcpu);

	error_code = 0;
	if (intr_info & INTR_INFO_DELIVER_CODE_MASK)
		error_code = vmcs_read32(VM_EXIT_INTR_ERROR_CODE);

	if (!vmx->rmode.vm86_active && is_gp_fault(intr_info)) {
		WARN_ON_ONCE(!enable_vmware_backdoor);

		/*
		 * VMware backdoor emulation on #GP interception only handles
		 * IN{S}, OUT{S}, and RDPMC, none of which generate a non-zero
		 * error code on #GP.
		 */
		if (error_code) {
			kvm_queue_exception_e(vcpu, GP_VECTOR, error_code);
			return 1;
		}
		return kvm_emulate_instruction(vcpu, EMULTYPE_VMWARE_GP);
	}

	/*
	 * The #PF with PFEC.RSVD = 1 indicates the guest is accessing
	 * MMIO, it is better to report an internal error.
	 * See the comments in vmx_handle_exit.
	 */
	if ((vect_info & VECTORING_INFO_VALID_MASK) &&
	    !(is_page_fault(intr_info) && !(error_code & PFERR_RSVD_MASK))) {
		vcpu->run->exit_reason = KVM_EXIT_INTERNAL_ERROR;
		vcpu->run->internal.suberror = KVM_INTERNAL_ERROR_SIMUL_EX;
		vcpu->run->internal.ndata = 4;
		vcpu->run->internal.data[0] = vect_info;
		vcpu->run->internal.data[1] = intr_info;
		vcpu->run->internal.data[2] = error_code;
		vcpu->run->internal.data[3] = vcpu->arch.last_vmentry_cpu;
		return 0;
	}

	if (is_page_fault(intr_info)) {
		cr2 = vmx_get_exit_qual(vcpu);
		if (enable_ept && !vcpu->arch.apf.host_apf_flags) {
			/*
			 * EPT will cause page fault only if we need to
			 * detect illegal GPAs.
			 */
			WARN_ON_ONCE(!allow_smaller_maxphyaddr);
			kvm_fixup_and_inject_pf_error(vcpu, cr2, error_code);
			return 1;
		} else
			return kvm_handle_page_fault(vcpu, error_code, cr2, NULL, 0);
	}

	ex_no = intr_info & INTR_INFO_VECTOR_MASK;

	if (vmx->rmode.vm86_active && rmode_exception(vcpu, ex_no))
		return handle_rmode_exception(vcpu, ex_no, error_code);

	switch (ex_no) {
	case DB_VECTOR:
		dr6 = vmx_get_exit_qual(vcpu);
		if (!(vcpu->guest_debug &
		      (KVM_GUESTDBG_SINGLESTEP | KVM_GUESTDBG_USE_HW_BP))) {
			/*
			 * If the #DB was due to ICEBP, a.k.a. INT1, skip the
			 * instruction.  ICEBP generates a trap-like #DB, but
			 * despite its interception control being tied to #DB,
			 * is an instruction intercept, i.e. the VM-Exit occurs
			 * on the ICEBP itself.  Use the inner "skip" helper to
			 * avoid single-step #DB and MTF updates, as ICEBP is
			 * higher priority.  Note, skipping ICEBP still clears
			 * STI and MOVSS blocking.
			 *
			 * For all other #DBs, set vmcs.PENDING_DBG_EXCEPTIONS.BS
			 * if single-step is enabled in RFLAGS and STI or MOVSS
			 * blocking is active, as the CPU doesn't set the bit
			 * on VM-Exit due to #DB interception.  VM-Entry has a
			 * consistency check that a single-step #DB is pending
			 * in this scenario as the previous instruction cannot
			 * have toggled RFLAGS.TF 0=>1 (because STI and POP/MOV
			 * don't modify RFLAGS), therefore the one instruction
			 * delay when activating single-step breakpoints must
			 * have already expired.  Note, the CPU sets/clears BS
			 * as appropriate for all other VM-Exits types.
			 */
			if (is_icebp(intr_info))
				WARN_ON(!skip_emulated_instruction(vcpu));
			else if ((vmx_get_rflags(vcpu) & X86_EFLAGS_TF) &&
				 (vmcs_read32(GUEST_INTERRUPTIBILITY_INFO) &
				  (GUEST_INTR_STATE_STI | GUEST_INTR_STATE_MOV_SS)))
				vmcs_writel(GUEST_PENDING_DBG_EXCEPTIONS,
					    vmcs_readl(GUEST_PENDING_DBG_EXCEPTIONS) | DR6_BS);

			kvm_queue_exception_p(vcpu, DB_VECTOR, dr6);
			return 1;
		}
		kvm_run->debug.arch.dr6 = dr6 | DR6_ACTIVE_LOW;
		kvm_run->debug.arch.dr7 = vmcs_readl(GUEST_DR7);
		fallthrough;
	case BP_VECTOR:
		/*
		 * Update instruction length as we may reinject #BP from
		 * user space while in guest debugging mode. Reading it for
		 * #DB as well causes no harm, it is not used in that case.
		 */
		vmx->vcpu.arch.event_exit_inst_len =
			vmcs_read32(VM_EXIT_INSTRUCTION_LEN);
		kvm_run->exit_reason = KVM_EXIT_DEBUG;
		kvm_run->debug.arch.pc = kvm_get_linear_rip(vcpu);
		kvm_run->debug.arch.exception = ex_no;
		break;
	case AC_VECTOR:
		if (vmx_guest_inject_ac(vcpu)) {
			kvm_queue_exception_e(vcpu, AC_VECTOR, error_code);
			return 1;
		}

		/*
		 * Handle split lock. Depending on detection mode this will
		 * either warn and disable split lock detection for this
		 * task or force SIGBUS on it.
		 */
		if (handle_guest_split_lock(kvm_rip_read(vcpu)))
			return 1;
		fallthrough;
	default:
		kvm_run->exit_reason = KVM_EXIT_EXCEPTION;
		kvm_run->ex.exception = ex_no;
		kvm_run->ex.error_code = error_code;
		break;
	}
	return 0;
}

static __always_inline int handle_external_interrupt(struct kvm_vcpu *vcpu)
{
	++vcpu->stat.irq_exits;
	return 1;
}

static int handle_triple_fault(struct kvm_vcpu *vcpu)
{
	vcpu->run->exit_reason = KVM_EXIT_SHUTDOWN;
	vcpu->mmio_needed = 0;
	return 0;
}

static int handle_io(struct kvm_vcpu *vcpu)
{
	unsigned long exit_qualification;
	int size, in, string;
	unsigned port;

	exit_qualification = vmx_get_exit_qual(vcpu);
	string = (exit_qualification & 16) != 0;

	++vcpu->stat.io_exits;

	if (string)
		return kvm_emulate_instruction(vcpu, 0);

	port = exit_qualification >> 16;
	size = (exit_qualification & 7) + 1;
	in = (exit_qualification & 8) != 0;

	return kvm_fast_pio(vcpu, size, port, in);
}

static void
vmx_patch_hypercall(struct kvm_vcpu *vcpu, unsigned char *hypercall)
{
	/*
	 * Patch in the VMCALL instruction:
	 */
	hypercall[0] = 0x0f;
	hypercall[1] = 0x01;
	hypercall[2] = 0xc1;
}

/* called to set cr0 as appropriate for a mov-to-cr0 exit. */
static int handle_set_cr0(struct kvm_vcpu *vcpu, unsigned long val)
{
	if (is_guest_mode(vcpu)) {
		struct vmcs12 *vmcs12 = get_vmcs12(vcpu);
		unsigned long orig_val = val;

		/*
		 * We get here when L2 changed cr0 in a way that did not change
		 * any of L1's shadowed bits (see nested_vmx_exit_handled_cr),
		 * but did change L0 shadowed bits. So we first calculate the
		 * effective cr0 value that L1 would like to write into the
		 * hardware. It consists of the L2-owned bits from the new
		 * value combined with the L1-owned bits from L1's guest_cr0.
		 */
		val = (val & ~vmcs12->cr0_guest_host_mask) |
			(vmcs12->guest_cr0 & vmcs12->cr0_guest_host_mask);

		if (!nested_guest_cr0_valid(vcpu, val))
			return 1;

		if (kvm_set_cr0(vcpu, val))
			return 1;
		vmcs_writel(CR0_READ_SHADOW, orig_val);
		return 0;
	} else {
		if (to_vmx(vcpu)->nested.vmxon &&
		    !nested_host_cr0_valid(vcpu, val))
			return 1;

		return kvm_set_cr0(vcpu, val);
	}
}

static int handle_set_cr4(struct kvm_vcpu *vcpu, unsigned long val)
{
	if (is_guest_mode(vcpu)) {
		struct vmcs12 *vmcs12 = get_vmcs12(vcpu);
		unsigned long orig_val = val;

		/* analogously to handle_set_cr0 */
		val = (val & ~vmcs12->cr4_guest_host_mask) |
			(vmcs12->guest_cr4 & vmcs12->cr4_guest_host_mask);
		if (kvm_set_cr4(vcpu, val))
			return 1;
		vmcs_writel(CR4_READ_SHADOW, orig_val);
		return 0;
	} else
		return kvm_set_cr4(vcpu, val);
}

static int handle_desc(struct kvm_vcpu *vcpu)
{
	WARN_ON(!(vcpu->arch.cr4 & X86_CR4_UMIP));
	return kvm_emulate_instruction(vcpu, 0);
}

static int handle_cr(struct kvm_vcpu *vcpu)
{
	unsigned long exit_qualification, val;
	int cr;
	int reg;
	int err;
	int ret;

	exit_qualification = vmx_get_exit_qual(vcpu);
	cr = exit_qualification & 15;
	reg = (exit_qualification >> 8) & 15;
	switch ((exit_qualification >> 4) & 3) {
	case 0: /* mov to cr */
		val = kvm_register_read(vcpu, reg);
		trace_kvm_cr_write(cr, val);
		switch (cr) {
		case 0:
			err = handle_set_cr0(vcpu, val);
			return kvm_complete_insn_gp(vcpu, err);
		case 3:
			WARN_ON_ONCE(enable_unrestricted_guest);

			err = kvm_set_cr3(vcpu, val);
			return kvm_complete_insn_gp(vcpu, err);
		case 4:
			err = handle_set_cr4(vcpu, val);
			return kvm_complete_insn_gp(vcpu, err);
		case 8: {
				u8 cr8_prev = kvm_get_cr8(vcpu);
				u8 cr8 = (u8)val;
				err = kvm_set_cr8(vcpu, cr8);
				ret = kvm_complete_insn_gp(vcpu, err);
				if (lapic_in_kernel(vcpu))
					return ret;
				if (cr8_prev <= cr8)
					return ret;
				/*
				 * TODO: we might be squashing a
				 * KVM_GUESTDBG_SINGLESTEP-triggered
				 * KVM_EXIT_DEBUG here.
				 */
				vcpu->run->exit_reason = KVM_EXIT_SET_TPR;
				return 0;
			}
		}
		break;
	case 2: /* clts */
		KVM_BUG(1, vcpu->kvm, "Guest always owns CR0.TS");
		return -EIO;
	case 1: /*mov from cr*/
		switch (cr) {
		case 3:
			WARN_ON_ONCE(enable_unrestricted_guest);

			val = kvm_read_cr3(vcpu);
			kvm_register_write(vcpu, reg, val);
			trace_kvm_cr_read(cr, val);
			return kvm_skip_emulated_instruction(vcpu);
		case 8:
			val = kvm_get_cr8(vcpu);
			kvm_register_write(vcpu, reg, val);
			trace_kvm_cr_read(cr, val);
			return kvm_skip_emulated_instruction(vcpu);
		}
		break;
	case 3: /* lmsw */
		val = (exit_qualification >> LMSW_SOURCE_DATA_SHIFT) & 0x0f;
		trace_kvm_cr_write(0, (kvm_read_cr0(vcpu) & ~0xful) | val);
		kvm_lmsw(vcpu, val);

		return kvm_skip_emulated_instruction(vcpu);
	default:
		break;
	}
	vcpu->run->exit_reason = 0;
	vcpu_unimpl(vcpu, "unhandled control register: op %d cr %d\n",
	       (int)(exit_qualification >> 4) & 3, cr);
	return 0;
}

static int handle_dr(struct kvm_vcpu *vcpu)
{
	unsigned long exit_qualification;
	int dr, dr7, reg;
	int err = 1;

	exit_qualification = vmx_get_exit_qual(vcpu);
	dr = exit_qualification & DEBUG_REG_ACCESS_NUM;

	/* First, if DR does not exist, trigger UD */
	if (!kvm_require_dr(vcpu, dr))
		return 1;

	if (vmx_get_cpl(vcpu) > 0)
		goto out;

	dr7 = vmcs_readl(GUEST_DR7);
	if (dr7 & DR7_GD) {
		/*
		 * As the vm-exit takes precedence over the debug trap, we
		 * need to emulate the latter, either for the host or the
		 * guest debugging itself.
		 */
		if (vcpu->guest_debug & KVM_GUESTDBG_USE_HW_BP) {
			vcpu->run->debug.arch.dr6 = DR6_BD | DR6_ACTIVE_LOW;
			vcpu->run->debug.arch.dr7 = dr7;
			vcpu->run->debug.arch.pc = kvm_get_linear_rip(vcpu);
			vcpu->run->debug.arch.exception = DB_VECTOR;
			vcpu->run->exit_reason = KVM_EXIT_DEBUG;
			return 0;
		} else {
			kvm_queue_exception_p(vcpu, DB_VECTOR, DR6_BD);
			return 1;
		}
	}

	if (vcpu->guest_debug == 0) {
		exec_controls_clearbit(to_vmx(vcpu), CPU_BASED_MOV_DR_EXITING);

		/*
		 * No more DR vmexits; force a reload of the debug registers
		 * and reenter on this instruction.  The next vmexit will
		 * retrieve the full state of the debug registers.
		 */
		vcpu->arch.switch_db_regs |= KVM_DEBUGREG_WONT_EXIT;
		return 1;
	}

	reg = DEBUG_REG_ACCESS_REG(exit_qualification);
	if (exit_qualification & TYPE_MOV_FROM_DR) {
		unsigned long val;

		kvm_get_dr(vcpu, dr, &val);
		kvm_register_write(vcpu, reg, val);
		err = 0;
	} else {
		err = kvm_set_dr(vcpu, dr, kvm_register_read(vcpu, reg));
	}

out:
	return kvm_complete_insn_gp(vcpu, err);
}

static void vmx_sync_dirty_debug_regs(struct kvm_vcpu *vcpu)
{
	get_debugreg(vcpu->arch.db[0], 0);
	get_debugreg(vcpu->arch.db[1], 1);
	get_debugreg(vcpu->arch.db[2], 2);
	get_debugreg(vcpu->arch.db[3], 3);
	get_debugreg(vcpu->arch.dr6, 6);
	vcpu->arch.dr7 = vmcs_readl(GUEST_DR7);

	vcpu->arch.switch_db_regs &= ~KVM_DEBUGREG_WONT_EXIT;
	exec_controls_setbit(to_vmx(vcpu), CPU_BASED_MOV_DR_EXITING);

	/*
	 * exc_debug expects dr6 to be cleared after it runs, avoid that it sees
	 * a stale dr6 from the guest.
	 */
	set_debugreg(DR6_RESERVED, 6);
}

static void vmx_set_dr7(struct kvm_vcpu *vcpu, unsigned long val)
{
	vmcs_writel(GUEST_DR7, val);
}

static int handle_tpr_below_threshold(struct kvm_vcpu *vcpu)
{
	kvm_apic_update_ppr(vcpu);
	return 1;
}

static int handle_interrupt_window(struct kvm_vcpu *vcpu)
{
	exec_controls_clearbit(to_vmx(vcpu), CPU_BASED_INTR_WINDOW_EXITING);

	kvm_make_request(KVM_REQ_EVENT, vcpu);

	++vcpu->stat.irq_window_exits;
	return 1;
}

static int handle_invlpg(struct kvm_vcpu *vcpu)
{
	unsigned long exit_qualification = vmx_get_exit_qual(vcpu);

	kvm_mmu_invlpg(vcpu, exit_qualification);
	return kvm_skip_emulated_instruction(vcpu);
}

static int handle_apic_access(struct kvm_vcpu *vcpu)
{
	if (likely(fasteoi)) {
		unsigned long exit_qualification = vmx_get_exit_qual(vcpu);
		int access_type, offset;

		access_type = exit_qualification & APIC_ACCESS_TYPE;
		offset = exit_qualification & APIC_ACCESS_OFFSET;
		/*
		 * Sane guest uses MOV to write EOI, with written value
		 * not cared. So make a short-circuit here by avoiding
		 * heavy instruction emulation.
		 */
		if ((access_type == TYPE_LINEAR_APIC_INST_WRITE) &&
		    (offset == APIC_EOI)) {
			kvm_lapic_set_eoi(vcpu);
			return kvm_skip_emulated_instruction(vcpu);
		}
	}
	return kvm_emulate_instruction(vcpu, 0);
}

static int handle_apic_eoi_induced(struct kvm_vcpu *vcpu)
{
	unsigned long exit_qualification = vmx_get_exit_qual(vcpu);
	int vector = exit_qualification & 0xff;

	/* EOI-induced VM exit is trap-like and thus no need to adjust IP */
	kvm_apic_set_eoi_accelerated(vcpu, vector);
	return 1;
}

static int handle_apic_write(struct kvm_vcpu *vcpu)
{
	unsigned long exit_qualification = vmx_get_exit_qual(vcpu);

	/*
	 * APIC-write VM-Exit is trap-like, KVM doesn't need to advance RIP and
	 * hardware has done any necessary aliasing, offset adjustments, etc...
	 * for the access.  I.e. the correct value has already been  written to
	 * the vAPIC page for the correct 16-byte chunk.  KVM needs only to
	 * retrieve the register value and emulate the access.
	 */
	u32 offset = exit_qualification & 0xff0;

	kvm_apic_write_nodecode(vcpu, offset);
	return 1;
}

static int handle_task_switch(struct kvm_vcpu *vcpu)
{
	struct vcpu_vmx *vmx = to_vmx(vcpu);
	unsigned long exit_qualification;
	bool has_error_code = false;
	u32 error_code = 0;
	u16 tss_selector;
	int reason, type, idt_v, idt_index;

	idt_v = (vmx->idt_vectoring_info & VECTORING_INFO_VALID_MASK);
	idt_index = (vmx->idt_vectoring_info & VECTORING_INFO_VECTOR_MASK);
	type = (vmx->idt_vectoring_info & VECTORING_INFO_TYPE_MASK);

	exit_qualification = vmx_get_exit_qual(vcpu);

	reason = (u32)exit_qualification >> 30;
	if (reason == TASK_SWITCH_GATE && idt_v) {
		switch (type) {
		case INTR_TYPE_NMI_INTR:
			vcpu->arch.nmi_injected = false;
			vmx_set_nmi_mask(vcpu, true);
			break;
		case INTR_TYPE_EXT_INTR:
		case INTR_TYPE_SOFT_INTR:
			kvm_clear_interrupt_queue(vcpu);
			break;
		case INTR_TYPE_HARD_EXCEPTION:
			if (vmx->idt_vectoring_info &
			    VECTORING_INFO_DELIVER_CODE_MASK) {
				has_error_code = true;
				error_code =
					vmcs_read32(IDT_VECTORING_ERROR_CODE);
			}
			fallthrough;
		case INTR_TYPE_SOFT_EXCEPTION:
			kvm_clear_exception_queue(vcpu);
			break;
		default:
			break;
		}
	}
	tss_selector = exit_qualification;

	if (!idt_v || (type != INTR_TYPE_HARD_EXCEPTION &&
		       type != INTR_TYPE_EXT_INTR &&
		       type != INTR_TYPE_NMI_INTR))
		WARN_ON(!skip_emulated_instruction(vcpu));

	/*
	 * TODO: What about debug traps on tss switch?
	 *       Are we supposed to inject them and update dr6?
	 */
	return kvm_task_switch(vcpu, tss_selector,
			       type == INTR_TYPE_SOFT_INTR ? idt_index : -1,
			       reason, has_error_code, error_code);
}

static int handle_ept_violation(struct kvm_vcpu *vcpu)
{
	unsigned long exit_qualification;
	gpa_t gpa;
	u64 error_code;

	exit_qualification = vmx_get_exit_qual(vcpu);

	/*
	 * EPT violation happened while executing iret from NMI,
	 * "blocked by NMI" bit has to be set before next VM entry.
	 * There are errata that may cause this bit to not be set:
	 * AAK134, BY25.
	 */
	if (!(to_vmx(vcpu)->idt_vectoring_info & VECTORING_INFO_VALID_MASK) &&
			enable_vnmi &&
			(exit_qualification & INTR_INFO_UNBLOCK_NMI))
		vmcs_set_bits(GUEST_INTERRUPTIBILITY_INFO, GUEST_INTR_STATE_NMI);

	gpa = vmcs_read64(GUEST_PHYSICAL_ADDRESS);
	trace_kvm_page_fault(vcpu, gpa, exit_qualification);

	/* Is it a read fault? */
	error_code = (exit_qualification & EPT_VIOLATION_ACC_READ)
		     ? PFERR_USER_MASK : 0;
	/* Is it a write fault? */
	error_code |= (exit_qualification & EPT_VIOLATION_ACC_WRITE)
		      ? PFERR_WRITE_MASK : 0;
	/* Is it a fetch fault? */
	error_code |= (exit_qualification & EPT_VIOLATION_ACC_INSTR)
		      ? PFERR_FETCH_MASK : 0;
	/* ept page table entry is present? */
	error_code |= (exit_qualification & EPT_VIOLATION_RWX_MASK)
		      ? PFERR_PRESENT_MASK : 0;

	error_code |= (exit_qualification & EPT_VIOLATION_GVA_TRANSLATED) != 0 ?
	       PFERR_GUEST_FINAL_MASK : PFERR_GUEST_PAGE_MASK;

	vcpu->arch.exit_qualification = exit_qualification;

	/*
	 * Check that the GPA doesn't exceed physical memory limits, as that is
	 * a guest page fault.  We have to emulate the instruction here, because
	 * if the illegal address is that of a paging structure, then
	 * EPT_VIOLATION_ACC_WRITE bit is set.  Alternatively, if supported we
	 * would also use advanced VM-exit information for EPT violations to
	 * reconstruct the page fault error code.
	 */
	if (unlikely(allow_smaller_maxphyaddr && kvm_vcpu_is_illegal_gpa(vcpu, gpa)))
		return kvm_emulate_instruction(vcpu, 0);

	return kvm_mmu_page_fault(vcpu, gpa, error_code, NULL, 0);
}

static int handle_ept_misconfig(struct kvm_vcpu *vcpu)
{
	gpa_t gpa;

	if (!vmx_can_emulate_instruction(vcpu, EMULTYPE_PF, NULL, 0))
		return 1;

	/*
	 * A nested guest cannot optimize MMIO vmexits, because we have an
	 * nGPA here instead of the required GPA.
	 */
	gpa = vmcs_read64(GUEST_PHYSICAL_ADDRESS);
	if (!is_guest_mode(vcpu) &&
	    !kvm_io_bus_write(vcpu, KVM_FAST_MMIO_BUS, gpa, 0, NULL)) {
		trace_kvm_fast_mmio(gpa);
		return kvm_skip_emulated_instruction(vcpu);
	}

	return kvm_mmu_page_fault(vcpu, gpa, PFERR_RSVD_MASK, NULL, 0);
}

static int handle_nmi_window(struct kvm_vcpu *vcpu)
{
	if (KVM_BUG_ON(!enable_vnmi, vcpu->kvm))
		return -EIO;

	exec_controls_clearbit(to_vmx(vcpu), CPU_BASED_NMI_WINDOW_EXITING);
	++vcpu->stat.nmi_window_exits;
	kvm_make_request(KVM_REQ_EVENT, vcpu);

	return 1;
}

static bool vmx_emulation_required_with_pending_exception(struct kvm_vcpu *vcpu)
{
	struct vcpu_vmx *vmx = to_vmx(vcpu);

	return vmx->emulation_required && !vmx->rmode.vm86_active &&
	       (kvm_is_exception_pending(vcpu) || vcpu->arch.exception.injected);
}

static int handle_invalid_guest_state(struct kvm_vcpu *vcpu)
{
	struct vcpu_vmx *vmx = to_vmx(vcpu);
	bool intr_window_requested;
	unsigned count = 130;

	intr_window_requested = exec_controls_get(vmx) &
				CPU_BASED_INTR_WINDOW_EXITING;

	while (vmx->emulation_required && count-- != 0) {
		if (intr_window_requested && !vmx_interrupt_blocked(vcpu))
			return handle_interrupt_window(&vmx->vcpu);

		if (kvm_test_request(KVM_REQ_EVENT, vcpu))
			return 1;

		if (!kvm_emulate_instruction(vcpu, 0))
			return 0;

		if (vmx_emulation_required_with_pending_exception(vcpu)) {
			kvm_prepare_emulation_failure_exit(vcpu);
			return 0;
		}

		if (vcpu->arch.halt_request) {
			vcpu->arch.halt_request = 0;
			return kvm_emulate_halt_noskip(vcpu);
		}

		/*
		 * Note, return 1 and not 0, vcpu_run() will invoke
		 * xfer_to_guest_mode() which will create a proper return
		 * code.
		 */
		if (__xfer_to_guest_mode_work_pending())
			return 1;
	}

	return 1;
}

static int vmx_vcpu_pre_run(struct kvm_vcpu *vcpu)
{
	if (vmx_emulation_required_with_pending_exception(vcpu)) {
		kvm_prepare_emulation_failure_exit(vcpu);
		return 0;
	}

	return 1;
}

static void grow_ple_window(struct kvm_vcpu *vcpu)
{
	struct vcpu_vmx *vmx = to_vmx(vcpu);
	unsigned int old = vmx->ple_window;

	vmx->ple_window = __grow_ple_window(old, ple_window,
					    ple_window_grow,
					    ple_window_max);

	if (vmx->ple_window != old) {
		vmx->ple_window_dirty = true;
		trace_kvm_ple_window_update(vcpu->vcpu_id,
					    vmx->ple_window, old);
	}
}

static void shrink_ple_window(struct kvm_vcpu *vcpu)
{
	struct vcpu_vmx *vmx = to_vmx(vcpu);
	unsigned int old = vmx->ple_window;

	vmx->ple_window = __shrink_ple_window(old, ple_window,
					      ple_window_shrink,
					      ple_window);

	if (vmx->ple_window != old) {
		vmx->ple_window_dirty = true;
		trace_kvm_ple_window_update(vcpu->vcpu_id,
					    vmx->ple_window, old);
	}
}

/*
 * Indicate a busy-waiting vcpu in spinlock. We do not enable the PAUSE
 * exiting, so only get here on cpu with PAUSE-Loop-Exiting.
 */
static int handle_pause(struct kvm_vcpu *vcpu)
{
	if (!kvm_pause_in_guest(vcpu->kvm))
		grow_ple_window(vcpu);

	/*
	 * Intel sdm vol3 ch-25.1.3 says: The "PAUSE-loop exiting"
	 * VM-execution control is ignored if CPL > 0. OTOH, KVM
	 * never set PAUSE_EXITING and just set PLE if supported,
	 * so the vcpu must be CPL=0 if it gets a PAUSE exit.
	 */
	kvm_vcpu_on_spin(vcpu, true);
	return kvm_skip_emulated_instruction(vcpu);
}

static int handle_monitor_trap(struct kvm_vcpu *vcpu)
{
	return 1;
}

static int handle_invpcid(struct kvm_vcpu *vcpu)
{
	u32 vmx_instruction_info;
	unsigned long type;
	gva_t gva;
	struct {
		u64 pcid;
		u64 gla;
	} operand;
	int gpr_index;

	if (!guest_cpuid_has(vcpu, X86_FEATURE_INVPCID)) {
		kvm_queue_exception(vcpu, UD_VECTOR);
		return 1;
	}

	vmx_instruction_info = vmcs_read32(VMX_INSTRUCTION_INFO);
	gpr_index = vmx_get_instr_info_reg2(vmx_instruction_info);
	type = kvm_register_read(vcpu, gpr_index);

	/* According to the Intel instruction reference, the memory operand
	 * is read even if it isn't needed (e.g., for type==all)
	 */
	if (get_vmx_mem_address(vcpu, vmx_get_exit_qual(vcpu),
				vmx_instruction_info, false,
				sizeof(operand), &gva))
		return 1;

	return kvm_handle_invpcid(vcpu, type, gva);
}

static int handle_pml_full(struct kvm_vcpu *vcpu)
{
	unsigned long exit_qualification;

	trace_kvm_pml_full(vcpu->vcpu_id);

	exit_qualification = vmx_get_exit_qual(vcpu);

	/*
	 * PML buffer FULL happened while executing iret from NMI,
	 * "blocked by NMI" bit has to be set before next VM entry.
	 */
	if (!(to_vmx(vcpu)->idt_vectoring_info & VECTORING_INFO_VALID_MASK) &&
			enable_vnmi &&
			(exit_qualification & INTR_INFO_UNBLOCK_NMI))
		vmcs_set_bits(GUEST_INTERRUPTIBILITY_INFO,
				GUEST_INTR_STATE_NMI);

	/*
	 * PML buffer already flushed at beginning of VMEXIT. Nothing to do
	 * here.., and there's no userspace involvement needed for PML.
	 */
	return 1;
}

static fastpath_t handle_fastpath_preemption_timer(struct kvm_vcpu *vcpu)
{
	struct vcpu_vmx *vmx = to_vmx(vcpu);

	if (!vmx->req_immediate_exit &&
	    !unlikely(vmx->loaded_vmcs->hv_timer_soft_disabled)) {
		kvm_lapic_expired_hv_timer(vcpu);
		return EXIT_FASTPATH_REENTER_GUEST;
	}

	return EXIT_FASTPATH_NONE;
}

static int handle_preemption_timer(struct kvm_vcpu *vcpu)
{
	handle_fastpath_preemption_timer(vcpu);
	return 1;
}

/*
 * When nested=0, all VMX instruction VM Exits filter here.  The handlers
 * are overwritten by nested_vmx_setup() when nested=1.
 */
static int handle_vmx_instruction(struct kvm_vcpu *vcpu)
{
	kvm_queue_exception(vcpu, UD_VECTOR);
	return 1;
}

#ifndef CONFIG_X86_SGX_KVM
static int handle_encls(struct kvm_vcpu *vcpu)
{
	/*
	 * SGX virtualization is disabled.  There is no software enable bit for
	 * SGX, so KVM intercepts all ENCLS leafs and injects a #UD to prevent
	 * the guest from executing ENCLS (when SGX is supported by hardware).
	 */
	kvm_queue_exception(vcpu, UD_VECTOR);
	return 1;
}
#endif /* CONFIG_X86_SGX_KVM */

static int handle_bus_lock_vmexit(struct kvm_vcpu *vcpu)
{
	/*
	 * Hardware may or may not set the BUS_LOCK_DETECTED flag on BUS_LOCK
	 * VM-Exits. Unconditionally set the flag here and leave the handling to
	 * vmx_handle_exit().
	 */
	to_vmx(vcpu)->exit_reason.bus_lock_detected = true;
	return 1;
}

static int handle_notify(struct kvm_vcpu *vcpu)
{
	unsigned long exit_qual = vmx_get_exit_qual(vcpu);
	bool context_invalid = exit_qual & NOTIFY_VM_CONTEXT_INVALID;

	++vcpu->stat.notify_window_exits;

	/*
	 * Notify VM exit happened while executing iret from NMI,
	 * "blocked by NMI" bit has to be set before next VM entry.
	 */
	if (enable_vnmi && (exit_qual & INTR_INFO_UNBLOCK_NMI))
		vmcs_set_bits(GUEST_INTERRUPTIBILITY_INFO,
			      GUEST_INTR_STATE_NMI);

	if (vcpu->kvm->arch.notify_vmexit_flags & KVM_X86_NOTIFY_VMEXIT_USER ||
	    context_invalid) {
		vcpu->run->exit_reason = KVM_EXIT_NOTIFY;
		vcpu->run->notify.flags = context_invalid ?
					  KVM_NOTIFY_CONTEXT_INVALID : 0;
		return 0;
	}

	return 1;
}

/*
 * The exit handlers return 1 if the exit was handled fully and guest execution
 * may resume.  Otherwise they set the kvm_run parameter to indicate what needs
 * to be done to userspace and return 0.
 */
static int (*kvm_vmx_exit_handlers[])(struct kvm_vcpu *vcpu) = {
	[EXIT_REASON_EXCEPTION_NMI]           = handle_exception_nmi,
	[EXIT_REASON_EXTERNAL_INTERRUPT]      = handle_external_interrupt,
	[EXIT_REASON_TRIPLE_FAULT]            = handle_triple_fault,
	[EXIT_REASON_NMI_WINDOW]	      = handle_nmi_window,
	[EXIT_REASON_IO_INSTRUCTION]          = handle_io,
	[EXIT_REASON_CR_ACCESS]               = handle_cr,
	[EXIT_REASON_DR_ACCESS]               = handle_dr,
	[EXIT_REASON_CPUID]                   = kvm_emulate_cpuid,
	[EXIT_REASON_MSR_READ]                = kvm_emulate_rdmsr,
	[EXIT_REASON_MSR_WRITE]               = kvm_emulate_wrmsr,
	[EXIT_REASON_INTERRUPT_WINDOW]        = handle_interrupt_window,
	[EXIT_REASON_HLT]                     = kvm_emulate_halt,
	[EXIT_REASON_INVD]		      = kvm_emulate_invd,
	[EXIT_REASON_INVLPG]		      = handle_invlpg,
	[EXIT_REASON_RDPMC]                   = kvm_emulate_rdpmc,
	[EXIT_REASON_VMCALL]                  = kvm_emulate_hypercall,
	[EXIT_REASON_VMCLEAR]		      = handle_vmx_instruction,
	[EXIT_REASON_VMLAUNCH]		      = handle_vmx_instruction,
	[EXIT_REASON_VMPTRLD]		      = handle_vmx_instruction,
	[EXIT_REASON_VMPTRST]		      = handle_vmx_instruction,
	[EXIT_REASON_VMREAD]		      = handle_vmx_instruction,
	[EXIT_REASON_VMRESUME]		      = handle_vmx_instruction,
	[EXIT_REASON_VMWRITE]		      = handle_vmx_instruction,
	[EXIT_REASON_VMOFF]		      = handle_vmx_instruction,
	[EXIT_REASON_VMON]		      = handle_vmx_instruction,
	[EXIT_REASON_TPR_BELOW_THRESHOLD]     = handle_tpr_below_threshold,
	[EXIT_REASON_APIC_ACCESS]             = handle_apic_access,
	[EXIT_REASON_APIC_WRITE]              = handle_apic_write,
	[EXIT_REASON_EOI_INDUCED]             = handle_apic_eoi_induced,
	[EXIT_REASON_WBINVD]                  = kvm_emulate_wbinvd,
	[EXIT_REASON_XSETBV]                  = kvm_emulate_xsetbv,
	[EXIT_REASON_TASK_SWITCH]             = handle_task_switch,
	[EXIT_REASON_MCE_DURING_VMENTRY]      = handle_machine_check,
	[EXIT_REASON_GDTR_IDTR]		      = handle_desc,
	[EXIT_REASON_LDTR_TR]		      = handle_desc,
	[EXIT_REASON_EPT_VIOLATION]	      = handle_ept_violation,
	[EXIT_REASON_EPT_MISCONFIG]           = handle_ept_misconfig,
	[EXIT_REASON_PAUSE_INSTRUCTION]       = handle_pause,
	[EXIT_REASON_MWAIT_INSTRUCTION]	      = kvm_emulate_mwait,
	[EXIT_REASON_MONITOR_TRAP_FLAG]       = handle_monitor_trap,
	[EXIT_REASON_MONITOR_INSTRUCTION]     = kvm_emulate_monitor,
	[EXIT_REASON_INVEPT]                  = handle_vmx_instruction,
	[EXIT_REASON_INVVPID]                 = handle_vmx_instruction,
	[EXIT_REASON_RDRAND]                  = kvm_handle_invalid_op,
	[EXIT_REASON_RDSEED]                  = kvm_handle_invalid_op,
	[EXIT_REASON_PML_FULL]		      = handle_pml_full,
	[EXIT_REASON_INVPCID]                 = handle_invpcid,
	[EXIT_REASON_VMFUNC]		      = handle_vmx_instruction,
	[EXIT_REASON_PREEMPTION_TIMER]	      = handle_preemption_timer,
	[EXIT_REASON_ENCLS]		      = handle_encls,
	[EXIT_REASON_BUS_LOCK]                = handle_bus_lock_vmexit,
	[EXIT_REASON_NOTIFY]		      = handle_notify,
};

static const int kvm_vmx_max_exit_handlers =
	ARRAY_SIZE(kvm_vmx_exit_handlers);

static void vmx_get_exit_info(struct kvm_vcpu *vcpu, u32 *reason,
			      u64 *info1, u64 *info2,
			      u32 *intr_info, u32 *error_code)
{
	struct vcpu_vmx *vmx = to_vmx(vcpu);

	*reason = vmx->exit_reason.full;
	*info1 = vmx_get_exit_qual(vcpu);
	if (!(vmx->exit_reason.failed_vmentry)) {
		*info2 = vmx->idt_vectoring_info;
		*intr_info = vmx_get_intr_info(vcpu);
		if (is_exception_with_error_code(*intr_info))
			*error_code = vmcs_read32(VM_EXIT_INTR_ERROR_CODE);
		else
			*error_code = 0;
	} else {
		*info2 = 0;
		*intr_info = 0;
		*error_code = 0;
	}
}

static void vmx_destroy_pml_buffer(struct vcpu_vmx *vmx)
{
	if (vmx->pml_pg) {
		__free_page(vmx->pml_pg);
		vmx->pml_pg = NULL;
	}
}

static void vmx_flush_pml_buffer(struct kvm_vcpu *vcpu)
{
	struct vcpu_vmx *vmx = to_vmx(vcpu);
	u64 *pml_buf;
	u16 pml_idx;

	pml_idx = vmcs_read16(GUEST_PML_INDEX);

	/* Do nothing if PML buffer is empty */
	if (pml_idx == (PML_ENTITY_NUM - 1))
		return;

	/* PML index always points to next available PML buffer entity */
	if (pml_idx >= PML_ENTITY_NUM)
		pml_idx = 0;
	else
		pml_idx++;

	pml_buf = page_address(vmx->pml_pg);
	for (; pml_idx < PML_ENTITY_NUM; pml_idx++) {
		u64 gpa;

		gpa = pml_buf[pml_idx];
		WARN_ON(gpa & (PAGE_SIZE - 1));
		kvm_vcpu_mark_page_dirty(vcpu, gpa >> PAGE_SHIFT);
	}

	/* reset PML index */
	vmcs_write16(GUEST_PML_INDEX, PML_ENTITY_NUM - 1);
}

static void vmx_dump_sel(char *name, uint32_t sel)
{
	pr_err("%s sel=0x%04x, attr=0x%05x, limit=0x%08x, base=0x%016lx\n",
	       name, vmcs_read16(sel),
	       vmcs_read32(sel + GUEST_ES_AR_BYTES - GUEST_ES_SELECTOR),
	       vmcs_read32(sel + GUEST_ES_LIMIT - GUEST_ES_SELECTOR),
	       vmcs_readl(sel + GUEST_ES_BASE - GUEST_ES_SELECTOR));
}

static void vmx_dump_dtsel(char *name, uint32_t limit)
{
	pr_err("%s                           limit=0x%08x, base=0x%016lx\n",
	       name, vmcs_read32(limit),
	       vmcs_readl(limit + GUEST_GDTR_BASE - GUEST_GDTR_LIMIT));
}

static void vmx_dump_msrs(char *name, struct vmx_msrs *m)
{
	unsigned int i;
	struct vmx_msr_entry *e;

	pr_err("MSR %s:\n", name);
	for (i = 0, e = m->val; i < m->nr; ++i, ++e)
		pr_err("  %2d: msr=0x%08x value=0x%016llx\n", i, e->index, e->value);
}

void dump_vmcs(struct kvm_vcpu *vcpu)
{
	struct vcpu_vmx *vmx = to_vmx(vcpu);
	u32 vmentry_ctl, vmexit_ctl;
	u32 cpu_based_exec_ctrl, pin_based_exec_ctrl, secondary_exec_control;
	u64 tertiary_exec_control;
	unsigned long cr4;
	int efer_slot;

	if (!dump_invalid_vmcs) {
		pr_warn_ratelimited("set kvm_intel.dump_invalid_vmcs=1 to dump internal KVM state.\n");
		return;
	}

	vmentry_ctl = vmcs_read32(VM_ENTRY_CONTROLS);
	vmexit_ctl = vmcs_read32(VM_EXIT_CONTROLS);
	cpu_based_exec_ctrl = vmcs_read32(CPU_BASED_VM_EXEC_CONTROL);
	pin_based_exec_ctrl = vmcs_read32(PIN_BASED_VM_EXEC_CONTROL);
	cr4 = vmcs_readl(GUEST_CR4);

	if (cpu_has_secondary_exec_ctrls())
		secondary_exec_control = vmcs_read32(SECONDARY_VM_EXEC_CONTROL);
	else
		secondary_exec_control = 0;

	if (cpu_has_tertiary_exec_ctrls())
		tertiary_exec_control = vmcs_read64(TERTIARY_VM_EXEC_CONTROL);
	else
		tertiary_exec_control = 0;

	pr_err("VMCS %p, last attempted VM-entry on CPU %d\n",
	       vmx->loaded_vmcs->vmcs, vcpu->arch.last_vmentry_cpu);
	pr_err("*** Guest State ***\n");
	pr_err("CR0: actual=0x%016lx, shadow=0x%016lx, gh_mask=%016lx\n",
	       vmcs_readl(GUEST_CR0), vmcs_readl(CR0_READ_SHADOW),
	       vmcs_readl(CR0_GUEST_HOST_MASK));
	pr_err("CR4: actual=0x%016lx, shadow=0x%016lx, gh_mask=%016lx\n",
	       cr4, vmcs_readl(CR4_READ_SHADOW), vmcs_readl(CR4_GUEST_HOST_MASK));
	pr_err("CR3 = 0x%016lx\n", vmcs_readl(GUEST_CR3));
	if (cpu_has_vmx_ept()) {
		pr_err("PDPTR0 = 0x%016llx  PDPTR1 = 0x%016llx\n",
		       vmcs_read64(GUEST_PDPTR0), vmcs_read64(GUEST_PDPTR1));
		pr_err("PDPTR2 = 0x%016llx  PDPTR3 = 0x%016llx\n",
		       vmcs_read64(GUEST_PDPTR2), vmcs_read64(GUEST_PDPTR3));
	}
	pr_err("RSP = 0x%016lx  RIP = 0x%016lx\n",
	       vmcs_readl(GUEST_RSP), vmcs_readl(GUEST_RIP));
	pr_err("RFLAGS=0x%08lx         DR7 = 0x%016lx\n",
	       vmcs_readl(GUEST_RFLAGS), vmcs_readl(GUEST_DR7));
	pr_err("Sysenter RSP=%016lx CS:RIP=%04x:%016lx\n",
	       vmcs_readl(GUEST_SYSENTER_ESP),
	       vmcs_read32(GUEST_SYSENTER_CS), vmcs_readl(GUEST_SYSENTER_EIP));
	vmx_dump_sel("CS:  ", GUEST_CS_SELECTOR);
	vmx_dump_sel("DS:  ", GUEST_DS_SELECTOR);
	vmx_dump_sel("SS:  ", GUEST_SS_SELECTOR);
	vmx_dump_sel("ES:  ", GUEST_ES_SELECTOR);
	vmx_dump_sel("FS:  ", GUEST_FS_SELECTOR);
	vmx_dump_sel("GS:  ", GUEST_GS_SELECTOR);
	vmx_dump_dtsel("GDTR:", GUEST_GDTR_LIMIT);
	vmx_dump_sel("LDTR:", GUEST_LDTR_SELECTOR);
	vmx_dump_dtsel("IDTR:", GUEST_IDTR_LIMIT);
	vmx_dump_sel("TR:  ", GUEST_TR_SELECTOR);
	efer_slot = vmx_find_loadstore_msr_slot(&vmx->msr_autoload.guest, MSR_EFER);
	if (vmentry_ctl & VM_ENTRY_LOAD_IA32_EFER)
		pr_err("EFER= 0x%016llx\n", vmcs_read64(GUEST_IA32_EFER));
	else if (efer_slot >= 0)
		pr_err("EFER= 0x%016llx (autoload)\n",
		       vmx->msr_autoload.guest.val[efer_slot].value);
	else if (vmentry_ctl & VM_ENTRY_IA32E_MODE)
		pr_err("EFER= 0x%016llx (effective)\n",
		       vcpu->arch.efer | (EFER_LMA | EFER_LME));
	else
		pr_err("EFER= 0x%016llx (effective)\n",
		       vcpu->arch.efer & ~(EFER_LMA | EFER_LME));
	if (vmentry_ctl & VM_ENTRY_LOAD_IA32_PAT)
		pr_err("PAT = 0x%016llx\n", vmcs_read64(GUEST_IA32_PAT));
	pr_err("DebugCtl = 0x%016llx  DebugExceptions = 0x%016lx\n",
	       vmcs_read64(GUEST_IA32_DEBUGCTL),
	       vmcs_readl(GUEST_PENDING_DBG_EXCEPTIONS));
	if (cpu_has_load_perf_global_ctrl() &&
	    vmentry_ctl & VM_ENTRY_LOAD_IA32_PERF_GLOBAL_CTRL)
		pr_err("PerfGlobCtl = 0x%016llx\n",
		       vmcs_read64(GUEST_IA32_PERF_GLOBAL_CTRL));
	if (vmentry_ctl & VM_ENTRY_LOAD_BNDCFGS)
		pr_err("BndCfgS = 0x%016llx\n", vmcs_read64(GUEST_BNDCFGS));
	pr_err("Interruptibility = %08x  ActivityState = %08x\n",
	       vmcs_read32(GUEST_INTERRUPTIBILITY_INFO),
	       vmcs_read32(GUEST_ACTIVITY_STATE));
	if (secondary_exec_control & SECONDARY_EXEC_VIRTUAL_INTR_DELIVERY)
		pr_err("InterruptStatus = %04x\n",
		       vmcs_read16(GUEST_INTR_STATUS));
	if (vmcs_read32(VM_ENTRY_MSR_LOAD_COUNT) > 0)
		vmx_dump_msrs("guest autoload", &vmx->msr_autoload.guest);
	if (vmcs_read32(VM_EXIT_MSR_STORE_COUNT) > 0)
		vmx_dump_msrs("guest autostore", &vmx->msr_autostore.guest);

	pr_err("*** Host State ***\n");
	pr_err("RIP = 0x%016lx  RSP = 0x%016lx\n",
	       vmcs_readl(HOST_RIP), vmcs_readl(HOST_RSP));
	pr_err("CS=%04x SS=%04x DS=%04x ES=%04x FS=%04x GS=%04x TR=%04x\n",
	       vmcs_read16(HOST_CS_SELECTOR), vmcs_read16(HOST_SS_SELECTOR),
	       vmcs_read16(HOST_DS_SELECTOR), vmcs_read16(HOST_ES_SELECTOR),
	       vmcs_read16(HOST_FS_SELECTOR), vmcs_read16(HOST_GS_SELECTOR),
	       vmcs_read16(HOST_TR_SELECTOR));
	pr_err("FSBase=%016lx GSBase=%016lx TRBase=%016lx\n",
	       vmcs_readl(HOST_FS_BASE), vmcs_readl(HOST_GS_BASE),
	       vmcs_readl(HOST_TR_BASE));
	pr_err("GDTBase=%016lx IDTBase=%016lx\n",
	       vmcs_readl(HOST_GDTR_BASE), vmcs_readl(HOST_IDTR_BASE));
	pr_err("CR0=%016lx CR3=%016lx CR4=%016lx\n",
	       vmcs_readl(HOST_CR0), vmcs_readl(HOST_CR3),
	       vmcs_readl(HOST_CR4));
	pr_err("Sysenter RSP=%016lx CS:RIP=%04x:%016lx\n",
	       vmcs_readl(HOST_IA32_SYSENTER_ESP),
	       vmcs_read32(HOST_IA32_SYSENTER_CS),
	       vmcs_readl(HOST_IA32_SYSENTER_EIP));
	if (vmexit_ctl & VM_EXIT_LOAD_IA32_EFER)
		pr_err("EFER= 0x%016llx\n", vmcs_read64(HOST_IA32_EFER));
	if (vmexit_ctl & VM_EXIT_LOAD_IA32_PAT)
		pr_err("PAT = 0x%016llx\n", vmcs_read64(HOST_IA32_PAT));
	if (cpu_has_load_perf_global_ctrl() &&
	    vmexit_ctl & VM_EXIT_LOAD_IA32_PERF_GLOBAL_CTRL)
		pr_err("PerfGlobCtl = 0x%016llx\n",
		       vmcs_read64(HOST_IA32_PERF_GLOBAL_CTRL));
	if (vmcs_read32(VM_EXIT_MSR_LOAD_COUNT) > 0)
		vmx_dump_msrs("host autoload", &vmx->msr_autoload.host);

	pr_err("*** Control State ***\n");
	pr_err("CPUBased=0x%08x SecondaryExec=0x%08x TertiaryExec=0x%016llx\n",
	       cpu_based_exec_ctrl, secondary_exec_control, tertiary_exec_control);
	pr_err("PinBased=0x%08x EntryControls=%08x ExitControls=%08x\n",
	       pin_based_exec_ctrl, vmentry_ctl, vmexit_ctl);
	pr_err("ExceptionBitmap=%08x PFECmask=%08x PFECmatch=%08x\n",
	       vmcs_read32(EXCEPTION_BITMAP),
	       vmcs_read32(PAGE_FAULT_ERROR_CODE_MASK),
	       vmcs_read32(PAGE_FAULT_ERROR_CODE_MATCH));
	pr_err("VMEntry: intr_info=%08x errcode=%08x ilen=%08x\n",
	       vmcs_read32(VM_ENTRY_INTR_INFO_FIELD),
	       vmcs_read32(VM_ENTRY_EXCEPTION_ERROR_CODE),
	       vmcs_read32(VM_ENTRY_INSTRUCTION_LEN));
	pr_err("VMExit: intr_info=%08x errcode=%08x ilen=%08x\n",
	       vmcs_read32(VM_EXIT_INTR_INFO),
	       vmcs_read32(VM_EXIT_INTR_ERROR_CODE),
	       vmcs_read32(VM_EXIT_INSTRUCTION_LEN));
	pr_err("        reason=%08x qualification=%016lx\n",
	       vmcs_read32(VM_EXIT_REASON), vmcs_readl(EXIT_QUALIFICATION));
	pr_err("IDTVectoring: info=%08x errcode=%08x\n",
	       vmcs_read32(IDT_VECTORING_INFO_FIELD),
	       vmcs_read32(IDT_VECTORING_ERROR_CODE));
	pr_err("TSC Offset = 0x%016llx\n", vmcs_read64(TSC_OFFSET));
	if (secondary_exec_control & SECONDARY_EXEC_TSC_SCALING)
		pr_err("TSC Multiplier = 0x%016llx\n",
		       vmcs_read64(TSC_MULTIPLIER));
	if (cpu_based_exec_ctrl & CPU_BASED_TPR_SHADOW) {
		if (secondary_exec_control & SECONDARY_EXEC_VIRTUAL_INTR_DELIVERY) {
			u16 status = vmcs_read16(GUEST_INTR_STATUS);
			pr_err("SVI|RVI = %02x|%02x ", status >> 8, status & 0xff);
		}
		pr_cont("TPR Threshold = 0x%02x\n", vmcs_read32(TPR_THRESHOLD));
		if (secondary_exec_control & SECONDARY_EXEC_VIRTUALIZE_APIC_ACCESSES)
			pr_err("APIC-access addr = 0x%016llx ", vmcs_read64(APIC_ACCESS_ADDR));
		pr_cont("virt-APIC addr = 0x%016llx\n", vmcs_read64(VIRTUAL_APIC_PAGE_ADDR));
	}
	if (pin_based_exec_ctrl & PIN_BASED_POSTED_INTR)
		pr_err("PostedIntrVec = 0x%02x\n", vmcs_read16(POSTED_INTR_NV));
	if ((secondary_exec_control & SECONDARY_EXEC_ENABLE_EPT))
		pr_err("EPT pointer = 0x%016llx\n", vmcs_read64(EPT_POINTER));
	if (secondary_exec_control & SECONDARY_EXEC_PAUSE_LOOP_EXITING)
		pr_err("PLE Gap=%08x Window=%08x\n",
		       vmcs_read32(PLE_GAP), vmcs_read32(PLE_WINDOW));
	if (secondary_exec_control & SECONDARY_EXEC_ENABLE_VPID)
		pr_err("Virtual processor ID = 0x%04x\n",
		       vmcs_read16(VIRTUAL_PROCESSOR_ID));
}

/*
 * The guest has exited.  See if we can fix it or if we need userspace
 * assistance.
 */
static int __vmx_handle_exit(struct kvm_vcpu *vcpu, fastpath_t exit_fastpath)
{
	struct vcpu_vmx *vmx = to_vmx(vcpu);
	union vmx_exit_reason exit_reason = vmx->exit_reason;
	u32 vectoring_info = vmx->idt_vectoring_info;
	u16 exit_handler_index;

	/*
	 * Flush logged GPAs PML buffer, this will make dirty_bitmap more
	 * updated. Another good is, in kvm_vm_ioctl_get_dirty_log, before
	 * querying dirty_bitmap, we only need to kick all vcpus out of guest
	 * mode as if vcpus is in root mode, the PML buffer must has been
	 * flushed already.  Note, PML is never enabled in hardware while
	 * running L2.
	 */
	if (enable_pml && !is_guest_mode(vcpu))
		vmx_flush_pml_buffer(vcpu);

	/*
	 * KVM should never reach this point with a pending nested VM-Enter.
	 * More specifically, short-circuiting VM-Entry to emulate L2 due to
	 * invalid guest state should never happen as that means KVM knowingly
	 * allowed a nested VM-Enter with an invalid vmcs12.  More below.
	 */
	if (KVM_BUG_ON(vmx->nested.nested_run_pending, vcpu->kvm))
		return -EIO;

	if (is_guest_mode(vcpu)) {
		/*
		 * PML is never enabled when running L2, bail immediately if a
		 * PML full exit occurs as something is horribly wrong.
		 */
		if (exit_reason.basic == EXIT_REASON_PML_FULL)
			goto unexpected_vmexit;

		/*
		 * The host physical addresses of some pages of guest memory
		 * are loaded into the vmcs02 (e.g. vmcs12's Virtual APIC
		 * Page). The CPU may write to these pages via their host
		 * physical address while L2 is running, bypassing any
		 * address-translation-based dirty tracking (e.g. EPT write
		 * protection).
		 *
		 * Mark them dirty on every exit from L2 to prevent them from
		 * getting out of sync with dirty tracking.
		 */
		nested_mark_vmcs12_pages_dirty(vcpu);

		/*
		 * Synthesize a triple fault if L2 state is invalid.  In normal
		 * operation, nested VM-Enter rejects any attempt to enter L2
		 * with invalid state.  However, those checks are skipped if
		 * state is being stuffed via RSM or KVM_SET_NESTED_STATE.  If
		 * L2 state is invalid, it means either L1 modified SMRAM state
		 * or userspace provided bad state.  Synthesize TRIPLE_FAULT as
		 * doing so is architecturally allowed in the RSM case, and is
		 * the least awful solution for the userspace case without
		 * risking false positives.
		 */
		if (vmx->emulation_required) {
			nested_vmx_vmexit(vcpu, EXIT_REASON_TRIPLE_FAULT, 0, 0);
			return 1;
		}

		if (nested_vmx_reflect_vmexit(vcpu))
			return 1;
	}

	/* If guest state is invalid, start emulating.  L2 is handled above. */
	if (vmx->emulation_required)
		return handle_invalid_guest_state(vcpu);

	if (exit_reason.failed_vmentry) {
		dump_vmcs(vcpu);
		vcpu->run->exit_reason = KVM_EXIT_FAIL_ENTRY;
		vcpu->run->fail_entry.hardware_entry_failure_reason
			= exit_reason.full;
		vcpu->run->fail_entry.cpu = vcpu->arch.last_vmentry_cpu;
		return 0;
	}

	if (unlikely(vmx->fail)) {
		dump_vmcs(vcpu);
		vcpu->run->exit_reason = KVM_EXIT_FAIL_ENTRY;
		vcpu->run->fail_entry.hardware_entry_failure_reason
			= vmcs_read32(VM_INSTRUCTION_ERROR);
		vcpu->run->fail_entry.cpu = vcpu->arch.last_vmentry_cpu;
		return 0;
	}

	/*
	 * Note:
	 * Do not try to fix EXIT_REASON_EPT_MISCONFIG if it caused by
	 * delivery event since it indicates guest is accessing MMIO.
	 * The vm-exit can be triggered again after return to guest that
	 * will cause infinite loop.
	 */
	if ((vectoring_info & VECTORING_INFO_VALID_MASK) &&
	    (exit_reason.basic != EXIT_REASON_EXCEPTION_NMI &&
	     exit_reason.basic != EXIT_REASON_EPT_VIOLATION &&
	     exit_reason.basic != EXIT_REASON_PML_FULL &&
	     exit_reason.basic != EXIT_REASON_APIC_ACCESS &&
	     exit_reason.basic != EXIT_REASON_TASK_SWITCH &&
	     exit_reason.basic != EXIT_REASON_NOTIFY)) {
		int ndata = 3;

		vcpu->run->exit_reason = KVM_EXIT_INTERNAL_ERROR;
		vcpu->run->internal.suberror = KVM_INTERNAL_ERROR_DELIVERY_EV;
		vcpu->run->internal.data[0] = vectoring_info;
		vcpu->run->internal.data[1] = exit_reason.full;
		vcpu->run->internal.data[2] = vcpu->arch.exit_qualification;
		if (exit_reason.basic == EXIT_REASON_EPT_MISCONFIG) {
			vcpu->run->internal.data[ndata++] =
				vmcs_read64(GUEST_PHYSICAL_ADDRESS);
		}
		vcpu->run->internal.data[ndata++] = vcpu->arch.last_vmentry_cpu;
		vcpu->run->internal.ndata = ndata;
		return 0;
	}

	if (unlikely(!enable_vnmi &&
		     vmx->loaded_vmcs->soft_vnmi_blocked)) {
		if (!vmx_interrupt_blocked(vcpu)) {
			vmx->loaded_vmcs->soft_vnmi_blocked = 0;
		} else if (vmx->loaded_vmcs->vnmi_blocked_time > 1000000000LL &&
			   vcpu->arch.nmi_pending) {
			/*
			 * This CPU don't support us in finding the end of an
			 * NMI-blocked window if the guest runs with IRQs
			 * disabled. So we pull the trigger after 1 s of
			 * futile waiting, but inform the user about this.
			 */
			printk(KERN_WARNING "%s: Breaking out of NMI-blocked "
			       "state on VCPU %d after 1 s timeout\n",
			       __func__, vcpu->vcpu_id);
			vmx->loaded_vmcs->soft_vnmi_blocked = 0;
		}
	}

	if (exit_fastpath != EXIT_FASTPATH_NONE)
		return 1;

	if (exit_reason.basic >= kvm_vmx_max_exit_handlers)
		goto unexpected_vmexit;
#ifdef CONFIG_RETPOLINE
	if (exit_reason.basic == EXIT_REASON_MSR_WRITE)
		return kvm_emulate_wrmsr(vcpu);
	else if (exit_reason.basic == EXIT_REASON_PREEMPTION_TIMER)
		return handle_preemption_timer(vcpu);
	else if (exit_reason.basic == EXIT_REASON_INTERRUPT_WINDOW)
		return handle_interrupt_window(vcpu);
	else if (exit_reason.basic == EXIT_REASON_EXTERNAL_INTERRUPT)
		return handle_external_interrupt(vcpu);
	else if (exit_reason.basic == EXIT_REASON_HLT)
		return kvm_emulate_halt(vcpu);
	else if (exit_reason.basic == EXIT_REASON_EPT_MISCONFIG)
		return handle_ept_misconfig(vcpu);
#endif

	exit_handler_index = array_index_nospec((u16)exit_reason.basic,
						kvm_vmx_max_exit_handlers);
	if (!kvm_vmx_exit_handlers[exit_handler_index])
		goto unexpected_vmexit;

	return kvm_vmx_exit_handlers[exit_handler_index](vcpu);

unexpected_vmexit:
	vcpu_unimpl(vcpu, "vmx: unexpected exit reason 0x%x\n",
		    exit_reason.full);
	dump_vmcs(vcpu);
	vcpu->run->exit_reason = KVM_EXIT_INTERNAL_ERROR;
	vcpu->run->internal.suberror =
			KVM_INTERNAL_ERROR_UNEXPECTED_EXIT_REASON;
	vcpu->run->internal.ndata = 2;
	vcpu->run->internal.data[0] = exit_reason.full;
	vcpu->run->internal.data[1] = vcpu->arch.last_vmentry_cpu;
	return 0;
}

static int vmx_handle_exit(struct kvm_vcpu *vcpu, fastpath_t exit_fastpath)
{
	int ret = __vmx_handle_exit(vcpu, exit_fastpath);

	/*
	 * Exit to user space when bus lock detected to inform that there is
	 * a bus lock in guest.
	 */
	if (to_vmx(vcpu)->exit_reason.bus_lock_detected) {
		if (ret > 0)
			vcpu->run->exit_reason = KVM_EXIT_X86_BUS_LOCK;

		vcpu->run->flags |= KVM_RUN_X86_BUS_LOCK;
		return 0;
	}
	return ret;
}

/*
 * Software based L1D cache flush which is used when microcode providing
 * the cache control MSR is not loaded.
 *
 * The L1D cache is 32 KiB on Nehalem and later microarchitectures, but to
 * flush it is required to read in 64 KiB because the replacement algorithm
 * is not exactly LRU. This could be sized at runtime via topology
 * information but as all relevant affected CPUs have 32KiB L1D cache size
 * there is no point in doing so.
 */
static noinstr void vmx_l1d_flush(struct kvm_vcpu *vcpu)
{
	int size = PAGE_SIZE << L1D_CACHE_ORDER;

	/*
	 * This code is only executed when the flush mode is 'cond' or
	 * 'always'
	 */
	if (static_branch_likely(&vmx_l1d_flush_cond)) {
		bool flush_l1d;

		/*
		 * Clear the per-vcpu flush bit, it gets set again
		 * either from vcpu_run() or from one of the unsafe
		 * VMEXIT handlers.
		 */
		flush_l1d = vcpu->arch.l1tf_flush_l1d;
		vcpu->arch.l1tf_flush_l1d = false;

		/*
		 * Clear the per-cpu flush bit, it gets set again from
		 * the interrupt handlers.
		 */
		flush_l1d |= kvm_get_cpu_l1tf_flush_l1d();
		kvm_clear_cpu_l1tf_flush_l1d();

		if (!flush_l1d)
			return;
	}

	vcpu->stat.l1d_flush++;

	if (static_cpu_has(X86_FEATURE_FLUSH_L1D)) {
		native_wrmsrl(MSR_IA32_FLUSH_CMD, L1D_FLUSH);
		return;
	}

	asm volatile(
		/* First ensure the pages are in the TLB */
		"xorl	%%eax, %%eax\n"
		".Lpopulate_tlb:\n\t"
		"movzbl	(%[flush_pages], %%" _ASM_AX "), %%ecx\n\t"
		"addl	$4096, %%eax\n\t"
		"cmpl	%%eax, %[size]\n\t"
		"jne	.Lpopulate_tlb\n\t"
		"xorl	%%eax, %%eax\n\t"
		"cpuid\n\t"
		/* Now fill the cache */
		"xorl	%%eax, %%eax\n"
		".Lfill_cache:\n"
		"movzbl	(%[flush_pages], %%" _ASM_AX "), %%ecx\n\t"
		"addl	$64, %%eax\n\t"
		"cmpl	%%eax, %[size]\n\t"
		"jne	.Lfill_cache\n\t"
		"lfence\n"
		:: [flush_pages] "r" (vmx_l1d_flush_pages),
		    [size] "r" (size)
		: "eax", "ebx", "ecx", "edx");
}

static void vmx_update_cr8_intercept(struct kvm_vcpu *vcpu, int tpr, int irr)
{
	struct vmcs12 *vmcs12 = get_vmcs12(vcpu);
	int tpr_threshold;

	if (is_guest_mode(vcpu) &&
		nested_cpu_has(vmcs12, CPU_BASED_TPR_SHADOW))
		return;

	tpr_threshold = (irr == -1 || tpr < irr) ? 0 : irr;
	if (is_guest_mode(vcpu))
		to_vmx(vcpu)->nested.l1_tpr_threshold = tpr_threshold;
	else
		vmcs_write32(TPR_THRESHOLD, tpr_threshold);
}

void vmx_set_virtual_apic_mode(struct kvm_vcpu *vcpu)
{
	struct vcpu_vmx *vmx = to_vmx(vcpu);
	u32 sec_exec_control;

	if (!lapic_in_kernel(vcpu))
		return;

	if (!flexpriority_enabled &&
	    !cpu_has_vmx_virtualize_x2apic_mode())
		return;

	/* Postpone execution until vmcs01 is the current VMCS. */
	if (is_guest_mode(vcpu)) {
		vmx->nested.change_vmcs01_virtual_apic_mode = true;
		return;
	}

	sec_exec_control = secondary_exec_controls_get(vmx);
	sec_exec_control &= ~(SECONDARY_EXEC_VIRTUALIZE_APIC_ACCESSES |
			      SECONDARY_EXEC_VIRTUALIZE_X2APIC_MODE);

	switch (kvm_get_apic_mode(vcpu)) {
	case LAPIC_MODE_INVALID:
		WARN_ONCE(true, "Invalid local APIC state");
		break;
	case LAPIC_MODE_DISABLED:
		break;
	case LAPIC_MODE_XAPIC:
		if (flexpriority_enabled) {
			sec_exec_control |=
				SECONDARY_EXEC_VIRTUALIZE_APIC_ACCESSES;
			kvm_make_request(KVM_REQ_APIC_PAGE_RELOAD, vcpu);

			/*
			 * Flush the TLB, reloading the APIC access page will
			 * only do so if its physical address has changed, but
			 * the guest may have inserted a non-APIC mapping into
			 * the TLB while the APIC access page was disabled.
			 */
			kvm_make_request(KVM_REQ_TLB_FLUSH_CURRENT, vcpu);
		}
		break;
	case LAPIC_MODE_X2APIC:
		if (cpu_has_vmx_virtualize_x2apic_mode())
			sec_exec_control |=
				SECONDARY_EXEC_VIRTUALIZE_X2APIC_MODE;
		break;
	}
	secondary_exec_controls_set(vmx, sec_exec_control);

	vmx_update_msr_bitmap_x2apic(vcpu);
}

static void vmx_set_apic_access_page_addr(struct kvm_vcpu *vcpu)
{
	struct page *page;

	/* Defer reload until vmcs01 is the current VMCS. */
	if (is_guest_mode(vcpu)) {
		to_vmx(vcpu)->nested.reload_vmcs01_apic_access_page = true;
		return;
	}

	if (!(secondary_exec_controls_get(to_vmx(vcpu)) &
	    SECONDARY_EXEC_VIRTUALIZE_APIC_ACCESSES))
		return;

	page = gfn_to_page(vcpu->kvm, APIC_DEFAULT_PHYS_BASE >> PAGE_SHIFT);
	if (is_error_page(page))
		return;

	vmcs_write64(APIC_ACCESS_ADDR, page_to_phys(page));
	vmx_flush_tlb_current(vcpu);

	/*
	 * Do not pin apic access page in memory, the MMU notifier
	 * will call us again if it is migrated or swapped out.
	 */
	put_page(page);
}

static void vmx_hwapic_isr_update(int max_isr)
{
	u16 status;
	u8 old;

	if (max_isr == -1)
		max_isr = 0;

	status = vmcs_read16(GUEST_INTR_STATUS);
	old = status >> 8;
	if (max_isr != old) {
		status &= 0xff;
		status |= max_isr << 8;
		vmcs_write16(GUEST_INTR_STATUS, status);
	}
}

static void vmx_set_rvi(int vector)
{
	u16 status;
	u8 old;

	if (vector == -1)
		vector = 0;

	status = vmcs_read16(GUEST_INTR_STATUS);
	old = (u8)status & 0xff;
	if ((u8)vector != old) {
		status &= ~0xff;
		status |= (u8)vector;
		vmcs_write16(GUEST_INTR_STATUS, status);
	}
}

static void vmx_hwapic_irr_update(struct kvm_vcpu *vcpu, int max_irr)
{
	/*
	 * When running L2, updating RVI is only relevant when
	 * vmcs12 virtual-interrupt-delivery enabled.
	 * However, it can be enabled only when L1 also
	 * intercepts external-interrupts and in that case
	 * we should not update vmcs02 RVI but instead intercept
	 * interrupt. Therefore, do nothing when running L2.
	 */
	if (!is_guest_mode(vcpu))
		vmx_set_rvi(max_irr);
}

static int vmx_sync_pir_to_irr(struct kvm_vcpu *vcpu)
{
	struct vcpu_vmx *vmx = to_vmx(vcpu);
	int max_irr;
	bool got_posted_interrupt;

	if (KVM_BUG_ON(!enable_apicv, vcpu->kvm))
		return -EIO;

	if (pi_test_on(&vmx->pi_desc)) {
		pi_clear_on(&vmx->pi_desc);
		/*
		 * IOMMU can write to PID.ON, so the barrier matters even on UP.
		 * But on x86 this is just a compiler barrier anyway.
		 */
		smp_mb__after_atomic();
		got_posted_interrupt =
			kvm_apic_update_irr(vcpu, vmx->pi_desc.pir, &max_irr);
	} else {
		max_irr = kvm_lapic_find_highest_irr(vcpu);
		got_posted_interrupt = false;
	}

	/*
	 * Newly recognized interrupts are injected via either virtual interrupt
	 * delivery (RVI) or KVM_REQ_EVENT.  Virtual interrupt delivery is
	 * disabled in two cases:
	 *
	 * 1) If L2 is running and the vCPU has a new pending interrupt.  If L1
	 * wants to exit on interrupts, KVM_REQ_EVENT is needed to synthesize a
	 * VM-Exit to L1.  If L1 doesn't want to exit, the interrupt is injected
	 * into L2, but KVM doesn't use virtual interrupt delivery to inject
	 * interrupts into L2, and so KVM_REQ_EVENT is again needed.
	 *
	 * 2) If APICv is disabled for this vCPU, assigned devices may still
	 * attempt to post interrupts.  The posted interrupt vector will cause
	 * a VM-Exit and the subsequent entry will call sync_pir_to_irr.
	 */
	if (!is_guest_mode(vcpu) && kvm_vcpu_apicv_active(vcpu))
		vmx_set_rvi(max_irr);
	else if (got_posted_interrupt)
		kvm_make_request(KVM_REQ_EVENT, vcpu);

	return max_irr;
}

static void vmx_load_eoi_exitmap(struct kvm_vcpu *vcpu, u64 *eoi_exit_bitmap)
{
	if (!kvm_vcpu_apicv_active(vcpu))
		return;

	vmcs_write64(EOI_EXIT_BITMAP0, eoi_exit_bitmap[0]);
	vmcs_write64(EOI_EXIT_BITMAP1, eoi_exit_bitmap[1]);
	vmcs_write64(EOI_EXIT_BITMAP2, eoi_exit_bitmap[2]);
	vmcs_write64(EOI_EXIT_BITMAP3, eoi_exit_bitmap[3]);
}

static void vmx_apicv_post_state_restore(struct kvm_vcpu *vcpu)
{
	struct vcpu_vmx *vmx = to_vmx(vcpu);

	pi_clear_on(&vmx->pi_desc);
	memset(vmx->pi_desc.pir, 0, sizeof(vmx->pi_desc.pir));
}

void vmx_do_interrupt_nmi_irqoff(unsigned long entry);

static void handle_interrupt_nmi_irqoff(struct kvm_vcpu *vcpu,
					unsigned long entry)
{
	bool is_nmi = entry == (unsigned long)asm_exc_nmi_noist;

	kvm_before_interrupt(vcpu, is_nmi ? KVM_HANDLING_NMI : KVM_HANDLING_IRQ);
	vmx_do_interrupt_nmi_irqoff(entry);
	kvm_after_interrupt(vcpu);
}

static void handle_nm_fault_irqoff(struct kvm_vcpu *vcpu)
{
	/*
	 * Save xfd_err to guest_fpu before interrupt is enabled, so the
	 * MSR value is not clobbered by the host activity before the guest
	 * has chance to consume it.
	 *
	 * Do not blindly read xfd_err here, since this exception might
	 * be caused by L1 interception on a platform which doesn't
	 * support xfd at all.
	 *
	 * Do it conditionally upon guest_fpu::xfd. xfd_err matters
	 * only when xfd contains a non-zero value.
	 *
	 * Queuing exception is done in vmx_handle_exit. See comment there.
	 */
	if (vcpu->arch.guest_fpu.fpstate->xfd)
		rdmsrl(MSR_IA32_XFD_ERR, vcpu->arch.guest_fpu.xfd_err);
}

static void handle_exception_nmi_irqoff(struct vcpu_vmx *vmx)
{
	const unsigned long nmi_entry = (unsigned long)asm_exc_nmi_noist;
	u32 intr_info = vmx_get_intr_info(&vmx->vcpu);

	/* if exit due to PF check for async PF */
	if (is_page_fault(intr_info))
		vmx->vcpu.arch.apf.host_apf_flags = kvm_read_and_reset_apf_flags();
	/* if exit due to NM, handle before interrupts are enabled */
	else if (is_nm_fault(intr_info))
		handle_nm_fault_irqoff(&vmx->vcpu);
	/* Handle machine checks before interrupts are enabled */
	else if (is_machine_check(intr_info))
		kvm_machine_check();
	/* We need to handle NMIs before interrupts are enabled */
	else if (is_nmi(intr_info))
		handle_interrupt_nmi_irqoff(&vmx->vcpu, nmi_entry);
}

static void handle_external_interrupt_irqoff(struct kvm_vcpu *vcpu)
{
	u32 intr_info = vmx_get_intr_info(vcpu);
	unsigned int vector = intr_info & INTR_INFO_VECTOR_MASK;
	gate_desc *desc = (gate_desc *)host_idt_base + vector;

	if (KVM_BUG(!is_external_intr(intr_info), vcpu->kvm,
	    "unexpected VM-Exit interrupt info: 0x%x", intr_info))
		return;

	handle_interrupt_nmi_irqoff(vcpu, gate_offset(desc));
	vcpu->arch.at_instruction_boundary = true;
}

static void vmx_handle_exit_irqoff(struct kvm_vcpu *vcpu)
{
	struct vcpu_vmx *vmx = to_vmx(vcpu);

	if (vmx->emulation_required)
		return;

	if (vmx->exit_reason.basic == EXIT_REASON_EXTERNAL_INTERRUPT)
		handle_external_interrupt_irqoff(vcpu);
	else if (vmx->exit_reason.basic == EXIT_REASON_EXCEPTION_NMI)
		handle_exception_nmi_irqoff(vmx);
}

/*
 * The kvm parameter can be NULL (module initialization, or invocation before
 * VM creation). Be sure to check the kvm parameter before using it.
 */
static bool vmx_has_emulated_msr(struct kvm *kvm, u32 index)
{
	switch (index) {
	case MSR_IA32_SMBASE:
		if (!IS_ENABLED(CONFIG_KVM_SMM))
			return false;
		/*
		 * We cannot do SMM unless we can run the guest in big
		 * real mode.
		 */
		return enable_unrestricted_guest || emulate_invalid_guest_state;
	case MSR_IA32_VMX_BASIC ... MSR_IA32_VMX_VMFUNC:
		return nested;
	case MSR_AMD64_VIRT_SPEC_CTRL:
	case MSR_AMD64_TSC_RATIO:
		/* This is AMD only.  */
		return false;
	default:
		return true;
	}
}

static void vmx_recover_nmi_blocking(struct vcpu_vmx *vmx)
{
	u32 exit_intr_info;
	bool unblock_nmi;
	u8 vector;
	bool idtv_info_valid;

	idtv_info_valid = vmx->idt_vectoring_info & VECTORING_INFO_VALID_MASK;

	if (enable_vnmi) {
		if (vmx->loaded_vmcs->nmi_known_unmasked)
			return;

		exit_intr_info = vmx_get_intr_info(&vmx->vcpu);
		unblock_nmi = (exit_intr_info & INTR_INFO_UNBLOCK_NMI) != 0;
		vector = exit_intr_info & INTR_INFO_VECTOR_MASK;
		/*
		 * SDM 3: 27.7.1.2 (September 2008)
		 * Re-set bit "block by NMI" before VM entry if vmexit caused by
		 * a guest IRET fault.
		 * SDM 3: 23.2.2 (September 2008)
		 * Bit 12 is undefined in any of the following cases:
		 *  If the VM exit sets the valid bit in the IDT-vectoring
		 *   information field.
		 *  If the VM exit is due to a double fault.
		 */
		if ((exit_intr_info & INTR_INFO_VALID_MASK) && unblock_nmi &&
		    vector != DF_VECTOR && !idtv_info_valid)
			vmcs_set_bits(GUEST_INTERRUPTIBILITY_INFO,
				      GUEST_INTR_STATE_NMI);
		else
			vmx->loaded_vmcs->nmi_known_unmasked =
				!(vmcs_read32(GUEST_INTERRUPTIBILITY_INFO)
				  & GUEST_INTR_STATE_NMI);
	} else if (unlikely(vmx->loaded_vmcs->soft_vnmi_blocked))
		vmx->loaded_vmcs->vnmi_blocked_time +=
			ktime_to_ns(ktime_sub(ktime_get(),
					      vmx->loaded_vmcs->entry_time));
}

static void __vmx_complete_interrupts(struct kvm_vcpu *vcpu,
				      u32 idt_vectoring_info,
				      int instr_len_field,
				      int error_code_field)
{
	u8 vector;
	int type;
	bool idtv_info_valid;

	idtv_info_valid = idt_vectoring_info & VECTORING_INFO_VALID_MASK;

	vcpu->arch.nmi_injected = false;
	kvm_clear_exception_queue(vcpu);
	kvm_clear_interrupt_queue(vcpu);

	if (!idtv_info_valid)
		return;

	kvm_make_request(KVM_REQ_EVENT, vcpu);

	vector = idt_vectoring_info & VECTORING_INFO_VECTOR_MASK;
	type = idt_vectoring_info & VECTORING_INFO_TYPE_MASK;

	switch (type) {
	case INTR_TYPE_NMI_INTR:
		vcpu->arch.nmi_injected = true;
		/*
		 * SDM 3: 27.7.1.2 (September 2008)
		 * Clear bit "block by NMI" before VM entry if a NMI
		 * delivery faulted.
		 */
		vmx_set_nmi_mask(vcpu, false);
		break;
	case INTR_TYPE_SOFT_EXCEPTION:
		vcpu->arch.event_exit_inst_len = vmcs_read32(instr_len_field);
		fallthrough;
	case INTR_TYPE_HARD_EXCEPTION:
		if (idt_vectoring_info & VECTORING_INFO_DELIVER_CODE_MASK) {
			u32 err = vmcs_read32(error_code_field);
			kvm_requeue_exception_e(vcpu, vector, err);
		} else
			kvm_requeue_exception(vcpu, vector);
		break;
	case INTR_TYPE_SOFT_INTR:
		vcpu->arch.event_exit_inst_len = vmcs_read32(instr_len_field);
		fallthrough;
	case INTR_TYPE_EXT_INTR:
		kvm_queue_interrupt(vcpu, vector, type == INTR_TYPE_SOFT_INTR);
		break;
	default:
		break;
	}
}

static void vmx_complete_interrupts(struct vcpu_vmx *vmx)
{
	__vmx_complete_interrupts(&vmx->vcpu, vmx->idt_vectoring_info,
				  VM_EXIT_INSTRUCTION_LEN,
				  IDT_VECTORING_ERROR_CODE);
}

static void vmx_cancel_injection(struct kvm_vcpu *vcpu)
{
	__vmx_complete_interrupts(vcpu,
				  vmcs_read32(VM_ENTRY_INTR_INFO_FIELD),
				  VM_ENTRY_INSTRUCTION_LEN,
				  VM_ENTRY_EXCEPTION_ERROR_CODE);

	vmcs_write32(VM_ENTRY_INTR_INFO_FIELD, 0);
}

static void atomic_switch_perf_msrs(struct vcpu_vmx *vmx)
{
	int i, nr_msrs;
	struct perf_guest_switch_msr *msrs;
	struct kvm_pmu *pmu = vcpu_to_pmu(&vmx->vcpu);

	pmu->host_cross_mapped_mask = 0;
	if (pmu->pebs_enable & pmu->global_ctrl)
		intel_pmu_cross_mapped_check(pmu);

	/* Note, nr_msrs may be garbage if perf_guest_get_msrs() returns NULL. */
	msrs = perf_guest_get_msrs(&nr_msrs, (void *)pmu);
	if (!msrs)
		return;

	for (i = 0; i < nr_msrs; i++)
		if (msrs[i].host == msrs[i].guest)
			clear_atomic_switch_msr(vmx, msrs[i].msr);
		else
			add_atomic_switch_msr(vmx, msrs[i].msr, msrs[i].guest,
					msrs[i].host, false);
}

static void vmx_update_hv_timer(struct kvm_vcpu *vcpu)
{
	struct vcpu_vmx *vmx = to_vmx(vcpu);
	u64 tscl;
	u32 delta_tsc;

	if (vmx->req_immediate_exit) {
		vmcs_write32(VMX_PREEMPTION_TIMER_VALUE, 0);
		vmx->loaded_vmcs->hv_timer_soft_disabled = false;
	} else if (vmx->hv_deadline_tsc != -1) {
		tscl = rdtsc();
		if (vmx->hv_deadline_tsc > tscl)
			/* set_hv_timer ensures the delta fits in 32-bits */
			delta_tsc = (u32)((vmx->hv_deadline_tsc - tscl) >>
				cpu_preemption_timer_multi);
		else
			delta_tsc = 0;

		vmcs_write32(VMX_PREEMPTION_TIMER_VALUE, delta_tsc);
		vmx->loaded_vmcs->hv_timer_soft_disabled = false;
	} else if (!vmx->loaded_vmcs->hv_timer_soft_disabled) {
		vmcs_write32(VMX_PREEMPTION_TIMER_VALUE, -1);
		vmx->loaded_vmcs->hv_timer_soft_disabled = true;
	}
}

void noinstr vmx_update_host_rsp(struct vcpu_vmx *vmx, unsigned long host_rsp)
{
	if (unlikely(host_rsp != vmx->loaded_vmcs->host_state.rsp)) {
		vmx->loaded_vmcs->host_state.rsp = host_rsp;
		vmcs_writel(HOST_RSP, host_rsp);
	}
}

void noinstr vmx_spec_ctrl_restore_host(struct vcpu_vmx *vmx,
					unsigned int flags)
{
	u64 hostval = this_cpu_read(x86_spec_ctrl_current);

	if (!cpu_feature_enabled(X86_FEATURE_MSR_SPEC_CTRL))
		return;

	if (flags & VMX_RUN_SAVE_SPEC_CTRL)
		vmx->spec_ctrl = __rdmsr(MSR_IA32_SPEC_CTRL);

	/*
	 * If the guest/host SPEC_CTRL values differ, restore the host value.
	 *
	 * For legacy IBRS, the IBRS bit always needs to be written after
	 * transitioning from a less privileged predictor mode, regardless of
	 * whether the guest/host values differ.
	 */
	if (cpu_feature_enabled(X86_FEATURE_KERNEL_IBRS) ||
	    vmx->spec_ctrl != hostval)
		native_wrmsrl(MSR_IA32_SPEC_CTRL, hostval);

	barrier_nospec();
}

static fastpath_t vmx_exit_handlers_fastpath(struct kvm_vcpu *vcpu)
{
	switch (to_vmx(vcpu)->exit_reason.basic) {
	case EXIT_REASON_MSR_WRITE:
		return handle_fastpath_set_msr_irqoff(vcpu);
	case EXIT_REASON_PREEMPTION_TIMER:
		return handle_fastpath_preemption_timer(vcpu);
	default:
		return EXIT_FASTPATH_NONE;
	}
}

static noinstr void vmx_vcpu_enter_exit(struct kvm_vcpu *vcpu,
					struct vcpu_vmx *vmx,
					unsigned long flags)
{
	guest_state_enter_irqoff();

	/* L1D Flush includes CPU buffer clear to mitigate MDS */
	if (static_branch_unlikely(&vmx_l1d_should_flush))
		vmx_l1d_flush(vcpu);
	else if (static_branch_unlikely(&mds_user_clear))
		mds_clear_cpu_buffers();
	else if (static_branch_unlikely(&mmio_stale_data_clear) &&
		 kvm_arch_has_assigned_device(vcpu->kvm))
		mds_clear_cpu_buffers();

	vmx_disable_fb_clear(vmx);

	if (vcpu->arch.cr2 != native_read_cr2())
		native_write_cr2(vcpu->arch.cr2);

	vmx->fail = __vmx_vcpu_run(vmx, (unsigned long *)&vcpu->arch.regs,
				   flags);

	vcpu->arch.cr2 = native_read_cr2();

	vmx_enable_fb_clear(vmx);

	guest_state_exit_irqoff();
}

static fastpath_t vmx_vcpu_run(struct kvm_vcpu *vcpu)
{
	struct vcpu_vmx *vmx = to_vmx(vcpu);
	unsigned long cr3, cr4;

	/* Record the guest's net vcpu time for enforced NMI injections. */
	if (unlikely(!enable_vnmi &&
		     vmx->loaded_vmcs->soft_vnmi_blocked))
		vmx->loaded_vmcs->entry_time = ktime_get();

	/*
	 * Don't enter VMX if guest state is invalid, let the exit handler
	 * start emulation until we arrive back to a valid state.  Synthesize a
	 * consistency check VM-Exit due to invalid guest state and bail.
	 */
	if (unlikely(vmx->emulation_required)) {
		vmx->fail = 0;

		vmx->exit_reason.full = EXIT_REASON_INVALID_STATE;
		vmx->exit_reason.failed_vmentry = 1;
		kvm_register_mark_available(vcpu, VCPU_EXREG_EXIT_INFO_1);
		vmx->exit_qualification = ENTRY_FAIL_DEFAULT;
		kvm_register_mark_available(vcpu, VCPU_EXREG_EXIT_INFO_2);
		vmx->exit_intr_info = 0;
		return EXIT_FASTPATH_NONE;
	}

	trace_kvm_entry(vcpu);

	if (vmx->ple_window_dirty) {
		vmx->ple_window_dirty = false;
		vmcs_write32(PLE_WINDOW, vmx->ple_window);
	}

	/*
	 * We did this in prepare_switch_to_guest, because it needs to
	 * be within srcu_read_lock.
	 */
	WARN_ON_ONCE(vmx->nested.need_vmcs12_to_shadow_sync);

	if (kvm_register_is_dirty(vcpu, VCPU_REGS_RSP))
		vmcs_writel(GUEST_RSP, vcpu->arch.regs[VCPU_REGS_RSP]);
	if (kvm_register_is_dirty(vcpu, VCPU_REGS_RIP))
		vmcs_writel(GUEST_RIP, vcpu->arch.regs[VCPU_REGS_RIP]);
	vcpu->arch.regs_dirty = 0;

	/*
	 * Refresh vmcs.HOST_CR3 if necessary.  This must be done immediately
	 * prior to VM-Enter, as the kernel may load a new ASID (PCID) any time
	 * it switches back to the current->mm, which can occur in KVM context
	 * when switching to a temporary mm to patch kernel code, e.g. if KVM
	 * toggles a static key while handling a VM-Exit.
	 */
	cr3 = __get_current_cr3_fast();
	if (unlikely(cr3 != vmx->loaded_vmcs->host_state.cr3)) {
		vmcs_writel(HOST_CR3, cr3);
		vmx->loaded_vmcs->host_state.cr3 = cr3;
	}

	cr4 = cr4_read_shadow();
	if (unlikely(cr4 != vmx->loaded_vmcs->host_state.cr4)) {
		vmcs_writel(HOST_CR4, cr4);
		vmx->loaded_vmcs->host_state.cr4 = cr4;
	}

	/* When KVM_DEBUGREG_WONT_EXIT, dr6 is accessible in guest. */
	if (unlikely(vcpu->arch.switch_db_regs & KVM_DEBUGREG_WONT_EXIT))
		set_debugreg(vcpu->arch.dr6, 6);

	/* When single-stepping over STI and MOV SS, we must clear the
	 * corresponding interruptibility bits in the guest state. Otherwise
	 * vmentry fails as it then expects bit 14 (BS) in pending debug
	 * exceptions being set, but that's not correct for the guest debugging
	 * case. */
	if (vcpu->guest_debug & KVM_GUESTDBG_SINGLESTEP)
		vmx_set_interrupt_shadow(vcpu, 0);

	kvm_load_guest_xsave_state(vcpu);

	pt_guest_enter(vmx);

	atomic_switch_perf_msrs(vmx);
	if (intel_pmu_lbr_is_enabled(vcpu))
		vmx_passthrough_lbr_msrs(vcpu);

	if (enable_preemption_timer)
		vmx_update_hv_timer(vcpu);

	kvm_wait_lapic_expire(vcpu);

	/* The actual VMENTER/EXIT is in the .noinstr.text section. */
	vmx_vcpu_enter_exit(vcpu, vmx, __vmx_vcpu_run_flags(vmx));

	/* All fields are clean at this point */
	if (static_branch_unlikely(&enable_evmcs)) {
		current_evmcs->hv_clean_fields |=
			HV_VMX_ENLIGHTENED_CLEAN_FIELD_ALL;

		current_evmcs->hv_vp_id = kvm_hv_get_vpindex(vcpu);
	}

	/* MSR_IA32_DEBUGCTLMSR is zeroed on vmexit. Restore it if needed */
	if (vmx->host_debugctlmsr)
		update_debugctlmsr(vmx->host_debugctlmsr);

#ifndef CONFIG_X86_64
	/*
	 * The sysexit path does not restore ds/es, so we must set them to
	 * a reasonable value ourselves.
	 *
	 * We can't defer this to vmx_prepare_switch_to_host() since that
	 * function may be executed in interrupt context, which saves and
	 * restore segments around it, nullifying its effect.
	 */
	loadsegment(ds, __USER_DS);
	loadsegment(es, __USER_DS);
#endif

	vcpu->arch.regs_avail &= ~VMX_REGS_LAZY_LOAD_SET;

	pt_guest_exit(vmx);

	kvm_load_host_xsave_state(vcpu);

	if (is_guest_mode(vcpu)) {
		/*
		 * Track VMLAUNCH/VMRESUME that have made past guest state
		 * checking.
		 */
		if (vmx->nested.nested_run_pending &&
		    !vmx->exit_reason.failed_vmentry)
			++vcpu->stat.nested_run;

		vmx->nested.nested_run_pending = 0;
	}

	vmx->idt_vectoring_info = 0;

	if (unlikely(vmx->fail)) {
		vmx->exit_reason.full = 0xdead;
		return EXIT_FASTPATH_NONE;
	}

	vmx->exit_reason.full = vmcs_read32(VM_EXIT_REASON);
	if (unlikely((u16)vmx->exit_reason.basic == EXIT_REASON_MCE_DURING_VMENTRY))
		kvm_machine_check();

	if (likely(!vmx->exit_reason.failed_vmentry))
		vmx->idt_vectoring_info = vmcs_read32(IDT_VECTORING_INFO_FIELD);

	trace_kvm_exit(vcpu, KVM_ISA_VMX);

	if (unlikely(vmx->exit_reason.failed_vmentry))
		return EXIT_FASTPATH_NONE;

	vmx->loaded_vmcs->launched = 1;

	vmx_recover_nmi_blocking(vmx);
	vmx_complete_interrupts(vmx);

	if (is_guest_mode(vcpu))
		return EXIT_FASTPATH_NONE;

	return vmx_exit_handlers_fastpath(vcpu);
}

static void vmx_vcpu_free(struct kvm_vcpu *vcpu)
{
	struct vcpu_vmx *vmx = to_vmx(vcpu);

	if (enable_pml)
		vmx_destroy_pml_buffer(vmx);
	free_vpid(vmx->vpid);
	nested_vmx_free_vcpu(vcpu);
	free_loaded_vmcs(vmx->loaded_vmcs);
}

static int vmx_vcpu_create(struct kvm_vcpu *vcpu)
{
	struct vmx_uret_msr *tsx_ctrl;
	struct vcpu_vmx *vmx;
	int i, err;

	BUILD_BUG_ON(offsetof(struct vcpu_vmx, vcpu) != 0);
	vmx = to_vmx(vcpu);

	INIT_LIST_HEAD(&vmx->pi_wakeup_list);

	err = -ENOMEM;

	vmx->vpid = allocate_vpid();

	/*
	 * If PML is turned on, failure on enabling PML just results in failure
	 * of creating the vcpu, therefore we can simplify PML logic (by
	 * avoiding dealing with cases, such as enabling PML partially on vcpus
	 * for the guest), etc.
	 */
	if (enable_pml) {
		vmx->pml_pg = alloc_page(GFP_KERNEL_ACCOUNT | __GFP_ZERO);
		if (!vmx->pml_pg)
			goto free_vpid;
	}

	for (i = 0; i < kvm_nr_uret_msrs; ++i)
		vmx->guest_uret_msrs[i].mask = -1ull;
	if (boot_cpu_has(X86_FEATURE_RTM)) {
		/*
		 * TSX_CTRL_CPUID_CLEAR is handled in the CPUID interception.
		 * Keep the host value unchanged to avoid changing CPUID bits
		 * under the host kernel's feet.
		 */
		tsx_ctrl = vmx_find_uret_msr(vmx, MSR_IA32_TSX_CTRL);
		if (tsx_ctrl)
			tsx_ctrl->mask = ~(u64)TSX_CTRL_CPUID_CLEAR;
	}

	err = alloc_loaded_vmcs(&vmx->vmcs01);
	if (err < 0)
		goto free_pml;

	/*
	 * Use Hyper-V 'Enlightened MSR Bitmap' feature when KVM runs as a
	 * nested (L1) hypervisor and Hyper-V in L0 supports it. Enable the
	 * feature only for vmcs01, KVM currently isn't equipped to realize any
	 * performance benefits from enabling it for vmcs02.
	 */
	if (IS_ENABLED(CONFIG_HYPERV) && static_branch_unlikely(&enable_evmcs) &&
	    (ms_hyperv.nested_features & HV_X64_NESTED_MSR_BITMAP)) {
		struct hv_enlightened_vmcs *evmcs = (void *)vmx->vmcs01.vmcs;

		evmcs->hv_enlightenments_control.msr_bitmap = 1;
	}

	/* The MSR bitmap starts with all ones */
	bitmap_fill(vmx->shadow_msr_intercept.read, MAX_POSSIBLE_PASSTHROUGH_MSRS);
	bitmap_fill(vmx->shadow_msr_intercept.write, MAX_POSSIBLE_PASSTHROUGH_MSRS);

	vmx_disable_intercept_for_msr(vcpu, MSR_IA32_TSC, MSR_TYPE_R);
#ifdef CONFIG_X86_64
	vmx_disable_intercept_for_msr(vcpu, MSR_FS_BASE, MSR_TYPE_RW);
	vmx_disable_intercept_for_msr(vcpu, MSR_GS_BASE, MSR_TYPE_RW);
	vmx_disable_intercept_for_msr(vcpu, MSR_KERNEL_GS_BASE, MSR_TYPE_RW);
#endif
	vmx_disable_intercept_for_msr(vcpu, MSR_IA32_SYSENTER_CS, MSR_TYPE_RW);
	vmx_disable_intercept_for_msr(vcpu, MSR_IA32_SYSENTER_ESP, MSR_TYPE_RW);
	vmx_disable_intercept_for_msr(vcpu, MSR_IA32_SYSENTER_EIP, MSR_TYPE_RW);
	if (kvm_cstate_in_guest(vcpu->kvm)) {
		vmx_disable_intercept_for_msr(vcpu, MSR_CORE_C1_RES, MSR_TYPE_R);
		vmx_disable_intercept_for_msr(vcpu, MSR_CORE_C3_RESIDENCY, MSR_TYPE_R);
		vmx_disable_intercept_for_msr(vcpu, MSR_CORE_C6_RESIDENCY, MSR_TYPE_R);
		vmx_disable_intercept_for_msr(vcpu, MSR_CORE_C7_RESIDENCY, MSR_TYPE_R);
	}

	vmx->loaded_vmcs = &vmx->vmcs01;

	if (cpu_need_virtualize_apic_accesses(vcpu)) {
		err = kvm_alloc_apic_access_page(vcpu->kvm);
		if (err)
			goto free_vmcs;
	}

	if (enable_ept && !enable_unrestricted_guest) {
		err = init_rmode_identity_map(vcpu->kvm);
		if (err)
			goto free_vmcs;
	}

	if (vmx_can_use_ipiv(vcpu))
		WRITE_ONCE(to_kvm_vmx(vcpu->kvm)->pid_table[vcpu->vcpu_id],
			   __pa(&vmx->pi_desc) | PID_TABLE_ENTRY_VALID);

	return 0;

free_vmcs:
	free_loaded_vmcs(vmx->loaded_vmcs);
free_pml:
	vmx_destroy_pml_buffer(vmx);
free_vpid:
	free_vpid(vmx->vpid);
	return err;
}

#define L1TF_MSG_SMT "L1TF CPU bug present and SMT on, data leak possible. See CVE-2018-3646 and https://www.kernel.org/doc/html/latest/admin-guide/hw-vuln/l1tf.html for details.\n"
#define L1TF_MSG_L1D "L1TF CPU bug present and virtualization mitigation disabled, data leak possible. See CVE-2018-3646 and https://www.kernel.org/doc/html/latest/admin-guide/hw-vuln/l1tf.html for details.\n"

static int vmx_vm_init(struct kvm *kvm)
{
	if (!ple_gap)
		kvm->arch.pause_in_guest = true;

	if (boot_cpu_has(X86_BUG_L1TF) && enable_ept) {
		switch (l1tf_mitigation) {
		case L1TF_MITIGATION_OFF:
		case L1TF_MITIGATION_FLUSH_NOWARN:
			/* 'I explicitly don't care' is set */
			break;
		case L1TF_MITIGATION_FLUSH:
		case L1TF_MITIGATION_FLUSH_NOSMT:
		case L1TF_MITIGATION_FULL:
			/*
			 * Warn upon starting the first VM in a potentially
			 * insecure environment.
			 */
			if (sched_smt_active())
				pr_warn_once(L1TF_MSG_SMT);
			if (l1tf_vmx_mitigation == VMENTER_L1D_FLUSH_NEVER)
				pr_warn_once(L1TF_MSG_L1D);
			break;
		case L1TF_MITIGATION_FULL_FORCE:
			/* Flush is enforced */
			break;
		}
	}
	return 0;
}

static u8 vmx_get_mt_mask(struct kvm_vcpu *vcpu, gfn_t gfn, bool is_mmio)
{
	u8 cache;

	/* We wanted to honor guest CD/MTRR/PAT, but doing so could result in
	 * memory aliases with conflicting memory types and sometimes MCEs.
	 * We have to be careful as to what are honored and when.
	 *
	 * For MMIO, guest CD/MTRR are ignored.  The EPT memory type is set to
	 * UC.  The effective memory type is UC or WC depending on guest PAT.
	 * This was historically the source of MCEs and we want to be
	 * conservative.
	 *
	 * When there is no need to deal with noncoherent DMA (e.g., no VT-d
	 * or VT-d has snoop control), guest CD/MTRR/PAT are all ignored.  The
	 * EPT memory type is set to WB.  The effective memory type is forced
	 * WB.
	 *
	 * Otherwise, we trust guest.  Guest CD/MTRR/PAT are all honored.  The
	 * EPT memory type is used to emulate guest CD/MTRR.
	 */

	if (is_mmio)
		return MTRR_TYPE_UNCACHABLE << VMX_EPT_MT_EPTE_SHIFT;

	if (!kvm_arch_has_noncoherent_dma(vcpu->kvm))
		return (MTRR_TYPE_WRBACK << VMX_EPT_MT_EPTE_SHIFT) | VMX_EPT_IPAT_BIT;

	if (kvm_read_cr0(vcpu) & X86_CR0_CD) {
		if (kvm_check_has_quirk(vcpu->kvm, KVM_X86_QUIRK_CD_NW_CLEARED))
			cache = MTRR_TYPE_WRBACK;
		else
			cache = MTRR_TYPE_UNCACHABLE;

		return (cache << VMX_EPT_MT_EPTE_SHIFT) | VMX_EPT_IPAT_BIT;
	}

	return kvm_mtrr_get_guest_memory_type(vcpu, gfn) << VMX_EPT_MT_EPTE_SHIFT;
}

static void vmcs_set_secondary_exec_control(struct vcpu_vmx *vmx, u32 new_ctl)
{
	/*
	 * These bits in the secondary execution controls field
	 * are dynamic, the others are mostly based on the hypervisor
	 * architecture and the guest's CPUID.  Do not touch the
	 * dynamic bits.
	 */
	u32 mask =
		SECONDARY_EXEC_SHADOW_VMCS |
		SECONDARY_EXEC_VIRTUALIZE_X2APIC_MODE |
		SECONDARY_EXEC_VIRTUALIZE_APIC_ACCESSES |
		SECONDARY_EXEC_DESC;

	u32 cur_ctl = secondary_exec_controls_get(vmx);

	secondary_exec_controls_set(vmx, (new_ctl & ~mask) | (cur_ctl & mask));
}

/*
 * Generate MSR_IA32_VMX_CR{0,4}_FIXED1 according to CPUID. Only set bits
 * (indicating "allowed-1") if they are supported in the guest's CPUID.
 */
static void nested_vmx_cr_fixed1_bits_update(struct kvm_vcpu *vcpu)
{
	struct vcpu_vmx *vmx = to_vmx(vcpu);
	struct kvm_cpuid_entry2 *entry;

	vmx->nested.msrs.cr0_fixed1 = 0xffffffff;
	vmx->nested.msrs.cr4_fixed1 = X86_CR4_PCE;

#define cr4_fixed1_update(_cr4_mask, _reg, _cpuid_mask) do {		\
	if (entry && (entry->_reg & (_cpuid_mask)))			\
		vmx->nested.msrs.cr4_fixed1 |= (_cr4_mask);	\
} while (0)

	entry = kvm_find_cpuid_entry(vcpu, 0x1);
	cr4_fixed1_update(X86_CR4_VME,        edx, feature_bit(VME));
	cr4_fixed1_update(X86_CR4_PVI,        edx, feature_bit(VME));
	cr4_fixed1_update(X86_CR4_TSD,        edx, feature_bit(TSC));
	cr4_fixed1_update(X86_CR4_DE,         edx, feature_bit(DE));
	cr4_fixed1_update(X86_CR4_PSE,        edx, feature_bit(PSE));
	cr4_fixed1_update(X86_CR4_PAE,        edx, feature_bit(PAE));
	cr4_fixed1_update(X86_CR4_MCE,        edx, feature_bit(MCE));
	cr4_fixed1_update(X86_CR4_PGE,        edx, feature_bit(PGE));
	cr4_fixed1_update(X86_CR4_OSFXSR,     edx, feature_bit(FXSR));
	cr4_fixed1_update(X86_CR4_OSXMMEXCPT, edx, feature_bit(XMM));
	cr4_fixed1_update(X86_CR4_VMXE,       ecx, feature_bit(VMX));
	cr4_fixed1_update(X86_CR4_SMXE,       ecx, feature_bit(SMX));
	cr4_fixed1_update(X86_CR4_PCIDE,      ecx, feature_bit(PCID));
	cr4_fixed1_update(X86_CR4_OSXSAVE,    ecx, feature_bit(XSAVE));

	entry = kvm_find_cpuid_entry_index(vcpu, 0x7, 0);
	cr4_fixed1_update(X86_CR4_FSGSBASE,   ebx, feature_bit(FSGSBASE));
	cr4_fixed1_update(X86_CR4_SMEP,       ebx, feature_bit(SMEP));
	cr4_fixed1_update(X86_CR4_SMAP,       ebx, feature_bit(SMAP));
	cr4_fixed1_update(X86_CR4_PKE,        ecx, feature_bit(PKU));
	cr4_fixed1_update(X86_CR4_UMIP,       ecx, feature_bit(UMIP));
	cr4_fixed1_update(X86_CR4_LA57,       ecx, feature_bit(LA57));

#undef cr4_fixed1_update
}

static void update_intel_pt_cfg(struct kvm_vcpu *vcpu)
{
	struct vcpu_vmx *vmx = to_vmx(vcpu);
	struct kvm_cpuid_entry2 *best = NULL;
	int i;

	for (i = 0; i < PT_CPUID_LEAVES; i++) {
		best = kvm_find_cpuid_entry_index(vcpu, 0x14, i);
		if (!best)
			return;
		vmx->pt_desc.caps[CPUID_EAX + i*PT_CPUID_REGS_NUM] = best->eax;
		vmx->pt_desc.caps[CPUID_EBX + i*PT_CPUID_REGS_NUM] = best->ebx;
		vmx->pt_desc.caps[CPUID_ECX + i*PT_CPUID_REGS_NUM] = best->ecx;
		vmx->pt_desc.caps[CPUID_EDX + i*PT_CPUID_REGS_NUM] = best->edx;
	}

	/* Get the number of configurable Address Ranges for filtering */
	vmx->pt_desc.num_address_ranges = intel_pt_validate_cap(vmx->pt_desc.caps,
						PT_CAP_num_address_ranges);

	/* Initialize and clear the no dependency bits */
	vmx->pt_desc.ctl_bitmask = ~(RTIT_CTL_TRACEEN | RTIT_CTL_OS |
			RTIT_CTL_USR | RTIT_CTL_TSC_EN | RTIT_CTL_DISRETC |
			RTIT_CTL_BRANCH_EN);

	/*
	 * If CPUID.(EAX=14H,ECX=0):EBX[0]=1 CR3Filter can be set otherwise
	 * will inject an #GP
	 */
	if (intel_pt_validate_cap(vmx->pt_desc.caps, PT_CAP_cr3_filtering))
		vmx->pt_desc.ctl_bitmask &= ~RTIT_CTL_CR3EN;

	/*
	 * If CPUID.(EAX=14H,ECX=0):EBX[1]=1 CYCEn, CycThresh and
	 * PSBFreq can be set
	 */
	if (intel_pt_validate_cap(vmx->pt_desc.caps, PT_CAP_psb_cyc))
		vmx->pt_desc.ctl_bitmask &= ~(RTIT_CTL_CYCLEACC |
				RTIT_CTL_CYC_THRESH | RTIT_CTL_PSB_FREQ);

	/*
	 * If CPUID.(EAX=14H,ECX=0):EBX[3]=1 MTCEn and MTCFreq can be set
	 */
	if (intel_pt_validate_cap(vmx->pt_desc.caps, PT_CAP_mtc))
		vmx->pt_desc.ctl_bitmask &= ~(RTIT_CTL_MTC_EN |
					      RTIT_CTL_MTC_RANGE);

	/* If CPUID.(EAX=14H,ECX=0):EBX[4]=1 FUPonPTW and PTWEn can be set */
	if (intel_pt_validate_cap(vmx->pt_desc.caps, PT_CAP_ptwrite))
		vmx->pt_desc.ctl_bitmask &= ~(RTIT_CTL_FUP_ON_PTW |
							RTIT_CTL_PTW_EN);

	/* If CPUID.(EAX=14H,ECX=0):EBX[5]=1 PwrEvEn can be set */
	if (intel_pt_validate_cap(vmx->pt_desc.caps, PT_CAP_power_event_trace))
		vmx->pt_desc.ctl_bitmask &= ~RTIT_CTL_PWR_EVT_EN;

	/* If CPUID.(EAX=14H,ECX=0):ECX[0]=1 ToPA can be set */
	if (intel_pt_validate_cap(vmx->pt_desc.caps, PT_CAP_topa_output))
		vmx->pt_desc.ctl_bitmask &= ~RTIT_CTL_TOPA;

	/* If CPUID.(EAX=14H,ECX=0):ECX[3]=1 FabricEn can be set */
	if (intel_pt_validate_cap(vmx->pt_desc.caps, PT_CAP_output_subsys))
		vmx->pt_desc.ctl_bitmask &= ~RTIT_CTL_FABRIC_EN;

	/* unmask address range configure area */
	for (i = 0; i < vmx->pt_desc.num_address_ranges; i++)
		vmx->pt_desc.ctl_bitmask &= ~(0xfULL << (32 + i * 4));
}

static void vmx_vcpu_after_set_cpuid(struct kvm_vcpu *vcpu)
{
	struct vcpu_vmx *vmx = to_vmx(vcpu);

	/* xsaves_enabled is recomputed in vmx_compute_secondary_exec_control(). */
	vcpu->arch.xsaves_enabled = false;

	vmx_setup_uret_msrs(vmx);

	if (cpu_has_secondary_exec_ctrls())
		vmcs_set_secondary_exec_control(vmx,
						vmx_secondary_exec_control(vmx));

	if (nested_vmx_allowed(vcpu))
		vmx->msr_ia32_feature_control_valid_bits |=
			FEAT_CTL_VMX_ENABLED_INSIDE_SMX |
			FEAT_CTL_VMX_ENABLED_OUTSIDE_SMX;
	else
		vmx->msr_ia32_feature_control_valid_bits &=
			~(FEAT_CTL_VMX_ENABLED_INSIDE_SMX |
			  FEAT_CTL_VMX_ENABLED_OUTSIDE_SMX);

	if (nested_vmx_allowed(vcpu))
		nested_vmx_cr_fixed1_bits_update(vcpu);

	if (boot_cpu_has(X86_FEATURE_INTEL_PT) &&
			guest_cpuid_has(vcpu, X86_FEATURE_INTEL_PT))
		update_intel_pt_cfg(vcpu);

	if (boot_cpu_has(X86_FEATURE_RTM)) {
		struct vmx_uret_msr *msr;
		msr = vmx_find_uret_msr(vmx, MSR_IA32_TSX_CTRL);
		if (msr) {
			bool enabled = guest_cpuid_has(vcpu, X86_FEATURE_RTM);
			vmx_set_guest_uret_msr(vmx, msr, enabled ? 0 : TSX_CTRL_RTM_DISABLE);
		}
	}

	if (kvm_cpu_cap_has(X86_FEATURE_XFD))
		vmx_set_intercept_for_msr(vcpu, MSR_IA32_XFD_ERR, MSR_TYPE_R,
					  !guest_cpuid_has(vcpu, X86_FEATURE_XFD));


	set_cr4_guest_host_mask(vmx);

	vmx_write_encls_bitmap(vcpu, NULL);
	if (guest_cpuid_has(vcpu, X86_FEATURE_SGX))
		vmx->msr_ia32_feature_control_valid_bits |= FEAT_CTL_SGX_ENABLED;
	else
		vmx->msr_ia32_feature_control_valid_bits &= ~FEAT_CTL_SGX_ENABLED;

	if (guest_cpuid_has(vcpu, X86_FEATURE_SGX_LC))
		vmx->msr_ia32_feature_control_valid_bits |=
			FEAT_CTL_SGX_LC_ENABLED;
	else
		vmx->msr_ia32_feature_control_valid_bits &=
			~FEAT_CTL_SGX_LC_ENABLED;

	/* Refresh #PF interception to account for MAXPHYADDR changes. */
	vmx_update_exception_bitmap(vcpu);
}

static u64 vmx_get_perf_capabilities(void)
{
	u64 perf_cap = PMU_CAP_FW_WRITES;
	struct x86_pmu_lbr lbr;
	u64 host_perf_cap = 0;

	if (!enable_pmu)
		return 0;

	if (boot_cpu_has(X86_FEATURE_PDCM))
		rdmsrl(MSR_IA32_PERF_CAPABILITIES, host_perf_cap);

	x86_perf_get_lbr(&lbr);
	if (lbr.nr)
		perf_cap |= host_perf_cap & PMU_CAP_LBR_FMT;

	if (vmx_pebs_supported()) {
		perf_cap |= host_perf_cap & PERF_CAP_PEBS_MASK;
		if ((perf_cap & PERF_CAP_PEBS_FORMAT) < 4)
			perf_cap &= ~PERF_CAP_PEBS_BASELINE;
	}

	return perf_cap;
}

static __init void vmx_set_cpu_caps(void)
{
	kvm_set_cpu_caps();

	/* CPUID 0x1 */
	if (nested)
		kvm_cpu_cap_set(X86_FEATURE_VMX);

	/* CPUID 0x7 */
	if (kvm_mpx_supported())
		kvm_cpu_cap_check_and_set(X86_FEATURE_MPX);
	if (!cpu_has_vmx_invpcid())
		kvm_cpu_cap_clear(X86_FEATURE_INVPCID);
	if (vmx_pt_mode_is_host_guest())
		kvm_cpu_cap_check_and_set(X86_FEATURE_INTEL_PT);
	if (vmx_pebs_supported()) {
		kvm_cpu_cap_check_and_set(X86_FEATURE_DS);
		kvm_cpu_cap_check_and_set(X86_FEATURE_DTES64);
	}

	if (!enable_pmu)
		kvm_cpu_cap_clear(X86_FEATURE_PDCM);
	kvm_caps.supported_perf_cap = vmx_get_perf_capabilities();

	if (!enable_sgx) {
		kvm_cpu_cap_clear(X86_FEATURE_SGX);
		kvm_cpu_cap_clear(X86_FEATURE_SGX_LC);
		kvm_cpu_cap_clear(X86_FEATURE_SGX1);
		kvm_cpu_cap_clear(X86_FEATURE_SGX2);
	}

	if (vmx_umip_emulated())
		kvm_cpu_cap_set(X86_FEATURE_UMIP);

	/* CPUID 0xD.1 */
	kvm_caps.supported_xss = 0;
	if (!cpu_has_vmx_xsaves())
		kvm_cpu_cap_clear(X86_FEATURE_XSAVES);

	/* CPUID 0x80000001 and 0x7 (RDPID) */
	if (!cpu_has_vmx_rdtscp()) {
		kvm_cpu_cap_clear(X86_FEATURE_RDTSCP);
		kvm_cpu_cap_clear(X86_FEATURE_RDPID);
	}

	if (cpu_has_vmx_waitpkg())
		kvm_cpu_cap_check_and_set(X86_FEATURE_WAITPKG);
}

static void vmx_request_immediate_exit(struct kvm_vcpu *vcpu)
{
	to_vmx(vcpu)->req_immediate_exit = true;
}

static int vmx_check_intercept_io(struct kvm_vcpu *vcpu,
				  struct x86_instruction_info *info)
{
	struct vmcs12 *vmcs12 = get_vmcs12(vcpu);
	unsigned short port;
	bool intercept;
	int size;

	if (info->intercept == x86_intercept_in ||
	    info->intercept == x86_intercept_ins) {
		port = info->src_val;
		size = info->dst_bytes;
	} else {
		port = info->dst_val;
		size = info->src_bytes;
	}

	/*
	 * If the 'use IO bitmaps' VM-execution control is 0, IO instruction
	 * VM-exits depend on the 'unconditional IO exiting' VM-execution
	 * control.
	 *
	 * Otherwise, IO instruction VM-exits are controlled by the IO bitmaps.
	 */
	if (!nested_cpu_has(vmcs12, CPU_BASED_USE_IO_BITMAPS))
		intercept = nested_cpu_has(vmcs12,
					   CPU_BASED_UNCOND_IO_EXITING);
	else
		intercept = nested_vmx_check_io_bitmaps(vcpu, port, size);

	/* FIXME: produce nested vmexit and return X86EMUL_INTERCEPTED.  */
	return intercept ? X86EMUL_UNHANDLEABLE : X86EMUL_CONTINUE;
}

static int vmx_check_intercept(struct kvm_vcpu *vcpu,
			       struct x86_instruction_info *info,
			       enum x86_intercept_stage stage,
			       struct x86_exception *exception)
{
	struct vmcs12 *vmcs12 = get_vmcs12(vcpu);

	switch (info->intercept) {
	/*
	 * RDPID causes #UD if disabled through secondary execution controls.
	 * Because it is marked as EmulateOnUD, we need to intercept it here.
	 * Note, RDPID is hidden behind ENABLE_RDTSCP.
	 */
	case x86_intercept_rdpid:
		if (!nested_cpu_has2(vmcs12, SECONDARY_EXEC_ENABLE_RDTSCP)) {
			exception->vector = UD_VECTOR;
			exception->error_code_valid = false;
			return X86EMUL_PROPAGATE_FAULT;
		}
		break;

	case x86_intercept_in:
	case x86_intercept_ins:
	case x86_intercept_out:
	case x86_intercept_outs:
		return vmx_check_intercept_io(vcpu, info);

	case x86_intercept_lgdt:
	case x86_intercept_lidt:
	case x86_intercept_lldt:
	case x86_intercept_ltr:
	case x86_intercept_sgdt:
	case x86_intercept_sidt:
	case x86_intercept_sldt:
	case x86_intercept_str:
		if (!nested_cpu_has2(vmcs12, SECONDARY_EXEC_DESC))
			return X86EMUL_CONTINUE;

		/* FIXME: produce nested vmexit and return X86EMUL_INTERCEPTED.  */
		break;

	/* TODO: check more intercepts... */
	default:
		break;
	}

	return X86EMUL_UNHANDLEABLE;
}

#ifdef CONFIG_X86_64
/* (a << shift) / divisor, return 1 if overflow otherwise 0 */
static inline int u64_shl_div_u64(u64 a, unsigned int shift,
				  u64 divisor, u64 *result)
{
	u64 low = a << shift, high = a >> (64 - shift);

	/* To avoid the overflow on divq */
	if (high >= divisor)
		return 1;

	/* Low hold the result, high hold rem which is discarded */
	asm("divq %2\n\t" : "=a" (low), "=d" (high) :
	    "rm" (divisor), "0" (low), "1" (high));
	*result = low;

	return 0;
}

static int vmx_set_hv_timer(struct kvm_vcpu *vcpu, u64 guest_deadline_tsc,
			    bool *expired)
{
	struct vcpu_vmx *vmx;
	u64 tscl, guest_tscl, delta_tsc, lapic_timer_advance_cycles;
	struct kvm_timer *ktimer = &vcpu->arch.apic->lapic_timer;

	vmx = to_vmx(vcpu);
	tscl = rdtsc();
	guest_tscl = kvm_read_l1_tsc(vcpu, tscl);
	delta_tsc = max(guest_deadline_tsc, guest_tscl) - guest_tscl;
	lapic_timer_advance_cycles = nsec_to_cycles(vcpu,
						    ktimer->timer_advance_ns);

	if (delta_tsc > lapic_timer_advance_cycles)
		delta_tsc -= lapic_timer_advance_cycles;
	else
		delta_tsc = 0;

	/* Convert to host delta tsc if tsc scaling is enabled */
	if (vcpu->arch.l1_tsc_scaling_ratio != kvm_caps.default_tsc_scaling_ratio &&
	    delta_tsc && u64_shl_div_u64(delta_tsc,
				kvm_caps.tsc_scaling_ratio_frac_bits,
				vcpu->arch.l1_tsc_scaling_ratio, &delta_tsc))
		return -ERANGE;

	/*
	 * If the delta tsc can't fit in the 32 bit after the multi shift,
	 * we can't use the preemption timer.
	 * It's possible that it fits on later vmentries, but checking
	 * on every vmentry is costly so we just use an hrtimer.
	 */
	if (delta_tsc >> (cpu_preemption_timer_multi + 32))
		return -ERANGE;

	vmx->hv_deadline_tsc = tscl + delta_tsc;
	*expired = !delta_tsc;
	return 0;
}

static void vmx_cancel_hv_timer(struct kvm_vcpu *vcpu)
{
	to_vmx(vcpu)->hv_deadline_tsc = -1;
}
#endif

static void vmx_sched_in(struct kvm_vcpu *vcpu, int cpu)
{
	if (!kvm_pause_in_guest(vcpu->kvm))
		shrink_ple_window(vcpu);
}

void vmx_update_cpu_dirty_logging(struct kvm_vcpu *vcpu)
{
	struct vcpu_vmx *vmx = to_vmx(vcpu);

	if (is_guest_mode(vcpu)) {
		vmx->nested.update_vmcs01_cpu_dirty_logging = true;
		return;
	}

	/*
	 * Note, cpu_dirty_logging_count can be changed concurrent with this
	 * code, but in that case another update request will be made and so
	 * the guest will never run with a stale PML value.
	 */
	if (vcpu->kvm->arch.cpu_dirty_logging_count)
		secondary_exec_controls_setbit(vmx, SECONDARY_EXEC_ENABLE_PML);
	else
		secondary_exec_controls_clearbit(vmx, SECONDARY_EXEC_ENABLE_PML);
}

static void vmx_setup_mce(struct kvm_vcpu *vcpu)
{
	if (vcpu->arch.mcg_cap & MCG_LMCE_P)
		to_vmx(vcpu)->msr_ia32_feature_control_valid_bits |=
			FEAT_CTL_LMCE_ENABLED;
	else
		to_vmx(vcpu)->msr_ia32_feature_control_valid_bits &=
			~FEAT_CTL_LMCE_ENABLED;
}

#ifdef CONFIG_KVM_SMM
static int vmx_smi_allowed(struct kvm_vcpu *vcpu, bool for_injection)
{
	/* we need a nested vmexit to enter SMM, postpone if run is pending */
	if (to_vmx(vcpu)->nested.nested_run_pending)
		return -EBUSY;
	return !is_smm(vcpu);
}

static int vmx_enter_smm(struct kvm_vcpu *vcpu, union kvm_smram *smram)
{
	struct vcpu_vmx *vmx = to_vmx(vcpu);

	/*
	 * TODO: Implement custom flows for forcing the vCPU out/in of L2 on
	 * SMI and RSM.  Using the common VM-Exit + VM-Enter routines is wrong
	 * SMI and RSM only modify state that is saved and restored via SMRAM.
	 * E.g. most MSRs are left untouched, but many are modified by VM-Exit
	 * and VM-Enter, and thus L2's values may be corrupted on SMI+RSM.
	 */
	vmx->nested.smm.guest_mode = is_guest_mode(vcpu);
	if (vmx->nested.smm.guest_mode)
		nested_vmx_vmexit(vcpu, -1, 0, 0);

	vmx->nested.smm.vmxon = vmx->nested.vmxon;
	vmx->nested.vmxon = false;
	vmx_clear_hlt(vcpu);
	return 0;
}

static int vmx_leave_smm(struct kvm_vcpu *vcpu, const union kvm_smram *smram)
{
	struct vcpu_vmx *vmx = to_vmx(vcpu);
	int ret;

	if (vmx->nested.smm.vmxon) {
		vmx->nested.vmxon = true;
		vmx->nested.smm.vmxon = false;
	}

	if (vmx->nested.smm.guest_mode) {
		ret = nested_vmx_enter_non_root_mode(vcpu, false);
		if (ret)
			return ret;

		vmx->nested.nested_run_pending = 1;
		vmx->nested.smm.guest_mode = false;
	}
	return 0;
}

static void vmx_enable_smi_window(struct kvm_vcpu *vcpu)
{
	/* RSM will cause a vmexit anyway.  */
}
#endif

static bool vmx_apic_init_signal_blocked(struct kvm_vcpu *vcpu)
{
	return to_vmx(vcpu)->nested.vmxon && !is_guest_mode(vcpu);
}

static void vmx_migrate_timers(struct kvm_vcpu *vcpu)
{
	if (is_guest_mode(vcpu)) {
		struct hrtimer *timer = &to_vmx(vcpu)->nested.preemption_timer;

		if (hrtimer_try_to_cancel(timer) == 1)
			hrtimer_start_expires(timer, HRTIMER_MODE_ABS_PINNED);
	}
}

static void vmx_hardware_unsetup(void)
{
	kvm_set_posted_intr_wakeup_handler(NULL);

	if (nested)
		nested_vmx_hardware_unsetup();

	free_kvm_area();
}

#define VMX_REQUIRED_APICV_INHIBITS			\
(							\
	BIT(APICV_INHIBIT_REASON_DISABLE)|		\
	BIT(APICV_INHIBIT_REASON_ABSENT) |		\
	BIT(APICV_INHIBIT_REASON_HYPERV) |		\
	BIT(APICV_INHIBIT_REASON_BLOCKIRQ) |		\
	BIT(APICV_INHIBIT_REASON_PHYSICAL_ID_ALIASED) |	\
	BIT(APICV_INHIBIT_REASON_APIC_ID_MODIFIED) |	\
	BIT(APICV_INHIBIT_REASON_APIC_BASE_MODIFIED)	\
)

static void vmx_vm_destroy(struct kvm *kvm)
{
	struct kvm_vmx *kvm_vmx = to_kvm_vmx(kvm);

	free_pages((unsigned long)kvm_vmx->pid_table, vmx_get_pid_table_order(kvm));
}

static struct kvm_x86_ops vmx_x86_ops __initdata = {
	.name = KBUILD_MODNAME,

	.check_processor_compatibility = vmx_check_processor_compat,

	.hardware_unsetup = vmx_hardware_unsetup,

	.hardware_enable = vmx_hardware_enable,
	.hardware_disable = vmx_hardware_disable,
	.has_emulated_msr = vmx_has_emulated_msr,

	.vm_size = sizeof(struct kvm_vmx),
	.vm_init = vmx_vm_init,
	.vm_destroy = vmx_vm_destroy,

	.vcpu_precreate = vmx_vcpu_precreate,
	.vcpu_create = vmx_vcpu_create,
	.vcpu_free = vmx_vcpu_free,
	.vcpu_reset = vmx_vcpu_reset,

	.prepare_switch_to_guest = vmx_prepare_switch_to_guest,
	.vcpu_load = vmx_vcpu_load,
	.vcpu_put = vmx_vcpu_put,

	.update_exception_bitmap = vmx_update_exception_bitmap,
	.get_msr_feature = vmx_get_msr_feature,
	.get_msr = vmx_get_msr,
	.set_msr = vmx_set_msr,
	.get_segment_base = vmx_get_segment_base,
	.get_segment = vmx_get_segment,
	.set_segment = vmx_set_segment,
	.get_cpl = vmx_get_cpl,
	.get_cs_db_l_bits = vmx_get_cs_db_l_bits,
	.set_cr0 = vmx_set_cr0,
	.is_valid_cr4 = vmx_is_valid_cr4,
	.set_cr4 = vmx_set_cr4,
	.set_efer = vmx_set_efer,
	.get_idt = vmx_get_idt,
	.set_idt = vmx_set_idt,
	.get_gdt = vmx_get_gdt,
	.set_gdt = vmx_set_gdt,
	.set_dr7 = vmx_set_dr7,
	.sync_dirty_debug_regs = vmx_sync_dirty_debug_regs,
	.cache_reg = vmx_cache_reg,
	.get_rflags = vmx_get_rflags,
	.set_rflags = vmx_set_rflags,
	.get_if_flag = vmx_get_if_flag,

	.flush_tlb_all = vmx_flush_tlb_all,
	.flush_tlb_current = vmx_flush_tlb_current,
	.flush_tlb_gva = vmx_flush_tlb_gva,
	.flush_tlb_guest = vmx_flush_tlb_guest,

	.vcpu_pre_run = vmx_vcpu_pre_run,
	.vcpu_run = vmx_vcpu_run,
	.handle_exit = vmx_handle_exit,
	.skip_emulated_instruction = vmx_skip_emulated_instruction,
	.update_emulated_instruction = vmx_update_emulated_instruction,
	.set_interrupt_shadow = vmx_set_interrupt_shadow,
	.get_interrupt_shadow = vmx_get_interrupt_shadow,
	.patch_hypercall = vmx_patch_hypercall,
	.inject_irq = vmx_inject_irq,
	.inject_nmi = vmx_inject_nmi,
	.inject_exception = vmx_inject_exception,
	.cancel_injection = vmx_cancel_injection,
	.interrupt_allowed = vmx_interrupt_allowed,
	.nmi_allowed = vmx_nmi_allowed,
	.get_nmi_mask = vmx_get_nmi_mask,
	.set_nmi_mask = vmx_set_nmi_mask,
	.enable_nmi_window = vmx_enable_nmi_window,
	.enable_irq_window = vmx_enable_irq_window,
	.update_cr8_intercept = vmx_update_cr8_intercept,
	.set_virtual_apic_mode = vmx_set_virtual_apic_mode,
	.set_apic_access_page_addr = vmx_set_apic_access_page_addr,
	.refresh_apicv_exec_ctrl = vmx_refresh_apicv_exec_ctrl,
	.load_eoi_exitmap = vmx_load_eoi_exitmap,
	.apicv_post_state_restore = vmx_apicv_post_state_restore,
	.required_apicv_inhibits = VMX_REQUIRED_APICV_INHIBITS,
	.hwapic_irr_update = vmx_hwapic_irr_update,
	.hwapic_isr_update = vmx_hwapic_isr_update,
	.guest_apic_has_interrupt = vmx_guest_apic_has_interrupt,
	.sync_pir_to_irr = vmx_sync_pir_to_irr,
	.deliver_interrupt = vmx_deliver_interrupt,
	.dy_apicv_has_pending_interrupt = pi_has_pending_interrupt,

	.set_tss_addr = vmx_set_tss_addr,
	.set_identity_map_addr = vmx_set_identity_map_addr,
	.get_mt_mask = vmx_get_mt_mask,

	.get_exit_info = vmx_get_exit_info,

	.vcpu_after_set_cpuid = vmx_vcpu_after_set_cpuid,

	.has_wbinvd_exit = cpu_has_vmx_wbinvd_exit,

	.get_l2_tsc_offset = vmx_get_l2_tsc_offset,
	.get_l2_tsc_multiplier = vmx_get_l2_tsc_multiplier,
	.write_tsc_offset = vmx_write_tsc_offset,
	.write_tsc_multiplier = vmx_write_tsc_multiplier,

	.load_mmu_pgd = vmx_load_mmu_pgd,

	.check_intercept = vmx_check_intercept,
	.handle_exit_irqoff = vmx_handle_exit_irqoff,

	.request_immediate_exit = vmx_request_immediate_exit,

	.sched_in = vmx_sched_in,

	.cpu_dirty_log_size = PML_ENTITY_NUM,
	.update_cpu_dirty_logging = vmx_update_cpu_dirty_logging,

	.nested_ops = &vmx_nested_ops,

	.pi_update_irte = vmx_pi_update_irte,
	.pi_start_assignment = vmx_pi_start_assignment,

#ifdef CONFIG_X86_64
	.set_hv_timer = vmx_set_hv_timer,
	.cancel_hv_timer = vmx_cancel_hv_timer,
#endif

	.setup_mce = vmx_setup_mce,

#ifdef CONFIG_KVM_SMM
	.smi_allowed = vmx_smi_allowed,
	.enter_smm = vmx_enter_smm,
	.leave_smm = vmx_leave_smm,
	.enable_smi_window = vmx_enable_smi_window,
#endif

	.can_emulate_instruction = vmx_can_emulate_instruction,
	.apic_init_signal_blocked = vmx_apic_init_signal_blocked,
	.migrate_timers = vmx_migrate_timers,

	.msr_filter_changed = vmx_msr_filter_changed,
	.complete_emulated_msr = kvm_complete_insn_gp,

	.vcpu_deliver_sipi_vector = kvm_vcpu_deliver_sipi_vector,
};

static unsigned int vmx_handle_intel_pt_intr(void)
{
	struct kvm_vcpu *vcpu = kvm_get_running_vcpu();

	/* '0' on failure so that the !PT case can use a RET0 static call. */
	if (!vcpu || !kvm_handling_nmi_from_guest(vcpu))
		return 0;

	kvm_make_request(KVM_REQ_PMI, vcpu);
	__set_bit(MSR_CORE_PERF_GLOBAL_OVF_CTRL_TRACE_TOPA_PMI_BIT,
		  (unsigned long *)&vcpu->arch.pmu.global_status);
	return 1;
}

static __init void vmx_setup_user_return_msrs(void)
{

	/*
	 * Though SYSCALL is only supported in 64-bit mode on Intel CPUs, kvm
	 * will emulate SYSCALL in legacy mode if the vendor string in guest
	 * CPUID.0:{EBX,ECX,EDX} is "AuthenticAMD" or "AMDisbetter!" To
	 * support this emulation, MSR_STAR is included in the list for i386,
	 * but is never loaded into hardware.  MSR_CSTAR is also never loaded
	 * into hardware and is here purely for emulation purposes.
	 */
	const u32 vmx_uret_msrs_list[] = {
	#ifdef CONFIG_X86_64
		MSR_SYSCALL_MASK, MSR_LSTAR, MSR_CSTAR,
	#endif
		MSR_EFER, MSR_TSC_AUX, MSR_STAR,
		MSR_IA32_TSX_CTRL,
	};
	int i;

	BUILD_BUG_ON(ARRAY_SIZE(vmx_uret_msrs_list) != MAX_NR_USER_RETURN_MSRS);

	for (i = 0; i < ARRAY_SIZE(vmx_uret_msrs_list); ++i)
		kvm_add_user_return_msr(vmx_uret_msrs_list[i]);
}

static void __init vmx_setup_me_spte_mask(void)
{
	u64 me_mask = 0;

	/*
	 * kvm_get_shadow_phys_bits() returns shadow_phys_bits.  Use
	 * the former to avoid exposing shadow_phys_bits.
	 *
	 * On pre-MKTME system, boot_cpu_data.x86_phys_bits equals to
	 * shadow_phys_bits.  On MKTME and/or TDX capable systems,
	 * boot_cpu_data.x86_phys_bits holds the actual physical address
	 * w/o the KeyID bits, and shadow_phys_bits equals to MAXPHYADDR
	 * reported by CPUID.  Those bits between are KeyID bits.
	 */
	if (boot_cpu_data.x86_phys_bits != kvm_get_shadow_phys_bits())
		me_mask = rsvd_bits(boot_cpu_data.x86_phys_bits,
			kvm_get_shadow_phys_bits() - 1);
	/*
	 * Unlike SME, host kernel doesn't support setting up any
	 * MKTME KeyID on Intel platforms.  No memory encryption
	 * bits should be included into the SPTE.
	 */
	kvm_mmu_set_me_spte_mask(0, me_mask);
}

static struct kvm_x86_init_ops vmx_init_ops __initdata;

static __init int hardware_setup(void)
{
	unsigned long host_bndcfgs;
	struct desc_ptr dt;
	int r;

	store_idt(&dt);
	host_idt_base = dt.address;

	vmx_setup_user_return_msrs();

	if (setup_vmcs_config(&vmcs_config, &vmx_capability) < 0)
		return -EIO;

	if (cpu_has_perf_global_ctrl_bug())
		pr_warn_once("VM_EXIT_LOAD_IA32_PERF_GLOBAL_CTRL "
			     "does not work properly. Using workaround\n");

	if (boot_cpu_has(X86_FEATURE_NX))
		kvm_enable_efer_bits(EFER_NX);

	if (boot_cpu_has(X86_FEATURE_MPX)) {
		rdmsrl(MSR_IA32_BNDCFGS, host_bndcfgs);
		WARN_ONCE(host_bndcfgs, "BNDCFGS in host will be lost");
	}

	if (!cpu_has_vmx_mpx())
		kvm_caps.supported_xcr0 &= ~(XFEATURE_MASK_BNDREGS |
					     XFEATURE_MASK_BNDCSR);

	if (!cpu_has_vmx_vpid() || !cpu_has_vmx_invvpid() ||
	    !(cpu_has_vmx_invvpid_single() || cpu_has_vmx_invvpid_global()))
		enable_vpid = 0;

	if (!cpu_has_vmx_ept() ||
	    !cpu_has_vmx_ept_4levels() ||
	    !cpu_has_vmx_ept_mt_wb() ||
	    !cpu_has_vmx_invept_global())
		enable_ept = 0;

	/* NX support is required for shadow paging. */
	if (!enable_ept && !boot_cpu_has(X86_FEATURE_NX)) {
		pr_err_ratelimited("NX (Execute Disable) not supported\n");
		return -EOPNOTSUPP;
	}

	if (!cpu_has_vmx_ept_ad_bits() || !enable_ept)
		enable_ept_ad_bits = 0;

	if (!cpu_has_vmx_unrestricted_guest() || !enable_ept)
		enable_unrestricted_guest = 0;

	if (!cpu_has_vmx_flexpriority())
		flexpriority_enabled = 0;

	if (!cpu_has_virtual_nmis())
		enable_vnmi = 0;

#ifdef CONFIG_X86_SGX_KVM
	if (!cpu_has_vmx_encls_vmexit())
		enable_sgx = false;
#endif

	/*
	 * set_apic_access_page_addr() is used to reload apic access
	 * page upon invalidation.  No need to do anything if not
	 * using the APIC_ACCESS_ADDR VMCS field.
	 */
	if (!flexpriority_enabled)
		vmx_x86_ops.set_apic_access_page_addr = NULL;

	if (!cpu_has_vmx_tpr_shadow())
		vmx_x86_ops.update_cr8_intercept = NULL;

#if IS_ENABLED(CONFIG_HYPERV)
	if (ms_hyperv.nested_features & HV_X64_NESTED_GUEST_MAPPING_FLUSH
	    && enable_ept) {
		vmx_x86_ops.tlb_remote_flush = hv_remote_flush_tlb;
		vmx_x86_ops.tlb_remote_flush_with_range =
				hv_remote_flush_tlb_with_range;
	}
#endif

	if (!cpu_has_vmx_ple()) {
		ple_gap = 0;
		ple_window = 0;
		ple_window_grow = 0;
		ple_window_max = 0;
		ple_window_shrink = 0;
	}

	if (!cpu_has_vmx_apicv())
		enable_apicv = 0;
	if (!enable_apicv)
		vmx_x86_ops.sync_pir_to_irr = NULL;

	if (!enable_apicv || !cpu_has_vmx_ipiv())
		enable_ipiv = false;

	if (cpu_has_vmx_tsc_scaling())
		kvm_caps.has_tsc_control = true;

	kvm_caps.max_tsc_scaling_ratio = KVM_VMX_TSC_MULTIPLIER_MAX;
	kvm_caps.tsc_scaling_ratio_frac_bits = 48;
	kvm_caps.has_bus_lock_exit = cpu_has_vmx_bus_lock_detection();
	kvm_caps.has_notify_vmexit = cpu_has_notify_vmexit();

	set_bit(0, vmx_vpid_bitmap); /* 0 is reserved for host */

	if (enable_ept)
		kvm_mmu_set_ept_masks(enable_ept_ad_bits,
				      cpu_has_vmx_ept_execute_only());

	/*
	 * Setup shadow_me_value/shadow_me_mask to include MKTME KeyID
	 * bits to shadow_zero_check.
	 */
	vmx_setup_me_spte_mask();

	kvm_configure_mmu(enable_ept, 0, vmx_get_max_tdp_level(),
			  ept_caps_to_lpage_level(vmx_capability.ept));

	/*
	 * Only enable PML when hardware supports PML feature, and both EPT
	 * and EPT A/D bit features are enabled -- PML depends on them to work.
	 */
	if (!enable_ept || !enable_ept_ad_bits || !cpu_has_vmx_pml())
		enable_pml = 0;

	if (!enable_pml)
		vmx_x86_ops.cpu_dirty_log_size = 0;

	if (!cpu_has_vmx_preemption_timer())
		enable_preemption_timer = false;

	if (enable_preemption_timer) {
		u64 use_timer_freq = 5000ULL * 1000 * 1000;

		cpu_preemption_timer_multi =
			vmcs_config.misc & VMX_MISC_PREEMPTION_TIMER_RATE_MASK;

		if (tsc_khz)
			use_timer_freq = (u64)tsc_khz * 1000;
		use_timer_freq >>= cpu_preemption_timer_multi;

		/*
		 * KVM "disables" the preemption timer by setting it to its max
		 * value.  Don't use the timer if it might cause spurious exits
		 * at a rate faster than 0.1 Hz (of uninterrupted guest time).
		 */
		if (use_timer_freq > 0xffffffffu / 10)
			enable_preemption_timer = false;
	}

	if (!enable_preemption_timer) {
		vmx_x86_ops.set_hv_timer = NULL;
		vmx_x86_ops.cancel_hv_timer = NULL;
		vmx_x86_ops.request_immediate_exit = __kvm_request_immediate_exit;
	}

	kvm_caps.supported_mce_cap |= MCG_LMCE_P;
	kvm_caps.supported_mce_cap |= MCG_CMCI_P;

	if (pt_mode != PT_MODE_SYSTEM && pt_mode != PT_MODE_HOST_GUEST)
		return -EINVAL;
	if (!enable_ept || !enable_pmu || !cpu_has_vmx_intel_pt())
		pt_mode = PT_MODE_SYSTEM;
	if (pt_mode == PT_MODE_HOST_GUEST)
		vmx_init_ops.handle_intel_pt_intr = vmx_handle_intel_pt_intr;
	else
		vmx_init_ops.handle_intel_pt_intr = NULL;

	setup_default_sgx_lepubkeyhash();

	if (nested) {
		nested_vmx_setup_ctls_msrs(&vmcs_config, vmx_capability.ept);

		r = nested_vmx_hardware_setup(kvm_vmx_exit_handlers);
		if (r)
			return r;
	}

	vmx_set_cpu_caps();

	r = alloc_kvm_area();
	if (r && nested)
		nested_vmx_hardware_unsetup();

	kvm_set_posted_intr_wakeup_handler(pi_wakeup_handler);

	return r;
}

static struct kvm_x86_init_ops vmx_init_ops __initdata = {
	.hardware_setup = hardware_setup,
	.handle_intel_pt_intr = NULL,

	.runtime_ops = &vmx_x86_ops,
	.pmu_ops = &intel_pmu_ops,
};

static void vmx_cleanup_l1d_flush(void)
{
	if (vmx_l1d_flush_pages) {
		free_pages((unsigned long)vmx_l1d_flush_pages, L1D_CACHE_ORDER);
		vmx_l1d_flush_pages = NULL;
	}
	/* Restore state so sysfs ignores VMX */
	l1tf_vmx_mitigation = VMENTER_L1D_FLUSH_AUTO;
}

static void __vmx_exit(void)
{
	allow_smaller_maxphyaddr = false;

#ifdef CONFIG_KEXEC_CORE
	RCU_INIT_POINTER(crash_vmclear_loaded_vmcss, NULL);
	synchronize_rcu();
#endif
	vmx_cleanup_l1d_flush();
}

static void vmx_exit(void)
{
	kvm_exit();
	kvm_x86_vendor_exit();

	__vmx_exit();
}
module_exit(vmx_exit);

static int __init vmx_init(void)
{
	int r, cpu;

	if (!kvm_is_vmx_supported())
		return -EOPNOTSUPP;

	/*
	 * Note, hv_init_evmcs() touches only VMX knobs, i.e. there's nothing
	 * to unwind if a later step fails.
	 */
	hv_init_evmcs();

	r = kvm_x86_vendor_init(&vmx_init_ops);
	if (r)
		return r;

	/*
	 * Must be called after common x86 init so enable_ept is properly set
	 * up. Hand the parameter mitigation value in which was stored in
	 * the pre module init parser. If no parameter was given, it will
	 * contain 'auto' which will be turned into the default 'cond'
	 * mitigation mode.
	 */
	r = vmx_setup_l1d_flush(vmentry_l1d_flush_param);
	if (r)
		goto err_l1d_flush;

	vmx_setup_fb_clear_ctrl();

	for_each_possible_cpu(cpu) {
		INIT_LIST_HEAD(&per_cpu(loaded_vmcss_on_cpu, cpu));

		pi_init_cpu(cpu);
	}

#ifdef CONFIG_KEXEC_CORE
	rcu_assign_pointer(crash_vmclear_loaded_vmcss,
			   crash_vmclear_local_loaded_vmcss);
#endif
	vmx_check_vmcs12_offsets();

	/*
	 * Shadow paging doesn't have a (further) performance penalty
	 * from GUEST_MAXPHYADDR < HOST_MAXPHYADDR so enable it
	 * by default
	 */
	if (!enable_ept)
		allow_smaller_maxphyaddr = true;

	/*
	 * Common KVM initialization _must_ come last, after this, /dev/kvm is
	 * exposed to userspace!
	 */
	r = kvm_init(sizeof(struct vcpu_vmx), __alignof__(struct vcpu_vmx),
		     THIS_MODULE);
	if (r)
		goto err_kvm_init;

	return 0;

err_kvm_init:
	__vmx_exit();
err_l1d_flush:
	kvm_x86_vendor_exit();
	return r;
}
module_init(vmx_init);<|MERGE_RESOLUTION|>--- conflicted
+++ resolved
@@ -2742,7 +2742,6 @@
 		evmcs_sanitize_exec_ctrls(vmcs_conf);
 #endif
 
-<<<<<<< HEAD
 	return 0;
 }
 
@@ -2834,8 +2833,6 @@
 	if (enable_ept)
 		ept_sync_global();
 
-=======
->>>>>>> abd3b4a5
 	return 0;
 }
 
