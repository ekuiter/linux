/*
 * Common EFI (Extensible Firmware Interface) support functions
 * Based on Extensible Firmware Interface Specification version 1.0
 *
 * Copyright (C) 1999 VA Linux Systems
 * Copyright (C) 1999 Walt Drummond <drummond@valinux.com>
 * Copyright (C) 1999-2002 Hewlett-Packard Co.
 *	David Mosberger-Tang <davidm@hpl.hp.com>
 *	Stephane Eranian <eranian@hpl.hp.com>
 * Copyright (C) 2005-2008 Intel Co.
 *	Fenghua Yu <fenghua.yu@intel.com>
 *	Bibo Mao <bibo.mao@intel.com>
 *	Chandramouli Narayanan <mouli@linux.intel.com>
 *	Huang Ying <ying.huang@intel.com>
 *
 * Copied from efi_32.c to eliminate the duplicated code between EFI
 * 32/64 support code. --ying 2007-10-26
 *
 * All EFI Runtime Services are not implemented yet as EFI only
 * supports physical mode addressing on SoftSDV. This is to be fixed
 * in a future version.  --drummond 1999-07-20
 *
 * Implemented EFI runtime services and virtual mode calls.  --davidm
 *
 * Goutham Rao: <goutham.rao@intel.com>
 *	Skip non-WB memory and ignore empty memory ranges.
 */

#define pr_fmt(fmt) KBUILD_MODNAME ": " fmt

#include <linux/kernel.h>
#include <linux/init.h>
#include <linux/efi.h>
#include <linux/efi-bgrt.h>
#include <linux/export.h>
#include <linux/bootmem.h>
#include <linux/slab.h>
#include <linux/memblock.h>
#include <linux/spinlock.h>
#include <linux/uaccess.h>
#include <linux/time.h>
#include <linux/io.h>
#include <linux/reboot.h>
#include <linux/bcd.h>

#include <asm/setup.h>
#include <asm/efi.h>
#include <asm/time.h>
#include <asm/cacheflush.h>
#include <asm/tlbflush.h>
#include <asm/x86_init.h>
#include <asm/rtc.h>

#define EFI_DEBUG	1

#define EFI_MIN_RESERVE 5120

#define EFI_DUMMY_GUID \
	EFI_GUID(0x4424ac57, 0xbe4b, 0x47dd, 0x9e, 0x97, 0xed, 0x50, 0xf0, 0x9f, 0x92, 0xa9)

static efi_char16_t efi_dummy_name[6] = { 'D', 'U', 'M', 'M', 'Y', 0 };

struct efi __read_mostly efi = {
	.mps        = EFI_INVALID_TABLE_ADDR,
	.acpi       = EFI_INVALID_TABLE_ADDR,
	.acpi20     = EFI_INVALID_TABLE_ADDR,
	.smbios     = EFI_INVALID_TABLE_ADDR,
	.sal_systab = EFI_INVALID_TABLE_ADDR,
	.boot_info  = EFI_INVALID_TABLE_ADDR,
	.hcdp       = EFI_INVALID_TABLE_ADDR,
	.uga        = EFI_INVALID_TABLE_ADDR,
	.uv_systab  = EFI_INVALID_TABLE_ADDR,
};
EXPORT_SYMBOL(efi);

struct efi_memory_map memmap;

static struct efi efi_phys __initdata;
static efi_system_table_t efi_systab __initdata;

unsigned long x86_efi_facility;

/*
 * Returns 1 if 'facility' is enabled, 0 otherwise.
 */
int efi_enabled(int facility)
{
	return test_bit(facility, &x86_efi_facility) != 0;
}
EXPORT_SYMBOL(efi_enabled);

static bool __initdata disable_runtime = false;
static int __init setup_noefi(char *arg)
{
	disable_runtime = true;
	return 0;
}
early_param("noefi", setup_noefi);

int add_efi_memmap;
EXPORT_SYMBOL(add_efi_memmap);

static int __init setup_add_efi_memmap(char *arg)
{
	add_efi_memmap = 1;
	return 0;
}
early_param("add_efi_memmap", setup_add_efi_memmap);

static bool efi_no_storage_paranoia;

static int __init setup_storage_paranoia(char *arg)
{
	efi_no_storage_paranoia = true;
	return 0;
}
early_param("efi_no_storage_paranoia", setup_storage_paranoia);


static efi_status_t virt_efi_get_time(efi_time_t *tm, efi_time_cap_t *tc)
{
	unsigned long flags;
	efi_status_t status;

	spin_lock_irqsave(&rtc_lock, flags);
	status = efi_call_virt2(get_time, tm, tc);
	spin_unlock_irqrestore(&rtc_lock, flags);
	return status;
}

static efi_status_t virt_efi_set_time(efi_time_t *tm)
{
	unsigned long flags;
	efi_status_t status;

	spin_lock_irqsave(&rtc_lock, flags);
	status = efi_call_virt1(set_time, tm);
	spin_unlock_irqrestore(&rtc_lock, flags);
	return status;
}

static efi_status_t virt_efi_get_wakeup_time(efi_bool_t *enabled,
					     efi_bool_t *pending,
					     efi_time_t *tm)
{
	unsigned long flags;
	efi_status_t status;

	spin_lock_irqsave(&rtc_lock, flags);
	status = efi_call_virt3(get_wakeup_time,
				enabled, pending, tm);
	spin_unlock_irqrestore(&rtc_lock, flags);
	return status;
}

static efi_status_t virt_efi_set_wakeup_time(efi_bool_t enabled, efi_time_t *tm)
{
	unsigned long flags;
	efi_status_t status;

	spin_lock_irqsave(&rtc_lock, flags);
	status = efi_call_virt2(set_wakeup_time,
				enabled, tm);
	spin_unlock_irqrestore(&rtc_lock, flags);
	return status;
}

static efi_status_t virt_efi_get_variable(efi_char16_t *name,
					  efi_guid_t *vendor,
					  u32 *attr,
					  unsigned long *data_size,
					  void *data)
{
	return efi_call_virt5(get_variable,
			      name, vendor, attr,
			      data_size, data);
}

static efi_status_t virt_efi_get_next_variable(unsigned long *name_size,
					       efi_char16_t *name,
					       efi_guid_t *vendor)
{
	return efi_call_virt3(get_next_variable,
			      name_size, name, vendor);
}

static efi_status_t virt_efi_set_variable(efi_char16_t *name,
					  efi_guid_t *vendor,
					  u32 attr,
					  unsigned long data_size,
					  void *data)
{
	return efi_call_virt5(set_variable,
			      name, vendor, attr,
			      data_size, data);
}

static efi_status_t virt_efi_query_variable_info(u32 attr,
						 u64 *storage_space,
						 u64 *remaining_space,
						 u64 *max_variable_size)
{
	if (efi.runtime_version < EFI_2_00_SYSTEM_TABLE_REVISION)
		return EFI_UNSUPPORTED;

	return efi_call_virt4(query_variable_info, attr, storage_space,
			      remaining_space, max_variable_size);
}

static efi_status_t virt_efi_get_next_high_mono_count(u32 *count)
{
	return efi_call_virt1(get_next_high_mono_count, count);
}

static void virt_efi_reset_system(int reset_type,
				  efi_status_t status,
				  unsigned long data_size,
				  efi_char16_t *data)
{
	efi_call_virt4(reset_system, reset_type, status,
		       data_size, data);
}

static efi_status_t virt_efi_update_capsule(efi_capsule_header_t **capsules,
					    unsigned long count,
					    unsigned long sg_list)
{
	if (efi.runtime_version < EFI_2_00_SYSTEM_TABLE_REVISION)
		return EFI_UNSUPPORTED;

	return efi_call_virt3(update_capsule, capsules, count, sg_list);
}

static efi_status_t virt_efi_query_capsule_caps(efi_capsule_header_t **capsules,
						unsigned long count,
						u64 *max_size,
						int *reset_type)
{
	if (efi.runtime_version < EFI_2_00_SYSTEM_TABLE_REVISION)
		return EFI_UNSUPPORTED;

	return efi_call_virt4(query_capsule_caps, capsules, count, max_size,
			      reset_type);
}

static efi_status_t __init phys_efi_set_virtual_address_map(
	unsigned long memory_map_size,
	unsigned long descriptor_size,
	u32 descriptor_version,
	efi_memory_desc_t *virtual_map)
{
	efi_status_t status;

	efi_call_phys_prelog();
	status = efi_call_phys4(efi_phys.set_virtual_address_map,
				memory_map_size, descriptor_size,
				descriptor_version, virtual_map);
	efi_call_phys_epilog();
	return status;
}

static efi_status_t __init phys_efi_get_time(efi_time_t *tm,
					     efi_time_cap_t *tc)
{
	unsigned long flags;
	efi_status_t status;

	spin_lock_irqsave(&rtc_lock, flags);
	efi_call_phys_prelog();
	status = efi_call_phys2(efi_phys.get_time, virt_to_phys(tm),
				virt_to_phys(tc));
	efi_call_phys_epilog();
	spin_unlock_irqrestore(&rtc_lock, flags);
	return status;
}

int efi_set_rtc_mmss(unsigned long nowtime)
{
	efi_status_t 	status;
	efi_time_t 	eft;
	efi_time_cap_t 	cap;
	struct rtc_time	tm;

	status = efi.get_time(&eft, &cap);
	if (status != EFI_SUCCESS) {
		pr_err("Oops: efitime: can't read time!\n");
		return -1;
	}

	rtc_time_to_tm(nowtime, &tm);
	if (!rtc_valid_tm(&tm)) {
		eft.year = tm.tm_year + 1900;
		eft.month = tm.tm_mon + 1;
		eft.day = tm.tm_mday;
		eft.minute = tm.tm_min;
		eft.second = tm.tm_sec;
		eft.nanosecond = 0;
	} else {
		printk(KERN_ERR
		       "%s: Invalid EFI RTC value: write of %lx to EFI RTC failed\n",
		       __FUNCTION__, nowtime);
		return -1;
	}

	status = efi.set_time(&eft);
	if (status != EFI_SUCCESS) {
		pr_err("Oops: efitime: can't write time!\n");
		return -1;
	}
	return 0;
}

unsigned long efi_get_time(void)
{
	efi_status_t status;
	efi_time_t eft;
	efi_time_cap_t cap;

	status = efi.get_time(&eft, &cap);
	if (status != EFI_SUCCESS)
		pr_err("Oops: efitime: can't read time!\n");

	return mktime(eft.year, eft.month, eft.day, eft.hour,
		      eft.minute, eft.second);
}

/*
 * Tell the kernel about the EFI memory map.  This might include
 * more than the max 128 entries that can fit in the e820 legacy
 * (zeropage) memory map.
 */

static void __init do_add_efi_memmap(void)
{
	void *p;

	for (p = memmap.map; p < memmap.map_end; p += memmap.desc_size) {
		efi_memory_desc_t *md = p;
		unsigned long long start = md->phys_addr;
		unsigned long long size = md->num_pages << EFI_PAGE_SHIFT;
		int e820_type;

		switch (md->type) {
		case EFI_LOADER_CODE:
		case EFI_LOADER_DATA:
		case EFI_BOOT_SERVICES_CODE:
		case EFI_BOOT_SERVICES_DATA:
		case EFI_CONVENTIONAL_MEMORY:
			if (md->attribute & EFI_MEMORY_WB)
				e820_type = E820_RAM;
			else
				e820_type = E820_RESERVED;
			break;
		case EFI_ACPI_RECLAIM_MEMORY:
			e820_type = E820_ACPI;
			break;
		case EFI_ACPI_MEMORY_NVS:
			e820_type = E820_NVS;
			break;
		case EFI_UNUSABLE_MEMORY:
			e820_type = E820_UNUSABLE;
			break;
		default:
			/*
			 * EFI_RESERVED_TYPE EFI_RUNTIME_SERVICES_CODE
			 * EFI_RUNTIME_SERVICES_DATA EFI_MEMORY_MAPPED_IO
			 * EFI_MEMORY_MAPPED_IO_PORT_SPACE EFI_PAL_CODE
			 */
			e820_type = E820_RESERVED;
			break;
		}
		e820_add_region(start, size, e820_type);
	}
	sanitize_e820_map(e820.map, ARRAY_SIZE(e820.map), &e820.nr_map);
}

int __init efi_memblock_x86_reserve_range(void)
{
	struct efi_info *e = &boot_params.efi_info;
	unsigned long pmap;

#ifdef CONFIG_X86_32
	/* Can't handle data above 4GB at this time */
	if (e->efi_memmap_hi) {
		pr_err("Memory map is above 4GB, disabling EFI.\n");
		return -EINVAL;
	}
	pmap =  e->efi_memmap;
#else
	pmap = (e->efi_memmap |	((__u64)e->efi_memmap_hi << 32));
#endif
	memmap.phys_map		= (void *)pmap;
	memmap.nr_map		= e->efi_memmap_size /
				  e->efi_memdesc_size;
	memmap.desc_size	= e->efi_memdesc_size;
	memmap.desc_version	= e->efi_memdesc_version;

	memblock_reserve(pmap, memmap.nr_map * memmap.desc_size);

	return 0;
}

#if EFI_DEBUG
static void __init print_efi_memmap(void)
{
	efi_memory_desc_t *md;
	void *p;
	int i;

	for (p = memmap.map, i = 0;
	     p < memmap.map_end;
	     p += memmap.desc_size, i++) {
		md = p;
		pr_info("mem%02u: type=%u, attr=0x%llx, "
			"range=[0x%016llx-0x%016llx) (%lluMB)\n",
			i, md->type, md->attribute, md->phys_addr,
			md->phys_addr + (md->num_pages << EFI_PAGE_SHIFT),
			(md->num_pages >> (20 - EFI_PAGE_SHIFT)));
	}
}
#endif  /*  EFI_DEBUG  */

void __init efi_reserve_boot_services(void)
{
	void *p;

	for (p = memmap.map; p < memmap.map_end; p += memmap.desc_size) {
		efi_memory_desc_t *md = p;
		u64 start = md->phys_addr;
		u64 size = md->num_pages << EFI_PAGE_SHIFT;

		if (md->type != EFI_BOOT_SERVICES_CODE &&
		    md->type != EFI_BOOT_SERVICES_DATA)
			continue;
		/* Only reserve where possible:
		 * - Not within any already allocated areas
		 * - Not over any memory area (really needed, if above?)
		 * - Not within any part of the kernel
		 * - Not the bios reserved area
		*/
		if ((start+size >= __pa_symbol(_text)
				&& start <= __pa_symbol(_end)) ||
			!e820_all_mapped(start, start+size, E820_RAM) ||
			memblock_is_region_reserved(start, size)) {
			/* Could not reserve, skip it */
			md->num_pages = 0;
			memblock_dbg("Could not reserve boot range "
					"[0x%010llx-0x%010llx]\n",
						start, start+size-1);
		} else
			memblock_reserve(start, size);
	}
}

void __init efi_unmap_memmap(void)
{
	clear_bit(EFI_MEMMAP, &x86_efi_facility);
	if (memmap.map) {
		early_iounmap(memmap.map, memmap.nr_map * memmap.desc_size);
		memmap.map = NULL;
	}
}

void __init efi_free_boot_services(void)
{
	void *p;

	if (!efi_is_native())
		return;

	for (p = memmap.map; p < memmap.map_end; p += memmap.desc_size) {
		efi_memory_desc_t *md = p;
		unsigned long long start = md->phys_addr;
		unsigned long long size = md->num_pages << EFI_PAGE_SHIFT;

		if (md->type != EFI_BOOT_SERVICES_CODE &&
		    md->type != EFI_BOOT_SERVICES_DATA)
			continue;

		/* Could not reserve boot area */
		if (!size)
			continue;

		free_bootmem_late(start, size);
	}

	efi_unmap_memmap();
}

static int __init efi_systab_init(void *phys)
{
	if (efi_enabled(EFI_64BIT)) {
		efi_system_table_64_t *systab64;
		u64 tmp = 0;

		systab64 = early_ioremap((unsigned long)phys,
					 sizeof(*systab64));
		if (systab64 == NULL) {
			pr_err("Couldn't map the system table!\n");
			return -ENOMEM;
		}

		efi_systab.hdr = systab64->hdr;
		efi_systab.fw_vendor = systab64->fw_vendor;
		tmp |= systab64->fw_vendor;
		efi_systab.fw_revision = systab64->fw_revision;
		efi_systab.con_in_handle = systab64->con_in_handle;
		tmp |= systab64->con_in_handle;
		efi_systab.con_in = systab64->con_in;
		tmp |= systab64->con_in;
		efi_systab.con_out_handle = systab64->con_out_handle;
		tmp |= systab64->con_out_handle;
		efi_systab.con_out = systab64->con_out;
		tmp |= systab64->con_out;
		efi_systab.stderr_handle = systab64->stderr_handle;
		tmp |= systab64->stderr_handle;
		efi_systab.stderr = systab64->stderr;
		tmp |= systab64->stderr;
		efi_systab.runtime = (void *)(unsigned long)systab64->runtime;
		tmp |= systab64->runtime;
		efi_systab.boottime = (void *)(unsigned long)systab64->boottime;
		tmp |= systab64->boottime;
		efi_systab.nr_tables = systab64->nr_tables;
		efi_systab.tables = systab64->tables;
		tmp |= systab64->tables;

		early_iounmap(systab64, sizeof(*systab64));
#ifdef CONFIG_X86_32
		if (tmp >> 32) {
			pr_err("EFI data located above 4GB, disabling EFI.\n");
			return -EINVAL;
		}
#endif
	} else {
		efi_system_table_32_t *systab32;

		systab32 = early_ioremap((unsigned long)phys,
					 sizeof(*systab32));
		if (systab32 == NULL) {
			pr_err("Couldn't map the system table!\n");
			return -ENOMEM;
		}

		efi_systab.hdr = systab32->hdr;
		efi_systab.fw_vendor = systab32->fw_vendor;
		efi_systab.fw_revision = systab32->fw_revision;
		efi_systab.con_in_handle = systab32->con_in_handle;
		efi_systab.con_in = systab32->con_in;
		efi_systab.con_out_handle = systab32->con_out_handle;
		efi_systab.con_out = systab32->con_out;
		efi_systab.stderr_handle = systab32->stderr_handle;
		efi_systab.stderr = systab32->stderr;
		efi_systab.runtime = (void *)(unsigned long)systab32->runtime;
		efi_systab.boottime = (void *)(unsigned long)systab32->boottime;
		efi_systab.nr_tables = systab32->nr_tables;
		efi_systab.tables = systab32->tables;

		early_iounmap(systab32, sizeof(*systab32));
	}

	efi.systab = &efi_systab;

	/*
	 * Verify the EFI Table
	 */
	if (efi.systab->hdr.signature != EFI_SYSTEM_TABLE_SIGNATURE) {
		pr_err("System table signature incorrect!\n");
		return -EINVAL;
	}
	if ((efi.systab->hdr.revision >> 16) == 0)
		pr_err("Warning: System table version "
		       "%d.%02d, expected 1.00 or greater!\n",
		       efi.systab->hdr.revision >> 16,
		       efi.systab->hdr.revision & 0xffff);

	return 0;
}

static int __init efi_config_init(u64 tables, int nr_tables)
{
	void *config_tables, *tablep;
	int i, sz;

	if (efi_enabled(EFI_64BIT))
		sz = sizeof(efi_config_table_64_t);
	else
		sz = sizeof(efi_config_table_32_t);

	/*
	 * Let's see what config tables the firmware passed to us.
	 */
	config_tables = early_ioremap(tables, nr_tables * sz);
	if (config_tables == NULL) {
		pr_err("Could not map Configuration table!\n");
		return -ENOMEM;
	}

	tablep = config_tables;
	pr_info("");
	for (i = 0; i < efi.systab->nr_tables; i++) {
		efi_guid_t guid;
		unsigned long table;

		if (efi_enabled(EFI_64BIT)) {
			u64 table64;
			guid = ((efi_config_table_64_t *)tablep)->guid;
			table64 = ((efi_config_table_64_t *)tablep)->table;
			table = table64;
#ifdef CONFIG_X86_32
			if (table64 >> 32) {
				pr_cont("\n");
				pr_err("Table located above 4GB, disabling EFI.\n");
				early_iounmap(config_tables,
					      efi.systab->nr_tables * sz);
				return -EINVAL;
			}
#endif
		} else {
			guid = ((efi_config_table_32_t *)tablep)->guid;
			table = ((efi_config_table_32_t *)tablep)->table;
		}
		if (!efi_guidcmp(guid, MPS_TABLE_GUID)) {
			efi.mps = table;
			pr_cont(" MPS=0x%lx ", table);
		} else if (!efi_guidcmp(guid, ACPI_20_TABLE_GUID)) {
			efi.acpi20 = table;
			pr_cont(" ACPI 2.0=0x%lx ", table);
		} else if (!efi_guidcmp(guid, ACPI_TABLE_GUID)) {
			efi.acpi = table;
			pr_cont(" ACPI=0x%lx ", table);
		} else if (!efi_guidcmp(guid, SMBIOS_TABLE_GUID)) {
			efi.smbios = table;
			pr_cont(" SMBIOS=0x%lx ", table);
#ifdef CONFIG_X86_UV
		} else if (!efi_guidcmp(guid, UV_SYSTEM_TABLE_GUID)) {
			efi.uv_systab = table;
			pr_cont(" UVsystab=0x%lx ", table);
#endif
		} else if (!efi_guidcmp(guid, HCDP_TABLE_GUID)) {
			efi.hcdp = table;
			pr_cont(" HCDP=0x%lx ", table);
		} else if (!efi_guidcmp(guid, UGA_IO_PROTOCOL_GUID)) {
			efi.uga = table;
			pr_cont(" UGA=0x%lx ", table);
		}
		tablep += sz;
	}
	pr_cont("\n");
	early_iounmap(config_tables, efi.systab->nr_tables * sz);
	return 0;
}

static int __init efi_runtime_init(void)
{
	efi_runtime_services_t *runtime;

	/*
	 * Check out the runtime services table. We need to map
	 * the runtime services table so that we can grab the physical
	 * address of several of the EFI runtime functions, needed to
	 * set the firmware into virtual mode.
	 */
	runtime = early_ioremap((unsigned long)efi.systab->runtime,
				sizeof(efi_runtime_services_t));
	if (!runtime) {
		pr_err("Could not map the runtime service table!\n");
		return -ENOMEM;
	}
	/*
	 * We will only need *early* access to the following
	 * two EFI runtime services before set_virtual_address_map
	 * is invoked.
	 */
	efi_phys.get_time = (efi_get_time_t *)runtime->get_time;
	efi_phys.set_virtual_address_map =
		(efi_set_virtual_address_map_t *)
		runtime->set_virtual_address_map;
	/*
	 * Make efi_get_time can be called before entering
	 * virtual mode.
	 */
	efi.get_time = phys_efi_get_time;
	early_iounmap(runtime, sizeof(efi_runtime_services_t));

	return 0;
}

static int __init efi_memmap_init(void)
{
	/* Map the EFI memory map */
	memmap.map = early_ioremap((unsigned long)memmap.phys_map,
				   memmap.nr_map * memmap.desc_size);
	if (memmap.map == NULL) {
		pr_err("Could not map the memory map!\n");
		return -ENOMEM;
	}
	memmap.map_end = memmap.map + (memmap.nr_map * memmap.desc_size);

	if (add_efi_memmap)
		do_add_efi_memmap();

	return 0;
}

void __init efi_init(void)
{
	efi_char16_t *c16;
	char vendor[100] = "unknown";
	int i = 0;
	void *tmp;

#ifdef CONFIG_X86_32
	if (boot_params.efi_info.efi_systab_hi ||
	    boot_params.efi_info.efi_memmap_hi) {
		pr_info("Table located above 4GB, disabling EFI.\n");
		return;
	}
	efi_phys.systab = (efi_system_table_t *)boot_params.efi_info.efi_systab;
#else
	efi_phys.systab = (efi_system_table_t *)
			  (boot_params.efi_info.efi_systab |
			  ((__u64)boot_params.efi_info.efi_systab_hi<<32));
#endif

	if (efi_systab_init(efi_phys.systab))
		return;

	set_bit(EFI_SYSTEM_TABLES, &x86_efi_facility);

	/*
	 * Show what we know for posterity
	 */
	c16 = tmp = early_ioremap(efi.systab->fw_vendor, 2);
	if (c16) {
		for (i = 0; i < sizeof(vendor) - 1 && *c16; ++i)
			vendor[i] = *c16++;
		vendor[i] = '\0';
	} else
		pr_err("Could not map the firmware vendor!\n");
	early_iounmap(tmp, 2);

	pr_info("EFI v%u.%.02u by %s\n",
		efi.systab->hdr.revision >> 16,
		efi.systab->hdr.revision & 0xffff, vendor);

	if (efi_config_init(efi.systab->tables, efi.systab->nr_tables))
		return;

	set_bit(EFI_CONFIG_TABLES, &x86_efi_facility);

	/*
	 * Note: We currently don't support runtime services on an EFI
	 * that doesn't match the kernel 32/64-bit mode.
	 */

	if (!efi_is_native())
		pr_info("No EFI runtime due to 32/64-bit mismatch with kernel\n");
	else {
		if (disable_runtime || efi_runtime_init())
			return;
		set_bit(EFI_RUNTIME_SERVICES, &x86_efi_facility);
	}

	if (efi_memmap_init())
		return;

	set_bit(EFI_MEMMAP, &x86_efi_facility);

#ifdef CONFIG_X86_32
	if (efi_is_native()) {
		x86_platform.get_wallclock = efi_get_time;
		x86_platform.set_wallclock = efi_set_rtc_mmss;
	}
#endif

#if EFI_DEBUG
	print_efi_memmap();
#endif
}

void __init efi_late_init(void)
{
	efi_bgrt_init();
}

void __init efi_set_executable(efi_memory_desc_t *md, bool executable)
{
	u64 addr, npages;

	addr = md->virt_addr;
	npages = md->num_pages;

	memrange_efi_to_native(&addr, &npages);

	if (executable)
		set_memory_x(addr, npages);
	else
		set_memory_nx(addr, npages);
}

static void __init runtime_code_page_mkexec(void)
{
	efi_memory_desc_t *md;
	void *p;

	/* Make EFI runtime service code area executable */
	for (p = memmap.map; p < memmap.map_end; p += memmap.desc_size) {
		md = p;

		if (md->type != EFI_RUNTIME_SERVICES_CODE)
			continue;

		efi_set_executable(md, true);
	}
}

/*
 * We can't ioremap data in EFI boot services RAM, because we've already mapped
 * it as RAM.  So, look it up in the existing EFI memory map instead.  Only
 * callable after efi_enter_virtual_mode and before efi_free_boot_services.
 */
void __iomem *efi_lookup_mapped_addr(u64 phys_addr)
{
	void *p;
	if (WARN_ON(!memmap.map))
		return NULL;
	for (p = memmap.map; p < memmap.map_end; p += memmap.desc_size) {
		efi_memory_desc_t *md = p;
		u64 size = md->num_pages << EFI_PAGE_SHIFT;
		u64 end = md->phys_addr + size;
		if (!(md->attribute & EFI_MEMORY_RUNTIME) &&
		    md->type != EFI_BOOT_SERVICES_CODE &&
		    md->type != EFI_BOOT_SERVICES_DATA)
			continue;
		if (!md->virt_addr)
			continue;
		if (phys_addr >= md->phys_addr && phys_addr < end) {
			phys_addr += md->virt_addr - md->phys_addr;
			return (__force void __iomem *)(unsigned long)phys_addr;
		}
	}
	return NULL;
}

void efi_memory_uc(u64 addr, unsigned long size)
{
	unsigned long page_shift = 1UL << EFI_PAGE_SHIFT;
	u64 npages;

	npages = round_up(size, page_shift) / page_shift;
	memrange_efi_to_native(&addr, &npages);
	set_memory_uc(addr, npages);
}

/*
 * This function will switch the EFI runtime services to virtual mode.
 * Essentially, look through the EFI memmap and map every region that
 * has the runtime attribute bit set in its memory descriptor and update
 * that memory descriptor with the virtual address obtained from ioremap().
 * This enables the runtime services to be called without having to
 * thunk back into physical mode for every invocation.
 */
void __init efi_enter_virtual_mode(void)
{
	efi_memory_desc_t *md, *prev_md = NULL;
	efi_status_t status;
	unsigned long size;
	u64 end, systab, start_pfn, end_pfn;
	void *p, *va, *new_memmap = NULL;
	int count = 0;

	efi.systab = NULL;

	/*
	 * We don't do virtual mode, since we don't do runtime services, on
	 * non-native EFI
	 */

	if (!efi_is_native()) {
		efi_unmap_memmap();
		return;
	}

	/* Merge contiguous regions of the same type and attribute */
	for (p = memmap.map; p < memmap.map_end; p += memmap.desc_size) {
		u64 prev_size;
		md = p;

		if (!prev_md) {
			prev_md = md;
			continue;
		}

		if (prev_md->type != md->type ||
		    prev_md->attribute != md->attribute) {
			prev_md = md;
			continue;
		}

		prev_size = prev_md->num_pages << EFI_PAGE_SHIFT;

		if (md->phys_addr == (prev_md->phys_addr + prev_size)) {
			prev_md->num_pages += md->num_pages;
			md->type = EFI_RESERVED_TYPE;
			md->attribute = 0;
			continue;
		}
		prev_md = md;
	}

	for (p = memmap.map; p < memmap.map_end; p += memmap.desc_size) {
		md = p;
		if (!(md->attribute & EFI_MEMORY_RUNTIME) &&
		    md->type != EFI_BOOT_SERVICES_CODE &&
		    md->type != EFI_BOOT_SERVICES_DATA)
			continue;

		size = md->num_pages << EFI_PAGE_SHIFT;
		end = md->phys_addr + size;

		start_pfn = PFN_DOWN(md->phys_addr);
		end_pfn = PFN_UP(end);
		if (pfn_range_is_mapped(start_pfn, end_pfn)) {
			va = __va(md->phys_addr);

			if (!(md->attribute & EFI_MEMORY_WB))
				efi_memory_uc((u64)(unsigned long)va, size);
		} else
			va = efi_ioremap(md->phys_addr, size,
					 md->type, md->attribute);

		md->virt_addr = (u64) (unsigned long) va;

		if (!va) {
			pr_err("ioremap of 0x%llX failed!\n",
			       (unsigned long long)md->phys_addr);
			continue;
		}

		systab = (u64) (unsigned long) efi_phys.systab;
		if (md->phys_addr <= systab && systab < end) {
			systab += md->virt_addr - md->phys_addr;
			efi.systab = (efi_system_table_t *) (unsigned long) systab;
		}
		new_memmap = krealloc(new_memmap,
				      (count + 1) * memmap.desc_size,
				      GFP_KERNEL);
		memcpy(new_memmap + (count * memmap.desc_size), md,
		       memmap.desc_size);
		count++;
	}

	BUG_ON(!efi.systab);

	status = phys_efi_set_virtual_address_map(
		memmap.desc_size * count,
		memmap.desc_size,
		memmap.desc_version,
		(efi_memory_desc_t *)__pa(new_memmap));

	if (status != EFI_SUCCESS) {
		pr_alert("Unable to switch EFI into virtual mode "
			 "(status=%lx)!\n", status);
		panic("EFI call to SetVirtualAddressMap() failed!");
	}

	/*
	 * Now that EFI is in virtual mode, update the function
	 * pointers in the runtime service table to the new virtual addresses.
	 *
	 * Call EFI services through wrapper functions.
	 */
	efi.runtime_version = efi_systab.hdr.revision;
	efi.get_time = virt_efi_get_time;
	efi.set_time = virt_efi_set_time;
	efi.get_wakeup_time = virt_efi_get_wakeup_time;
	efi.set_wakeup_time = virt_efi_set_wakeup_time;
	efi.get_variable = virt_efi_get_variable;
	efi.get_next_variable = virt_efi_get_next_variable;
	efi.set_variable = virt_efi_set_variable;
	efi.get_next_high_mono_count = virt_efi_get_next_high_mono_count;
	efi.reset_system = virt_efi_reset_system;
	efi.set_virtual_address_map = NULL;
	efi.query_variable_info = virt_efi_query_variable_info;
	efi.update_capsule = virt_efi_update_capsule;
	efi.query_capsule_caps = virt_efi_query_capsule_caps;
	if (__supported_pte_mask & _PAGE_NX)
		runtime_code_page_mkexec();

	kfree(new_memmap);

	/* clean DUMMY object */
	efi.set_variable(efi_dummy_name, &EFI_DUMMY_GUID,
			 EFI_VARIABLE_NON_VOLATILE |
			 EFI_VARIABLE_BOOTSERVICE_ACCESS |
			 EFI_VARIABLE_RUNTIME_ACCESS,
			 0, NULL);
}

/*
 * Convenience functions to obtain memory types and attributes
 */
u32 efi_mem_type(unsigned long phys_addr)
{
	efi_memory_desc_t *md;
	void *p;

	if (!efi_enabled(EFI_MEMMAP))
		return 0;

	for (p = memmap.map; p < memmap.map_end; p += memmap.desc_size) {
		md = p;
		if ((md->phys_addr <= phys_addr) &&
		    (phys_addr < (md->phys_addr +
				  (md->num_pages << EFI_PAGE_SHIFT))))
			return md->type;
	}
	return 0;
}

u64 efi_mem_attributes(unsigned long phys_addr)
{
	efi_memory_desc_t *md;
	void *p;

	for (p = memmap.map; p < memmap.map_end; p += memmap.desc_size) {
		md = p;
		if ((md->phys_addr <= phys_addr) &&
		    (phys_addr < (md->phys_addr +
				  (md->num_pages << EFI_PAGE_SHIFT))))
			return md->attribute;
	}
	return 0;
}

/*
 * Some firmware has serious problems when using more than 50% of the EFI
 * variable store, i.e. it triggers bugs that can brick machines. Ensure that
 * we never use more than this safe limit.
 *
 * Return EFI_SUCCESS if it is safe to write 'size' bytes to the variable
 * store.
 */
efi_status_t efi_query_variable_store(u32 attributes, unsigned long size)
{
	efi_status_t status;
	u64 storage_size, remaining_size, max_size;

	if (!(attributes & EFI_VARIABLE_NON_VOLATILE))
		return 0;

	status = efi.query_variable_info(attributes, &storage_size,
					 &remaining_size, &max_size);
	if (status != EFI_SUCCESS)
		return status;

	/*
	 * Some firmware implementations refuse to boot if there's insufficient
	 * space in the variable store. We account for that by refusing the
	 * write if permitting it would reduce the available space to under
	 * 5KB. This figure was provided by Samsung, so should be safe.
	 */
	if ((remaining_size - size < EFI_MIN_RESERVE) &&
		!efi_no_storage_paranoia) {

		/*
		 * Triggering garbage collection may require that the firmware
		 * generate a real EFI_OUT_OF_RESOURCES error. We can force
		 * that by attempting to use more space than is available.
		 */
		unsigned long dummy_size = remaining_size + 1024;
<<<<<<< HEAD
		void *dummy = kmalloc(dummy_size, GFP_ATOMIC);
=======
		void *dummy = kzalloc(dummy_size, GFP_ATOMIC);

		if (!dummy)
			return EFI_OUT_OF_RESOURCES;
>>>>>>> 372a4a93

		status = efi.set_variable(efi_dummy_name, &EFI_DUMMY_GUID,
					  EFI_VARIABLE_NON_VOLATILE |
					  EFI_VARIABLE_BOOTSERVICE_ACCESS |
					  EFI_VARIABLE_RUNTIME_ACCESS,
					  dummy_size, dummy);

		if (status == EFI_SUCCESS) {
			/*
			 * This should have failed, so if it didn't make sure
			 * that we delete it...
			 */
			efi.set_variable(efi_dummy_name, &EFI_DUMMY_GUID,
					 EFI_VARIABLE_NON_VOLATILE |
					 EFI_VARIABLE_BOOTSERVICE_ACCESS |
					 EFI_VARIABLE_RUNTIME_ACCESS,
					 0, dummy);
		}
<<<<<<< HEAD
=======

		kfree(dummy);
>>>>>>> 372a4a93

		/*
		 * The runtime code may now have triggered a garbage collection
		 * run, so check the variable info again
		 */
		status = efi.query_variable_info(attributes, &storage_size,
						 &remaining_size, &max_size);

		if (status != EFI_SUCCESS)
			return status;

		/*
		 * There still isn't enough room, so return an error
		 */
		if (remaining_size - size < EFI_MIN_RESERVE)
			return EFI_OUT_OF_RESOURCES;
	}

	return EFI_SUCCESS;
}
EXPORT_SYMBOL_GPL(efi_query_variable_store);<|MERGE_RESOLUTION|>--- conflicted
+++ resolved
@@ -1069,14 +1069,10 @@
 		 * that by attempting to use more space than is available.
 		 */
 		unsigned long dummy_size = remaining_size + 1024;
-<<<<<<< HEAD
-		void *dummy = kmalloc(dummy_size, GFP_ATOMIC);
-=======
 		void *dummy = kzalloc(dummy_size, GFP_ATOMIC);
 
 		if (!dummy)
 			return EFI_OUT_OF_RESOURCES;
->>>>>>> 372a4a93
 
 		status = efi.set_variable(efi_dummy_name, &EFI_DUMMY_GUID,
 					  EFI_VARIABLE_NON_VOLATILE |
@@ -1095,11 +1091,8 @@
 					 EFI_VARIABLE_RUNTIME_ACCESS,
 					 0, dummy);
 		}
-<<<<<<< HEAD
-=======
 
 		kfree(dummy);
->>>>>>> 372a4a93
 
 		/*
 		 * The runtime code may now have triggered a garbage collection
