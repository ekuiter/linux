obj-$(CONFIG_ALIX)		+= alix.o
<<<<<<< HEAD
obj-$(CONFIG_NET5501)		+= net5501.o
=======
obj-$(CONFIG_GEOS)		+= geos.o
>>>>>>> 098d0cfe
<|MERGE_RESOLUTION|>--- conflicted
+++ resolved
@@ -1,6 +1,3 @@
 obj-$(CONFIG_ALIX)		+= alix.o
-<<<<<<< HEAD
 obj-$(CONFIG_NET5501)		+= net5501.o
-=======
-obj-$(CONFIG_GEOS)		+= geos.o
->>>>>>> 098d0cfe
+obj-$(CONFIG_GEOS)		+= geos.o