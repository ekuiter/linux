--- conflicted
+++ resolved
@@ -4,8 +4,5 @@
 generic-y += switch_to.h clkdev.h
 generic-y += trace_clock.h
 generic-y += preempt.h
-<<<<<<< HEAD
 generic-y += hash.h
-=======
-generic-y += barrier.h
->>>>>>> 6d0a6f40
+generic-y += barrier.h