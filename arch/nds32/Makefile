--- conflicted
+++ resolved
@@ -3,12 +3,6 @@
 
 KBUILD_DEFCONFIG := defconfig
 
-<<<<<<< HEAD
-comma = ,
-
-
-=======
->>>>>>> 2fbff968
 ifdef CONFIG_FUNCTION_TRACER
 arch-y += -malways-save-lp -mno-relax
 endif
