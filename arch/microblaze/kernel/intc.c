--- conflicted
+++ resolved
@@ -50,11 +50,7 @@
 	 * ack function since the handle_level_irq function
 	 * acks the irq before calling the interrupt handler
 	 */
-<<<<<<< HEAD
-	if (irq_to_desc(d->irq)->status & IRQ_LEVEL)
-=======
 	if (irqd_is_level_type(d))
->>>>>>> 695c17de
 		out_be32(INTC_BASE + IAR, mask);
 }
 
