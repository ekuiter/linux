--- conflicted
+++ resolved
@@ -75,12 +75,6 @@
 config HAVE_LATENCYTOP_SUPPORT
 	def_bool y
 
-<<<<<<< HEAD
-config PCI
-	def_bool n
-
-=======
->>>>>>> 164eb5d5
 config DTC
 	def_bool y
 
