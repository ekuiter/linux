--- conflicted
+++ resolved
@@ -7,10 +7,7 @@
 generic-y += ioctl.h
 generic-y += ioctls.h
 generic-y += ipcbuf.h
-<<<<<<< HEAD
-=======
 generic-y += kvm_para.h
->>>>>>> bf3fb091
 generic-y += mman.h
 generic-y += msgbuf.h
 generic-y += param.h
