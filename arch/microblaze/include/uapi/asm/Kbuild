include include/uapi/asm-generic/Kbuild.asm

generated-y += unistd_32.h
generic-y += kvm_para.h
<<<<<<< HEAD
=======
generic-y += shmparam.h
>>>>>>> 2fbff968
generic-y += ucontext.h<|MERGE_RESOLUTION|>--- conflicted
+++ resolved
@@ -2,8 +2,5 @@
 
 generated-y += unistd_32.h
 generic-y += kvm_para.h
-<<<<<<< HEAD
-=======
 generic-y += shmparam.h
->>>>>>> 2fbff968
 generic-y += ucontext.h