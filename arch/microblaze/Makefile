--- conflicted
+++ resolved
@@ -41,10 +41,6 @@
 
 LDFLAGS		:=
 LDFLAGS_vmlinux	:=
-<<<<<<< HEAD
-LDFLAGS_BLOB := --format binary --oformat elf32-microblaze
-=======
->>>>>>> 445936ef
 
 LIBGCC := $(shell $(CC) $(KBUILD_KERNEL) -print-libgcc-file-name)
 
