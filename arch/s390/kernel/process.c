// SPDX-License-Identifier: GPL-2.0
/*
 * This file handles the architecture dependent parts of process handling.
 *
 *    Copyright IBM Corp. 1999, 2009
 *    Author(s): Martin Schwidefsky <schwidefsky@de.ibm.com>,
 *		 Hartmut Penner <hp@de.ibm.com>,
 *		 Denis Joseph Barrow,
 */

#include <linux/elf-randomize.h>
#include <linux/compiler.h>
#include <linux/cpu.h>
#include <linux/sched.h>
#include <linux/sched/debug.h>
#include <linux/sched/task.h>
#include <linux/sched/task_stack.h>
#include <linux/kernel.h>
#include <linux/mm.h>
#include <linux/elfcore.h>
#include <linux/smp.h>
#include <linux/slab.h>
#include <linux/interrupt.h>
#include <linux/tick.h>
#include <linux/personality.h>
#include <linux/syscalls.h>
#include <linux/compat.h>
#include <linux/kprobes.h>
#include <linux/random.h>
#include <linux/export.h>
#include <linux/init_task.h>
#include <linux/entry-common.h>
#include <asm/cpu_mf.h>
#include <asm/io.h>
#include <asm/processor.h>
#include <asm/vtimer.h>
#include <asm/exec.h>
#include <asm/irq.h>
#include <asm/nmi.h>
#include <asm/smp.h>
#include <asm/stacktrace.h>
#include <asm/switch_to.h>
#include <asm/runtime_instr.h>
#include <asm/unwind.h>
#include "entry.h"

void ret_from_fork(void) asm("ret_from_fork");

void __ret_from_fork(struct task_struct *prev, struct pt_regs *regs)
{
	void (*func)(void *arg);

	schedule_tail(prev);

	if (!user_mode(regs)) {
		/* Kernel thread */
		func = (void *)regs->gprs[9];
		func((void *)regs->gprs[10]);
	}
	clear_pt_regs_flag(regs, PIF_SYSCALL);
	syscall_exit_to_user_mode(regs);
}

void flush_thread(void)
{
}

void arch_setup_new_exec(void)
{
	if (S390_lowcore.current_pid != current->pid) {
		S390_lowcore.current_pid = current->pid;
		if (test_facility(40))
			lpp(&S390_lowcore.lpp);
	}
}

void arch_release_task_struct(struct task_struct *tsk)
{
	runtime_instr_release(tsk);
	guarded_storage_release(tsk);
}

int arch_dup_task_struct(struct task_struct *dst, struct task_struct *src)
{
	/*
	 * Save the floating-point or vector register state of the current
	 * task and set the CIF_FPU flag to lazy restore the FPU register
	 * state when returning to user space.
	 */
	save_fpu_regs();

	memcpy(dst, src, arch_task_struct_size);
	dst->thread.fpu.regs = dst->thread.fpu.fprs;
	return 0;
}

int copy_thread(unsigned long clone_flags, unsigned long new_stackp,
		unsigned long arg, struct task_struct *p, unsigned long tls)
{
	struct fake_frame
	{
		struct stack_frame sf;
		struct pt_regs childregs;
	} *frame;

	frame = container_of(task_pt_regs(p), struct fake_frame, childregs);
	p->thread.ksp = (unsigned long) frame;
	/* Save access registers to new thread structure. */
	save_access_regs(&p->thread.acrs[0]);
	/* start new process with ar4 pointing to the correct address space */
	/* Don't copy debug registers */
	memset(&p->thread.per_user, 0, sizeof(p->thread.per_user));
	memset(&p->thread.per_event, 0, sizeof(p->thread.per_event));
	clear_tsk_thread_flag(p, TIF_SINGLE_STEP);
	p->thread.per_flags = 0;
	/* Initialize per thread user and system timer values */
	p->thread.user_timer = 0;
	p->thread.guest_timer = 0;
	p->thread.system_timer = 0;
	p->thread.hardirq_timer = 0;
	p->thread.softirq_timer = 0;
	p->thread.last_break = 1;

	frame->sf.back_chain = 0;
	frame->sf.gprs[5] = (unsigned long)frame + sizeof(struct stack_frame);
	frame->sf.gprs[6] = (unsigned long)p;
	/* new return point is ret_from_fork */
	frame->sf.gprs[8] = (unsigned long)ret_from_fork;
	/* fake return stack for resume(), don't go back to schedule */
	frame->sf.gprs[9] = (unsigned long)frame;

	/* Store access registers to kernel stack of new process. */
	if (unlikely(p->flags & (PF_KTHREAD | PF_IO_WORKER))) {
		/* kernel thread */
		memset(&frame->childregs, 0, sizeof(struct pt_regs));
		frame->childregs.psw.mask = PSW_KERNEL_BITS | PSW_MASK_DAT |
				PSW_MASK_IO | PSW_MASK_EXT | PSW_MASK_MCHECK;
		frame->childregs.psw.addr =
				(unsigned long)__ret_from_fork;
		frame->childregs.gprs[9] = new_stackp; /* function */
		frame->childregs.gprs[10] = arg;
		frame->childregs.gprs[11] = (unsigned long)do_exit;
		frame->childregs.orig_gpr2 = -1;
		frame->childregs.last_break = 1;
		return 0;
	}
	frame->childregs = *current_pt_regs();
	frame->childregs.gprs[2] = 0;	/* child returns 0 on fork. */
	frame->childregs.flags = 0;
	if (new_stackp)
		frame->childregs.gprs[15] = new_stackp;

	/* Don't copy runtime instrumentation info */
	p->thread.ri_cb = NULL;
	frame->childregs.psw.mask &= ~PSW_MASK_RI;
	/* Don't copy guarded storage control block */
	p->thread.gs_cb = NULL;
	p->thread.gs_bc_cb = NULL;

	/* Set a new TLS ?  */
	if (clone_flags & CLONE_SETTLS) {
		if (is_compat_task()) {
			p->thread.acrs[0] = (unsigned int)tls;
		} else {
			p->thread.acrs[0] = (unsigned int)(tls >> 32);
			p->thread.acrs[1] = (unsigned int)tls;
		}
	}
	/*
	 * s390 stores the svc return address in arch_data when calling
	 * sigreturn()/restart_syscall() via vdso. 1 means no valid address
	 * stored.
	 */
	p->restart_block.arch_data = 1;
	return 0;
}

void execve_tail(void)
{
	current->thread.fpu.fpc = 0;
	asm volatile("sfpc %0" : : "d" (0));
}

unsigned long __get_wchan(struct task_struct *p)
{
	struct unwind_state state;
	unsigned long ip = 0;

<<<<<<< HEAD
	if (!p || p == current || task_is_running(p) || !task_stack_page(p))
=======
	if (!task_stack_page(p))
>>>>>>> c4ff004e
		return 0;

	if (!try_get_task_stack(p))
		return 0;

	unwind_for_each_frame(&state, p, NULL, 0) {
		if (state.stack_info.type != STACK_TYPE_TASK) {
			ip = 0;
			break;
		}

		ip = unwind_get_return_address(&state);
		if (!ip)
			break;

		if (!in_sched_functions(ip))
			break;
	}

	put_task_stack(p);
	return ip;
}

unsigned long arch_align_stack(unsigned long sp)
{
	if (!(current->personality & ADDR_NO_RANDOMIZE) && randomize_va_space)
		sp -= get_random_int() & ~PAGE_MASK;
	return sp & ~0xf;
}

static inline unsigned long brk_rnd(void)
{
	return (get_random_int() & BRK_RND_MASK) << PAGE_SHIFT;
}

unsigned long arch_randomize_brk(struct mm_struct *mm)
{
	unsigned long ret;

	ret = PAGE_ALIGN(mm->brk + brk_rnd());
	return (ret > mm->brk) ? ret : mm->brk;
}<|MERGE_RESOLUTION|>--- conflicted
+++ resolved
@@ -186,11 +186,7 @@
 	struct unwind_state state;
 	unsigned long ip = 0;
 
-<<<<<<< HEAD
-	if (!p || p == current || task_is_running(p) || !task_stack_page(p))
-=======
 	if (!task_stack_page(p))
->>>>>>> c4ff004e
 		return 0;
 
 	if (!try_get_task_stack(p))
