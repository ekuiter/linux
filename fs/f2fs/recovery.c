--- conflicted
+++ resolved
@@ -151,10 +151,6 @@
 				goto out;
 			}
 
-<<<<<<< HEAD
-			INIT_LIST_HEAD(&entry->list);
-=======
->>>>>>> 8c4cdc7e
 			list_add_tail(&entry->list, head);
 			entry->blkaddr = blkaddr;
 		}
