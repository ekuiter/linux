--- conflicted
+++ resolved
@@ -73,30 +73,15 @@
 	struct files_struct *files;
 	struct mm_struct *mm;
 	const struct cred *creds;
-<<<<<<< HEAD
-=======
 	struct fs_struct *fs;
->>>>>>> bde7b0ea
 	unsigned flags;
 	pid_t task_pid;
 };
 
-<<<<<<< HEAD
-#define INIT_IO_WORK(work, _func)			\
-	do {						\
-		(work)->list.next = NULL;		\
-		(work)->func = _func;			\
-		(work)->flags = 0;			\
-		(work)->files = NULL;			\
-		(work)->mm = NULL;			\
-		(work)->creds = NULL;			\
-	} while (0)					\
-=======
 #define INIT_IO_WORK(work, _func)				\
 	do {							\
 		*(work) = (struct io_wq_work){ .func = _func };	\
 	} while (0)						\
->>>>>>> bde7b0ea
 
 typedef void (get_work_fn)(struct io_wq_work *);
 typedef void (put_work_fn)(struct io_wq_work *);
