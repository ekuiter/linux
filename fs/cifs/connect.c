--- conflicted
+++ resolved
@@ -357,11 +357,7 @@
 	}
 
 	while (server->tcpStatus != CifsExiting) {
-<<<<<<< HEAD
 		if (try_to_freeze())
-=======
-		if(try_to_freeze())
->>>>>>> 394f13fc
 			continue;
 		if (bigbuf == NULL) {
 			bigbuf = cifs_buf_get();
