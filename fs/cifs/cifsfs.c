/*
 *   fs/cifs/cifsfs.c
 *
 *   Copyright (C) International Business Machines  Corp., 2002,2008
 *   Author(s): Steve French (sfrench@us.ibm.com)
 *
 *   Common Internet FileSystem (CIFS) client
 *
 *   This library is free software; you can redistribute it and/or modify
 *   it under the terms of the GNU Lesser General Public License as published
 *   by the Free Software Foundation; either version 2.1 of the License, or
 *   (at your option) any later version.
 *
 *   This library is distributed in the hope that it will be useful,
 *   but WITHOUT ANY WARRANTY; without even the implied warranty of
 *   MERCHANTABILITY or FITNESS FOR A PARTICULAR PURPOSE.  See
 *   the GNU Lesser General Public License for more details.
 *
 *   You should have received a copy of the GNU Lesser General Public License
 *   along with this library; if not, write to the Free Software
 *   Foundation, Inc., 59 Temple Place, Suite 330, Boston, MA 02111-1307 USA
 */

/* Note that BB means BUGBUG (ie something to fix eventually) */

#include <linux/module.h>
#include <linux/fs.h>
#include <linux/mount.h>
#include <linux/slab.h>
#include <linux/init.h>
#include <linux/list.h>
#include <linux/seq_file.h>
#include <linux/vfs.h>
#include <linux/mempool.h>
#include <linux/delay.h>
#include <linux/kthread.h>
#include <linux/freezer.h>
#include <linux/smp_lock.h>
#include "cifsfs.h"
#include "cifspdu.h"
#define DECLARE_GLOBALS_HERE
#include "cifsglob.h"
#include "cifsproto.h"
#include "cifs_debug.h"
#include "cifs_fs_sb.h"
#include <linux/mm.h>
#include <linux/key-type.h>
#include "dns_resolve.h"
#include "cifs_spnego.h"
#define CIFS_MAGIC_NUMBER 0xFF534D42	/* the first four bytes of SMB PDUs */

#ifdef CONFIG_CIFS_QUOTA
static const struct quotactl_ops cifs_quotactl_ops;
#endif /* QUOTA */

int cifsFYI = 0;
int cifsERROR = 1;
int traceSMB = 0;
unsigned int oplockEnabled = 1;
unsigned int experimEnabled = 0;
unsigned int linuxExtEnabled = 1;
unsigned int lookupCacheEnabled = 1;
unsigned int multiuser_mount = 0;
unsigned int extended_security = CIFSSEC_DEF;
/* unsigned int ntlmv2_support = 0; */
unsigned int sign_CIFS_PDUs = 1;
static const struct super_operations cifs_super_ops;
unsigned int CIFSMaxBufSize = CIFS_MAX_MSGSIZE;
module_param(CIFSMaxBufSize, int, 0);
MODULE_PARM_DESC(CIFSMaxBufSize, "Network buffer size (not including header). "
				 "Default: 16384 Range: 8192 to 130048");
unsigned int cifs_min_rcv = CIFS_MIN_RCV_POOL;
module_param(cifs_min_rcv, int, 0);
MODULE_PARM_DESC(cifs_min_rcv, "Network buffers in pool. Default: 4 Range: "
				"1 to 64");
unsigned int cifs_min_small = 30;
module_param(cifs_min_small, int, 0);
MODULE_PARM_DESC(cifs_min_small, "Small network buffers in pool. Default: 30 "
				 "Range: 2 to 256");
unsigned int cifs_max_pending = CIFS_MAX_REQ;
module_param(cifs_max_pending, int, 0);
MODULE_PARM_DESC(cifs_max_pending, "Simultaneous requests to server. "
				   "Default: 50 Range: 2 to 256");

extern mempool_t *cifs_sm_req_poolp;
extern mempool_t *cifs_req_poolp;
extern mempool_t *cifs_mid_poolp;

extern struct kmem_cache *cifs_oplock_cachep;

static int
cifs_read_super(struct super_block *sb, void *data,
		const char *devname, int silent)
{
	struct inode *inode;
	struct cifs_sb_info *cifs_sb;
	int rc = 0;

	/* BB should we make this contingent on mount parm? */
	sb->s_flags |= MS_NODIRATIME | MS_NOATIME;
	sb->s_fs_info = kzalloc(sizeof(struct cifs_sb_info), GFP_KERNEL);
	cifs_sb = CIFS_SB(sb);
	if (cifs_sb == NULL)
		return -ENOMEM;

#ifdef CONFIG_CIFS_DFS_UPCALL
	/* copy mount params to sb for use in submounts */
	/* BB: should we move this after the mount so we
	 * do not have to do the copy on failed mounts?
	 * BB: May be it is better to do simple copy before
	 * complex operation (mount), and in case of fail
	 * just exit instead of doing mount and attempting
	 * undo it if this copy fails?*/
	if (data) {
		int len = strlen(data);
		cifs_sb->mountdata = kzalloc(len + 1, GFP_KERNEL);
		if (cifs_sb->mountdata == NULL) {
			kfree(sb->s_fs_info);
			sb->s_fs_info = NULL;
			return -ENOMEM;
		}
		strncpy(cifs_sb->mountdata, data, len + 1);
		cifs_sb->mountdata[len] = '\0';
	}
#endif

	rc = cifs_mount(sb, cifs_sb, data, devname);

	if (rc) {
		if (!silent)
			cERROR(1,
			       ("cifs_mount failed w/return code = %d", rc));
		goto out_mount_failed;
	}

	sb->s_magic = CIFS_MAGIC_NUMBER;
	sb->s_op = &cifs_super_ops;
/*	if (cifs_sb->tcon->ses->server->maxBuf > MAX_CIFS_HDR_SIZE + 512)
	    sb->s_blocksize =
		cifs_sb->tcon->ses->server->maxBuf - MAX_CIFS_HDR_SIZE; */
#ifdef CONFIG_CIFS_QUOTA
	sb->s_qcop = &cifs_quotactl_ops;
#endif
	sb->s_blocksize = CIFS_MAX_MSGSIZE;
	sb->s_blocksize_bits = 14;	/* default 2**14 = CIFS_MAX_MSGSIZE */
	inode = cifs_root_iget(sb, ROOT_I);

	if (IS_ERR(inode)) {
		rc = PTR_ERR(inode);
		inode = NULL;
		goto out_no_root;
	}

	sb->s_root = d_alloc_root(inode);

	if (!sb->s_root) {
		rc = -ENOMEM;
		goto out_no_root;
	}

#ifdef CONFIG_CIFS_EXPERIMENTAL
	if (cifs_sb->mnt_cifs_flags & CIFS_MOUNT_SERVER_INUM) {
		cFYI(1, ("export ops supported"));
		sb->s_export_op = &cifs_export_ops;
	}
#endif /* EXPERIMENTAL */

	return 0;

out_no_root:
	cERROR(1, ("cifs_read_super: get root inode failed"));
	if (inode)
		iput(inode);

	cifs_umount(sb, cifs_sb);

out_mount_failed:
	if (cifs_sb) {
#ifdef CONFIG_CIFS_DFS_UPCALL
		if (cifs_sb->mountdata) {
			kfree(cifs_sb->mountdata);
			cifs_sb->mountdata = NULL;
		}
#endif
		unload_nls(cifs_sb->local_nls);
		kfree(cifs_sb);
	}
	return rc;
}

static void
cifs_put_super(struct super_block *sb)
{
	int rc = 0;
	struct cifs_sb_info *cifs_sb;

	cFYI(1, ("In cifs_put_super"));
	cifs_sb = CIFS_SB(sb);
	if (cifs_sb == NULL) {
		cFYI(1, ("Empty cifs superblock info passed to unmount"));
		return;
	}

	lock_kernel();

	rc = cifs_umount(sb, cifs_sb);
	if (rc)
		cERROR(1, ("cifs_umount failed with return code %d", rc));
#ifdef CONFIG_CIFS_DFS_UPCALL
	if (cifs_sb->mountdata) {
		kfree(cifs_sb->mountdata);
		cifs_sb->mountdata = NULL;
	}
#endif

	unload_nls(cifs_sb->local_nls);
	kfree(cifs_sb);

	unlock_kernel();
}

static int
cifs_statfs(struct dentry *dentry, struct kstatfs *buf)
{
	struct super_block *sb = dentry->d_sb;
	struct cifs_sb_info *cifs_sb = CIFS_SB(sb);
	struct cifsTconInfo *tcon = cifs_sb->tcon;
	int rc = -EOPNOTSUPP;
	int xid;

	xid = GetXid();

	buf->f_type = CIFS_MAGIC_NUMBER;

	/*
	 * PATH_MAX may be too long - it would presumably be total path,
	 * but note that some servers (includinng Samba 3) have a shorter
	 * maximum path.
	 *
	 * Instead could get the real value via SMB_QUERY_FS_ATTRIBUTE_INFO.
	 */
	buf->f_namelen = PATH_MAX;
	buf->f_files = 0;	/* undefined */
	buf->f_ffree = 0;	/* unlimited */

	/*
	 * We could add a second check for a QFS Unix capability bit
	 */
	if ((tcon->ses->capabilities & CAP_UNIX) &&
	    (CIFS_POSIX_EXTENSIONS & le64_to_cpu(tcon->fsUnixInfo.Capability)))
		rc = CIFSSMBQFSPosixInfo(xid, tcon, buf);

	/*
	 * Only need to call the old QFSInfo if failed on newer one,
	 * e.g. by OS/2.
	 **/
	if (rc && (tcon->ses->capabilities & CAP_NT_SMBS))
		rc = CIFSSMBQFSInfo(xid, tcon, buf);

	/*
	 * Some old Windows servers also do not support level 103, retry with
	 * older level one if old server failed the previous call or we
	 * bypassed it because we detected that this was an older LANMAN sess
	 */
	if (rc)
		rc = SMBOldQFSInfo(xid, tcon, buf);

	FreeXid(xid);
	return 0;
}

static int cifs_permission(struct inode *inode, int mask)
{
	struct cifs_sb_info *cifs_sb;

	cifs_sb = CIFS_SB(inode->i_sb);

	if (cifs_sb->mnt_cifs_flags & CIFS_MOUNT_NO_PERM) {
		if ((mask & MAY_EXEC) && !execute_ok(inode))
			return -EACCES;
		else
			return 0;
	} else /* file mode might have been restricted at mount time
		on the client (above and beyond ACL on servers) for
		servers which do not support setting and viewing mode bits,
		so allowing client to check permissions is useful */
		return generic_permission(inode, mask, NULL);
}

static struct kmem_cache *cifs_inode_cachep;
static struct kmem_cache *cifs_req_cachep;
static struct kmem_cache *cifs_mid_cachep;
struct kmem_cache *cifs_oplock_cachep;
static struct kmem_cache *cifs_sm_req_cachep;
mempool_t *cifs_sm_req_poolp;
mempool_t *cifs_req_poolp;
mempool_t *cifs_mid_poolp;

static struct inode *
cifs_alloc_inode(struct super_block *sb)
{
	struct cifsInodeInfo *cifs_inode;
	cifs_inode = kmem_cache_alloc(cifs_inode_cachep, GFP_KERNEL);
	if (!cifs_inode)
		return NULL;
	cifs_inode->cifsAttrs = 0x20;	/* default */
	cifs_inode->time = 0;
	cifs_inode->write_behind_rc = 0;
	/* Until the file is open and we have gotten oplock
	info back from the server, can not assume caching of
	file data or metadata */
	cifs_inode->clientCanCacheRead = false;
	cifs_inode->clientCanCacheAll = false;
	cifs_inode->delete_pending = false;
	cifs_inode->vfs_inode.i_blkbits = 14;  /* 2**14 = CIFS_MAX_MSGSIZE */
	cifs_inode->server_eof = 0;

	/* Can not set i_flags here - they get immediately overwritten
	   to zero by the VFS */
/*	cifs_inode->vfs_inode.i_flags = S_NOATIME | S_NOCMTIME;*/
	INIT_LIST_HEAD(&cifs_inode->openFileList);
	return &cifs_inode->vfs_inode;
}

static void
cifs_destroy_inode(struct inode *inode)
{
	kmem_cache_free(cifs_inode_cachep, CIFS_I(inode));
}

static void
cifs_show_address(struct seq_file *s, struct TCP_Server_Info *server)
{
	seq_printf(s, ",addr=");

	switch (server->addr.sockAddr.sin_family) {
	case AF_INET:
		seq_printf(s, "%pI4", &server->addr.sockAddr.sin_addr.s_addr);
		break;
	case AF_INET6:
		seq_printf(s, "%pI6",
			   &server->addr.sockAddr6.sin6_addr.s6_addr);
		if (server->addr.sockAddr6.sin6_scope_id)
			seq_printf(s, "%%%u",
				   server->addr.sockAddr6.sin6_scope_id);
		break;
	default:
		seq_printf(s, "(unknown)");
	}
}

/*
 * cifs_show_options() is for displaying mount options in /proc/mounts.
 * Not all settable options are displayed but most of the important
 * ones are.
 */
static int
cifs_show_options(struct seq_file *s, struct vfsmount *m)
{
	struct cifs_sb_info *cifs_sb = CIFS_SB(m->mnt_sb);
	struct cifsTconInfo *tcon = cifs_sb->tcon;

	seq_printf(s, ",unc=%s", tcon->treeName);
	if (tcon->ses->userName)
		seq_printf(s, ",username=%s", tcon->ses->userName);
	if (tcon->ses->domainName)
		seq_printf(s, ",domain=%s", tcon->ses->domainName);

	seq_printf(s, ",uid=%d", cifs_sb->mnt_uid);
	if (cifs_sb->mnt_cifs_flags & CIFS_MOUNT_OVERR_UID)
		seq_printf(s, ",forceuid");
	else
		seq_printf(s, ",noforceuid");

	seq_printf(s, ",gid=%d", cifs_sb->mnt_gid);
	if (cifs_sb->mnt_cifs_flags & CIFS_MOUNT_OVERR_GID)
		seq_printf(s, ",forcegid");
	else
		seq_printf(s, ",noforcegid");

	cifs_show_address(s, tcon->ses->server);

	if (!tcon->unix_ext)
		seq_printf(s, ",file_mode=0%o,dir_mode=0%o",
					   cifs_sb->mnt_file_mode,
					   cifs_sb->mnt_dir_mode);
	if (tcon->seal)
		seq_printf(s, ",seal");
	if (tcon->nocase)
		seq_printf(s, ",nocase");
	if (tcon->retry)
		seq_printf(s, ",hard");
	if (cifs_sb->prepath)
		seq_printf(s, ",prepath=%s", cifs_sb->prepath);
	if (cifs_sb->mnt_cifs_flags & CIFS_MOUNT_POSIX_PATHS)
		seq_printf(s, ",posixpaths");
	if (cifs_sb->mnt_cifs_flags & CIFS_MOUNT_SET_UID)
		seq_printf(s, ",setuids");
	if (cifs_sb->mnt_cifs_flags & CIFS_MOUNT_SERVER_INUM)
		seq_printf(s, ",serverino");
	if (cifs_sb->mnt_cifs_flags & CIFS_MOUNT_DIRECT_IO)
		seq_printf(s, ",directio");
	if (cifs_sb->mnt_cifs_flags & CIFS_MOUNT_NO_XATTR)
		seq_printf(s, ",nouser_xattr");
	if (cifs_sb->mnt_cifs_flags & CIFS_MOUNT_MAP_SPECIAL_CHR)
		seq_printf(s, ",mapchars");
	if (cifs_sb->mnt_cifs_flags & CIFS_MOUNT_UNX_EMUL)
		seq_printf(s, ",sfu");
	if (cifs_sb->mnt_cifs_flags & CIFS_MOUNT_NO_BRL)
		seq_printf(s, ",nobrl");
	if (cifs_sb->mnt_cifs_flags & CIFS_MOUNT_CIFS_ACL)
		seq_printf(s, ",cifsacl");
	if (cifs_sb->mnt_cifs_flags & CIFS_MOUNT_DYNPERM)
		seq_printf(s, ",dynperm");
	if (m->mnt_sb->s_flags & MS_POSIXACL)
		seq_printf(s, ",acl");

	seq_printf(s, ",rsize=%d", cifs_sb->rsize);
	seq_printf(s, ",wsize=%d", cifs_sb->wsize);

	return 0;
}

#ifdef CONFIG_CIFS_QUOTA
int cifs_xquota_set(struct super_block *sb, int quota_type, qid_t qid,
		struct fs_disk_quota *pdquota)
{
	int xid;
	int rc = 0;
	struct cifs_sb_info *cifs_sb = CIFS_SB(sb);
	struct cifsTconInfo *pTcon;

	if (cifs_sb)
		pTcon = cifs_sb->tcon;
	else
		return -EIO;


	xid = GetXid();
	if (pTcon) {
		cFYI(1, ("set type: 0x%x id: %d", quota_type, qid));
	} else
		rc = -EIO;

	FreeXid(xid);
	return rc;
}

int cifs_xquota_get(struct super_block *sb, int quota_type, qid_t qid,
		    struct fs_disk_quota *pdquota)
{
	int xid;
	int rc = 0;
	struct cifs_sb_info *cifs_sb = CIFS_SB(sb);
	struct cifsTconInfo *pTcon;

	if (cifs_sb)
		pTcon = cifs_sb->tcon;
	else
		return -EIO;

	xid = GetXid();
	if (pTcon) {
		cFYI(1, ("set type: 0x%x id: %d", quota_type, qid));
	} else
		rc = -EIO;

	FreeXid(xid);
	return rc;
}

int cifs_xstate_set(struct super_block *sb, unsigned int flags, int operation)
{
	int xid;
	int rc = 0;
	struct cifs_sb_info *cifs_sb = CIFS_SB(sb);
	struct cifsTconInfo *pTcon;

	if (cifs_sb)
		pTcon = cifs_sb->tcon;
	else
		return -EIO;

	xid = GetXid();
	if (pTcon) {
		cFYI(1, ("flags: 0x%x operation: 0x%x", flags, operation));
	} else
		rc = -EIO;

	FreeXid(xid);
	return rc;
}

int cifs_xstate_get(struct super_block *sb, struct fs_quota_stat *qstats)
{
	int xid;
	int rc = 0;
	struct cifs_sb_info *cifs_sb = CIFS_SB(sb);
	struct cifsTconInfo *pTcon;

	if (cifs_sb)
		pTcon = cifs_sb->tcon;
	else
		return -EIO;

	xid = GetXid();
	if (pTcon) {
		cFYI(1, ("pqstats %p", qstats));
	} else
		rc = -EIO;

	FreeXid(xid);
	return rc;
}

static const struct quotactl_ops cifs_quotactl_ops = {
	.set_xquota	= cifs_xquota_set,
	.get_xquota	= cifs_xquota_get,
	.set_xstate	= cifs_xstate_set,
	.get_xstate	= cifs_xstate_get,
};
#endif

static void cifs_umount_begin(struct super_block *sb)
{
	struct cifs_sb_info *cifs_sb = CIFS_SB(sb);
	struct cifsTconInfo *tcon;

	if (cifs_sb == NULL)
		return;

	tcon = cifs_sb->tcon;
	if (tcon == NULL)
		return;

	read_lock(&cifs_tcp_ses_lock);
	if ((tcon->tc_count > 1) || (tcon->tidStatus == CifsExiting)) {
		/* we have other mounts to same share or we have
		   already tried to force umount this and woken up
		   all waiting network requests, nothing to do */
		read_unlock(&cifs_tcp_ses_lock);
		return;
	} else if (tcon->tc_count == 1)
		tcon->tidStatus = CifsExiting;
	read_unlock(&cifs_tcp_ses_lock);

	/* cancel_brl_requests(tcon); */ /* BB mark all brl mids as exiting */
	/* cancel_notify_requests(tcon); */
	if (tcon->ses && tcon->ses->server) {
		cFYI(1, ("wake up tasks now - umount begin not complete"));
		wake_up_all(&tcon->ses->server->request_q);
		wake_up_all(&tcon->ses->server->response_q);
		msleep(1); /* yield */
		/* we have to kick the requests once more */
		wake_up_all(&tcon->ses->server->response_q);
		msleep(1);
	}

	return;
}

#ifdef CONFIG_CIFS_STATS2
static int cifs_show_stats(struct seq_file *s, struct vfsmount *mnt)
{
	/* BB FIXME */
	return 0;
}
#endif

static int cifs_remount(struct super_block *sb, int *flags, char *data)
{
	*flags |= MS_NODIRATIME;
	return 0;
}

static const struct super_operations cifs_super_ops = {
	.put_super = cifs_put_super,
	.statfs = cifs_statfs,
	.alloc_inode = cifs_alloc_inode,
	.destroy_inode = cifs_destroy_inode,
/*	.drop_inode	    = generic_delete_inode,
	.delete_inode	= cifs_delete_inode,  */  /* Do not need above two
	functions unless later we add lazy close of inodes or unless the
	kernel forgets to call us with the same number of releases (closes)
	as opens */
	.show_options = cifs_show_options,
	.umount_begin   = cifs_umount_begin,
	.remount_fs = cifs_remount,
#ifdef CONFIG_CIFS_STATS2
	.show_stats = cifs_show_stats,
#endif
};

static int
cifs_get_sb(struct file_system_type *fs_type,
	    int flags, const char *dev_name, void *data, struct vfsmount *mnt)
{
	int rc;
	struct super_block *sb = sget(fs_type, NULL, set_anon_super, NULL);

	cFYI(1, ("Devname: %s flags: %d ", dev_name, flags));

	if (IS_ERR(sb))
		return PTR_ERR(sb);

	sb->s_flags = flags;

	rc = cifs_read_super(sb, data, dev_name, flags & MS_SILENT ? 1 : 0);
	if (rc) {
		deactivate_locked_super(sb);
		return rc;
	}
	sb->s_flags |= MS_ACTIVE;
	simple_set_mnt(mnt, sb);
	return 0;
}

static ssize_t cifs_file_aio_write(struct kiocb *iocb, const struct iovec *iov,
				   unsigned long nr_segs, loff_t pos)
{
	struct inode *inode = iocb->ki_filp->f_path.dentry->d_inode;
	ssize_t written;

	written = generic_file_aio_write(iocb, iov, nr_segs, pos);
	if (!CIFS_I(inode)->clientCanCacheAll)
		filemap_fdatawrite(inode->i_mapping);
	return written;
}

static loff_t cifs_llseek(struct file *file, loff_t offset, int origin)
{
	/* origin == SEEK_END => we must revalidate the cached file length */
	if (origin == SEEK_END) {
		int retval;

		/* some applications poll for the file length in this strange
		   way so we must seek to end on non-oplocked files by
		   setting the revalidate time to zero */
		CIFS_I(file->f_path.dentry->d_inode)->time = 0;

		retval = cifs_revalidate(file->f_path.dentry);
		if (retval < 0)
			return (loff_t)retval;
	}
	return generic_file_llseek_unlocked(file, offset, origin);
}

#ifdef CONFIG_CIFS_EXPERIMENTAL
static int cifs_setlease(struct file *file, long arg, struct file_lock **lease)
{
	/* note that this is called by vfs setlease with the BKL held
	   although I doubt that BKL is needed here in cifs */
	struct inode *inode = file->f_path.dentry->d_inode;

	if (!(S_ISREG(inode->i_mode)))
		return -EINVAL;

	/* check if file is oplocked */
	if (((arg == F_RDLCK) &&
		(CIFS_I(inode)->clientCanCacheRead)) ||
	    ((arg == F_WRLCK) &&
		(CIFS_I(inode)->clientCanCacheAll)))
		return generic_setlease(file, arg, lease);
	else if (CIFS_SB(inode->i_sb)->tcon->local_lease &&
			!CIFS_I(inode)->clientCanCacheRead)
		/* If the server claims to support oplock on this
		   file, then we still need to check oplock even
		   if the local_lease mount option is set, but there
		   are servers which do not support oplock for which
		   this mount option may be useful if the user
		   knows that the file won't be changed on the server
		   by anyone else */
		return generic_setlease(file, arg, lease);
	else
		return -EAGAIN;
}
#endif

struct file_system_type cifs_fs_type = {
	.owner = THIS_MODULE,
	.name = "cifs",
	.get_sb = cifs_get_sb,
	.kill_sb = kill_anon_super,
	/*  .fs_flags */
};
const struct inode_operations cifs_dir_inode_ops = {
	.create = cifs_create,
	.lookup = cifs_lookup,
	.getattr = cifs_getattr,
	.unlink = cifs_unlink,
	.link = cifs_hardlink,
	.mkdir = cifs_mkdir,
	.rmdir = cifs_rmdir,
	.rename = cifs_rename,
	.permission = cifs_permission,
/*	revalidate:cifs_revalidate,   */
	.setattr = cifs_setattr,
	.symlink = cifs_symlink,
	.mknod   = cifs_mknod,
#ifdef CONFIG_CIFS_XATTR
	.setxattr = cifs_setxattr,
	.getxattr = cifs_getxattr,
	.listxattr = cifs_listxattr,
	.removexattr = cifs_removexattr,
#endif
};

const struct inode_operations cifs_file_inode_ops = {
/*	revalidate:cifs_revalidate, */
	.setattr = cifs_setattr,
	.getattr = cifs_getattr, /* do we need this anymore? */
	.rename = cifs_rename,
	.permission = cifs_permission,
#ifdef CONFIG_CIFS_XATTR
	.setxattr = cifs_setxattr,
	.getxattr = cifs_getxattr,
	.listxattr = cifs_listxattr,
	.removexattr = cifs_removexattr,
#endif
};

const struct inode_operations cifs_symlink_inode_ops = {
	.readlink = generic_readlink,
	.follow_link = cifs_follow_link,
	.put_link = cifs_put_link,
	.permission = cifs_permission,
	/* BB add the following two eventually */
	/* revalidate: cifs_revalidate,
	   setattr:    cifs_notify_change, *//* BB do we need notify change */
#ifdef CONFIG_CIFS_XATTR
	.setxattr = cifs_setxattr,
	.getxattr = cifs_getxattr,
	.listxattr = cifs_listxattr,
	.removexattr = cifs_removexattr,
#endif
};

const struct file_operations cifs_file_ops = {
	.read = do_sync_read,
	.write = do_sync_write,
	.aio_read = generic_file_aio_read,
	.aio_write = cifs_file_aio_write,
	.open = cifs_open,
	.release = cifs_close,
	.lock = cifs_lock,
	.fsync = cifs_fsync,
	.flush = cifs_flush,
	.mmap  = cifs_file_mmap,
	.splice_read = generic_file_splice_read,
	.llseek = cifs_llseek,
#ifdef CONFIG_CIFS_POSIX
	.unlocked_ioctl	= cifs_ioctl,
#endif /* CONFIG_CIFS_POSIX */

#ifdef CONFIG_CIFS_EXPERIMENTAL
	.setlease = cifs_setlease,
#endif /* CONFIG_CIFS_EXPERIMENTAL */
};

const struct file_operations cifs_file_direct_ops = {
	/* no mmap, no aio, no readv -
	   BB reevaluate whether they can be done with directio, no cache */
	.read = cifs_user_read,
	.write = cifs_user_write,
	.open = cifs_open,
	.release = cifs_close,
	.lock = cifs_lock,
	.fsync = cifs_fsync,
	.flush = cifs_flush,
	.splice_read = generic_file_splice_read,
#ifdef CONFIG_CIFS_POSIX
	.unlocked_ioctl  = cifs_ioctl,
#endif /* CONFIG_CIFS_POSIX */
	.llseek = cifs_llseek,
#ifdef CONFIG_CIFS_EXPERIMENTAL
	.setlease = cifs_setlease,
#endif /* CONFIG_CIFS_EXPERIMENTAL */
};
const struct file_operations cifs_file_nobrl_ops = {
	.read = do_sync_read,
	.write = do_sync_write,
	.aio_read = generic_file_aio_read,
	.aio_write = cifs_file_aio_write,
	.open = cifs_open,
	.release = cifs_close,
	.fsync = cifs_fsync,
	.flush = cifs_flush,
	.mmap  = cifs_file_mmap,
	.splice_read = generic_file_splice_read,
	.llseek = cifs_llseek,
#ifdef CONFIG_CIFS_POSIX
	.unlocked_ioctl	= cifs_ioctl,
#endif /* CONFIG_CIFS_POSIX */

#ifdef CONFIG_CIFS_EXPERIMENTAL
	.setlease = cifs_setlease,
#endif /* CONFIG_CIFS_EXPERIMENTAL */
};

const struct file_operations cifs_file_direct_nobrl_ops = {
	/* no mmap, no aio, no readv -
	   BB reevaluate whether they can be done with directio, no cache */
	.read = cifs_user_read,
	.write = cifs_user_write,
	.open = cifs_open,
	.release = cifs_close,
	.fsync = cifs_fsync,
	.flush = cifs_flush,
	.splice_read = generic_file_splice_read,
#ifdef CONFIG_CIFS_POSIX
	.unlocked_ioctl  = cifs_ioctl,
#endif /* CONFIG_CIFS_POSIX */
	.llseek = cifs_llseek,
#ifdef CONFIG_CIFS_EXPERIMENTAL
	.setlease = cifs_setlease,
#endif /* CONFIG_CIFS_EXPERIMENTAL */
};

const struct file_operations cifs_dir_ops = {
	.readdir = cifs_readdir,
	.release = cifs_closedir,
	.read    = generic_read_dir,
	.unlocked_ioctl  = cifs_ioctl,
	.llseek = generic_file_llseek,
};

static void
cifs_init_once(void *inode)
{
	struct cifsInodeInfo *cifsi = inode;

	inode_init_once(&cifsi->vfs_inode);
	INIT_LIST_HEAD(&cifsi->lockList);
}

static int
cifs_init_inodecache(void)
{
	cifs_inode_cachep = kmem_cache_create("cifs_inode_cache",
					      sizeof(struct cifsInodeInfo),
					      0, (SLAB_RECLAIM_ACCOUNT|
						SLAB_MEM_SPREAD),
					      cifs_init_once);
	if (cifs_inode_cachep == NULL)
		return -ENOMEM;

	return 0;
}

static void
cifs_destroy_inodecache(void)
{
	kmem_cache_destroy(cifs_inode_cachep);
}

static int
cifs_init_request_bufs(void)
{
	if (CIFSMaxBufSize < 8192) {
	/* Buffer size can not be smaller than 2 * PATH_MAX since maximum
	Unicode path name has to fit in any SMB/CIFS path based frames */
		CIFSMaxBufSize = 8192;
	} else if (CIFSMaxBufSize > 1024*127) {
		CIFSMaxBufSize = 1024 * 127;
	} else {
		CIFSMaxBufSize &= 0x1FE00; /* Round size to even 512 byte mult*/
	}
/*	cERROR(1,("CIFSMaxBufSize %d 0x%x",CIFSMaxBufSize,CIFSMaxBufSize)); */
	cifs_req_cachep = kmem_cache_create("cifs_request",
					    CIFSMaxBufSize +
					    MAX_CIFS_HDR_SIZE, 0,
					    SLAB_HWCACHE_ALIGN, NULL);
	if (cifs_req_cachep == NULL)
		return -ENOMEM;

	if (cifs_min_rcv < 1)
		cifs_min_rcv = 1;
	else if (cifs_min_rcv > 64) {
		cifs_min_rcv = 64;
		cERROR(1, ("cifs_min_rcv set to maximum (64)"));
	}

	cifs_req_poolp = mempool_create_slab_pool(cifs_min_rcv,
						  cifs_req_cachep);

	if (cifs_req_poolp == NULL) {
		kmem_cache_destroy(cifs_req_cachep);
		return -ENOMEM;
	}
	/* MAX_CIFS_SMALL_BUFFER_SIZE bytes is enough for most SMB responses and
	almost all handle based requests (but not write response, nor is it
	sufficient for path based requests).  A smaller size would have
	been more efficient (compacting multiple slab items on one 4k page)
	for the case in which debug was on, but this larger size allows
	more SMBs to use small buffer alloc and is still much more
	efficient to alloc 1 per page off the slab compared to 17K (5page)
	alloc of large cifs buffers even when page debugging is on */
	cifs_sm_req_cachep = kmem_cache_create("cifs_small_rq",
			MAX_CIFS_SMALL_BUFFER_SIZE, 0, SLAB_HWCACHE_ALIGN,
			NULL);
	if (cifs_sm_req_cachep == NULL) {
		mempool_destroy(cifs_req_poolp);
		kmem_cache_destroy(cifs_req_cachep);
		return -ENOMEM;
	}

	if (cifs_min_small < 2)
		cifs_min_small = 2;
	else if (cifs_min_small > 256) {
		cifs_min_small = 256;
		cFYI(1, ("cifs_min_small set to maximum (256)"));
	}

	cifs_sm_req_poolp = mempool_create_slab_pool(cifs_min_small,
						     cifs_sm_req_cachep);

	if (cifs_sm_req_poolp == NULL) {
		mempool_destroy(cifs_req_poolp);
		kmem_cache_destroy(cifs_req_cachep);
		kmem_cache_destroy(cifs_sm_req_cachep);
		return -ENOMEM;
	}

	return 0;
}

static void
cifs_destroy_request_bufs(void)
{
	mempool_destroy(cifs_req_poolp);
	kmem_cache_destroy(cifs_req_cachep);
	mempool_destroy(cifs_sm_req_poolp);
	kmem_cache_destroy(cifs_sm_req_cachep);
}

static int
cifs_init_mids(void)
{
	cifs_mid_cachep = kmem_cache_create("cifs_mpx_ids",
					    sizeof(struct mid_q_entry), 0,
					    SLAB_HWCACHE_ALIGN, NULL);
	if (cifs_mid_cachep == NULL)
		return -ENOMEM;

	/* 3 is a reasonable minimum number of simultaneous operations */
	cifs_mid_poolp = mempool_create_slab_pool(3, cifs_mid_cachep);
	if (cifs_mid_poolp == NULL) {
		kmem_cache_destroy(cifs_mid_cachep);
		return -ENOMEM;
	}

	cifs_oplock_cachep = kmem_cache_create("cifs_oplock_structs",
					sizeof(struct oplock_q_entry), 0,
					SLAB_HWCACHE_ALIGN, NULL);
	if (cifs_oplock_cachep == NULL) {
		mempool_destroy(cifs_mid_poolp);
		kmem_cache_destroy(cifs_mid_cachep);
		return -ENOMEM;
	}

	return 0;
}

static void
cifs_destroy_mids(void)
{
	mempool_destroy(cifs_mid_poolp);
	kmem_cache_destroy(cifs_mid_cachep);
	kmem_cache_destroy(cifs_oplock_cachep);
}

static int __init
init_cifs(void)
{
	int rc = 0;
	cifs_proc_init();
	INIT_LIST_HEAD(&cifs_tcp_ses_list);
#ifdef CONFIG_CIFS_EXPERIMENTAL
	INIT_LIST_HEAD(&GlobalDnotifyReqList);
	INIT_LIST_HEAD(&GlobalDnotifyRsp_Q);
#endif
/*
 *  Initialize Global counters
 */
	atomic_set(&sesInfoAllocCount, 0);
	atomic_set(&tconInfoAllocCount, 0);
	atomic_set(&tcpSesAllocCount, 0);
	atomic_set(&tcpSesReconnectCount, 0);
	atomic_set(&tconInfoReconnectCount, 0);

	atomic_set(&bufAllocCount, 0);
	atomic_set(&smBufAllocCount, 0);
#ifdef CONFIG_CIFS_STATS2
	atomic_set(&totBufAllocCount, 0);
	atomic_set(&totSmBufAllocCount, 0);
#endif /* CONFIG_CIFS_STATS2 */

	atomic_set(&midCount, 0);
	GlobalCurrentXid = 0;
	GlobalTotalActiveXid = 0;
	GlobalMaxActiveXid = 0;
	memset(Local_System_Name, 0, 15);
	rwlock_init(&GlobalSMBSeslock);
	rwlock_init(&cifs_tcp_ses_lock);
	spin_lock_init(&GlobalMid_Lock);

	if (cifs_max_pending < 2) {
		cifs_max_pending = 2;
		cFYI(1, ("cifs_max_pending set to min of 2"));
	} else if (cifs_max_pending > 256) {
		cifs_max_pending = 256;
		cFYI(1, ("cifs_max_pending set to max of 256"));
	}

	rc = cifs_init_inodecache();
	if (rc)
		goto out_clean_proc;

	rc = cifs_init_mids();
	if (rc)
		goto out_destroy_inodecache;

	rc = cifs_init_request_bufs();
	if (rc)
		goto out_destroy_mids;

	rc = register_filesystem(&cifs_fs_type);
	if (rc)
		goto out_destroy_request_bufs;
#ifdef CONFIG_CIFS_UPCALL
	rc = register_key_type(&cifs_spnego_key_type);
	if (rc)
		goto out_unregister_filesystem;
#endif
#ifdef CONFIG_CIFS_DFS_UPCALL
	rc = register_key_type(&key_type_dns_resolver);
	if (rc)
		goto out_unregister_key_type;
#endif
<<<<<<< HEAD
	rc = slow_work_register_user();
=======
	rc = slow_work_register_user(THIS_MODULE);
>>>>>>> 8b2d4e4b
	if (rc)
		goto out_unregister_resolver_key;

	return 0;

 out_unregister_resolver_key:
#ifdef CONFIG_CIFS_DFS_UPCALL
	unregister_key_type(&key_type_dns_resolver);
 out_unregister_key_type:
#endif
#ifdef CONFIG_CIFS_UPCALL
	unregister_key_type(&cifs_spnego_key_type);
 out_unregister_filesystem:
#endif
	unregister_filesystem(&cifs_fs_type);
 out_destroy_request_bufs:
	cifs_destroy_request_bufs();
 out_destroy_mids:
	cifs_destroy_mids();
 out_destroy_inodecache:
	cifs_destroy_inodecache();
 out_clean_proc:
	cifs_proc_clean();
	return rc;
}

static void __exit
exit_cifs(void)
{
	cFYI(DBG2, ("exit_cifs"));
	cifs_proc_clean();
#ifdef CONFIG_CIFS_DFS_UPCALL
	cifs_dfs_release_automount_timer();
	unregister_key_type(&key_type_dns_resolver);
#endif
#ifdef CONFIG_CIFS_UPCALL
	unregister_key_type(&cifs_spnego_key_type);
#endif
	unregister_filesystem(&cifs_fs_type);
	cifs_destroy_inodecache();
	cifs_destroy_mids();
	cifs_destroy_request_bufs();
}

MODULE_AUTHOR("Steve French <sfrench@us.ibm.com>");
MODULE_LICENSE("GPL");	/* combination of LGPL + GPL source behaves as GPL */
MODULE_DESCRIPTION
    ("VFS to access servers complying with the SNIA CIFS Specification "
     "e.g. Samba and Windows");
MODULE_VERSION(CIFS_VERSION);
module_init(init_cifs)
module_exit(exit_cifs)<|MERGE_RESOLUTION|>--- conflicted
+++ resolved
@@ -1037,11 +1037,7 @@
 	if (rc)
 		goto out_unregister_key_type;
 #endif
-<<<<<<< HEAD
-	rc = slow_work_register_user();
-=======
 	rc = slow_work_register_user(THIS_MODULE);
->>>>>>> 8b2d4e4b
 	if (rc)
 		goto out_unregister_resolver_key;
 
