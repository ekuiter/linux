config GFS2_FS
	tristate "GFS2 file system support"
	depends on EXPERIMENTAL && (64BIT || LBDAF)
	select DLM if GFS2_FS_LOCKING_DLM
	select CONFIGFS_FS if GFS2_FS_LOCKING_DLM
	select SYSFS if GFS2_FS_LOCKING_DLM
	select IP_SCTP if DLM_SCTP
	select FS_POSIX_ACL
	select CRC32
	select SLOW_WORK
	select QUOTA
	select QUOTACTL
<<<<<<< HEAD
=======
	select FS_JOURNAL_INFO
>>>>>>> c167bc64
	help
	  A cluster filesystem.

	  Allows a cluster of computers to simultaneously use a block device
	  that is shared between them (with FC, iSCSI, NBD, etc...).  GFS reads
	  and writes to the block device like a local filesystem, but also uses
	  a lock module to allow the computers coordinate their I/O so
	  filesystem consistency is maintained.  One of the nifty features of
	  GFS is perfect consistency -- changes made to the filesystem on one
	  machine show up immediately on all other machines in the cluster.

	  To use the GFS2 filesystem in a cluster, you will need to enable
	  the locking module below. Documentation and utilities for GFS2 can
	  be found here: http://sources.redhat.com/cluster

	  The "nolock" lock module is now built in to GFS2 by default. If
	  you want to use the DLM, be sure to enable HOTPLUG and IPv4/6
	  networking.

config GFS2_FS_LOCKING_DLM
	bool "GFS2 DLM locking"
	depends on (GFS2_FS!=n) && NET && INET && (IPV6 || IPV6=n) && HOTPLUG
	help
	  Multiple node locking module for GFS2

	  Most users of GFS2 will require this. It provides the locking
	  interface between GFS2 and the DLM, which is required to use GFS2
	  in a cluster environment.<|MERGE_RESOLUTION|>--- conflicted
+++ resolved
@@ -10,10 +10,7 @@
 	select SLOW_WORK
 	select QUOTA
 	select QUOTACTL
-<<<<<<< HEAD
-=======
 	select FS_JOURNAL_INFO
->>>>>>> c167bc64
 	help
 	  A cluster filesystem.
 
