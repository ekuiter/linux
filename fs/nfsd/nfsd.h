--- conflicted
+++ resolved
@@ -90,11 +90,8 @@
 
 bool		i_am_nfsd(void);
 
-<<<<<<< HEAD
-=======
 int get_nfsdfs(struct net *);
 
->>>>>>> 2dce94fe
 struct nfsdfs_client {
 	struct kref cl_ref;
 	void (*cl_release)(struct kref *kref);
