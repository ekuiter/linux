// SPDX-License-Identifier: GPL-2.0-or-later
/* handling of writes to regular files and writing back to the server
 *
 * Copyright (C) 2007 Red Hat, Inc. All Rights Reserved.
 * Written by David Howells (dhowells@redhat.com)
 */

#include <linux/backing-dev.h>
#include <linux/slab.h>
#include <linux/fs.h>
#include <linux/pagemap.h>
#include <linux/writeback.h>
#include <linux/pagevec.h>
#include <linux/netfs.h>
#include <linux/fscache.h>
#include "internal.h"

/*
 * mark a page as having been made dirty and thus needing writeback
 */
int afs_set_page_dirty(struct page *page)
{
	_enter("");
	return __set_page_dirty_nobuffers(page);
}

/*
 * prepare to perform part of a write to a page
 */
int afs_write_begin(struct file *file, struct address_space *mapping,
		    loff_t pos, unsigned len, unsigned flags,
		    struct page **_page, void **fsdata)
{
	struct afs_vnode *vnode = AFS_FS_I(file_inode(file));
	struct page *page;
	unsigned long priv;
	unsigned f, from;
	unsigned t, to;
	pgoff_t index;
	int ret;

	_enter("{%llx:%llu},%llx,%x",
	       vnode->fid.vid, vnode->fid.vnode, pos, len);

	/* Prefetch area to be written into the cache if we're caching this
	 * file.  We need to do this before we get a lock on the page in case
	 * there's more than one writer competing for the same cache block.
	 */
	ret = netfs_write_begin(file, mapping, pos, len, flags, &page, fsdata,
				&afs_req_ops, NULL);
	if (ret < 0)
		return ret;

	index = page->index;
	from = pos - index * PAGE_SIZE;
	to = from + len;

try_again:
	/* See if this page is already partially written in a way that we can
	 * merge the new write with.
	 */
	if (PagePrivate(page)) {
		priv = page_private(page);
		f = afs_page_dirty_from(page, priv);
		t = afs_page_dirty_to(page, priv);
		ASSERTCMP(f, <=, t);

		if (PageWriteback(page)) {
			trace_afs_page_dirty(vnode, tracepoint_string("alrdy"), page);
			goto flush_conflicting_write;
		}
		/* If the file is being filled locally, allow inter-write
		 * spaces to be merged into writes.  If it's not, only write
		 * back what the user gives us.
		 */
		if (!test_bit(AFS_VNODE_NEW_CONTENT, &vnode->flags) &&
		    (to < f || from > t))
			goto flush_conflicting_write;
	}

	*_page = page;
	_leave(" = 0");
	return 0;

	/* The previous write and this write aren't adjacent or overlapping, so
	 * flush the page out.
	 */
flush_conflicting_write:
	_debug("flush conflict");
	ret = write_one_page(page);
	if (ret < 0)
		goto error;

	ret = lock_page_killable(page);
	if (ret < 0)
		goto error;
	goto try_again;

error:
	put_page(page);
	_leave(" = %d", ret);
	return ret;
}

/*
 * finalise part of a write to a page
 */
int afs_write_end(struct file *file, struct address_space *mapping,
		  loff_t pos, unsigned len, unsigned copied,
		  struct page *page, void *fsdata)
{
	struct afs_vnode *vnode = AFS_FS_I(file_inode(file));
	unsigned long priv;
	unsigned int f, from = pos & (thp_size(page) - 1);
	unsigned int t, to = from + copied;
	loff_t i_size, maybe_i_size;

	_enter("{%llx:%llu},{%lx}",
	       vnode->fid.vid, vnode->fid.vnode, page->index);

	if (copied == 0)
		goto out;

	maybe_i_size = pos + copied;

	i_size = i_size_read(&vnode->vfs_inode);
	if (maybe_i_size > i_size) {
		write_seqlock(&vnode->cb_lock);
		i_size = i_size_read(&vnode->vfs_inode);
		if (maybe_i_size > i_size)
			i_size_write(&vnode->vfs_inode, maybe_i_size);
		write_sequnlock(&vnode->cb_lock);
	}

	ASSERT(PageUptodate(page));

	if (PagePrivate(page)) {
		priv = page_private(page);
		f = afs_page_dirty_from(page, priv);
		t = afs_page_dirty_to(page, priv);
		if (from < f)
			f = from;
		if (to > t)
			t = to;
		priv = afs_page_dirty(page, f, t);
		set_page_private(page, priv);
		trace_afs_page_dirty(vnode, tracepoint_string("dirty+"), page);
	} else {
		priv = afs_page_dirty(page, from, to);
		attach_page_private(page, (void *)priv);
		trace_afs_page_dirty(vnode, tracepoint_string("dirty"), page);
	}

	if (set_page_dirty(page))
		_debug("dirtied %lx", page->index);

out:
	unlock_page(page);
	put_page(page);
	return copied;
}

/*
 * kill all the pages in the given range
 */
static void afs_kill_pages(struct address_space *mapping,
			   loff_t start, loff_t len)
{
	struct afs_vnode *vnode = AFS_FS_I(mapping->host);
	struct pagevec pv;
	unsigned int loop, psize;

	_enter("{%llx:%llu},%llx @%llx",
	       vnode->fid.vid, vnode->fid.vnode, len, start);

	pagevec_init(&pv);

	do {
		_debug("kill %llx @%llx", len, start);

		pv.nr = find_get_pages_contig(mapping, start / PAGE_SIZE,
					      PAGEVEC_SIZE, pv.pages);
		if (pv.nr == 0)
			break;

		for (loop = 0; loop < pv.nr; loop++) {
			struct page *page = pv.pages[loop];

			if (page->index * PAGE_SIZE >= start + len)
				break;

			psize = thp_size(page);
			start += psize;
			len -= psize;
			ClearPageUptodate(page);
			end_page_writeback(page);
			lock_page(page);
			generic_error_remove_page(mapping, page);
			unlock_page(page);
		}

		__pagevec_release(&pv);
	} while (len > 0);

	_leave("");
}

/*
 * Redirty all the pages in a given range.
 */
static void afs_redirty_pages(struct writeback_control *wbc,
			      struct address_space *mapping,
			      loff_t start, loff_t len)
{
	struct afs_vnode *vnode = AFS_FS_I(mapping->host);
	struct pagevec pv;
	unsigned int loop, psize;

	_enter("{%llx:%llu},%llx @%llx",
	       vnode->fid.vid, vnode->fid.vnode, len, start);

	pagevec_init(&pv);

	do {
		_debug("redirty %llx @%llx", len, start);

		pv.nr = find_get_pages_contig(mapping, start / PAGE_SIZE,
					      PAGEVEC_SIZE, pv.pages);
		if (pv.nr == 0)
			break;

		for (loop = 0; loop < pv.nr; loop++) {
			struct page *page = pv.pages[loop];

			if (page->index * PAGE_SIZE >= start + len)
				break;

			psize = thp_size(page);
			start += psize;
			len -= psize;
			redirty_page_for_writepage(wbc, page);
			end_page_writeback(page);
		}

		__pagevec_release(&pv);
	} while (len > 0);

	_leave("");
}

/*
 * completion of write to server
 */
static void afs_pages_written_back(struct afs_vnode *vnode, loff_t start, unsigned int len)
{
	struct address_space *mapping = vnode->vfs_inode.i_mapping;
	struct page *page;
	pgoff_t end;

	XA_STATE(xas, &mapping->i_pages, start / PAGE_SIZE);

	_enter("{%llx:%llu},{%x @%llx}",
	       vnode->fid.vid, vnode->fid.vnode, len, start);

	rcu_read_lock();

	end = (start + len - 1) / PAGE_SIZE;
	xas_for_each(&xas, page, end) {
		if (!PageWriteback(page)) {
			kdebug("bad %x @%llx page %lx %lx", len, start, page->index, end);
			ASSERT(PageWriteback(page));
		}

		trace_afs_page_dirty(vnode, tracepoint_string("clear"), page);
		detach_page_private(page);
		page_endio(page, true, 0);
	}

	rcu_read_unlock();

	afs_prune_wb_keys(vnode);
	_leave("");
}

/*
 * Find a key to use for the writeback.  We cached the keys used to author the
 * writes on the vnode.  *_wbk will contain the last writeback key used or NULL
 * and we need to start from there if it's set.
 */
static int afs_get_writeback_key(struct afs_vnode *vnode,
				 struct afs_wb_key **_wbk)
{
	struct afs_wb_key *wbk = NULL;
	struct list_head *p;
	int ret = -ENOKEY, ret2;

	spin_lock(&vnode->wb_lock);
	if (*_wbk)
		p = (*_wbk)->vnode_link.next;
	else
		p = vnode->wb_keys.next;

	while (p != &vnode->wb_keys) {
		wbk = list_entry(p, struct afs_wb_key, vnode_link);
		_debug("wbk %u", key_serial(wbk->key));
		ret2 = key_validate(wbk->key);
		if (ret2 == 0) {
			refcount_inc(&wbk->usage);
			_debug("USE WB KEY %u", key_serial(wbk->key));
			break;
		}

		wbk = NULL;
		if (ret == -ENOKEY)
			ret = ret2;
		p = p->next;
	}

	spin_unlock(&vnode->wb_lock);
	if (*_wbk)
		afs_put_wb_key(*_wbk);
	*_wbk = wbk;
	return 0;
}

static void afs_store_data_success(struct afs_operation *op)
{
	struct afs_vnode *vnode = op->file[0].vnode;

	op->ctime = op->file[0].scb.status.mtime_client;
	afs_vnode_commit_status(op, &op->file[0]);
	if (op->error == 0) {
		if (!op->store.laundering)
			afs_pages_written_back(vnode, op->store.pos, op->store.size);
		afs_stat_v(vnode, n_stores);
		atomic_long_add(op->store.size, &afs_v2net(vnode)->n_store_bytes);
	}
}

static const struct afs_operation_ops afs_store_data_operation = {
	.issue_afs_rpc	= afs_fs_store_data,
	.issue_yfs_rpc	= yfs_fs_store_data,
	.success	= afs_store_data_success,
};

/*
 * write to a file
 */
static int afs_store_data(struct afs_vnode *vnode, struct iov_iter *iter, loff_t pos,
			  bool laundering)
{
	struct afs_operation *op;
	struct afs_wb_key *wbk = NULL;
	loff_t size = iov_iter_count(iter), i_size;
	int ret = -ENOKEY;

	_enter("%s{%llx:%llu.%u},%llx,%llx",
	       vnode->volume->name,
	       vnode->fid.vid,
	       vnode->fid.vnode,
	       vnode->fid.unique,
	       size, pos);

	ret = afs_get_writeback_key(vnode, &wbk);
	if (ret) {
		_leave(" = %d [no keys]", ret);
		return ret;
	}

	op = afs_alloc_operation(wbk->key, vnode->volume);
	if (IS_ERR(op)) {
		afs_put_wb_key(wbk);
		return -ENOMEM;
	}

	i_size = i_size_read(&vnode->vfs_inode);

	afs_op_set_vnode(op, 0, vnode);
	op->file[0].dv_delta = 1;
	op->file[0].modification = true;
	op->store.write_iter = iter;
	op->store.pos = pos;
	op->store.size = size;
	op->store.i_size = max(pos + size, i_size);
	op->store.laundering = laundering;
	op->mtime = vnode->vfs_inode.i_mtime;
	op->flags |= AFS_OPERATION_UNINTR;
	op->ops = &afs_store_data_operation;

try_next_key:
	afs_begin_vnode_operation(op);
	afs_wait_for_operation(op);

	switch (op->error) {
	case -EACCES:
	case -EPERM:
	case -ENOKEY:
	case -EKEYEXPIRED:
	case -EKEYREJECTED:
	case -EKEYREVOKED:
		_debug("next");

		ret = afs_get_writeback_key(vnode, &wbk);
		if (ret == 0) {
			key_put(op->key);
			op->key = key_get(wbk->key);
			goto try_next_key;
		}
		break;
	}

	afs_put_wb_key(wbk);
	_leave(" = %d", op->error);
	return afs_put_operation(op);
}

/*
 * Extend the region to be written back to include subsequent contiguously
 * dirty pages if possible, but don't sleep while doing so.
 *
 * If this page holds new content, then we can include filler zeros in the
 * writeback.
 */
static void afs_extend_writeback(struct address_space *mapping,
				 struct afs_vnode *vnode,
				 long *_count,
				 loff_t start,
				 loff_t max_len,
				 bool new_content,
				 unsigned int *_len)
{
	struct pagevec pvec;
	struct page *page;
	unsigned long priv;
	unsigned int psize, filler = 0;
	unsigned int f, t;
	loff_t len = *_len;
	pgoff_t index = (start + len) / PAGE_SIZE;
	bool stop = true;
	unsigned int i;

	XA_STATE(xas, &mapping->i_pages, index);
	pagevec_init(&pvec);

	do {
		/* Firstly, we gather up a batch of contiguous dirty pages
		 * under the RCU read lock - but we can't clear the dirty flags
		 * there if any of those pages are mapped.
		 */
		rcu_read_lock();

		xas_for_each(&xas, page, ULONG_MAX) {
			stop = true;
			if (xas_retry(&xas, page))
				continue;
			if (xa_is_value(page))
				break;
			if (page->index != index)
				break;

			if (!page_cache_get_speculative(page)) {
				xas_reset(&xas);
				continue;
			}

			/* Has the page moved or been split? */
			if (unlikely(page != xas_reload(&xas)))
				break;

			if (!trylock_page(page))
				break;
			if (!PageDirty(page) || PageWriteback(page)) {
				unlock_page(page);
				break;
			}

			psize = thp_size(page);
			priv = page_private(page);
			f = afs_page_dirty_from(page, priv);
			t = afs_page_dirty_to(page, priv);
			if (f != 0 && !new_content) {
				unlock_page(page);
				break;
			}

			len += filler + t;
			filler = psize - t;
			if (len >= max_len || *_count <= 0)
				stop = true;
			else if (t == psize || new_content)
				stop = false;

			index += thp_nr_pages(page);
			if (!pagevec_add(&pvec, page))
				break;
			if (stop)
				break;
		}

		if (!stop)
			xas_pause(&xas);
		rcu_read_unlock();

		/* Now, if we obtained any pages, we can shift them to being
		 * writable and mark them for caching.
		 */
		if (!pagevec_count(&pvec))
			break;

		for (i = 0; i < pagevec_count(&pvec); i++) {
			page = pvec.pages[i];
			trace_afs_page_dirty(vnode, tracepoint_string("store+"), page);

			if (!clear_page_dirty_for_io(page))
				BUG();
			if (test_set_page_writeback(page))
				BUG();

			*_count -= thp_nr_pages(page);
			unlock_page(page);
		}

		pagevec_release(&pvec);
		cond_resched();
	} while (!stop);

	*_len = len;
}

/*
 * Synchronously write back the locked page and any subsequent non-locked dirty
 * pages.
 */
static ssize_t afs_write_back_from_locked_page(struct address_space *mapping,
					       struct writeback_control *wbc,
					       struct page *page,
					       loff_t start, loff_t end)
{
	struct afs_vnode *vnode = AFS_FS_I(mapping->host);
	struct iov_iter iter;
	unsigned long priv;
	unsigned int offset, to, len, max_len;
	loff_t i_size = i_size_read(&vnode->vfs_inode);
	bool new_content = test_bit(AFS_VNODE_NEW_CONTENT, &vnode->flags);
	long count = wbc->nr_to_write;
	int ret;

	_enter(",%lx,%llx-%llx", page->index, start, end);

	if (test_set_page_writeback(page))
		BUG();

	count -= thp_nr_pages(page);

	/* Find all consecutive lockable dirty pages that have contiguous
	 * written regions, stopping when we find a page that is not
	 * immediately lockable, is not dirty or is missing, or we reach the
	 * end of the range.
	 */
	priv = page_private(page);
	offset = afs_page_dirty_from(page, priv);
	to = afs_page_dirty_to(page, priv);
	trace_afs_page_dirty(vnode, tracepoint_string("store"), page);

	len = to - offset;
	start += offset;
	if (start < i_size) {
		/* Trim the write to the EOF; the extra data is ignored.  Also
		 * put an upper limit on the size of a single storedata op.
		 */
		max_len = 65536 * 4096;
		max_len = min_t(unsigned long long, max_len, end - start + 1);
		max_len = min_t(unsigned long long, max_len, i_size - start);

		if (len < max_len &&
		    (to == thp_size(page) || new_content))
			afs_extend_writeback(mapping, vnode, &count,
					     start, max_len, new_content, &len);
		len = min_t(loff_t, len, max_len);
	}

	/* We now have a contiguous set of dirty pages, each with writeback
	 * set; the first page is still locked at this point, but all the rest
	 * have been unlocked.
	 */
	unlock_page(page);

	if (start < i_size) {
		_debug("write back %x @%llx [%llx]", len, start, i_size);

		iov_iter_xarray(&iter, WRITE, &mapping->i_pages, start, len);
		ret = afs_store_data(vnode, &iter, start, false);
	} else {
		_debug("write discard %x @%llx [%llx]", len, start, i_size);

		/* The dirty region was entirely beyond the EOF. */
		afs_pages_written_back(vnode, start, len);
		ret = 0;
	}

	switch (ret) {
	case 0:
		wbc->nr_to_write = count;
		ret = len;
		break;

	default:
		pr_notice("kAFS: Unexpected error from FS.StoreData %d\n", ret);
		fallthrough;
	case -EACCES:
	case -EPERM:
	case -ENOKEY:
	case -EKEYEXPIRED:
	case -EKEYREJECTED:
	case -EKEYREVOKED:
		afs_redirty_pages(wbc, mapping, start, len);
		mapping_set_error(mapping, ret);
		break;

	case -EDQUOT:
	case -ENOSPC:
		afs_redirty_pages(wbc, mapping, start, len);
		mapping_set_error(mapping, -ENOSPC);
		break;

	case -EROFS:
	case -EIO:
	case -EREMOTEIO:
	case -EFBIG:
	case -ENOENT:
	case -ENOMEDIUM:
	case -ENXIO:
		trace_afs_file_error(vnode, ret, afs_file_error_writeback_fail);
		afs_kill_pages(mapping, start, len);
		mapping_set_error(mapping, ret);
		break;
	}

	_leave(" = %d", ret);
	return ret;
}

/*
 * write a page back to the server
 * - the caller locked the page for us
 */
int afs_writepage(struct page *page, struct writeback_control *wbc)
{
	ssize_t ret;
	loff_t start;

	_enter("{%lx},", page->index);

	start = page->index * PAGE_SIZE;
	ret = afs_write_back_from_locked_page(page->mapping, wbc, page,
					      start, LLONG_MAX - start);
	if (ret < 0) {
		_leave(" = %zd", ret);
		return ret;
	}

	_leave(" = 0");
	return 0;
}

/*
 * write a region of pages back to the server
 */
static int afs_writepages_region(struct address_space *mapping,
				 struct writeback_control *wbc,
				 loff_t start, loff_t end, loff_t *_next)
{
	struct page *page;
	ssize_t ret;
	int n;

	_enter("%llx,%llx,", start, end);

	do {
		pgoff_t index = start / PAGE_SIZE;

		n = find_get_pages_range_tag(mapping, &index, end / PAGE_SIZE,
					     PAGECACHE_TAG_DIRTY, 1, &page);
		if (!n)
			break;

		start = (loff_t)page->index * PAGE_SIZE; /* May regress with THPs */

		_debug("wback %lx", page->index);

		/* At this point we hold neither the i_pages lock nor the
		 * page lock: the page may be truncated or invalidated
		 * (changing page->mapping to NULL), or even swizzled
		 * back from swapper_space to tmpfs file mapping
		 */
		if (wbc->sync_mode != WB_SYNC_NONE) {
			ret = lock_page_killable(page);
			if (ret < 0) {
				put_page(page);
				return ret;
			}
		} else {
			if (!trylock_page(page)) {
				put_page(page);
				return 0;
			}
		}

		if (page->mapping != mapping || !PageDirty(page)) {
			start += thp_size(page);
			unlock_page(page);
			put_page(page);
			continue;
		}

		if (PageWriteback(page)) {
			unlock_page(page);
			if (wbc->sync_mode != WB_SYNC_NONE)
				wait_on_page_writeback(page);
			put_page(page);
			continue;
		}

		if (!clear_page_dirty_for_io(page))
			BUG();
		ret = afs_write_back_from_locked_page(mapping, wbc, page, start, end);
		put_page(page);
		if (ret < 0) {
			_leave(" = %zd", ret);
			return ret;
		}

<<<<<<< HEAD
		start += ret * PAGE_SIZE;
=======
		start += ret;
>>>>>>> 1b3f5c15

		cond_resched();
	} while (wbc->nr_to_write > 0);

	*_next = start;
	_leave(" = 0 [%llx]", *_next);
	return 0;
}

/*
 * write some of the pending data back to the server
 */
int afs_writepages(struct address_space *mapping,
		   struct writeback_control *wbc)
{
	struct afs_vnode *vnode = AFS_FS_I(mapping->host);
	loff_t start, next;
	int ret;

	_enter("");

	/* We have to be careful as we can end up racing with setattr()
	 * truncating the pagecache since the caller doesn't take a lock here
	 * to prevent it.
	 */
	if (wbc->sync_mode == WB_SYNC_ALL)
		down_read(&vnode->validate_lock);
	else if (!down_read_trylock(&vnode->validate_lock))
		return 0;

	if (wbc->range_cyclic) {
		start = mapping->writeback_index * PAGE_SIZE;
		ret = afs_writepages_region(mapping, wbc, start, LLONG_MAX, &next);
		if (start > 0 && wbc->nr_to_write > 0 && ret == 0)
			ret = afs_writepages_region(mapping, wbc, 0, start,
						    &next);
		mapping->writeback_index = next / PAGE_SIZE;
	} else if (wbc->range_start == 0 && wbc->range_end == LLONG_MAX) {
		ret = afs_writepages_region(mapping, wbc, 0, LLONG_MAX, &next);
		if (wbc->nr_to_write > 0)
			mapping->writeback_index = next;
	} else {
		ret = afs_writepages_region(mapping, wbc,
					    wbc->range_start, wbc->range_end, &next);
	}

	up_read(&vnode->validate_lock);
	_leave(" = %d", ret);
	return ret;
}

/*
 * write to an AFS file
 */
ssize_t afs_file_write(struct kiocb *iocb, struct iov_iter *from)
{
	struct afs_vnode *vnode = AFS_FS_I(file_inode(iocb->ki_filp));
	ssize_t result;
	size_t count = iov_iter_count(from);

	_enter("{%llx:%llu},{%zu},",
	       vnode->fid.vid, vnode->fid.vnode, count);

	if (IS_SWAPFILE(&vnode->vfs_inode)) {
		printk(KERN_INFO
		       "AFS: Attempt to write to active swap file!\n");
		return -EBUSY;
	}

	if (!count)
		return 0;

	result = generic_file_write_iter(iocb, from);

	_leave(" = %zd", result);
	return result;
}

/*
 * flush any dirty pages for this process, and check for write errors.
 * - the return status from this call provides a reliable indication of
 *   whether any write errors occurred for this process.
 */
int afs_fsync(struct file *file, loff_t start, loff_t end, int datasync)
{
	struct inode *inode = file_inode(file);
	struct afs_vnode *vnode = AFS_FS_I(inode);

	_enter("{%llx:%llu},{n=%pD},%d",
	       vnode->fid.vid, vnode->fid.vnode, file,
	       datasync);

	return file_write_and_wait_range(file, start, end);
}

/*
 * notification that a previously read-only page is about to become writable
 * - if it returns an error, the caller will deliver a bus error signal
 */
vm_fault_t afs_page_mkwrite(struct vm_fault *vmf)
{
	struct page *page = thp_head(vmf->page);
	struct file *file = vmf->vma->vm_file;
	struct inode *inode = file_inode(file);
	struct afs_vnode *vnode = AFS_FS_I(inode);
	unsigned long priv;

	_enter("{{%llx:%llu}},{%lx}", vnode->fid.vid, vnode->fid.vnode, page->index);

	sb_start_pagefault(inode->i_sb);

	/* Wait for the page to be written to the cache before we allow it to
	 * be modified.  We then assume the entire page will need writing back.
	 */
#ifdef CONFIG_AFS_FSCACHE
	if (PageFsCache(page) &&
	    wait_on_page_fscache_killable(page) < 0)
		return VM_FAULT_RETRY;
#endif

	if (wait_on_page_writeback_killable(page))
		return VM_FAULT_RETRY;

	if (lock_page_killable(page) < 0)
		return VM_FAULT_RETRY;

	/* We mustn't change page->private until writeback is complete as that
	 * details the portion of the page we need to write back and we might
	 * need to redirty the page if there's a problem.
	 */
	if (wait_on_page_writeback_killable(page) < 0) {
		unlock_page(page);
		return VM_FAULT_RETRY;
	}

	priv = afs_page_dirty(page, 0, thp_size(page));
	priv = afs_page_dirty_mmapped(priv);
	if (PagePrivate(page)) {
		set_page_private(page, priv);
		trace_afs_page_dirty(vnode, tracepoint_string("mkwrite+"), page);
	} else {
		attach_page_private(page, (void *)priv);
		trace_afs_page_dirty(vnode, tracepoint_string("mkwrite"), page);
	}
	file_update_time(file);

	sb_end_pagefault(inode->i_sb);
	return VM_FAULT_LOCKED;
}

/*
 * Prune the keys cached for writeback.  The caller must hold vnode->wb_lock.
 */
void afs_prune_wb_keys(struct afs_vnode *vnode)
{
	LIST_HEAD(graveyard);
	struct afs_wb_key *wbk, *tmp;

	/* Discard unused keys */
	spin_lock(&vnode->wb_lock);

	if (!mapping_tagged(&vnode->vfs_inode.i_data, PAGECACHE_TAG_WRITEBACK) &&
	    !mapping_tagged(&vnode->vfs_inode.i_data, PAGECACHE_TAG_DIRTY)) {
		list_for_each_entry_safe(wbk, tmp, &vnode->wb_keys, vnode_link) {
			if (refcount_read(&wbk->usage) == 1)
				list_move(&wbk->vnode_link, &graveyard);
		}
	}

	spin_unlock(&vnode->wb_lock);

	while (!list_empty(&graveyard)) {
		wbk = list_entry(graveyard.next, struct afs_wb_key, vnode_link);
		list_del(&wbk->vnode_link);
		afs_put_wb_key(wbk);
	}
}

/*
 * Clean up a page during invalidation.
 */
int afs_launder_page(struct page *page)
{
	struct address_space *mapping = page->mapping;
	struct afs_vnode *vnode = AFS_FS_I(mapping->host);
	struct iov_iter iter;
	struct bio_vec bv[1];
	unsigned long priv;
	unsigned int f, t;
	int ret = 0;

	_enter("{%lx}", page->index);

	priv = page_private(page);
	if (clear_page_dirty_for_io(page)) {
		f = 0;
		t = thp_size(page);
		if (PagePrivate(page)) {
			f = afs_page_dirty_from(page, priv);
			t = afs_page_dirty_to(page, priv);
		}

		bv[0].bv_page = page;
		bv[0].bv_offset = f;
		bv[0].bv_len = t - f;
		iov_iter_bvec(&iter, WRITE, bv, 1, bv[0].bv_len);

		trace_afs_page_dirty(vnode, tracepoint_string("launder"), page);
		ret = afs_store_data(vnode, &iter, (loff_t)page->index * PAGE_SIZE,
				     true);
	}

	trace_afs_page_dirty(vnode, tracepoint_string("laundered"), page);
	detach_page_private(page);
	wait_on_page_fscache(page);
	return ret;
}<|MERGE_RESOLUTION|>--- conflicted
+++ resolved
@@ -730,11 +730,7 @@
 			return ret;
 		}
 
-<<<<<<< HEAD
-		start += ret * PAGE_SIZE;
-=======
 		start += ret;
->>>>>>> 1b3f5c15
 
 		cond_resched();
 	} while (wbc->nr_to_write > 0);
