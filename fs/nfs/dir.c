--- conflicted
+++ resolved
@@ -1271,10 +1271,7 @@
 	if (fhandle == NULL || fattr == NULL || IS_ERR(label))
 		goto out;
 
-<<<<<<< HEAD
-=======
 	dir_verifier = nfs_save_change_attribute(dir);
->>>>>>> bde7b0ea
 	ret = NFS_PROTO(dir)->lookup(dir, dentry, fhandle, fattr, label);
 	if (ret < 0) {
 		switch (ret) {
