/*
 *  linux/fs/nfs/dir.c
 *
 *  Copyright (C) 1992  Rick Sladkey
 *
 *  nfs directory handling functions
 *
 * 10 Apr 1996	Added silly rename for unlink	--okir
 * 28 Sep 1996	Improved directory cache --okir
 * 23 Aug 1997  Claus Heine claus@momo.math.rwth-aachen.de 
 *              Re-implemented silly rename for unlink, newly implemented
 *              silly rename for nfs_rename() following the suggestions
 *              of Olaf Kirch (okir) found in this file.
 *              Following Linus comments on my original hack, this version
 *              depends only on the dcache stuff and doesn't touch the inode
 *              layer (iput() and friends).
 *  6 Jun 1999	Cache readdir lookups in the page cache. -DaveM
 */

#include <linux/time.h>
#include <linux/errno.h>
#include <linux/stat.h>
#include <linux/fcntl.h>
#include <linux/string.h>
#include <linux/kernel.h>
#include <linux/slab.h>
#include <linux/mm.h>
#include <linux/sunrpc/clnt.h>
#include <linux/nfs_fs.h>
#include <linux/nfs_mount.h>
#include <linux/pagemap.h>
#include <linux/pagevec.h>
#include <linux/namei.h>
#include <linux/mount.h>
#include <linux/sched.h>

#include "nfs4_fs.h"
#include "delegation.h"
#include "iostat.h"
#include "internal.h"

/* #define NFS_DEBUG_VERBOSE 1 */

static int nfs_opendir(struct inode *, struct file *);
static int nfs_readdir(struct file *, void *, filldir_t);
static struct dentry *nfs_lookup(struct inode *, struct dentry *, struct nameidata *);
static int nfs_create(struct inode *, struct dentry *, int, struct nameidata *);
static int nfs_mkdir(struct inode *, struct dentry *, int);
static int nfs_rmdir(struct inode *, struct dentry *);
static int nfs_unlink(struct inode *, struct dentry *);
static int nfs_symlink(struct inode *, struct dentry *, const char *);
static int nfs_link(struct dentry *, struct inode *, struct dentry *);
static int nfs_mknod(struct inode *, struct dentry *, int, dev_t);
static int nfs_rename(struct inode *, struct dentry *,
		      struct inode *, struct dentry *);
static int nfs_fsync_dir(struct file *, struct dentry *, int);
static loff_t nfs_llseek_dir(struct file *, loff_t, int);

const struct file_operations nfs_dir_operations = {
	.llseek		= nfs_llseek_dir,
	.read		= generic_read_dir,
	.readdir	= nfs_readdir,
	.open		= nfs_opendir,
	.release	= nfs_release,
	.fsync		= nfs_fsync_dir,
};

const struct inode_operations nfs_dir_inode_operations = {
	.create		= nfs_create,
	.lookup		= nfs_lookup,
	.link		= nfs_link,
	.unlink		= nfs_unlink,
	.symlink	= nfs_symlink,
	.mkdir		= nfs_mkdir,
	.rmdir		= nfs_rmdir,
	.mknod		= nfs_mknod,
	.rename		= nfs_rename,
	.permission	= nfs_permission,
	.getattr	= nfs_getattr,
	.setattr	= nfs_setattr,
};

#ifdef CONFIG_NFS_V3
const struct inode_operations nfs3_dir_inode_operations = {
	.create		= nfs_create,
	.lookup		= nfs_lookup,
	.link		= nfs_link,
	.unlink		= nfs_unlink,
	.symlink	= nfs_symlink,
	.mkdir		= nfs_mkdir,
	.rmdir		= nfs_rmdir,
	.mknod		= nfs_mknod,
	.rename		= nfs_rename,
	.permission	= nfs_permission,
	.getattr	= nfs_getattr,
	.setattr	= nfs_setattr,
	.listxattr	= nfs3_listxattr,
	.getxattr	= nfs3_getxattr,
	.setxattr	= nfs3_setxattr,
	.removexattr	= nfs3_removexattr,
};
#endif  /* CONFIG_NFS_V3 */

#ifdef CONFIG_NFS_V4

static struct dentry *nfs_atomic_lookup(struct inode *, struct dentry *, struct nameidata *);
const struct inode_operations nfs4_dir_inode_operations = {
	.create		= nfs_create,
	.lookup		= nfs_atomic_lookup,
	.link		= nfs_link,
	.unlink		= nfs_unlink,
	.symlink	= nfs_symlink,
	.mkdir		= nfs_mkdir,
	.rmdir		= nfs_rmdir,
	.mknod		= nfs_mknod,
	.rename		= nfs_rename,
	.permission	= nfs_permission,
	.getattr	= nfs_getattr,
	.setattr	= nfs_setattr,
	.getxattr       = nfs4_getxattr,
	.setxattr       = nfs4_setxattr,
	.listxattr      = nfs4_listxattr,
};

#endif /* CONFIG_NFS_V4 */

/*
 * Open file
 */
static int
nfs_opendir(struct inode *inode, struct file *filp)
{
	int res;

	dfprintk(FILE, "NFS: open dir(%s/%s)\n",
			filp->f_path.dentry->d_parent->d_name.name,
			filp->f_path.dentry->d_name.name);

	nfs_inc_stats(inode, NFSIOS_VFSOPEN);

	/* Call generic open code in order to cache credentials */
	res = nfs_open(inode, filp);
	return res;
}

typedef __be32 * (*decode_dirent_t)(__be32 *, struct nfs_entry *, int);
typedef struct {
	struct file	*file;
	struct page	*page;
	unsigned long	page_index;
	__be32		*ptr;
	u64		*dir_cookie;
	loff_t		current_index;
	struct nfs_entry *entry;
	decode_dirent_t	decode;
	int		plus;
	unsigned long	timestamp;
	unsigned long	gencount;
	int		timestamp_valid;
} nfs_readdir_descriptor_t;

/* Now we cache directories properly, by stuffing the dirent
 * data directly in the page cache.
 *
 * Inode invalidation due to refresh etc. takes care of
 * _everything_, no sloppy entry flushing logic, no extraneous
 * copying, network direct to page cache, the way it was meant
 * to be.
 *
 * NOTE: Dirent information verification is done always by the
 *	 page-in of the RPC reply, nowhere else, this simplies
 *	 things substantially.
 */
static
int nfs_readdir_filler(nfs_readdir_descriptor_t *desc, struct page *page)
{
	struct file	*file = desc->file;
	struct inode	*inode = file->f_path.dentry->d_inode;
	struct rpc_cred	*cred = nfs_file_cred(file);
	unsigned long	timestamp, gencount;
	int		error;

	dfprintk(DIRCACHE, "NFS: %s: reading cookie %Lu into page %lu\n",
			__func__, (long long)desc->entry->cookie,
			page->index);

 again:
	timestamp = jiffies;
	gencount = nfs_inc_attr_generation_counter();
	error = NFS_PROTO(inode)->readdir(file->f_path.dentry, cred, desc->entry->cookie, page,
					  NFS_SERVER(inode)->dtsize, desc->plus);
	if (error < 0) {
		/* We requested READDIRPLUS, but the server doesn't grok it */
		if (error == -ENOTSUPP && desc->plus) {
			NFS_SERVER(inode)->caps &= ~NFS_CAP_READDIRPLUS;
			clear_bit(NFS_INO_ADVISE_RDPLUS, &NFS_I(inode)->flags);
			desc->plus = 0;
			goto again;
		}
		goto error;
	}
	desc->timestamp = timestamp;
	desc->gencount = gencount;
	desc->timestamp_valid = 1;
	SetPageUptodate(page);
	/* Ensure consistent page alignment of the data.
	 * Note: assumes we have exclusive access to this mapping either
	 *	 through inode->i_mutex or some other mechanism.
	 */
	if (invalidate_inode_pages2_range(inode->i_mapping, page->index + 1, -1) < 0) {
		/* Should never happen */
		nfs_zap_mapping(inode, inode->i_mapping);
	}
	unlock_page(page);
	return 0;
 error:
	unlock_page(page);
	return -EIO;
}

static inline
int dir_decode(nfs_readdir_descriptor_t *desc)
{
	__be32	*p = desc->ptr;
	p = desc->decode(p, desc->entry, desc->plus);
	if (IS_ERR(p))
		return PTR_ERR(p);
	desc->ptr = p;
	if (desc->timestamp_valid) {
		desc->entry->fattr->time_start = desc->timestamp;
		desc->entry->fattr->gencount = desc->gencount;
	} else
		desc->entry->fattr->valid &= ~NFS_ATTR_FATTR;
	return 0;
}

static inline
void dir_page_release(nfs_readdir_descriptor_t *desc)
{
	kunmap(desc->page);
	page_cache_release(desc->page);
	desc->page = NULL;
	desc->ptr = NULL;
}

/*
 * Given a pointer to a buffer that has already been filled by a call
 * to readdir, find the next entry with cookie '*desc->dir_cookie'.
 *
 * If the end of the buffer has been reached, return -EAGAIN, if not,
 * return the offset within the buffer of the next entry to be
 * read.
 */
static inline
int find_dirent(nfs_readdir_descriptor_t *desc)
{
	struct nfs_entry *entry = desc->entry;
	int		loop_count = 0,
			status;

	while((status = dir_decode(desc)) == 0) {
		dfprintk(DIRCACHE, "NFS: %s: examining cookie %Lu\n",
				__func__, (unsigned long long)entry->cookie);
		if (entry->prev_cookie == *desc->dir_cookie)
			break;
		if (loop_count++ > 200) {
			loop_count = 0;
			schedule();
		}
	}
	return status;
}

/*
 * Given a pointer to a buffer that has already been filled by a call
 * to readdir, find the entry at offset 'desc->file->f_pos'.
 *
 * If the end of the buffer has been reached, return -EAGAIN, if not,
 * return the offset within the buffer of the next entry to be
 * read.
 */
static inline
int find_dirent_index(nfs_readdir_descriptor_t *desc)
{
	struct nfs_entry *entry = desc->entry;
	int		loop_count = 0,
			status;

	for(;;) {
		status = dir_decode(desc);
		if (status)
			break;

		dfprintk(DIRCACHE, "NFS: found cookie %Lu at index %Ld\n",
				(unsigned long long)entry->cookie, desc->current_index);

		if (desc->file->f_pos == desc->current_index) {
			*desc->dir_cookie = entry->cookie;
			break;
		}
		desc->current_index++;
		if (loop_count++ > 200) {
			loop_count = 0;
			schedule();
		}
	}
	return status;
}

/*
 * Find the given page, and call find_dirent() or find_dirent_index in
 * order to try to return the next entry.
 */
static inline
int find_dirent_page(nfs_readdir_descriptor_t *desc)
{
	struct inode	*inode = desc->file->f_path.dentry->d_inode;
	struct page	*page;
	int		status;

	dfprintk(DIRCACHE, "NFS: %s: searching page %ld for target %Lu\n",
			__func__, desc->page_index,
			(long long) *desc->dir_cookie);

	/* If we find the page in the page_cache, we cannot be sure
	 * how fresh the data is, so we will ignore readdir_plus attributes.
	 */
	desc->timestamp_valid = 0;
	page = read_cache_page(inode->i_mapping, desc->page_index,
			       (filler_t *)nfs_readdir_filler, desc);
	if (IS_ERR(page)) {
		status = PTR_ERR(page);
		goto out;
	}

	/* NOTE: Someone else may have changed the READDIRPLUS flag */
	desc->page = page;
	desc->ptr = kmap(page);		/* matching kunmap in nfs_do_filldir */
	if (*desc->dir_cookie != 0)
		status = find_dirent(desc);
	else
		status = find_dirent_index(desc);
	if (status < 0)
		dir_page_release(desc);
 out:
	dfprintk(DIRCACHE, "NFS: %s: returns %d\n", __func__, status);
	return status;
}

/*
 * Recurse through the page cache pages, and return a
 * filled nfs_entry structure of the next directory entry if possible.
 *
 * The target for the search is '*desc->dir_cookie' if non-0,
 * 'desc->file->f_pos' otherwise
 */
static inline
int readdir_search_pagecache(nfs_readdir_descriptor_t *desc)
{
	int		loop_count = 0;
	int		res;

	/* Always search-by-index from the beginning of the cache */
	if (*desc->dir_cookie == 0) {
		dfprintk(DIRCACHE, "NFS: readdir_search_pagecache() searching for offset %Ld\n",
				(long long)desc->file->f_pos);
		desc->page_index = 0;
		desc->entry->cookie = desc->entry->prev_cookie = 0;
		desc->entry->eof = 0;
		desc->current_index = 0;
	} else
		dfprintk(DIRCACHE, "NFS: readdir_search_pagecache() searching for cookie %Lu\n",
				(unsigned long long)*desc->dir_cookie);

	for (;;) {
		res = find_dirent_page(desc);
		if (res != -EAGAIN)
			break;
		/* Align to beginning of next page */
		desc->page_index ++;
		if (loop_count++ > 200) {
			loop_count = 0;
			schedule();
		}
	}

	dfprintk(DIRCACHE, "NFS: %s: returns %d\n", __func__, res);
	return res;
}

static inline unsigned int dt_type(struct inode *inode)
{
	return (inode->i_mode >> 12) & 15;
}

static struct dentry *nfs_readdir_lookup(nfs_readdir_descriptor_t *desc);

/*
 * Once we've found the start of the dirent within a page: fill 'er up...
 */
static 
int nfs_do_filldir(nfs_readdir_descriptor_t *desc, void *dirent,
		   filldir_t filldir)
{
	struct file	*file = desc->file;
	struct nfs_entry *entry = desc->entry;
	struct dentry	*dentry = NULL;
	u64		fileid;
	int		loop_count = 0,
			res;

	dfprintk(DIRCACHE, "NFS: nfs_do_filldir() filling starting @ cookie %Lu\n",
			(unsigned long long)entry->cookie);

	for(;;) {
		unsigned d_type = DT_UNKNOWN;
		/* Note: entry->prev_cookie contains the cookie for
		 *	 retrieving the current dirent on the server */
		fileid = entry->ino;

		/* Get a dentry if we have one */
		if (dentry != NULL)
			dput(dentry);
		dentry = nfs_readdir_lookup(desc);

		/* Use readdirplus info */
		if (dentry != NULL && dentry->d_inode != NULL) {
			d_type = dt_type(dentry->d_inode);
			fileid = NFS_FILEID(dentry->d_inode);
		}

		res = filldir(dirent, entry->name, entry->len, 
			      file->f_pos, nfs_compat_user_ino64(fileid),
			      d_type);
		if (res < 0)
			break;
		file->f_pos++;
		*desc->dir_cookie = entry->cookie;
		if (dir_decode(desc) != 0) {
			desc->page_index ++;
			break;
		}
		if (loop_count++ > 200) {
			loop_count = 0;
			schedule();
		}
	}
	dir_page_release(desc);
	if (dentry != NULL)
		dput(dentry);
	dfprintk(DIRCACHE, "NFS: nfs_do_filldir() filling ended @ cookie %Lu; returning = %d\n",
			(unsigned long long)*desc->dir_cookie, res);
	return res;
}

/*
 * If we cannot find a cookie in our cache, we suspect that this is
 * because it points to a deleted file, so we ask the server to return
 * whatever it thinks is the next entry. We then feed this to filldir.
 * If all goes well, we should then be able to find our way round the
 * cache on the next call to readdir_search_pagecache();
 *
 * NOTE: we cannot add the anonymous page to the pagecache because
 *	 the data it contains might not be page aligned. Besides,
 *	 we should already have a complete representation of the
 *	 directory in the page cache by the time we get here.
 */
static inline
int uncached_readdir(nfs_readdir_descriptor_t *desc, void *dirent,
		     filldir_t filldir)
{
	struct file	*file = desc->file;
	struct inode	*inode = file->f_path.dentry->d_inode;
	struct rpc_cred	*cred = nfs_file_cred(file);
	struct page	*page = NULL;
	int		status;
	unsigned long	timestamp, gencount;

	dfprintk(DIRCACHE, "NFS: uncached_readdir() searching for cookie %Lu\n",
			(unsigned long long)*desc->dir_cookie);

	page = alloc_page(GFP_HIGHUSER);
	if (!page) {
		status = -ENOMEM;
		goto out;
	}
	timestamp = jiffies;
	gencount = nfs_inc_attr_generation_counter();
	status = NFS_PROTO(inode)->readdir(file->f_path.dentry, cred,
						*desc->dir_cookie, page,
						NFS_SERVER(inode)->dtsize,
						desc->plus);
	desc->page = page;
	desc->ptr = kmap(page);		/* matching kunmap in nfs_do_filldir */
	if (status >= 0) {
		desc->timestamp = timestamp;
		desc->gencount = gencount;
		desc->timestamp_valid = 1;
		if ((status = dir_decode(desc)) == 0)
			desc->entry->prev_cookie = *desc->dir_cookie;
	} else
		status = -EIO;
	if (status < 0)
		goto out_release;

	status = nfs_do_filldir(desc, dirent, filldir);

	/* Reset read descriptor so it searches the page cache from
	 * the start upon the next call to readdir_search_pagecache() */
	desc->page_index = 0;
	desc->entry->cookie = desc->entry->prev_cookie = 0;
	desc->entry->eof = 0;
 out:
	dfprintk(DIRCACHE, "NFS: %s: returns %d\n",
			__func__, status);
	return status;
 out_release:
	dir_page_release(desc);
	goto out;
}

/* The file offset position represents the dirent entry number.  A
   last cookie cache takes care of the common case of reading the
   whole directory.
 */
static int nfs_readdir(struct file *filp, void *dirent, filldir_t filldir)
{
	struct dentry	*dentry = filp->f_path.dentry;
	struct inode	*inode = dentry->d_inode;
	nfs_readdir_descriptor_t my_desc,
			*desc = &my_desc;
	struct nfs_entry my_entry;
	struct nfs_fh	 fh;
	struct nfs_fattr fattr;
	long		res;

	dfprintk(FILE, "NFS: readdir(%s/%s) starting at cookie %llu\n",
			dentry->d_parent->d_name.name, dentry->d_name.name,
			(long long)filp->f_pos);
	nfs_inc_stats(inode, NFSIOS_VFSGETDENTS);

	/*
	 * filp->f_pos points to the dirent entry number.
	 * *desc->dir_cookie has the cookie for the next entry. We have
	 * to either find the entry with the appropriate number or
	 * revalidate the cookie.
	 */
	memset(desc, 0, sizeof(*desc));

	desc->file = filp;
	desc->dir_cookie = &nfs_file_open_context(filp)->dir_cookie;
	desc->decode = NFS_PROTO(inode)->decode_dirent;
	desc->plus = NFS_USE_READDIRPLUS(inode);

	my_entry.cookie = my_entry.prev_cookie = 0;
	my_entry.eof = 0;
	my_entry.fh = &fh;
	my_entry.fattr = &fattr;
	nfs_fattr_init(&fattr);
	desc->entry = &my_entry;

	nfs_block_sillyrename(dentry);
	res = nfs_revalidate_mapping_nolock(inode, filp->f_mapping);
	if (res < 0)
		goto out;

	while(!desc->entry->eof) {
		res = readdir_search_pagecache(desc);

		if (res == -EBADCOOKIE) {
			/* This means either end of directory */
			if (*desc->dir_cookie && desc->entry->cookie != *desc->dir_cookie) {
				/* Or that the server has 'lost' a cookie */
				res = uncached_readdir(desc, dirent, filldir);
				if (res >= 0)
					continue;
			}
			res = 0;
			break;
		}
		if (res == -ETOOSMALL && desc->plus) {
			clear_bit(NFS_INO_ADVISE_RDPLUS, &NFS_I(inode)->flags);
			nfs_zap_caches(inode);
			desc->plus = 0;
			desc->entry->eof = 0;
			continue;
		}
		if (res < 0)
			break;

		res = nfs_do_filldir(desc, dirent, filldir);
		if (res < 0) {
			res = 0;
			break;
		}
	}
out:
	nfs_unblock_sillyrename(dentry);
	if (res > 0)
		res = 0;
	dfprintk(FILE, "NFS: readdir(%s/%s) returns %ld\n",
			dentry->d_parent->d_name.name, dentry->d_name.name,
			res);
	return res;
}

static loff_t nfs_llseek_dir(struct file *filp, loff_t offset, int origin)
{
	struct dentry *dentry = filp->f_path.dentry;
	struct inode *inode = dentry->d_inode;

	dfprintk(FILE, "NFS: llseek dir(%s/%s, %lld, %d)\n",
			dentry->d_parent->d_name.name,
			dentry->d_name.name,
			offset, origin);

	mutex_lock(&inode->i_mutex);
	switch (origin) {
		case 1:
			offset += filp->f_pos;
		case 0:
			if (offset >= 0)
				break;
		default:
			offset = -EINVAL;
			goto out;
	}
	if (offset != filp->f_pos) {
		filp->f_pos = offset;
		nfs_file_open_context(filp)->dir_cookie = 0;
	}
out:
	mutex_unlock(&inode->i_mutex);
	return offset;
}

/*
 * All directory operations under NFS are synchronous, so fsync()
 * is a dummy operation.
 */
static int nfs_fsync_dir(struct file *filp, struct dentry *dentry, int datasync)
{
	dfprintk(FILE, "NFS: fsync dir(%s/%s) datasync %d\n",
			dentry->d_parent->d_name.name, dentry->d_name.name,
			datasync);

	nfs_inc_stats(dentry->d_inode, NFSIOS_VFSFSYNC);
	return 0;
}

/**
 * nfs_force_lookup_revalidate - Mark the directory as having changed
 * @dir - pointer to directory inode
 *
 * This forces the revalidation code in nfs_lookup_revalidate() to do a
 * full lookup on all child dentries of 'dir' whenever a change occurs
 * on the server that might have invalidated our dcache.
 *
 * The caller should be holding dir->i_lock
 */
void nfs_force_lookup_revalidate(struct inode *dir)
{
	NFS_I(dir)->cache_change_attribute++;
}

/*
 * A check for whether or not the parent directory has changed.
 * In the case it has, we assume that the dentries are untrustworthy
 * and may need to be looked up again.
 */
static int nfs_check_verifier(struct inode *dir, struct dentry *dentry)
{
	if (IS_ROOT(dentry))
		return 1;
	if (NFS_SERVER(dir)->flags & NFS_MOUNT_LOOKUP_CACHE_NONE)
		return 0;
	if (!nfs_verify_change_attribute(dir, dentry->d_time))
		return 0;
	/* Revalidate nfsi->cache_change_attribute before we declare a match */
	if (nfs_revalidate_inode(NFS_SERVER(dir), dir) < 0)
		return 0;
	if (!nfs_verify_change_attribute(dir, dentry->d_time))
		return 0;
	return 1;
}

/*
 * Return the intent data that applies to this particular path component
 *
 * Note that the current set of intents only apply to the very last
 * component of the path.
 * We check for this using LOOKUP_CONTINUE and LOOKUP_PARENT.
 */
static inline unsigned int nfs_lookup_check_intent(struct nameidata *nd, unsigned int mask)
{
	if (nd->flags & (LOOKUP_CONTINUE|LOOKUP_PARENT))
		return 0;
	return nd->flags & mask;
}

/*
 * Use intent information to check whether or not we're going to do
 * an O_EXCL create using this path component.
 */
static int nfs_is_exclusive_create(struct inode *dir, struct nameidata *nd)
{
	if (NFS_PROTO(dir)->version == 2)
		return 0;
	return nd && nfs_lookup_check_intent(nd, LOOKUP_EXCL);
}

/*
 * Inode and filehandle revalidation for lookups.
 *
 * We force revalidation in the cases where the VFS sets LOOKUP_REVAL,
 * or if the intent information indicates that we're about to open this
 * particular file and the "nocto" mount flag is not set.
 *
 */
static inline
int nfs_lookup_verify_inode(struct inode *inode, struct nameidata *nd)
{
	struct nfs_server *server = NFS_SERVER(inode);

	if (test_bit(NFS_INO_MOUNTPOINT, &NFS_I(inode)->flags))
		return 0;
	if (nd != NULL) {
		/* VFS wants an on-the-wire revalidation */
		if (nd->flags & LOOKUP_REVAL)
			goto out_force;
		/* This is an open(2) */
		if (nfs_lookup_check_intent(nd, LOOKUP_OPEN) != 0 &&
				!(server->flags & NFS_MOUNT_NOCTO) &&
				(S_ISREG(inode->i_mode) ||
				 S_ISDIR(inode->i_mode)))
			goto out_force;
		return 0;
	}
	return nfs_revalidate_inode(server, inode);
out_force:
	return __nfs_revalidate_inode(server, inode);
}

/*
 * We judge how long we want to trust negative
 * dentries by looking at the parent inode mtime.
 *
 * If parent mtime has changed, we revalidate, else we wait for a
 * period corresponding to the parent's attribute cache timeout value.
 */
static inline
int nfs_neg_need_reval(struct inode *dir, struct dentry *dentry,
		       struct nameidata *nd)
{
	/* Don't revalidate a negative dentry if we're creating a new file */
	if (nd != NULL && nfs_lookup_check_intent(nd, LOOKUP_CREATE) != 0)
		return 0;
	if (NFS_SERVER(dir)->flags & NFS_MOUNT_LOOKUP_CACHE_NONEG)
		return 1;
	return !nfs_check_verifier(dir, dentry);
}

/*
 * This is called every time the dcache has a lookup hit,
 * and we should check whether we can really trust that
 * lookup.
 *
 * NOTE! The hit can be a negative hit too, don't assume
 * we have an inode!
 *
 * If the parent directory is seen to have changed, we throw out the
 * cached dentry and do a new lookup.
 */
static int nfs_lookup_revalidate(struct dentry * dentry, struct nameidata *nd)
{
	struct inode *dir;
	struct inode *inode;
	struct dentry *parent;
	int error;
	struct nfs_fh fhandle;
	struct nfs_fattr fattr;

	parent = dget_parent(dentry);
	dir = parent->d_inode;
	nfs_inc_stats(dir, NFSIOS_DENTRYREVALIDATE);
	inode = dentry->d_inode;

	if (!inode) {
		if (nfs_neg_need_reval(dir, dentry, nd))
			goto out_bad;
		goto out_valid;
	}

	if (is_bad_inode(inode)) {
		dfprintk(LOOKUPCACHE, "%s: %s/%s has dud inode\n",
				__func__, dentry->d_parent->d_name.name,
				dentry->d_name.name);
		goto out_bad;
	}

	if (nfs_have_delegation(inode, FMODE_READ))
		goto out_set_verifier;

	/* Force a full look up iff the parent directory has changed */
	if (!nfs_is_exclusive_create(dir, nd) && nfs_check_verifier(dir, dentry)) {
		if (nfs_lookup_verify_inode(inode, nd))
			goto out_zap_parent;
		goto out_valid;
	}

	if (NFS_STALE(inode))
		goto out_bad;

	error = NFS_PROTO(dir)->lookup(dir, &dentry->d_name, &fhandle, &fattr);
	if (error)
		goto out_bad;
	if (nfs_compare_fh(NFS_FH(inode), &fhandle))
		goto out_bad;
	if ((error = nfs_refresh_inode(inode, &fattr)) != 0)
		goto out_bad;

out_set_verifier:
	nfs_set_verifier(dentry, nfs_save_change_attribute(dir));
 out_valid:
	dput(parent);
	dfprintk(LOOKUPCACHE, "NFS: %s(%s/%s) is valid\n",
			__func__, dentry->d_parent->d_name.name,
			dentry->d_name.name);
	return 1;
out_zap_parent:
	nfs_zap_caches(dir);
 out_bad:
	nfs_mark_for_revalidate(dir);
	if (inode && S_ISDIR(inode->i_mode)) {
		/* Purge readdir caches. */
		nfs_zap_caches(inode);
		/* If we have submounts, don't unhash ! */
		if (have_submounts(dentry))
			goto out_valid;
		shrink_dcache_parent(dentry);
	}
	d_drop(dentry);
	dput(parent);
	dfprintk(LOOKUPCACHE, "NFS: %s(%s/%s) is invalid\n",
			__func__, dentry->d_parent->d_name.name,
			dentry->d_name.name);
	return 0;
}

/*
 * This is called from dput() when d_count is going to 0.
 */
static int nfs_dentry_delete(struct dentry *dentry)
{
	dfprintk(VFS, "NFS: dentry_delete(%s/%s, %x)\n",
		dentry->d_parent->d_name.name, dentry->d_name.name,
		dentry->d_flags);

	/* Unhash any dentry with a stale inode */
	if (dentry->d_inode != NULL && NFS_STALE(dentry->d_inode))
		return 1;

	if (dentry->d_flags & DCACHE_NFSFS_RENAMED) {
		/* Unhash it, so that ->d_iput() would be called */
		return 1;
	}
	if (!(dentry->d_sb->s_flags & MS_ACTIVE)) {
		/* Unhash it, so that ancestors of killed async unlink
		 * files will be cleaned up during umount */
		return 1;
	}
	return 0;

}

static void nfs_drop_nlink(struct inode *inode)
{
	spin_lock(&inode->i_lock);
	if (inode->i_nlink > 0)
		drop_nlink(inode);
	spin_unlock(&inode->i_lock);
}

/*
 * Called when the dentry loses inode.
 * We use it to clean up silly-renamed files.
 */
static void nfs_dentry_iput(struct dentry *dentry, struct inode *inode)
{
	if (S_ISDIR(inode->i_mode))
		/* drop any readdir cache as it could easily be old */
		NFS_I(inode)->cache_validity |= NFS_INO_INVALID_DATA;

	if (dentry->d_flags & DCACHE_NFSFS_RENAMED) {
		drop_nlink(inode);
		nfs_complete_unlink(dentry, inode);
	}
	iput(inode);
}

const struct dentry_operations nfs_dentry_operations = {
	.d_revalidate	= nfs_lookup_revalidate,
	.d_delete	= nfs_dentry_delete,
	.d_iput		= nfs_dentry_iput,
};

static struct dentry *nfs_lookup(struct inode *dir, struct dentry * dentry, struct nameidata *nd)
{
	struct dentry *res;
	struct dentry *parent;
	struct inode *inode = NULL;
	int error;
	struct nfs_fh fhandle;
	struct nfs_fattr fattr;

	dfprintk(VFS, "NFS: lookup(%s/%s)\n",
		dentry->d_parent->d_name.name, dentry->d_name.name);
	nfs_inc_stats(dir, NFSIOS_VFSLOOKUP);

	res = ERR_PTR(-ENAMETOOLONG);
	if (dentry->d_name.len > NFS_SERVER(dir)->namelen)
		goto out;

	res = ERR_PTR(-ENOMEM);
	dentry->d_op = NFS_PROTO(dir)->dentry_ops;

	/*
	 * If we're doing an exclusive create, optimize away the lookup
	 * but don't hash the dentry.
	 */
	if (nfs_is_exclusive_create(dir, nd)) {
		d_instantiate(dentry, NULL);
		res = NULL;
		goto out;
	}

	parent = dentry->d_parent;
	/* Protect against concurrent sillydeletes */
	nfs_block_sillyrename(parent);
	error = NFS_PROTO(dir)->lookup(dir, &dentry->d_name, &fhandle, &fattr);
	if (error == -ENOENT)
		goto no_entry;
	if (error < 0) {
		res = ERR_PTR(error);
		goto out_unblock_sillyrename;
	}
	inode = nfs_fhget(dentry->d_sb, &fhandle, &fattr);
	res = (struct dentry *)inode;
	if (IS_ERR(res))
		goto out_unblock_sillyrename;

no_entry:
	res = d_materialise_unique(dentry, inode);
	if (res != NULL) {
		if (IS_ERR(res))
			goto out_unblock_sillyrename;
		dentry = res;
	}
	nfs_set_verifier(dentry, nfs_save_change_attribute(dir));
out_unblock_sillyrename:
	nfs_unblock_sillyrename(parent);
out:
	return res;
}

#ifdef CONFIG_NFS_V4
static int nfs_open_revalidate(struct dentry *, struct nameidata *);

const struct dentry_operations nfs4_dentry_operations = {
	.d_revalidate	= nfs_open_revalidate,
	.d_delete	= nfs_dentry_delete,
	.d_iput		= nfs_dentry_iput,
};

/*
 * Use intent information to determine whether we need to substitute
 * the NFSv4-style stateful OPEN for the LOOKUP call
 */
static int is_atomic_open(struct nameidata *nd)
{
	if (nd == NULL || nfs_lookup_check_intent(nd, LOOKUP_OPEN) == 0)
		return 0;
	/* NFS does not (yet) have a stateful open for directories */
	if (nd->flags & LOOKUP_DIRECTORY)
		return 0;
	/* Are we trying to write to a read only partition? */
	if (__mnt_is_readonly(nd->path.mnt) &&
	    (nd->intent.open.flags & (O_CREAT|O_TRUNC|FMODE_WRITE)))
		return 0;
	return 1;
}

static struct dentry *nfs_atomic_lookup(struct inode *dir, struct dentry *dentry, struct nameidata *nd)
{
	struct dentry *res = NULL;
	int error;

	dfprintk(VFS, "NFS: atomic_lookup(%s/%ld), %s\n",
			dir->i_sb->s_id, dir->i_ino, dentry->d_name.name);

	/* Check that we are indeed trying to open this file */
	if (!is_atomic_open(nd))
		goto no_open;

	if (dentry->d_name.len > NFS_SERVER(dir)->namelen) {
		res = ERR_PTR(-ENAMETOOLONG);
		goto out;
	}
	dentry->d_op = NFS_PROTO(dir)->dentry_ops;

	/* Let vfs_create() deal with O_EXCL. Instantiate, but don't hash
	 * the dentry. */
	if (nd->flags & LOOKUP_EXCL) {
		d_instantiate(dentry, NULL);
		goto out;
	}

	/* Open the file on the server */
	res = nfs4_atomic_open(dir, dentry, nd);
	if (IS_ERR(res)) {
		error = PTR_ERR(res);
		switch (error) {
			/* Make a negative dentry */
			case -ENOENT:
				res = NULL;
				goto out;
			/* This turned out not to be a regular file */
			case -ENOTDIR:
				goto no_open;
			case -ELOOP:
				if (!(nd->intent.open.flags & O_NOFOLLOW))
					goto no_open;
			/* case -EISDIR: */
			/* case -EINVAL: */
			default:
				goto out;
		}
	} else if (res != NULL)
		dentry = res;
out:
	return res;
no_open:
	return nfs_lookup(dir, dentry, nd);
}

static int nfs_open_revalidate(struct dentry *dentry, struct nameidata *nd)
{
	struct dentry *parent = NULL;
	struct inode *inode = dentry->d_inode;
	struct inode *dir;
	int openflags, ret = 0;

	if (!is_atomic_open(nd))
		goto no_open;
	parent = dget_parent(dentry);
	dir = parent->d_inode;
	/* We can't create new files in nfs_open_revalidate(), so we
	 * optimize away revalidation of negative dentries.
	 */
	if (inode == NULL) {
		if (!nfs_neg_need_reval(dir, dentry, nd))
			ret = 1;
		goto out;
	}

	/* NFS only supports OPEN on regular files */
	if (!S_ISREG(inode->i_mode))
		goto no_open_dput;
	openflags = nd->intent.open.flags;
	/* We cannot do exclusive creation on a positive dentry */
	if ((openflags & (O_CREAT|O_EXCL)) == (O_CREAT|O_EXCL))
		goto no_open_dput;
	/* We can't create new files, or truncate existing ones here */
	openflags &= ~(O_CREAT|O_TRUNC);

	/*
	 * Note: we're not holding inode->i_mutex and so may be racing with
	 * operations that change the directory. We therefore save the
	 * change attribute *before* we do the RPC call.
	 */
	ret = nfs4_open_revalidate(dir, dentry, openflags, nd);
out:
	dput(parent);
	if (!ret)
		d_drop(dentry);
	return ret;
no_open_dput:
	dput(parent);
no_open:
	return nfs_lookup_revalidate(dentry, nd);
}
#endif /* CONFIG_NFSV4 */

static struct dentry *nfs_readdir_lookup(nfs_readdir_descriptor_t *desc)
{
	struct dentry *parent = desc->file->f_path.dentry;
	struct inode *dir = parent->d_inode;
	struct nfs_entry *entry = desc->entry;
	struct dentry *dentry, *alias;
	struct qstr name = {
		.name = entry->name,
		.len = entry->len,
	};
	struct inode *inode;
	unsigned long verf = nfs_save_change_attribute(dir);

	switch (name.len) {
		case 2:
			if (name.name[0] == '.' && name.name[1] == '.')
				return dget_parent(parent);
			break;
		case 1:
			if (name.name[0] == '.')
				return dget(parent);
	}

	spin_lock(&dir->i_lock);
	if (NFS_I(dir)->cache_validity & NFS_INO_INVALID_DATA) {
		spin_unlock(&dir->i_lock);
		return NULL;
	}
	spin_unlock(&dir->i_lock);

	name.hash = full_name_hash(name.name, name.len);
	dentry = d_lookup(parent, &name);
	if (dentry != NULL) {
		/* Is this a positive dentry that matches the readdir info? */
		if (dentry->d_inode != NULL &&
				(NFS_FILEID(dentry->d_inode) == entry->ino ||
				d_mountpoint(dentry))) {
			if (!desc->plus || entry->fh->size == 0)
				return dentry;
			if (nfs_compare_fh(NFS_FH(dentry->d_inode),
						entry->fh) == 0)
				goto out_renew;
		}
		/* No, so d_drop to allow one to be created */
		d_drop(dentry);
		dput(dentry);
	}
	if (!desc->plus || !(entry->fattr->valid & NFS_ATTR_FATTR))
		return NULL;
	if (name.len > NFS_SERVER(dir)->namelen)
		return NULL;
	/* Note: caller is already holding the dir->i_mutex! */
	dentry = d_alloc(parent, &name);
	if (dentry == NULL)
		return NULL;
	dentry->d_op = NFS_PROTO(dir)->dentry_ops;
	inode = nfs_fhget(dentry->d_sb, entry->fh, entry->fattr);
	if (IS_ERR(inode)) {
		dput(dentry);
		return NULL;
	}

	alias = d_materialise_unique(dentry, inode);
	if (alias != NULL) {
		dput(dentry);
		if (IS_ERR(alias))
			return NULL;
		dentry = alias;
	}

out_renew:
	nfs_set_verifier(dentry, verf);
	return dentry;
}

/*
 * Code common to create, mkdir, and mknod.
 */
int nfs_instantiate(struct dentry *dentry, struct nfs_fh *fhandle,
				struct nfs_fattr *fattr)
{
	struct dentry *parent = dget_parent(dentry);
	struct inode *dir = parent->d_inode;
	struct inode *inode;
	int error = -EACCES;

	d_drop(dentry);

	/* We may have been initialized further down */
	if (dentry->d_inode)
		goto out;
	if (fhandle->size == 0) {
		error = NFS_PROTO(dir)->lookup(dir, &dentry->d_name, fhandle, fattr);
		if (error)
			goto out_error;
	}
	nfs_set_verifier(dentry, nfs_save_change_attribute(dir));
	if (!(fattr->valid & NFS_ATTR_FATTR)) {
		struct nfs_server *server = NFS_SB(dentry->d_sb);
		error = server->nfs_client->rpc_ops->getattr(server, fhandle, fattr);
		if (error < 0)
			goto out_error;
	}
	inode = nfs_fhget(dentry->d_sb, fhandle, fattr);
	error = PTR_ERR(inode);
	if (IS_ERR(inode))
		goto out_error;
	d_add(dentry, inode);
out:
	dput(parent);
	return 0;
out_error:
	nfs_mark_for_revalidate(dir);
	dput(parent);
	return error;
}

/*
 * Following a failed create operation, we drop the dentry rather
 * than retain a negative dentry. This avoids a problem in the event
 * that the operation succeeded on the server, but an error in the
 * reply path made it appear to have failed.
 */
static int nfs_create(struct inode *dir, struct dentry *dentry, int mode,
		struct nameidata *nd)
{
	struct iattr attr;
	int error;
	int open_flags = 0;

	dfprintk(VFS, "NFS: create(%s/%ld), %s\n",
			dir->i_sb->s_id, dir->i_ino, dentry->d_name.name);

	attr.ia_mode = mode;
	attr.ia_valid = ATTR_MODE;

	if ((nd->flags & LOOKUP_CREATE) != 0)
		open_flags = nd->intent.open.flags;

	error = NFS_PROTO(dir)->create(dir, dentry, &attr, open_flags, nd);
	if (error != 0)
		goto out_err;
	return 0;
out_err:
	d_drop(dentry);
	return error;
}

/*
 * See comments for nfs_proc_create regarding failed operations.
 */
static int
nfs_mknod(struct inode *dir, struct dentry *dentry, int mode, dev_t rdev)
{
	struct iattr attr;
	int status;

	dfprintk(VFS, "NFS: mknod(%s/%ld), %s\n",
			dir->i_sb->s_id, dir->i_ino, dentry->d_name.name);

	if (!new_valid_dev(rdev))
		return -EINVAL;

	attr.ia_mode = mode;
	attr.ia_valid = ATTR_MODE;

	status = NFS_PROTO(dir)->mknod(dir, dentry, &attr, rdev);
	if (status != 0)
		goto out_err;
	return 0;
out_err:
	d_drop(dentry);
	return status;
}

/*
 * See comments for nfs_proc_create regarding failed operations.
 */
static int nfs_mkdir(struct inode *dir, struct dentry *dentry, int mode)
{
	struct iattr attr;
	int error;

	dfprintk(VFS, "NFS: mkdir(%s/%ld), %s\n",
			dir->i_sb->s_id, dir->i_ino, dentry->d_name.name);

	attr.ia_valid = ATTR_MODE;
	attr.ia_mode = mode | S_IFDIR;

	error = NFS_PROTO(dir)->mkdir(dir, dentry, &attr);
	if (error != 0)
		goto out_err;
	return 0;
out_err:
	d_drop(dentry);
	return error;
}

static void nfs_dentry_handle_enoent(struct dentry *dentry)
{
	if (dentry->d_inode != NULL && !d_unhashed(dentry))
		d_delete(dentry);
}

static int nfs_rmdir(struct inode *dir, struct dentry *dentry)
{
	int error;

	dfprintk(VFS, "NFS: rmdir(%s/%ld), %s\n",
			dir->i_sb->s_id, dir->i_ino, dentry->d_name.name);

	error = NFS_PROTO(dir)->rmdir(dir, &dentry->d_name);
	/* Ensure the VFS deletes this inode */
	if (error == 0 && dentry->d_inode != NULL)
		clear_nlink(dentry->d_inode);
	else if (error == -ENOENT)
		nfs_dentry_handle_enoent(dentry);

	return error;
}

static int nfs_sillyrename(struct inode *dir, struct dentry *dentry)
{
	static unsigned int sillycounter;
	const int      fileidsize  = sizeof(NFS_FILEID(dentry->d_inode))*2;
	const int      countersize = sizeof(sillycounter)*2;
	const int      slen        = sizeof(".nfs")+fileidsize+countersize-1;
	char           silly[slen+1];
	struct qstr    qsilly;
	struct dentry *sdentry;
	int            error = -EIO;

	dfprintk(VFS, "NFS: silly-rename(%s/%s, ct=%d)\n",
		dentry->d_parent->d_name.name, dentry->d_name.name, 
		atomic_read(&dentry->d_count));
	nfs_inc_stats(dir, NFSIOS_SILLYRENAME);

	/*
	 * We don't allow a dentry to be silly-renamed twice.
	 */
	error = -EBUSY;
	if (dentry->d_flags & DCACHE_NFSFS_RENAMED)
		goto out;

	sprintf(silly, ".nfs%*.*Lx",
		fileidsize, fileidsize,
		(unsigned long long)NFS_FILEID(dentry->d_inode));

	/* Return delegation in anticipation of the rename */
	nfs_inode_return_delegation(dentry->d_inode);

	sdentry = NULL;
	do {
		char *suffix = silly + slen - countersize;

		dput(sdentry);
		sillycounter++;
		sprintf(suffix, "%*.*x", countersize, countersize, sillycounter);

		dfprintk(VFS, "NFS: trying to rename %s to %s\n",
				dentry->d_name.name, silly);
		
		sdentry = lookup_one_len(silly, dentry->d_parent, slen);
		/*
		 * N.B. Better to return EBUSY here ... it could be
		 * dangerous to delete the file while it's in use.
		 */
		if (IS_ERR(sdentry))
			goto out;
	} while(sdentry->d_inode != NULL); /* need negative lookup */

	qsilly.name = silly;
	qsilly.len  = strlen(silly);
	if (dentry->d_inode) {
		error = NFS_PROTO(dir)->rename(dir, &dentry->d_name,
				dir, &qsilly);
		nfs_mark_for_revalidate(dentry->d_inode);
	} else
		error = NFS_PROTO(dir)->rename(dir, &dentry->d_name,
				dir, &qsilly);
	if (!error) {
		nfs_set_verifier(dentry, nfs_save_change_attribute(dir));
		d_move(dentry, sdentry);
		error = nfs_async_unlink(dir, dentry);
 		/* If we return 0 we don't unlink */
	}
	dput(sdentry);
out:
	return error;
}

/*
 * Remove a file after making sure there are no pending writes,
 * and after checking that the file has only one user. 
 *
 * We invalidate the attribute cache and free the inode prior to the operation
 * to avoid possible races if the server reuses the inode.
 */
static int nfs_safe_remove(struct dentry *dentry)
{
	struct inode *dir = dentry->d_parent->d_inode;
	struct inode *inode = dentry->d_inode;
	int error = -EBUSY;
		
	dfprintk(VFS, "NFS: safe_remove(%s/%s)\n",
		dentry->d_parent->d_name.name, dentry->d_name.name);

	/* If the dentry was sillyrenamed, we simply call d_delete() */
	if (dentry->d_flags & DCACHE_NFSFS_RENAMED) {
		error = 0;
		goto out;
	}

	if (inode != NULL) {
		nfs_inode_return_delegation(inode);
		error = NFS_PROTO(dir)->remove(dir, &dentry->d_name);
		/* The VFS may want to delete this inode */
		if (error == 0)
			nfs_drop_nlink(inode);
		nfs_mark_for_revalidate(inode);
	} else
		error = NFS_PROTO(dir)->remove(dir, &dentry->d_name);
	if (error == -ENOENT)
		nfs_dentry_handle_enoent(dentry);
out:
	return error;
}

/*  We do silly rename. In case sillyrename() returns -EBUSY, the inode
 *  belongs to an active ".nfs..." file and we return -EBUSY.
 *
 *  If sillyrename() returns 0, we do nothing, otherwise we unlink.
 */
static int nfs_unlink(struct inode *dir, struct dentry *dentry)
{
	int error;
	int need_rehash = 0;

	dfprintk(VFS, "NFS: unlink(%s/%ld, %s)\n", dir->i_sb->s_id,
		dir->i_ino, dentry->d_name.name);

	spin_lock(&dcache_lock);
	spin_lock(&dentry->d_lock);
	if (atomic_read(&dentry->d_count) > 1) {
		spin_unlock(&dentry->d_lock);
		spin_unlock(&dcache_lock);
		/* Start asynchronous writeout of the inode */
		write_inode_now(dentry->d_inode, 0);
		error = nfs_sillyrename(dir, dentry);
		return error;
	}
	if (!d_unhashed(dentry)) {
		__d_drop(dentry);
		need_rehash = 1;
	}
	spin_unlock(&dentry->d_lock);
	spin_unlock(&dcache_lock);
	error = nfs_safe_remove(dentry);
	if (!error || error == -ENOENT) {
		nfs_set_verifier(dentry, nfs_save_change_attribute(dir));
	} else if (need_rehash)
		d_rehash(dentry);
	return error;
}

/*
 * To create a symbolic link, most file systems instantiate a new inode,
 * add a page to it containing the path, then write it out to the disk
 * using prepare_write/commit_write.
 *
 * Unfortunately the NFS client can't create the in-core inode first
 * because it needs a file handle to create an in-core inode (see
 * fs/nfs/inode.c:nfs_fhget).  We only have a file handle *after* the
 * symlink request has completed on the server.
 *
 * So instead we allocate a raw page, copy the symname into it, then do
 * the SYMLINK request with the page as the buffer.  If it succeeds, we
 * now have a new file handle and can instantiate an in-core NFS inode
 * and move the raw page into its mapping.
 */
static int nfs_symlink(struct inode *dir, struct dentry *dentry, const char *symname)
{
	struct pagevec lru_pvec;
	struct page *page;
	char *kaddr;
	struct iattr attr;
	unsigned int pathlen = strlen(symname);
	int error;

	dfprintk(VFS, "NFS: symlink(%s/%ld, %s, %s)\n", dir->i_sb->s_id,
		dir->i_ino, dentry->d_name.name, symname);

	if (pathlen > PAGE_SIZE)
		return -ENAMETOOLONG;

	attr.ia_mode = S_IFLNK | S_IRWXUGO;
	attr.ia_valid = ATTR_MODE;

	page = alloc_page(GFP_HIGHUSER);
	if (!page)
		return -ENOMEM;

	kaddr = kmap_atomic(page, KM_USER0);
	memcpy(kaddr, symname, pathlen);
	if (pathlen < PAGE_SIZE)
		memset(kaddr + pathlen, 0, PAGE_SIZE - pathlen);
	kunmap_atomic(kaddr, KM_USER0);

	error = NFS_PROTO(dir)->symlink(dir, dentry, page, pathlen, &attr);
	if (error != 0) {
		dfprintk(VFS, "NFS: symlink(%s/%ld, %s, %s) error %d\n",
			dir->i_sb->s_id, dir->i_ino,
			dentry->d_name.name, symname, error);
		d_drop(dentry);
		__free_page(page);
		return error;
	}

	/*
	 * No big deal if we can't add this page to the page cache here.
	 * READLINK will get the missing page from the server if needed.
	 */
	pagevec_init(&lru_pvec, 0);
	if (!add_to_page_cache(page, dentry->d_inode->i_mapping, 0,
							GFP_KERNEL)) {
		pagevec_add(&lru_pvec, page);
		pagevec_lru_add_file(&lru_pvec);
		SetPageUptodate(page);
		unlock_page(page);
	} else
		__free_page(page);

	return 0;
}

static int 
nfs_link(struct dentry *old_dentry, struct inode *dir, struct dentry *dentry)
{
	struct inode *inode = old_dentry->d_inode;
	int error;

	dfprintk(VFS, "NFS: link(%s/%s -> %s/%s)\n",
		old_dentry->d_parent->d_name.name, old_dentry->d_name.name,
		dentry->d_parent->d_name.name, dentry->d_name.name);

	nfs_inode_return_delegation(inode);

	d_drop(dentry);
	error = NFS_PROTO(dir)->link(inode, dir, &dentry->d_name);
	if (error == 0) {
		atomic_inc(&inode->i_count);
		d_add(dentry, inode);
	}
	return error;
}

/*
 * RENAME
 * FIXME: Some nfsds, like the Linux user space nfsd, may generate a
 * different file handle for the same inode after a rename (e.g. when
 * moving to a different directory). A fail-safe method to do so would
 * be to look up old_dir/old_name, create a link to new_dir/new_name and
 * rename the old file using the sillyrename stuff. This way, the original
 * file in old_dir will go away when the last process iput()s the inode.
 *
 * FIXED.
 * 
 * It actually works quite well. One needs to have the possibility for
 * at least one ".nfs..." file in each directory the file ever gets
 * moved or linked to which happens automagically with the new
 * implementation that only depends on the dcache stuff instead of
 * using the inode layer
 *
 * Unfortunately, things are a little more complicated than indicated
 * above. For a cross-directory move, we want to make sure we can get
 * rid of the old inode after the operation.  This means there must be
 * no pending writes (if it's a file), and the use count must be 1.
 * If these conditions are met, we can drop the dentries before doing
 * the rename.
 */
static int nfs_rename(struct inode *old_dir, struct dentry *old_dentry,
		      struct inode *new_dir, struct dentry *new_dentry)
{
	struct inode *old_inode = old_dentry->d_inode;
	struct inode *new_inode = new_dentry->d_inode;
	struct dentry *dentry = NULL, *rehash = NULL;
	int error = -EBUSY;

	dfprintk(VFS, "NFS: rename(%s/%s -> %s/%s, ct=%d)\n",
		 old_dentry->d_parent->d_name.name, old_dentry->d_name.name,
		 new_dentry->d_parent->d_name.name, new_dentry->d_name.name,
		 atomic_read(&new_dentry->d_count));

	/*
	 * For non-directories, check whether the target is busy and if so,
	 * make a copy of the dentry and then do a silly-rename. If the
	 * silly-rename succeeds, the copied dentry is hashed and becomes
	 * the new target.
	 */
	if (new_inode && !S_ISDIR(new_inode->i_mode)) {
		/*
		 * To prevent any new references to the target during the
		 * rename, we unhash the dentry in advance.
		 */
		if (!d_unhashed(new_dentry)) {
			d_drop(new_dentry);
			rehash = new_dentry;
		}

		if (atomic_read(&new_dentry->d_count) > 2) {
			int err;

			/* copy the target dentry's name */
			dentry = d_alloc(new_dentry->d_parent,
					 &new_dentry->d_name);
			if (!dentry)
				goto out;

			/* silly-rename the existing target ... */
			err = nfs_sillyrename(new_dir, new_dentry);
			if (err)
				goto out;

			new_dentry = dentry;
<<<<<<< HEAD
=======
			rehash = NULL;
>>>>>>> e8da7a6a
			new_inode = NULL;
		}
	}

	/*
	 * ... prune child dentries and writebacks if needed.
	 */
	if (atomic_read(&old_dentry->d_count) > 1) {
		if (S_ISREG(old_inode->i_mode))
			nfs_wb_all(old_inode);
		shrink_dcache_parent(old_dentry);
	}
	nfs_inode_return_delegation(old_inode);

	if (new_inode != NULL)
		nfs_inode_return_delegation(new_inode);

	error = NFS_PROTO(old_dir)->rename(old_dir, &old_dentry->d_name,
					   new_dir, &new_dentry->d_name);
	nfs_mark_for_revalidate(old_inode);
out:
	if (rehash)
		d_rehash(rehash);
	if (!error) {
		if (new_inode != NULL)
			nfs_drop_nlink(new_inode);
		d_move(old_dentry, new_dentry);
		nfs_set_verifier(new_dentry,
					nfs_save_change_attribute(new_dir));
	} else if (error == -ENOENT)
		nfs_dentry_handle_enoent(old_dentry);

	/* new dentry created? */
	if (dentry)
		dput(dentry);
	return error;
}

static DEFINE_SPINLOCK(nfs_access_lru_lock);
static LIST_HEAD(nfs_access_lru_list);
static atomic_long_t nfs_access_nr_entries;

static void nfs_access_free_entry(struct nfs_access_entry *entry)
{
	put_rpccred(entry->cred);
	kfree(entry);
	smp_mb__before_atomic_dec();
	atomic_long_dec(&nfs_access_nr_entries);
	smp_mb__after_atomic_dec();
}

int nfs_access_cache_shrinker(int nr_to_scan, gfp_t gfp_mask)
{
	LIST_HEAD(head);
	struct nfs_inode *nfsi;
	struct nfs_access_entry *cache;

restart:
	spin_lock(&nfs_access_lru_lock);
	list_for_each_entry(nfsi, &nfs_access_lru_list, access_cache_inode_lru) {
		struct rw_semaphore *s_umount;
		struct inode *inode;

		if (nr_to_scan-- == 0)
			break;
		s_umount = &nfsi->vfs_inode.i_sb->s_umount;
		if (!down_read_trylock(s_umount))
			continue;
		inode = igrab(&nfsi->vfs_inode);
		if (inode == NULL) {
			up_read(s_umount);
			continue;
		}
		spin_lock(&inode->i_lock);
		if (list_empty(&nfsi->access_cache_entry_lru))
			goto remove_lru_entry;
		cache = list_entry(nfsi->access_cache_entry_lru.next,
				struct nfs_access_entry, lru);
		list_move(&cache->lru, &head);
		rb_erase(&cache->rb_node, &nfsi->access_cache);
		if (!list_empty(&nfsi->access_cache_entry_lru))
			list_move_tail(&nfsi->access_cache_inode_lru,
					&nfs_access_lru_list);
		else {
remove_lru_entry:
			list_del_init(&nfsi->access_cache_inode_lru);
			clear_bit(NFS_INO_ACL_LRU_SET, &nfsi->flags);
		}
		spin_unlock(&inode->i_lock);
		spin_unlock(&nfs_access_lru_lock);
		iput(inode);
		up_read(s_umount);
		goto restart;
	}
	spin_unlock(&nfs_access_lru_lock);
	while (!list_empty(&head)) {
		cache = list_entry(head.next, struct nfs_access_entry, lru);
		list_del(&cache->lru);
		nfs_access_free_entry(cache);
	}
	return (atomic_long_read(&nfs_access_nr_entries) / 100) * sysctl_vfs_cache_pressure;
}

static void __nfs_access_zap_cache(struct inode *inode)
{
	struct nfs_inode *nfsi = NFS_I(inode);
	struct rb_root *root_node = &nfsi->access_cache;
	struct rb_node *n, *dispose = NULL;
	struct nfs_access_entry *entry;

	/* Unhook entries from the cache */
	while ((n = rb_first(root_node)) != NULL) {
		entry = rb_entry(n, struct nfs_access_entry, rb_node);
		rb_erase(n, root_node);
		list_del(&entry->lru);
		n->rb_left = dispose;
		dispose = n;
	}
	nfsi->cache_validity &= ~NFS_INO_INVALID_ACCESS;
	spin_unlock(&inode->i_lock);

	/* Now kill them all! */
	while (dispose != NULL) {
		n = dispose;
		dispose = n->rb_left;
		nfs_access_free_entry(rb_entry(n, struct nfs_access_entry, rb_node));
	}
}

void nfs_access_zap_cache(struct inode *inode)
{
	/* Remove from global LRU init */
	if (test_and_clear_bit(NFS_INO_ACL_LRU_SET, &NFS_I(inode)->flags)) {
		spin_lock(&nfs_access_lru_lock);
		list_del_init(&NFS_I(inode)->access_cache_inode_lru);
		spin_unlock(&nfs_access_lru_lock);
	}

	spin_lock(&inode->i_lock);
	/* This will release the spinlock */
	__nfs_access_zap_cache(inode);
}

static struct nfs_access_entry *nfs_access_search_rbtree(struct inode *inode, struct rpc_cred *cred)
{
	struct rb_node *n = NFS_I(inode)->access_cache.rb_node;
	struct nfs_access_entry *entry;

	while (n != NULL) {
		entry = rb_entry(n, struct nfs_access_entry, rb_node);

		if (cred < entry->cred)
			n = n->rb_left;
		else if (cred > entry->cred)
			n = n->rb_right;
		else
			return entry;
	}
	return NULL;
}

static int nfs_access_get_cached(struct inode *inode, struct rpc_cred *cred, struct nfs_access_entry *res)
{
	struct nfs_inode *nfsi = NFS_I(inode);
	struct nfs_access_entry *cache;
	int err = -ENOENT;

	spin_lock(&inode->i_lock);
	if (nfsi->cache_validity & NFS_INO_INVALID_ACCESS)
		goto out_zap;
	cache = nfs_access_search_rbtree(inode, cred);
	if (cache == NULL)
		goto out;
	if (!nfs_have_delegation(inode, FMODE_READ) &&
	    !time_in_range_open(jiffies, cache->jiffies, cache->jiffies + nfsi->attrtimeo))
		goto out_stale;
	res->jiffies = cache->jiffies;
	res->cred = cache->cred;
	res->mask = cache->mask;
	list_move_tail(&cache->lru, &nfsi->access_cache_entry_lru);
	err = 0;
out:
	spin_unlock(&inode->i_lock);
	return err;
out_stale:
	rb_erase(&cache->rb_node, &nfsi->access_cache);
	list_del(&cache->lru);
	spin_unlock(&inode->i_lock);
	nfs_access_free_entry(cache);
	return -ENOENT;
out_zap:
	/* This will release the spinlock */
	__nfs_access_zap_cache(inode);
	return -ENOENT;
}

static void nfs_access_add_rbtree(struct inode *inode, struct nfs_access_entry *set)
{
	struct nfs_inode *nfsi = NFS_I(inode);
	struct rb_root *root_node = &nfsi->access_cache;
	struct rb_node **p = &root_node->rb_node;
	struct rb_node *parent = NULL;
	struct nfs_access_entry *entry;

	spin_lock(&inode->i_lock);
	while (*p != NULL) {
		parent = *p;
		entry = rb_entry(parent, struct nfs_access_entry, rb_node);

		if (set->cred < entry->cred)
			p = &parent->rb_left;
		else if (set->cred > entry->cred)
			p = &parent->rb_right;
		else
			goto found;
	}
	rb_link_node(&set->rb_node, parent, p);
	rb_insert_color(&set->rb_node, root_node);
	list_add_tail(&set->lru, &nfsi->access_cache_entry_lru);
	spin_unlock(&inode->i_lock);
	return;
found:
	rb_replace_node(parent, &set->rb_node, root_node);
	list_add_tail(&set->lru, &nfsi->access_cache_entry_lru);
	list_del(&entry->lru);
	spin_unlock(&inode->i_lock);
	nfs_access_free_entry(entry);
}

static void nfs_access_add_cache(struct inode *inode, struct nfs_access_entry *set)
{
	struct nfs_access_entry *cache = kmalloc(sizeof(*cache), GFP_KERNEL);
	if (cache == NULL)
		return;
	RB_CLEAR_NODE(&cache->rb_node);
	cache->jiffies = set->jiffies;
	cache->cred = get_rpccred(set->cred);
	cache->mask = set->mask;

	nfs_access_add_rbtree(inode, cache);

	/* Update accounting */
	smp_mb__before_atomic_inc();
	atomic_long_inc(&nfs_access_nr_entries);
	smp_mb__after_atomic_inc();

	/* Add inode to global LRU list */
	if (!test_and_set_bit(NFS_INO_ACL_LRU_SET, &NFS_I(inode)->flags)) {
		spin_lock(&nfs_access_lru_lock);
		list_add_tail(&NFS_I(inode)->access_cache_inode_lru, &nfs_access_lru_list);
		spin_unlock(&nfs_access_lru_lock);
	}
}

static int nfs_do_access(struct inode *inode, struct rpc_cred *cred, int mask)
{
	struct nfs_access_entry cache;
	int status;

	status = nfs_access_get_cached(inode, cred, &cache);
	if (status == 0)
		goto out;

	/* Be clever: ask server to check for all possible rights */
	cache.mask = MAY_EXEC | MAY_WRITE | MAY_READ;
	cache.cred = cred;
	cache.jiffies = jiffies;
	status = NFS_PROTO(inode)->access(inode, &cache);
	if (status != 0) {
		if (status == -ESTALE) {
			nfs_zap_caches(inode);
			if (!S_ISDIR(inode->i_mode))
				set_bit(NFS_INO_STALE, &NFS_I(inode)->flags);
		}
		return status;
	}
	nfs_access_add_cache(inode, &cache);
out:
	if ((mask & ~cache.mask & (MAY_READ | MAY_WRITE | MAY_EXEC)) == 0)
		return 0;
	return -EACCES;
}

static int nfs_open_permission_mask(int openflags)
{
	int mask = 0;

	if (openflags & FMODE_READ)
		mask |= MAY_READ;
	if (openflags & FMODE_WRITE)
		mask |= MAY_WRITE;
	if (openflags & FMODE_EXEC)
		mask |= MAY_EXEC;
	return mask;
}

int nfs_may_open(struct inode *inode, struct rpc_cred *cred, int openflags)
{
	return nfs_do_access(inode, cred, nfs_open_permission_mask(openflags));
}

int nfs_permission(struct inode *inode, int mask)
{
	struct rpc_cred *cred;
	int res = 0;

	nfs_inc_stats(inode, NFSIOS_VFSACCESS);

	if ((mask & (MAY_READ | MAY_WRITE | MAY_EXEC)) == 0)
		goto out;
	/* Is this sys_access() ? */
	if (mask & MAY_ACCESS)
		goto force_lookup;

	switch (inode->i_mode & S_IFMT) {
		case S_IFLNK:
			goto out;
		case S_IFREG:
			/* NFSv4 has atomic_open... */
			if (nfs_server_capable(inode, NFS_CAP_ATOMIC_OPEN)
					&& (mask & MAY_OPEN)
					&& !(mask & MAY_EXEC))
				goto out;
			break;
		case S_IFDIR:
			/*
			 * Optimize away all write operations, since the server
			 * will check permissions when we perform the op.
			 */
			if ((mask & MAY_WRITE) && !(mask & MAY_READ))
				goto out;
	}

force_lookup:
	if (!NFS_PROTO(inode)->access)
		goto out_notsup;

	cred = rpc_lookup_cred();
	if (!IS_ERR(cred)) {
		res = nfs_do_access(inode, cred, mask);
		put_rpccred(cred);
	} else
		res = PTR_ERR(cred);
out:
	if (!res && (mask & MAY_EXEC) && !execute_ok(inode))
		res = -EACCES;

	dfprintk(VFS, "NFS: permission(%s/%ld), mask=0x%x, res=%d\n",
		inode->i_sb->s_id, inode->i_ino, mask, res);
	return res;
out_notsup:
	res = nfs_revalidate_inode(NFS_SERVER(inode), inode);
	if (res == 0)
		res = generic_permission(inode, mask, NULL);
	goto out;
}

/*
 * Local variables:
 *  version-control: t
 *  kept-new-versions: 5
 * End:
 */<|MERGE_RESOLUTION|>--- conflicted
+++ resolved
@@ -1615,10 +1615,7 @@
 				goto out;
 
 			new_dentry = dentry;
-<<<<<<< HEAD
-=======
 			rehash = NULL;
->>>>>>> e8da7a6a
 			new_inode = NULL;
 		}
 	}
