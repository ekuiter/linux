--- conflicted
+++ resolved
@@ -387,11 +387,7 @@
 	}
 	return NULL;
 }
-<<<<<<< HEAD
-EXPORT_SYMBOL_GPL(mangle_path);
-=======
 EXPORT_SYMBOL(mangle_path);
->>>>>>> c2713c6d
 
 /*
  * return the absolute path of 'dentry' residing in mount 'mnt'.
