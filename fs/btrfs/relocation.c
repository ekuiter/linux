--- conflicted
+++ resolved
@@ -26,10 +26,7 @@
 #include "misc.h"
 #include "subpage.h"
 #include "zoned.h"
-<<<<<<< HEAD
-=======
 #include "inode-item.h"
->>>>>>> f72bd029
 
 /*
  * Relocation overview
