/*
 * Copyright (C) 2011, 2012 STRATO.  All rights reserved.
 *
 * This program is free software; you can redistribute it and/or
 * modify it under the terms of the GNU General Public
 * License v2 as published by the Free Software Foundation.
 *
 * This program is distributed in the hope that it will be useful,
 * but WITHOUT ANY WARRANTY; without even the implied warranty of
 * MERCHANTABILITY or FITNESS FOR A PARTICULAR PURPOSE.  See the GNU
 * General Public License for more details.
 *
 * You should have received a copy of the GNU General Public
 * License along with this program; if not, write to the
 * Free Software Foundation, Inc., 59 Temple Place - Suite 330,
 * Boston, MA 021110-1307, USA.
 */

#include <linux/blkdev.h>
#include <linux/ratelimit.h>
#include "ctree.h"
#include "volumes.h"
#include "disk-io.h"
#include "ordered-data.h"
#include "transaction.h"
#include "backref.h"
#include "extent_io.h"
#include "dev-replace.h"
#include "check-integrity.h"
#include "rcu-string.h"
#include "raid56.h"

/*
 * This is only the first step towards a full-features scrub. It reads all
 * extent and super block and verifies the checksums. In case a bad checksum
 * is found or the extent cannot be read, good data will be written back if
 * any can be found.
 *
 * Future enhancements:
 *  - In case an unrepairable extent is encountered, track which files are
 *    affected and report them
 *  - track and record media errors, throw out bad devices
 *  - add a mode to also read unallocated space
 */

struct scrub_block;
struct scrub_ctx;

/*
 * the following three values only influence the performance.
 * The last one configures the number of parallel and outstanding I/O
 * operations. The first two values configure an upper limit for the number
 * of (dynamically allocated) pages that are added to a bio.
 */
#define SCRUB_PAGES_PER_RD_BIO	32	/* 128k per bio */
#define SCRUB_PAGES_PER_WR_BIO	32	/* 128k per bio */
#define SCRUB_BIOS_PER_SCTX	64	/* 8MB per device in flight */

/*
 * the following value times PAGE_SIZE needs to be large enough to match the
 * largest node/leaf/sector size that shall be supported.
 * Values larger than BTRFS_STRIPE_LEN are not supported.
 */
#define SCRUB_MAX_PAGES_PER_BLOCK	16	/* 64k per node/leaf/sector */

struct scrub_recover {
	atomic_t		refs;
	struct btrfs_bio	*bbio;
	u64			*raid_map;
	u64			map_length;
};

struct scrub_page {
	struct scrub_block	*sblock;
	struct page		*page;
	struct btrfs_device	*dev;
	struct list_head	list;
	u64			flags;  /* extent flags */
	u64			generation;
	u64			logical;
	u64			physical;
	u64			physical_for_dev_replace;
	atomic_t		ref_count;
	struct {
		unsigned int	mirror_num:8;
		unsigned int	have_csum:1;
		unsigned int	io_error:1;
	};
	u8			csum[BTRFS_CSUM_SIZE];

	struct scrub_recover	*recover;
};

struct scrub_bio {
	int			index;
	struct scrub_ctx	*sctx;
	struct btrfs_device	*dev;
	struct bio		*bio;
	int			err;
	u64			logical;
	u64			physical;
#if SCRUB_PAGES_PER_WR_BIO >= SCRUB_PAGES_PER_RD_BIO
	struct scrub_page	*pagev[SCRUB_PAGES_PER_WR_BIO];
#else
	struct scrub_page	*pagev[SCRUB_PAGES_PER_RD_BIO];
#endif
	int			page_count;
	int			next_free;
	struct btrfs_work	work;
};

struct scrub_block {
	struct scrub_page	*pagev[SCRUB_MAX_PAGES_PER_BLOCK];
	int			page_count;
	atomic_t		outstanding_pages;
	atomic_t		ref_count; /* free mem on transition to zero */
	struct scrub_ctx	*sctx;
	struct scrub_parity	*sparity;
	struct {
		unsigned int	header_error:1;
		unsigned int	checksum_error:1;
		unsigned int	no_io_error_seen:1;
		unsigned int	generation_error:1; /* also sets header_error */

		/* The following is for the data used to check parity */
		/* It is for the data with checksum */
		unsigned int	data_corrected:1;
	};
};

/* Used for the chunks with parity stripe such RAID5/6 */
struct scrub_parity {
	struct scrub_ctx	*sctx;

	struct btrfs_device	*scrub_dev;

	u64			logic_start;

	u64			logic_end;

	int			nsectors;

	int			stripe_len;

	atomic_t		ref_count;

	struct list_head	spages;

	/* Work of parity check and repair */
	struct btrfs_work	work;

	/* Mark the parity blocks which have data */
	unsigned long		*dbitmap;

	/*
	 * Mark the parity blocks which have data, but errors happen when
	 * read data or check data
	 */
	unsigned long		*ebitmap;

	unsigned long		bitmap[0];
};

struct scrub_wr_ctx {
	struct scrub_bio *wr_curr_bio;
	struct btrfs_device *tgtdev;
	int pages_per_wr_bio; /* <= SCRUB_PAGES_PER_WR_BIO */
	atomic_t flush_all_writes;
	struct mutex wr_lock;
};

struct scrub_ctx {
	struct scrub_bio	*bios[SCRUB_BIOS_PER_SCTX];
	struct btrfs_root	*dev_root;
	int			first_free;
	int			curr;
	atomic_t		bios_in_flight;
	atomic_t		workers_pending;
	spinlock_t		list_lock;
	wait_queue_head_t	list_wait;
	u16			csum_size;
	struct list_head	csum_list;
	atomic_t		cancel_req;
	int			readonly;
	int			pages_per_rd_bio;
	u32			sectorsize;
	u32			nodesize;

	int			is_dev_replace;
	struct scrub_wr_ctx	wr_ctx;

	/*
	 * statistics
	 */
	struct btrfs_scrub_progress stat;
	spinlock_t		stat_lock;
};

struct scrub_fixup_nodatasum {
	struct scrub_ctx	*sctx;
	struct btrfs_device	*dev;
	u64			logical;
	struct btrfs_root	*root;
	struct btrfs_work	work;
	int			mirror_num;
};

struct scrub_nocow_inode {
	u64			inum;
	u64			offset;
	u64			root;
	struct list_head	list;
};

struct scrub_copy_nocow_ctx {
	struct scrub_ctx	*sctx;
	u64			logical;
	u64			len;
	int			mirror_num;
	u64			physical_for_dev_replace;
	struct list_head	inodes;
	struct btrfs_work	work;
};

struct scrub_warning {
	struct btrfs_path	*path;
	u64			extent_item_size;
	const char		*errstr;
	sector_t		sector;
	u64			logical;
	struct btrfs_device	*dev;
};

static void scrub_pending_bio_inc(struct scrub_ctx *sctx);
static void scrub_pending_bio_dec(struct scrub_ctx *sctx);
static void scrub_pending_trans_workers_inc(struct scrub_ctx *sctx);
static void scrub_pending_trans_workers_dec(struct scrub_ctx *sctx);
static int scrub_handle_errored_block(struct scrub_block *sblock_to_check);
static int scrub_setup_recheck_block(struct scrub_ctx *sctx,
				     struct btrfs_fs_info *fs_info,
				     struct scrub_block *original_sblock,
				     u64 length, u64 logical,
				     struct scrub_block *sblocks_for_recheck);
static void scrub_recheck_block(struct btrfs_fs_info *fs_info,
				struct scrub_block *sblock, int is_metadata,
				int have_csum, u8 *csum, u64 generation,
				u16 csum_size, int retry_failed_mirror);
static void scrub_recheck_block_checksum(struct btrfs_fs_info *fs_info,
					 struct scrub_block *sblock,
					 int is_metadata, int have_csum,
					 const u8 *csum, u64 generation,
					 u16 csum_size);
static int scrub_repair_block_from_good_copy(struct scrub_block *sblock_bad,
					     struct scrub_block *sblock_good,
					     int force_write);
static int scrub_repair_page_from_good_copy(struct scrub_block *sblock_bad,
					    struct scrub_block *sblock_good,
					    int page_num, int force_write);
static void scrub_write_block_to_dev_replace(struct scrub_block *sblock);
static int scrub_write_page_to_dev_replace(struct scrub_block *sblock,
					   int page_num);
static int scrub_checksum_data(struct scrub_block *sblock);
static int scrub_checksum_tree_block(struct scrub_block *sblock);
static int scrub_checksum_super(struct scrub_block *sblock);
static void scrub_block_get(struct scrub_block *sblock);
static void scrub_block_put(struct scrub_block *sblock);
static void scrub_page_get(struct scrub_page *spage);
static void scrub_page_put(struct scrub_page *spage);
static void scrub_parity_get(struct scrub_parity *sparity);
static void scrub_parity_put(struct scrub_parity *sparity);
static int scrub_add_page_to_rd_bio(struct scrub_ctx *sctx,
				    struct scrub_page *spage);
static int scrub_pages(struct scrub_ctx *sctx, u64 logical, u64 len,
		       u64 physical, struct btrfs_device *dev, u64 flags,
		       u64 gen, int mirror_num, u8 *csum, int force,
		       u64 physical_for_dev_replace);
static void scrub_bio_end_io(struct bio *bio, int err);
static void scrub_bio_end_io_worker(struct btrfs_work *work);
static void scrub_block_complete(struct scrub_block *sblock);
static void scrub_remap_extent(struct btrfs_fs_info *fs_info,
			       u64 extent_logical, u64 extent_len,
			       u64 *extent_physical,
			       struct btrfs_device **extent_dev,
			       int *extent_mirror_num);
static int scrub_setup_wr_ctx(struct scrub_ctx *sctx,
			      struct scrub_wr_ctx *wr_ctx,
			      struct btrfs_fs_info *fs_info,
			      struct btrfs_device *dev,
			      int is_dev_replace);
static void scrub_free_wr_ctx(struct scrub_wr_ctx *wr_ctx);
static int scrub_add_page_to_wr_bio(struct scrub_ctx *sctx,
				    struct scrub_page *spage);
static void scrub_wr_submit(struct scrub_ctx *sctx);
static void scrub_wr_bio_end_io(struct bio *bio, int err);
static void scrub_wr_bio_end_io_worker(struct btrfs_work *work);
static int write_page_nocow(struct scrub_ctx *sctx,
			    u64 physical_for_dev_replace, struct page *page);
static int copy_nocow_pages_for_inode(u64 inum, u64 offset, u64 root,
				      struct scrub_copy_nocow_ctx *ctx);
static int copy_nocow_pages(struct scrub_ctx *sctx, u64 logical, u64 len,
			    int mirror_num, u64 physical_for_dev_replace);
static void copy_nocow_pages_worker(struct btrfs_work *work);
static void __scrub_blocked_if_needed(struct btrfs_fs_info *fs_info);
static void scrub_blocked_if_needed(struct btrfs_fs_info *fs_info);


static void scrub_pending_bio_inc(struct scrub_ctx *sctx)
{
	atomic_inc(&sctx->bios_in_flight);
}

static void scrub_pending_bio_dec(struct scrub_ctx *sctx)
{
	atomic_dec(&sctx->bios_in_flight);
	wake_up(&sctx->list_wait);
}

static void __scrub_blocked_if_needed(struct btrfs_fs_info *fs_info)
{
	while (atomic_read(&fs_info->scrub_pause_req)) {
		mutex_unlock(&fs_info->scrub_lock);
		wait_event(fs_info->scrub_pause_wait,
		   atomic_read(&fs_info->scrub_pause_req) == 0);
		mutex_lock(&fs_info->scrub_lock);
	}
}

static void scrub_blocked_if_needed(struct btrfs_fs_info *fs_info)
{
	atomic_inc(&fs_info->scrubs_paused);
	wake_up(&fs_info->scrub_pause_wait);

	mutex_lock(&fs_info->scrub_lock);
	__scrub_blocked_if_needed(fs_info);
	atomic_dec(&fs_info->scrubs_paused);
	mutex_unlock(&fs_info->scrub_lock);

	wake_up(&fs_info->scrub_pause_wait);
}

/*
 * used for workers that require transaction commits (i.e., for the
 * NOCOW case)
 */
static void scrub_pending_trans_workers_inc(struct scrub_ctx *sctx)
{
	struct btrfs_fs_info *fs_info = sctx->dev_root->fs_info;

	/*
	 * increment scrubs_running to prevent cancel requests from
	 * completing as long as a worker is running. we must also
	 * increment scrubs_paused to prevent deadlocking on pause
	 * requests used for transactions commits (as the worker uses a
	 * transaction context). it is safe to regard the worker
	 * as paused for all matters practical. effectively, we only
	 * avoid cancellation requests from completing.
	 */
	mutex_lock(&fs_info->scrub_lock);
	atomic_inc(&fs_info->scrubs_running);
	atomic_inc(&fs_info->scrubs_paused);
	mutex_unlock(&fs_info->scrub_lock);

	/*
	 * check if @scrubs_running=@scrubs_paused condition
	 * inside wait_event() is not an atomic operation.
	 * which means we may inc/dec @scrub_running/paused
	 * at any time. Let's wake up @scrub_pause_wait as
	 * much as we can to let commit transaction blocked less.
	 */
	wake_up(&fs_info->scrub_pause_wait);

	atomic_inc(&sctx->workers_pending);
}

/* used for workers that require transaction commits */
static void scrub_pending_trans_workers_dec(struct scrub_ctx *sctx)
{
	struct btrfs_fs_info *fs_info = sctx->dev_root->fs_info;

	/*
	 * see scrub_pending_trans_workers_inc() why we're pretending
	 * to be paused in the scrub counters
	 */
	mutex_lock(&fs_info->scrub_lock);
	atomic_dec(&fs_info->scrubs_running);
	atomic_dec(&fs_info->scrubs_paused);
	mutex_unlock(&fs_info->scrub_lock);
	atomic_dec(&sctx->workers_pending);
	wake_up(&fs_info->scrub_pause_wait);
	wake_up(&sctx->list_wait);
}

static void scrub_free_csums(struct scrub_ctx *sctx)
{
	while (!list_empty(&sctx->csum_list)) {
		struct btrfs_ordered_sum *sum;
		sum = list_first_entry(&sctx->csum_list,
				       struct btrfs_ordered_sum, list);
		list_del(&sum->list);
		kfree(sum);
	}
}

static noinline_for_stack void scrub_free_ctx(struct scrub_ctx *sctx)
{
	int i;

	if (!sctx)
		return;

	scrub_free_wr_ctx(&sctx->wr_ctx);

	/* this can happen when scrub is cancelled */
	if (sctx->curr != -1) {
		struct scrub_bio *sbio = sctx->bios[sctx->curr];

		for (i = 0; i < sbio->page_count; i++) {
			WARN_ON(!sbio->pagev[i]->page);
			scrub_block_put(sbio->pagev[i]->sblock);
		}
		bio_put(sbio->bio);
	}

	for (i = 0; i < SCRUB_BIOS_PER_SCTX; ++i) {
		struct scrub_bio *sbio = sctx->bios[i];

		if (!sbio)
			break;
		kfree(sbio);
	}

	scrub_free_csums(sctx);
	kfree(sctx);
}

static noinline_for_stack
struct scrub_ctx *scrub_setup_ctx(struct btrfs_device *dev, int is_dev_replace)
{
	struct scrub_ctx *sctx;
	int		i;
	struct btrfs_fs_info *fs_info = dev->dev_root->fs_info;
	int pages_per_rd_bio;
	int ret;

	/*
	 * the setting of pages_per_rd_bio is correct for scrub but might
	 * be wrong for the dev_replace code where we might read from
	 * different devices in the initial huge bios. However, that
	 * code is able to correctly handle the case when adding a page
	 * to a bio fails.
	 */
	if (dev->bdev)
		pages_per_rd_bio = min_t(int, SCRUB_PAGES_PER_RD_BIO,
					 bio_get_nr_vecs(dev->bdev));
	else
		pages_per_rd_bio = SCRUB_PAGES_PER_RD_BIO;
	sctx = kzalloc(sizeof(*sctx), GFP_NOFS);
	if (!sctx)
		goto nomem;
	sctx->is_dev_replace = is_dev_replace;
	sctx->pages_per_rd_bio = pages_per_rd_bio;
	sctx->curr = -1;
	sctx->dev_root = dev->dev_root;
	for (i = 0; i < SCRUB_BIOS_PER_SCTX; ++i) {
		struct scrub_bio *sbio;

		sbio = kzalloc(sizeof(*sbio), GFP_NOFS);
		if (!sbio)
			goto nomem;
		sctx->bios[i] = sbio;

		sbio->index = i;
		sbio->sctx = sctx;
		sbio->page_count = 0;
		btrfs_init_work(&sbio->work, btrfs_scrub_helper,
				scrub_bio_end_io_worker, NULL, NULL);

		if (i != SCRUB_BIOS_PER_SCTX - 1)
			sctx->bios[i]->next_free = i + 1;
		else
			sctx->bios[i]->next_free = -1;
	}
	sctx->first_free = 0;
	sctx->nodesize = dev->dev_root->nodesize;
	sctx->sectorsize = dev->dev_root->sectorsize;
	atomic_set(&sctx->bios_in_flight, 0);
	atomic_set(&sctx->workers_pending, 0);
	atomic_set(&sctx->cancel_req, 0);
	sctx->csum_size = btrfs_super_csum_size(fs_info->super_copy);
	INIT_LIST_HEAD(&sctx->csum_list);

	spin_lock_init(&sctx->list_lock);
	spin_lock_init(&sctx->stat_lock);
	init_waitqueue_head(&sctx->list_wait);

	ret = scrub_setup_wr_ctx(sctx, &sctx->wr_ctx, fs_info,
				 fs_info->dev_replace.tgtdev, is_dev_replace);
	if (ret) {
		scrub_free_ctx(sctx);
		return ERR_PTR(ret);
	}
	return sctx;

nomem:
	scrub_free_ctx(sctx);
	return ERR_PTR(-ENOMEM);
}

static int scrub_print_warning_inode(u64 inum, u64 offset, u64 root,
				     void *warn_ctx)
{
	u64 isize;
	u32 nlink;
	int ret;
	int i;
	struct extent_buffer *eb;
	struct btrfs_inode_item *inode_item;
	struct scrub_warning *swarn = warn_ctx;
	struct btrfs_fs_info *fs_info = swarn->dev->dev_root->fs_info;
	struct inode_fs_paths *ipath = NULL;
	struct btrfs_root *local_root;
	struct btrfs_key root_key;

	root_key.objectid = root;
	root_key.type = BTRFS_ROOT_ITEM_KEY;
	root_key.offset = (u64)-1;
	local_root = btrfs_read_fs_root_no_name(fs_info, &root_key);
	if (IS_ERR(local_root)) {
		ret = PTR_ERR(local_root);
		goto err;
	}

	ret = inode_item_info(inum, 0, local_root, swarn->path);
	if (ret) {
		btrfs_release_path(swarn->path);
		goto err;
	}

	eb = swarn->path->nodes[0];
	inode_item = btrfs_item_ptr(eb, swarn->path->slots[0],
					struct btrfs_inode_item);
	isize = btrfs_inode_size(eb, inode_item);
	nlink = btrfs_inode_nlink(eb, inode_item);
	btrfs_release_path(swarn->path);

	ipath = init_ipath(4096, local_root, swarn->path);
	if (IS_ERR(ipath)) {
		ret = PTR_ERR(ipath);
		ipath = NULL;
		goto err;
	}
	ret = paths_from_inode(inum, ipath);

	if (ret < 0)
		goto err;

	/*
	 * we deliberately ignore the bit ipath might have been too small to
	 * hold all of the paths here
	 */
	for (i = 0; i < ipath->fspath->elem_cnt; ++i)
		printk_in_rcu(KERN_WARNING "BTRFS: %s at logical %llu on dev "
			"%s, sector %llu, root %llu, inode %llu, offset %llu, "
			"length %llu, links %u (path: %s)\n", swarn->errstr,
			swarn->logical, rcu_str_deref(swarn->dev->name),
			(unsigned long long)swarn->sector, root, inum, offset,
			min(isize - offset, (u64)PAGE_SIZE), nlink,
			(char *)(unsigned long)ipath->fspath->val[i]);

	free_ipath(ipath);
	return 0;

err:
	printk_in_rcu(KERN_WARNING "BTRFS: %s at logical %llu on dev "
		"%s, sector %llu, root %llu, inode %llu, offset %llu: path "
		"resolving failed with ret=%d\n", swarn->errstr,
		swarn->logical, rcu_str_deref(swarn->dev->name),
		(unsigned long long)swarn->sector, root, inum, offset, ret);

	free_ipath(ipath);
	return 0;
}

static void scrub_print_warning(const char *errstr, struct scrub_block *sblock)
{
	struct btrfs_device *dev;
	struct btrfs_fs_info *fs_info;
	struct btrfs_path *path;
	struct btrfs_key found_key;
	struct extent_buffer *eb;
	struct btrfs_extent_item *ei;
	struct scrub_warning swarn;
	unsigned long ptr = 0;
	u64 extent_item_pos;
	u64 flags = 0;
	u64 ref_root;
	u32 item_size;
	u8 ref_level;
	int ret;

	WARN_ON(sblock->page_count < 1);
	dev = sblock->pagev[0]->dev;
	fs_info = sblock->sctx->dev_root->fs_info;

	path = btrfs_alloc_path();
	if (!path)
		return;

	swarn.sector = (sblock->pagev[0]->physical) >> 9;
	swarn.logical = sblock->pagev[0]->logical;
	swarn.errstr = errstr;
	swarn.dev = NULL;

	ret = extent_from_logical(fs_info, swarn.logical, path, &found_key,
				  &flags);
	if (ret < 0)
		goto out;

	extent_item_pos = swarn.logical - found_key.objectid;
	swarn.extent_item_size = found_key.offset;

	eb = path->nodes[0];
	ei = btrfs_item_ptr(eb, path->slots[0], struct btrfs_extent_item);
	item_size = btrfs_item_size_nr(eb, path->slots[0]);

	if (flags & BTRFS_EXTENT_FLAG_TREE_BLOCK) {
		do {
			ret = tree_backref_for_extent(&ptr, eb, &found_key, ei,
						      item_size, &ref_root,
						      &ref_level);
			printk_in_rcu(KERN_WARNING
				"BTRFS: %s at logical %llu on dev %s, "
				"sector %llu: metadata %s (level %d) in tree "
				"%llu\n", errstr, swarn.logical,
				rcu_str_deref(dev->name),
				(unsigned long long)swarn.sector,
				ref_level ? "node" : "leaf",
				ret < 0 ? -1 : ref_level,
				ret < 0 ? -1 : ref_root);
		} while (ret != 1);
		btrfs_release_path(path);
	} else {
		btrfs_release_path(path);
		swarn.path = path;
		swarn.dev = dev;
		iterate_extent_inodes(fs_info, found_key.objectid,
					extent_item_pos, 1,
					scrub_print_warning_inode, &swarn);
	}

out:
	btrfs_free_path(path);
}

static int scrub_fixup_readpage(u64 inum, u64 offset, u64 root, void *fixup_ctx)
{
	struct page *page = NULL;
	unsigned long index;
	struct scrub_fixup_nodatasum *fixup = fixup_ctx;
	int ret;
	int corrected = 0;
	struct btrfs_key key;
	struct inode *inode = NULL;
	struct btrfs_fs_info *fs_info;
	u64 end = offset + PAGE_SIZE - 1;
	struct btrfs_root *local_root;
	int srcu_index;

	key.objectid = root;
	key.type = BTRFS_ROOT_ITEM_KEY;
	key.offset = (u64)-1;

	fs_info = fixup->root->fs_info;
	srcu_index = srcu_read_lock(&fs_info->subvol_srcu);

	local_root = btrfs_read_fs_root_no_name(fs_info, &key);
	if (IS_ERR(local_root)) {
		srcu_read_unlock(&fs_info->subvol_srcu, srcu_index);
		return PTR_ERR(local_root);
	}

	key.type = BTRFS_INODE_ITEM_KEY;
	key.objectid = inum;
	key.offset = 0;
	inode = btrfs_iget(fs_info->sb, &key, local_root, NULL);
	srcu_read_unlock(&fs_info->subvol_srcu, srcu_index);
	if (IS_ERR(inode))
		return PTR_ERR(inode);

	index = offset >> PAGE_CACHE_SHIFT;

	page = find_or_create_page(inode->i_mapping, index, GFP_NOFS);
	if (!page) {
		ret = -ENOMEM;
		goto out;
	}

	if (PageUptodate(page)) {
		if (PageDirty(page)) {
			/*
			 * we need to write the data to the defect sector. the
			 * data that was in that sector is not in memory,
			 * because the page was modified. we must not write the
			 * modified page to that sector.
			 *
			 * TODO: what could be done here: wait for the delalloc
			 *       runner to write out that page (might involve
			 *       COW) and see whether the sector is still
			 *       referenced afterwards.
			 *
			 * For the meantime, we'll treat this error
			 * incorrectable, although there is a chance that a
			 * later scrub will find the bad sector again and that
			 * there's no dirty page in memory, then.
			 */
			ret = -EIO;
			goto out;
		}
		ret = repair_io_failure(inode, offset, PAGE_SIZE,
					fixup->logical, page,
					offset - page_offset(page),
					fixup->mirror_num);
		unlock_page(page);
		corrected = !ret;
	} else {
		/*
		 * we need to get good data first. the general readpage path
		 * will call repair_io_failure for us, we just have to make
		 * sure we read the bad mirror.
		 */
		ret = set_extent_bits(&BTRFS_I(inode)->io_tree, offset, end,
					EXTENT_DAMAGED, GFP_NOFS);
		if (ret) {
			/* set_extent_bits should give proper error */
			WARN_ON(ret > 0);
			if (ret > 0)
				ret = -EFAULT;
			goto out;
		}

		ret = extent_read_full_page(&BTRFS_I(inode)->io_tree, page,
						btrfs_get_extent,
						fixup->mirror_num);
		wait_on_page_locked(page);

		corrected = !test_range_bit(&BTRFS_I(inode)->io_tree, offset,
						end, EXTENT_DAMAGED, 0, NULL);
		if (!corrected)
			clear_extent_bits(&BTRFS_I(inode)->io_tree, offset, end,
						EXTENT_DAMAGED, GFP_NOFS);
	}

out:
	if (page)
		put_page(page);

	iput(inode);

	if (ret < 0)
		return ret;

	if (ret == 0 && corrected) {
		/*
		 * we only need to call readpage for one of the inodes belonging
		 * to this extent. so make iterate_extent_inodes stop
		 */
		return 1;
	}

	return -EIO;
}

static void scrub_fixup_nodatasum(struct btrfs_work *work)
{
	int ret;
	struct scrub_fixup_nodatasum *fixup;
	struct scrub_ctx *sctx;
	struct btrfs_trans_handle *trans = NULL;
	struct btrfs_path *path;
	int uncorrectable = 0;

	fixup = container_of(work, struct scrub_fixup_nodatasum, work);
	sctx = fixup->sctx;

	path = btrfs_alloc_path();
	if (!path) {
		spin_lock(&sctx->stat_lock);
		++sctx->stat.malloc_errors;
		spin_unlock(&sctx->stat_lock);
		uncorrectable = 1;
		goto out;
	}

	trans = btrfs_join_transaction(fixup->root);
	if (IS_ERR(trans)) {
		uncorrectable = 1;
		goto out;
	}

	/*
	 * the idea is to trigger a regular read through the standard path. we
	 * read a page from the (failed) logical address by specifying the
	 * corresponding copynum of the failed sector. thus, that readpage is
	 * expected to fail.
	 * that is the point where on-the-fly error correction will kick in
	 * (once it's finished) and rewrite the failed sector if a good copy
	 * can be found.
	 */
	ret = iterate_inodes_from_logical(fixup->logical, fixup->root->fs_info,
						path, scrub_fixup_readpage,
						fixup);
	if (ret < 0) {
		uncorrectable = 1;
		goto out;
	}
	WARN_ON(ret != 1);

	spin_lock(&sctx->stat_lock);
	++sctx->stat.corrected_errors;
	spin_unlock(&sctx->stat_lock);

out:
	if (trans && !IS_ERR(trans))
		btrfs_end_transaction(trans, fixup->root);
	if (uncorrectable) {
		spin_lock(&sctx->stat_lock);
		++sctx->stat.uncorrectable_errors;
		spin_unlock(&sctx->stat_lock);
		btrfs_dev_replace_stats_inc(
			&sctx->dev_root->fs_info->dev_replace.
			num_uncorrectable_read_errors);
		printk_ratelimited_in_rcu(KERN_ERR "BTRFS: "
		    "unable to fixup (nodatasum) error at logical %llu on dev %s\n",
			fixup->logical, rcu_str_deref(fixup->dev->name));
	}

	btrfs_free_path(path);
	kfree(fixup);

	scrub_pending_trans_workers_dec(sctx);
}

static inline void scrub_get_recover(struct scrub_recover *recover)
{
	atomic_inc(&recover->refs);
}

static inline void scrub_put_recover(struct scrub_recover *recover)
{
	if (atomic_dec_and_test(&recover->refs)) {
		kfree(recover->bbio);
		kfree(recover->raid_map);
		kfree(recover);
	}
}

/*
 * scrub_handle_errored_block gets called when either verification of the
 * pages failed or the bio failed to read, e.g. with EIO. In the latter
 * case, this function handles all pages in the bio, even though only one
 * may be bad.
 * The goal of this function is to repair the errored block by using the
 * contents of one of the mirrors.
 */
static int scrub_handle_errored_block(struct scrub_block *sblock_to_check)
{
	struct scrub_ctx *sctx = sblock_to_check->sctx;
	struct btrfs_device *dev;
	struct btrfs_fs_info *fs_info;
	u64 length;
	u64 logical;
	u64 generation;
	unsigned int failed_mirror_index;
	unsigned int is_metadata;
	unsigned int have_csum;
	u8 *csum;
	struct scrub_block *sblocks_for_recheck; /* holds one for each mirror */
	struct scrub_block *sblock_bad;
	int ret;
	int mirror_index;
	int page_num;
	int success;
	static DEFINE_RATELIMIT_STATE(_rs, DEFAULT_RATELIMIT_INTERVAL,
				      DEFAULT_RATELIMIT_BURST);

	BUG_ON(sblock_to_check->page_count < 1);
	fs_info = sctx->dev_root->fs_info;
	if (sblock_to_check->pagev[0]->flags & BTRFS_EXTENT_FLAG_SUPER) {
		/*
		 * if we find an error in a super block, we just report it.
		 * They will get written with the next transaction commit
		 * anyway
		 */
		spin_lock(&sctx->stat_lock);
		++sctx->stat.super_errors;
		spin_unlock(&sctx->stat_lock);
		return 0;
	}
	length = sblock_to_check->page_count * PAGE_SIZE;
	logical = sblock_to_check->pagev[0]->logical;
	generation = sblock_to_check->pagev[0]->generation;
	BUG_ON(sblock_to_check->pagev[0]->mirror_num < 1);
	failed_mirror_index = sblock_to_check->pagev[0]->mirror_num - 1;
	is_metadata = !(sblock_to_check->pagev[0]->flags &
			BTRFS_EXTENT_FLAG_DATA);
	have_csum = sblock_to_check->pagev[0]->have_csum;
	csum = sblock_to_check->pagev[0]->csum;
	dev = sblock_to_check->pagev[0]->dev;

	if (sctx->is_dev_replace && !is_metadata && !have_csum) {
		sblocks_for_recheck = NULL;
		goto nodatasum_case;
	}

	/*
	 * read all mirrors one after the other. This includes to
	 * re-read the extent or metadata block that failed (that was
	 * the cause that this fixup code is called) another time,
	 * page by page this time in order to know which pages
	 * caused I/O errors and which ones are good (for all mirrors).
	 * It is the goal to handle the situation when more than one
	 * mirror contains I/O errors, but the errors do not
	 * overlap, i.e. the data can be repaired by selecting the
	 * pages from those mirrors without I/O error on the
	 * particular pages. One example (with blocks >= 2 * PAGE_SIZE)
	 * would be that mirror #1 has an I/O error on the first page,
	 * the second page is good, and mirror #2 has an I/O error on
	 * the second page, but the first page is good.
	 * Then the first page of the first mirror can be repaired by
	 * taking the first page of the second mirror, and the
	 * second page of the second mirror can be repaired by
	 * copying the contents of the 2nd page of the 1st mirror.
	 * One more note: if the pages of one mirror contain I/O
	 * errors, the checksum cannot be verified. In order to get
	 * the best data for repairing, the first attempt is to find
	 * a mirror without I/O errors and with a validated checksum.
	 * Only if this is not possible, the pages are picked from
	 * mirrors with I/O errors without considering the checksum.
	 * If the latter is the case, at the end, the checksum of the
	 * repaired area is verified in order to correctly maintain
	 * the statistics.
	 */

	sblocks_for_recheck = kzalloc(BTRFS_MAX_MIRRORS *
				     sizeof(*sblocks_for_recheck),
				     GFP_NOFS);
	if (!sblocks_for_recheck) {
		spin_lock(&sctx->stat_lock);
		sctx->stat.malloc_errors++;
		sctx->stat.read_errors++;
		sctx->stat.uncorrectable_errors++;
		spin_unlock(&sctx->stat_lock);
		btrfs_dev_stat_inc_and_print(dev, BTRFS_DEV_STAT_READ_ERRS);
		goto out;
	}

	/* setup the context, map the logical blocks and alloc the pages */
	ret = scrub_setup_recheck_block(sctx, fs_info, sblock_to_check, length,
					logical, sblocks_for_recheck);
	if (ret) {
		spin_lock(&sctx->stat_lock);
		sctx->stat.read_errors++;
		sctx->stat.uncorrectable_errors++;
		spin_unlock(&sctx->stat_lock);
		btrfs_dev_stat_inc_and_print(dev, BTRFS_DEV_STAT_READ_ERRS);
		goto out;
	}
	BUG_ON(failed_mirror_index >= BTRFS_MAX_MIRRORS);
	sblock_bad = sblocks_for_recheck + failed_mirror_index;

	/* build and submit the bios for the failed mirror, check checksums */
	scrub_recheck_block(fs_info, sblock_bad, is_metadata, have_csum,
			    csum, generation, sctx->csum_size, 1);

	if (!sblock_bad->header_error && !sblock_bad->checksum_error &&
	    sblock_bad->no_io_error_seen) {
		/*
		 * the error disappeared after reading page by page, or
		 * the area was part of a huge bio and other parts of the
		 * bio caused I/O errors, or the block layer merged several
		 * read requests into one and the error is caused by a
		 * different bio (usually one of the two latter cases is
		 * the cause)
		 */
		spin_lock(&sctx->stat_lock);
		sctx->stat.unverified_errors++;
		sblock_to_check->data_corrected = 1;
		spin_unlock(&sctx->stat_lock);

		if (sctx->is_dev_replace)
			scrub_write_block_to_dev_replace(sblock_bad);
		goto out;
	}

	if (!sblock_bad->no_io_error_seen) {
		spin_lock(&sctx->stat_lock);
		sctx->stat.read_errors++;
		spin_unlock(&sctx->stat_lock);
		if (__ratelimit(&_rs))
			scrub_print_warning("i/o error", sblock_to_check);
		btrfs_dev_stat_inc_and_print(dev, BTRFS_DEV_STAT_READ_ERRS);
	} else if (sblock_bad->checksum_error) {
		spin_lock(&sctx->stat_lock);
		sctx->stat.csum_errors++;
		spin_unlock(&sctx->stat_lock);
		if (__ratelimit(&_rs))
			scrub_print_warning("checksum error", sblock_to_check);
		btrfs_dev_stat_inc_and_print(dev,
					     BTRFS_DEV_STAT_CORRUPTION_ERRS);
	} else if (sblock_bad->header_error) {
		spin_lock(&sctx->stat_lock);
		sctx->stat.verify_errors++;
		spin_unlock(&sctx->stat_lock);
		if (__ratelimit(&_rs))
			scrub_print_warning("checksum/header error",
					    sblock_to_check);
		if (sblock_bad->generation_error)
			btrfs_dev_stat_inc_and_print(dev,
				BTRFS_DEV_STAT_GENERATION_ERRS);
		else
			btrfs_dev_stat_inc_and_print(dev,
				BTRFS_DEV_STAT_CORRUPTION_ERRS);
	}

	if (sctx->readonly) {
		ASSERT(!sctx->is_dev_replace);
		goto out;
	}

	if (!is_metadata && !have_csum) {
		struct scrub_fixup_nodatasum *fixup_nodatasum;

nodatasum_case:
		WARN_ON(sctx->is_dev_replace);

		/*
		 * !is_metadata and !have_csum, this means that the data
		 * might not be COW'ed, that it might be modified
		 * concurrently. The general strategy to work on the
		 * commit root does not help in the case when COW is not
		 * used.
		 */
		fixup_nodatasum = kzalloc(sizeof(*fixup_nodatasum), GFP_NOFS);
		if (!fixup_nodatasum)
			goto did_not_correct_error;
		fixup_nodatasum->sctx = sctx;
		fixup_nodatasum->dev = dev;
		fixup_nodatasum->logical = logical;
		fixup_nodatasum->root = fs_info->extent_root;
		fixup_nodatasum->mirror_num = failed_mirror_index + 1;
		scrub_pending_trans_workers_inc(sctx);
		btrfs_init_work(&fixup_nodatasum->work, btrfs_scrub_helper,
				scrub_fixup_nodatasum, NULL, NULL);
		btrfs_queue_work(fs_info->scrub_workers,
				 &fixup_nodatasum->work);
		goto out;
	}

	/*
	 * now build and submit the bios for the other mirrors, check
	 * checksums.
	 * First try to pick the mirror which is completely without I/O
	 * errors and also does not have a checksum error.
	 * If one is found, and if a checksum is present, the full block
	 * that is known to contain an error is rewritten. Afterwards
	 * the block is known to be corrected.
	 * If a mirror is found which is completely correct, and no
	 * checksum is present, only those pages are rewritten that had
	 * an I/O error in the block to be repaired, since it cannot be
	 * determined, which copy of the other pages is better (and it
	 * could happen otherwise that a correct page would be
	 * overwritten by a bad one).
	 */
	for (mirror_index = 0;
	     mirror_index < BTRFS_MAX_MIRRORS &&
	     sblocks_for_recheck[mirror_index].page_count > 0;
	     mirror_index++) {
		struct scrub_block *sblock_other;

		if (mirror_index == failed_mirror_index)
			continue;
		sblock_other = sblocks_for_recheck + mirror_index;

		/* build and submit the bios, check checksums */
		scrub_recheck_block(fs_info, sblock_other, is_metadata,
				    have_csum, csum, generation,
				    sctx->csum_size, 0);

		if (!sblock_other->header_error &&
		    !sblock_other->checksum_error &&
		    sblock_other->no_io_error_seen) {
			if (sctx->is_dev_replace) {
				scrub_write_block_to_dev_replace(sblock_other);
			} else {
				int force_write = is_metadata || have_csum;

				ret = scrub_repair_block_from_good_copy(
						sblock_bad, sblock_other,
						force_write);
			}
			if (0 == ret)
				goto corrected_error;
		}
	}

	/*
	 * for dev_replace, pick good pages and write to the target device.
	 */
	if (sctx->is_dev_replace) {
		success = 1;
		for (page_num = 0; page_num < sblock_bad->page_count;
		     page_num++) {
			int sub_success;

			sub_success = 0;
			for (mirror_index = 0;
			     mirror_index < BTRFS_MAX_MIRRORS &&
			     sblocks_for_recheck[mirror_index].page_count > 0;
			     mirror_index++) {
				struct scrub_block *sblock_other =
					sblocks_for_recheck + mirror_index;
				struct scrub_page *page_other =
					sblock_other->pagev[page_num];

				if (!page_other->io_error) {
					ret = scrub_write_page_to_dev_replace(
							sblock_other, page_num);
					if (ret == 0) {
						/* succeeded for this page */
						sub_success = 1;
						break;
					} else {
						btrfs_dev_replace_stats_inc(
							&sctx->dev_root->
							fs_info->dev_replace.
							num_write_errors);
					}
				}
			}

			if (!sub_success) {
				/*
				 * did not find a mirror to fetch the page
				 * from. scrub_write_page_to_dev_replace()
				 * handles this case (page->io_error), by
				 * filling the block with zeros before
				 * submitting the write request
				 */
				success = 0;
				ret = scrub_write_page_to_dev_replace(
						sblock_bad, page_num);
				if (ret)
					btrfs_dev_replace_stats_inc(
						&sctx->dev_root->fs_info->
						dev_replace.num_write_errors);
			}
		}

		goto out;
	}

	/*
	 * for regular scrub, repair those pages that are errored.
	 * In case of I/O errors in the area that is supposed to be
	 * repaired, continue by picking good copies of those pages.
	 * Select the good pages from mirrors to rewrite bad pages from
	 * the area to fix. Afterwards verify the checksum of the block
	 * that is supposed to be repaired. This verification step is
	 * only done for the purpose of statistic counting and for the
	 * final scrub report, whether errors remain.
	 * A perfect algorithm could make use of the checksum and try
	 * all possible combinations of pages from the different mirrors
	 * until the checksum verification succeeds. For example, when
	 * the 2nd page of mirror #1 faces I/O errors, and the 2nd page
	 * of mirror #2 is readable but the final checksum test fails,
	 * then the 2nd page of mirror #3 could be tried, whether now
	 * the final checksum succeedes. But this would be a rare
	 * exception and is therefore not implemented. At least it is
	 * avoided that the good copy is overwritten.
	 * A more useful improvement would be to pick the sectors
	 * without I/O error based on sector sizes (512 bytes on legacy
	 * disks) instead of on PAGE_SIZE. Then maybe 512 byte of one
	 * mirror could be repaired by taking 512 byte of a different
	 * mirror, even if other 512 byte sectors in the same PAGE_SIZE
	 * area are unreadable.
	 */

	/* can only fix I/O errors from here on */
	if (sblock_bad->no_io_error_seen)
		goto did_not_correct_error;

	success = 1;
	for (page_num = 0; page_num < sblock_bad->page_count; page_num++) {
		struct scrub_page *page_bad = sblock_bad->pagev[page_num];

		if (!page_bad->io_error)
			continue;

		for (mirror_index = 0;
		     mirror_index < BTRFS_MAX_MIRRORS &&
		     sblocks_for_recheck[mirror_index].page_count > 0;
		     mirror_index++) {
			struct scrub_block *sblock_other = sblocks_for_recheck +
							   mirror_index;
			struct scrub_page *page_other = sblock_other->pagev[
							page_num];

			if (!page_other->io_error) {
				ret = scrub_repair_page_from_good_copy(
					sblock_bad, sblock_other, page_num, 0);
				if (0 == ret) {
					page_bad->io_error = 0;
					break; /* succeeded for this page */
				}
			}
		}

		if (page_bad->io_error) {
			/* did not find a mirror to copy the page from */
			success = 0;
		}
	}

	if (success) {
		if (is_metadata || have_csum) {
			/*
			 * need to verify the checksum now that all
			 * sectors on disk are repaired (the write
			 * request for data to be repaired is on its way).
			 * Just be lazy and use scrub_recheck_block()
			 * which re-reads the data before the checksum
			 * is verified, but most likely the data comes out
			 * of the page cache.
			 */
			scrub_recheck_block(fs_info, sblock_bad,
					    is_metadata, have_csum, csum,
					    generation, sctx->csum_size, 1);
			if (!sblock_bad->header_error &&
			    !sblock_bad->checksum_error &&
			    sblock_bad->no_io_error_seen)
				goto corrected_error;
			else
				goto did_not_correct_error;
		} else {
corrected_error:
			spin_lock(&sctx->stat_lock);
			sctx->stat.corrected_errors++;
			sblock_to_check->data_corrected = 1;
			spin_unlock(&sctx->stat_lock);
			printk_ratelimited_in_rcu(KERN_ERR
				"BTRFS: fixed up error at logical %llu on dev %s\n",
				logical, rcu_str_deref(dev->name));
		}
	} else {
did_not_correct_error:
		spin_lock(&sctx->stat_lock);
		sctx->stat.uncorrectable_errors++;
		spin_unlock(&sctx->stat_lock);
		printk_ratelimited_in_rcu(KERN_ERR
			"BTRFS: unable to fixup (regular) error at logical %llu on dev %s\n",
			logical, rcu_str_deref(dev->name));
	}

out:
	if (sblocks_for_recheck) {
		for (mirror_index = 0; mirror_index < BTRFS_MAX_MIRRORS;
		     mirror_index++) {
			struct scrub_block *sblock = sblocks_for_recheck +
						     mirror_index;
			struct scrub_recover *recover;
			int page_index;

			for (page_index = 0; page_index < sblock->page_count;
			     page_index++) {
				sblock->pagev[page_index]->sblock = NULL;
				recover = sblock->pagev[page_index]->recover;
				if (recover) {
					scrub_put_recover(recover);
					sblock->pagev[page_index]->recover =
									NULL;
				}
				scrub_page_put(sblock->pagev[page_index]);
			}
		}
		kfree(sblocks_for_recheck);
	}

	return 0;
}

static inline int scrub_nr_raid_mirrors(struct btrfs_bio *bbio, u64 *raid_map)
{
	if (raid_map) {
		if (raid_map[bbio->num_stripes - 1] == RAID6_Q_STRIPE)
			return 3;
		else
			return 2;
	} else {
		return (int)bbio->num_stripes;
	}
}

static inline void scrub_stripe_index_and_offset(u64 logical, u64 *raid_map,
						 u64 mapped_length,
						 int nstripes, int mirror,
						 int *stripe_index,
						 u64 *stripe_offset)
{
	int i;

	if (raid_map) {
		/* RAID5/6 */
		for (i = 0; i < nstripes; i++) {
			if (raid_map[i] == RAID6_Q_STRIPE ||
			    raid_map[i] == RAID5_P_STRIPE)
				continue;

			if (logical >= raid_map[i] &&
			    logical < raid_map[i] + mapped_length)
				break;
		}

		*stripe_index = i;
		*stripe_offset = logical - raid_map[i];
	} else {
		/* The other RAID type */
		*stripe_index = mirror;
		*stripe_offset = 0;
	}
}

static int scrub_setup_recheck_block(struct scrub_ctx *sctx,
				     struct btrfs_fs_info *fs_info,
				     struct scrub_block *original_sblock,
				     u64 length, u64 logical,
				     struct scrub_block *sblocks_for_recheck)
{
	struct scrub_recover *recover;
	struct btrfs_bio *bbio;
	u64 *raid_map;
	u64 sublen;
	u64 mapped_length;
	u64 stripe_offset;
	int stripe_index;
	int page_index;
	int mirror_index;
	int nmirrors;
	int ret;

	/*
	 * note: the two members ref_count and outstanding_pages
	 * are not used (and not set) in the blocks that are used for
	 * the recheck procedure
	 */

	page_index = 0;
	while (length > 0) {
		sublen = min_t(u64, length, PAGE_SIZE);
		mapped_length = sublen;
		bbio = NULL;
		raid_map = NULL;

		/*
		 * with a length of PAGE_SIZE, each returned stripe
		 * represents one mirror
		 */
		ret = btrfs_map_sblock(fs_info, REQ_GET_READ_MIRRORS, logical,
				       &mapped_length, &bbio, 0, &raid_map);
		if (ret || !bbio || mapped_length < sublen) {
			kfree(bbio);
			kfree(raid_map);
			return -EIO;
		}

		recover = kzalloc(sizeof(struct scrub_recover), GFP_NOFS);
		if (!recover) {
			kfree(bbio);
			kfree(raid_map);
			return -ENOMEM;
		}

		atomic_set(&recover->refs, 1);
		recover->bbio = bbio;
		recover->raid_map = raid_map;
		recover->map_length = mapped_length;

		BUG_ON(page_index >= SCRUB_PAGES_PER_RD_BIO);

		nmirrors = scrub_nr_raid_mirrors(bbio, raid_map);
		for (mirror_index = 0; mirror_index < nmirrors;
		     mirror_index++) {
			struct scrub_block *sblock;
			struct scrub_page *page;

			if (mirror_index >= BTRFS_MAX_MIRRORS)
				continue;

			sblock = sblocks_for_recheck + mirror_index;
			sblock->sctx = sctx;
			page = kzalloc(sizeof(*page), GFP_NOFS);
			if (!page) {
leave_nomem:
				spin_lock(&sctx->stat_lock);
				sctx->stat.malloc_errors++;
				spin_unlock(&sctx->stat_lock);
				scrub_put_recover(recover);
				return -ENOMEM;
			}
			scrub_page_get(page);
			sblock->pagev[page_index] = page;
			page->logical = logical;

			scrub_stripe_index_and_offset(logical, raid_map,
						      mapped_length,
						      bbio->num_stripes,
						      mirror_index,
						      &stripe_index,
						      &stripe_offset);
			page->physical = bbio->stripes[stripe_index].physical +
					 stripe_offset;
			page->dev = bbio->stripes[stripe_index].dev;

			BUG_ON(page_index >= original_sblock->page_count);
			page->physical_for_dev_replace =
				original_sblock->pagev[page_index]->
				physical_for_dev_replace;
			/* for missing devices, dev->bdev is NULL */
			page->mirror_num = mirror_index + 1;
			sblock->page_count++;
			page->page = alloc_page(GFP_NOFS);
			if (!page->page)
				goto leave_nomem;

			scrub_get_recover(recover);
			page->recover = recover;
		}
		scrub_put_recover(recover);
		length -= sublen;
		logical += sublen;
		page_index++;
	}

	return 0;
}

struct scrub_bio_ret {
	struct completion event;
	int error;
};

static void scrub_bio_wait_endio(struct bio *bio, int error)
{
	struct scrub_bio_ret *ret = bio->bi_private;

	ret->error = error;
	complete(&ret->event);
}

static inline int scrub_is_page_on_raid56(struct scrub_page *page)
{
	return page->recover && page->recover->raid_map;
}

static int scrub_submit_raid56_bio_wait(struct btrfs_fs_info *fs_info,
					struct bio *bio,
					struct scrub_page *page)
{
	struct scrub_bio_ret done;
	int ret;

	init_completion(&done.event);
	done.error = 0;
	bio->bi_iter.bi_sector = page->logical >> 9;
	bio->bi_private = &done;
	bio->bi_end_io = scrub_bio_wait_endio;

	ret = raid56_parity_recover(fs_info->fs_root, bio, page->recover->bbio,
				    page->recover->raid_map,
				    page->recover->map_length,
				    page->mirror_num, 0);
	if (ret)
		return ret;

	wait_for_completion(&done.event);
	if (done.error)
		return -EIO;

	return 0;
}

/*
 * this function will check the on disk data for checksum errors, header
 * errors and read I/O errors. If any I/O errors happen, the exact pages
 * which are errored are marked as being bad. The goal is to enable scrub
 * to take those pages that are not errored from all the mirrors so that
 * the pages that are errored in the just handled mirror can be repaired.
 */
static void scrub_recheck_block(struct btrfs_fs_info *fs_info,
				struct scrub_block *sblock, int is_metadata,
				int have_csum, u8 *csum, u64 generation,
				u16 csum_size, int retry_failed_mirror)
{
	int page_num;

	sblock->no_io_error_seen = 1;
	sblock->header_error = 0;
	sblock->checksum_error = 0;

	for (page_num = 0; page_num < sblock->page_count; page_num++) {
		struct bio *bio;
		struct scrub_page *page = sblock->pagev[page_num];

		if (page->dev->bdev == NULL) {
			page->io_error = 1;
			sblock->no_io_error_seen = 0;
			continue;
		}

		WARN_ON(!page->page);
		bio = btrfs_io_bio_alloc(GFP_NOFS, 1);
		if (!bio) {
			page->io_error = 1;
			sblock->no_io_error_seen = 0;
			continue;
		}
		bio->bi_bdev = page->dev->bdev;

		bio_add_page(bio, page->page, PAGE_SIZE, 0);
		if (!retry_failed_mirror && scrub_is_page_on_raid56(page)) {
			if (scrub_submit_raid56_bio_wait(fs_info, bio, page))
				sblock->no_io_error_seen = 0;
		} else {
			bio->bi_iter.bi_sector = page->physical >> 9;

			if (btrfsic_submit_bio_wait(READ, bio))
				sblock->no_io_error_seen = 0;
		}

		bio_put(bio);
	}

	if (sblock->no_io_error_seen)
		scrub_recheck_block_checksum(fs_info, sblock, is_metadata,
					     have_csum, csum, generation,
					     csum_size);

	return;
}

static inline int scrub_check_fsid(u8 fsid[],
				   struct scrub_page *spage)
{
	struct btrfs_fs_devices *fs_devices = spage->dev->fs_devices;
	int ret;

	ret = memcmp(fsid, fs_devices->fsid, BTRFS_UUID_SIZE);
	return !ret;
}

static void scrub_recheck_block_checksum(struct btrfs_fs_info *fs_info,
					 struct scrub_block *sblock,
					 int is_metadata, int have_csum,
					 const u8 *csum, u64 generation,
					 u16 csum_size)
{
	int page_num;
	u8 calculated_csum[BTRFS_CSUM_SIZE];
	u32 crc = ~(u32)0;
	void *mapped_buffer;

	WARN_ON(!sblock->pagev[0]->page);
	if (is_metadata) {
		struct btrfs_header *h;

		mapped_buffer = kmap_atomic(sblock->pagev[0]->page);
		h = (struct btrfs_header *)mapped_buffer;

		if (sblock->pagev[0]->logical != btrfs_stack_header_bytenr(h) ||
		    !scrub_check_fsid(h->fsid, sblock->pagev[0]) ||
		    memcmp(h->chunk_tree_uuid, fs_info->chunk_tree_uuid,
			   BTRFS_UUID_SIZE)) {
			sblock->header_error = 1;
		} else if (generation != btrfs_stack_header_generation(h)) {
			sblock->header_error = 1;
			sblock->generation_error = 1;
		}
		csum = h->csum;
	} else {
		if (!have_csum)
			return;

		mapped_buffer = kmap_atomic(sblock->pagev[0]->page);
	}

	for (page_num = 0;;) {
		if (page_num == 0 && is_metadata)
			crc = btrfs_csum_data(
				((u8 *)mapped_buffer) + BTRFS_CSUM_SIZE,
				crc, PAGE_SIZE - BTRFS_CSUM_SIZE);
		else
			crc = btrfs_csum_data(mapped_buffer, crc, PAGE_SIZE);

		kunmap_atomic(mapped_buffer);
		page_num++;
		if (page_num >= sblock->page_count)
			break;
		WARN_ON(!sblock->pagev[page_num]->page);

		mapped_buffer = kmap_atomic(sblock->pagev[page_num]->page);
	}

	btrfs_csum_final(crc, calculated_csum);
	if (memcmp(calculated_csum, csum, csum_size))
		sblock->checksum_error = 1;
}

static int scrub_repair_block_from_good_copy(struct scrub_block *sblock_bad,
					     struct scrub_block *sblock_good,
					     int force_write)
{
	int page_num;
	int ret = 0;

	for (page_num = 0; page_num < sblock_bad->page_count; page_num++) {
		int ret_sub;

		ret_sub = scrub_repair_page_from_good_copy(sblock_bad,
							   sblock_good,
							   page_num,
							   force_write);
		if (ret_sub)
			ret = ret_sub;
	}

	return ret;
}

static int scrub_repair_page_from_good_copy(struct scrub_block *sblock_bad,
					    struct scrub_block *sblock_good,
					    int page_num, int force_write)
{
	struct scrub_page *page_bad = sblock_bad->pagev[page_num];
	struct scrub_page *page_good = sblock_good->pagev[page_num];

	BUG_ON(page_bad->page == NULL);
	BUG_ON(page_good->page == NULL);
	if (force_write || sblock_bad->header_error ||
	    sblock_bad->checksum_error || page_bad->io_error) {
		struct bio *bio;
		int ret;

		if (!page_bad->dev->bdev) {
			printk_ratelimited(KERN_WARNING "BTRFS: "
				"scrub_repair_page_from_good_copy(bdev == NULL) "
				"is unexpected!\n");
			return -EIO;
		}

		bio = btrfs_io_bio_alloc(GFP_NOFS, 1);
		if (!bio)
			return -EIO;
		bio->bi_bdev = page_bad->dev->bdev;
		bio->bi_iter.bi_sector = page_bad->physical >> 9;

		ret = bio_add_page(bio, page_good->page, PAGE_SIZE, 0);
		if (PAGE_SIZE != ret) {
			bio_put(bio);
			return -EIO;
		}

		if (btrfsic_submit_bio_wait(WRITE, bio)) {
			btrfs_dev_stat_inc_and_print(page_bad->dev,
				BTRFS_DEV_STAT_WRITE_ERRS);
			btrfs_dev_replace_stats_inc(
				&sblock_bad->sctx->dev_root->fs_info->
				dev_replace.num_write_errors);
			bio_put(bio);
			return -EIO;
		}
		bio_put(bio);
	}

	return 0;
}

static void scrub_write_block_to_dev_replace(struct scrub_block *sblock)
{
	int page_num;

	/*
	 * This block is used for the check of the parity on the source device,
	 * so the data needn't be written into the destination device.
	 */
	if (sblock->sparity)
		return;

	for (page_num = 0; page_num < sblock->page_count; page_num++) {
		int ret;

		ret = scrub_write_page_to_dev_replace(sblock, page_num);
		if (ret)
			btrfs_dev_replace_stats_inc(
				&sblock->sctx->dev_root->fs_info->dev_replace.
				num_write_errors);
	}
}

static int scrub_write_page_to_dev_replace(struct scrub_block *sblock,
					   int page_num)
{
	struct scrub_page *spage = sblock->pagev[page_num];

	BUG_ON(spage->page == NULL);
	if (spage->io_error) {
		void *mapped_buffer = kmap_atomic(spage->page);

		memset(mapped_buffer, 0, PAGE_CACHE_SIZE);
		flush_dcache_page(spage->page);
		kunmap_atomic(mapped_buffer);
	}
	return scrub_add_page_to_wr_bio(sblock->sctx, spage);
}

static int scrub_add_page_to_wr_bio(struct scrub_ctx *sctx,
				    struct scrub_page *spage)
{
	struct scrub_wr_ctx *wr_ctx = &sctx->wr_ctx;
	struct scrub_bio *sbio;
	int ret;

	mutex_lock(&wr_ctx->wr_lock);
again:
	if (!wr_ctx->wr_curr_bio) {
		wr_ctx->wr_curr_bio = kzalloc(sizeof(*wr_ctx->wr_curr_bio),
					      GFP_NOFS);
		if (!wr_ctx->wr_curr_bio) {
			mutex_unlock(&wr_ctx->wr_lock);
			return -ENOMEM;
		}
		wr_ctx->wr_curr_bio->sctx = sctx;
		wr_ctx->wr_curr_bio->page_count = 0;
	}
	sbio = wr_ctx->wr_curr_bio;
	if (sbio->page_count == 0) {
		struct bio *bio;

		sbio->physical = spage->physical_for_dev_replace;
		sbio->logical = spage->logical;
		sbio->dev = wr_ctx->tgtdev;
		bio = sbio->bio;
		if (!bio) {
			bio = btrfs_io_bio_alloc(GFP_NOFS, wr_ctx->pages_per_wr_bio);
			if (!bio) {
				mutex_unlock(&wr_ctx->wr_lock);
				return -ENOMEM;
			}
			sbio->bio = bio;
		}

		bio->bi_private = sbio;
		bio->bi_end_io = scrub_wr_bio_end_io;
		bio->bi_bdev = sbio->dev->bdev;
		bio->bi_iter.bi_sector = sbio->physical >> 9;
		sbio->err = 0;
	} else if (sbio->physical + sbio->page_count * PAGE_SIZE !=
		   spage->physical_for_dev_replace ||
		   sbio->logical + sbio->page_count * PAGE_SIZE !=
		   spage->logical) {
		scrub_wr_submit(sctx);
		goto again;
	}

	ret = bio_add_page(sbio->bio, spage->page, PAGE_SIZE, 0);
	if (ret != PAGE_SIZE) {
		if (sbio->page_count < 1) {
			bio_put(sbio->bio);
			sbio->bio = NULL;
			mutex_unlock(&wr_ctx->wr_lock);
			return -EIO;
		}
		scrub_wr_submit(sctx);
		goto again;
	}

	sbio->pagev[sbio->page_count] = spage;
	scrub_page_get(spage);
	sbio->page_count++;
	if (sbio->page_count == wr_ctx->pages_per_wr_bio)
		scrub_wr_submit(sctx);
	mutex_unlock(&wr_ctx->wr_lock);

	return 0;
}

static void scrub_wr_submit(struct scrub_ctx *sctx)
{
	struct scrub_wr_ctx *wr_ctx = &sctx->wr_ctx;
	struct scrub_bio *sbio;

	if (!wr_ctx->wr_curr_bio)
		return;

	sbio = wr_ctx->wr_curr_bio;
	wr_ctx->wr_curr_bio = NULL;
	WARN_ON(!sbio->bio->bi_bdev);
	scrub_pending_bio_inc(sctx);
	/* process all writes in a single worker thread. Then the block layer
	 * orders the requests before sending them to the driver which
	 * doubled the write performance on spinning disks when measured
	 * with Linux 3.5 */
	btrfsic_submit_bio(WRITE, sbio->bio);
}

static void scrub_wr_bio_end_io(struct bio *bio, int err)
{
	struct scrub_bio *sbio = bio->bi_private;
	struct btrfs_fs_info *fs_info = sbio->dev->dev_root->fs_info;

	sbio->err = err;
	sbio->bio = bio;

	btrfs_init_work(&sbio->work, btrfs_scrubwrc_helper,
			 scrub_wr_bio_end_io_worker, NULL, NULL);
	btrfs_queue_work(fs_info->scrub_wr_completion_workers, &sbio->work);
}

static void scrub_wr_bio_end_io_worker(struct btrfs_work *work)
{
	struct scrub_bio *sbio = container_of(work, struct scrub_bio, work);
	struct scrub_ctx *sctx = sbio->sctx;
	int i;

	WARN_ON(sbio->page_count > SCRUB_PAGES_PER_WR_BIO);
	if (sbio->err) {
		struct btrfs_dev_replace *dev_replace =
			&sbio->sctx->dev_root->fs_info->dev_replace;

		for (i = 0; i < sbio->page_count; i++) {
			struct scrub_page *spage = sbio->pagev[i];

			spage->io_error = 1;
			btrfs_dev_replace_stats_inc(&dev_replace->
						    num_write_errors);
		}
	}

	for (i = 0; i < sbio->page_count; i++)
		scrub_page_put(sbio->pagev[i]);

	bio_put(sbio->bio);
	kfree(sbio);
	scrub_pending_bio_dec(sctx);
}

static int scrub_checksum(struct scrub_block *sblock)
{
	u64 flags;
	int ret;

	WARN_ON(sblock->page_count < 1);
	flags = sblock->pagev[0]->flags;
	ret = 0;
	if (flags & BTRFS_EXTENT_FLAG_DATA)
		ret = scrub_checksum_data(sblock);
	else if (flags & BTRFS_EXTENT_FLAG_TREE_BLOCK)
		ret = scrub_checksum_tree_block(sblock);
	else if (flags & BTRFS_EXTENT_FLAG_SUPER)
		(void)scrub_checksum_super(sblock);
	else
		WARN_ON(1);
	if (ret)
		scrub_handle_errored_block(sblock);

	return ret;
}

static int scrub_checksum_data(struct scrub_block *sblock)
{
	struct scrub_ctx *sctx = sblock->sctx;
	u8 csum[BTRFS_CSUM_SIZE];
	u8 *on_disk_csum;
	struct page *page;
	void *buffer;
	u32 crc = ~(u32)0;
	int fail = 0;
	u64 len;
	int index;

	BUG_ON(sblock->page_count < 1);
	if (!sblock->pagev[0]->have_csum)
		return 0;

	on_disk_csum = sblock->pagev[0]->csum;
	page = sblock->pagev[0]->page;
	buffer = kmap_atomic(page);

	len = sctx->sectorsize;
	index = 0;
	for (;;) {
		u64 l = min_t(u64, len, PAGE_SIZE);

		crc = btrfs_csum_data(buffer, crc, l);
		kunmap_atomic(buffer);
		len -= l;
		if (len == 0)
			break;
		index++;
		BUG_ON(index >= sblock->page_count);
		BUG_ON(!sblock->pagev[index]->page);
		page = sblock->pagev[index]->page;
		buffer = kmap_atomic(page);
	}

	btrfs_csum_final(crc, csum);
	if (memcmp(csum, on_disk_csum, sctx->csum_size))
		fail = 1;

	return fail;
}

static int scrub_checksum_tree_block(struct scrub_block *sblock)
{
	struct scrub_ctx *sctx = sblock->sctx;
	struct btrfs_header *h;
	struct btrfs_root *root = sctx->dev_root;
	struct btrfs_fs_info *fs_info = root->fs_info;
	u8 calculated_csum[BTRFS_CSUM_SIZE];
	u8 on_disk_csum[BTRFS_CSUM_SIZE];
	struct page *page;
	void *mapped_buffer;
	u64 mapped_size;
	void *p;
	u32 crc = ~(u32)0;
	int fail = 0;
	int crc_fail = 0;
	u64 len;
	int index;

	BUG_ON(sblock->page_count < 1);
	page = sblock->pagev[0]->page;
	mapped_buffer = kmap_atomic(page);
	h = (struct btrfs_header *)mapped_buffer;
	memcpy(on_disk_csum, h->csum, sctx->csum_size);

	/*
	 * we don't use the getter functions here, as we
	 * a) don't have an extent buffer and
	 * b) the page is already kmapped
	 */

	if (sblock->pagev[0]->logical != btrfs_stack_header_bytenr(h))
		++fail;

	if (sblock->pagev[0]->generation != btrfs_stack_header_generation(h))
		++fail;

	if (!scrub_check_fsid(h->fsid, sblock->pagev[0]))
		++fail;

	if (memcmp(h->chunk_tree_uuid, fs_info->chunk_tree_uuid,
		   BTRFS_UUID_SIZE))
		++fail;

	len = sctx->nodesize - BTRFS_CSUM_SIZE;
	mapped_size = PAGE_SIZE - BTRFS_CSUM_SIZE;
	p = ((u8 *)mapped_buffer) + BTRFS_CSUM_SIZE;
	index = 0;
	for (;;) {
		u64 l = min_t(u64, len, mapped_size);

		crc = btrfs_csum_data(p, crc, l);
		kunmap_atomic(mapped_buffer);
		len -= l;
		if (len == 0)
			break;
		index++;
		BUG_ON(index >= sblock->page_count);
		BUG_ON(!sblock->pagev[index]->page);
		page = sblock->pagev[index]->page;
		mapped_buffer = kmap_atomic(page);
		mapped_size = PAGE_SIZE;
		p = mapped_buffer;
	}

	btrfs_csum_final(crc, calculated_csum);
	if (memcmp(calculated_csum, on_disk_csum, sctx->csum_size))
		++crc_fail;

	return fail || crc_fail;
}

static int scrub_checksum_super(struct scrub_block *sblock)
{
	struct btrfs_super_block *s;
	struct scrub_ctx *sctx = sblock->sctx;
	u8 calculated_csum[BTRFS_CSUM_SIZE];
	u8 on_disk_csum[BTRFS_CSUM_SIZE];
	struct page *page;
	void *mapped_buffer;
	u64 mapped_size;
	void *p;
	u32 crc = ~(u32)0;
	int fail_gen = 0;
	int fail_cor = 0;
	u64 len;
	int index;

	BUG_ON(sblock->page_count < 1);
	page = sblock->pagev[0]->page;
	mapped_buffer = kmap_atomic(page);
	s = (struct btrfs_super_block *)mapped_buffer;
	memcpy(on_disk_csum, s->csum, sctx->csum_size);

	if (sblock->pagev[0]->logical != btrfs_super_bytenr(s))
		++fail_cor;

	if (sblock->pagev[0]->generation != btrfs_super_generation(s))
		++fail_gen;

	if (!scrub_check_fsid(s->fsid, sblock->pagev[0]))
		++fail_cor;

	len = BTRFS_SUPER_INFO_SIZE - BTRFS_CSUM_SIZE;
	mapped_size = PAGE_SIZE - BTRFS_CSUM_SIZE;
	p = ((u8 *)mapped_buffer) + BTRFS_CSUM_SIZE;
	index = 0;
	for (;;) {
		u64 l = min_t(u64, len, mapped_size);

		crc = btrfs_csum_data(p, crc, l);
		kunmap_atomic(mapped_buffer);
		len -= l;
		if (len == 0)
			break;
		index++;
		BUG_ON(index >= sblock->page_count);
		BUG_ON(!sblock->pagev[index]->page);
		page = sblock->pagev[index]->page;
		mapped_buffer = kmap_atomic(page);
		mapped_size = PAGE_SIZE;
		p = mapped_buffer;
	}

	btrfs_csum_final(crc, calculated_csum);
	if (memcmp(calculated_csum, on_disk_csum, sctx->csum_size))
		++fail_cor;

	if (fail_cor + fail_gen) {
		/*
		 * if we find an error in a super block, we just report it.
		 * They will get written with the next transaction commit
		 * anyway
		 */
		spin_lock(&sctx->stat_lock);
		++sctx->stat.super_errors;
		spin_unlock(&sctx->stat_lock);
		if (fail_cor)
			btrfs_dev_stat_inc_and_print(sblock->pagev[0]->dev,
				BTRFS_DEV_STAT_CORRUPTION_ERRS);
		else
			btrfs_dev_stat_inc_and_print(sblock->pagev[0]->dev,
				BTRFS_DEV_STAT_GENERATION_ERRS);
	}

	return fail_cor + fail_gen;
}

static void scrub_block_get(struct scrub_block *sblock)
{
	atomic_inc(&sblock->ref_count);
}

static void scrub_block_put(struct scrub_block *sblock)
{
	if (atomic_dec_and_test(&sblock->ref_count)) {
		int i;

		if (sblock->sparity)
			scrub_parity_put(sblock->sparity);

		for (i = 0; i < sblock->page_count; i++)
			scrub_page_put(sblock->pagev[i]);
		kfree(sblock);
	}
}

static void scrub_page_get(struct scrub_page *spage)
{
	atomic_inc(&spage->ref_count);
}

static void scrub_page_put(struct scrub_page *spage)
{
	if (atomic_dec_and_test(&spage->ref_count)) {
		if (spage->page)
			__free_page(spage->page);
		kfree(spage);
	}
}

static void scrub_submit(struct scrub_ctx *sctx)
{
	struct scrub_bio *sbio;

	if (sctx->curr == -1)
		return;

	sbio = sctx->bios[sctx->curr];
	sctx->curr = -1;
	scrub_pending_bio_inc(sctx);

	if (!sbio->bio->bi_bdev) {
		/*
		 * this case should not happen. If btrfs_map_block() is
		 * wrong, it could happen for dev-replace operations on
		 * missing devices when no mirrors are available, but in
		 * this case it should already fail the mount.
		 * This case is handled correctly (but _very_ slowly).
		 */
		printk_ratelimited(KERN_WARNING
			"BTRFS: scrub_submit(bio bdev == NULL) is unexpected!\n");
		bio_endio(sbio->bio, -EIO);
	} else {
		btrfsic_submit_bio(READ, sbio->bio);
	}
}

static int scrub_add_page_to_rd_bio(struct scrub_ctx *sctx,
				    struct scrub_page *spage)
{
	struct scrub_block *sblock = spage->sblock;
	struct scrub_bio *sbio;
	int ret;

again:
	/*
	 * grab a fresh bio or wait for one to become available
	 */
	while (sctx->curr == -1) {
		spin_lock(&sctx->list_lock);
		sctx->curr = sctx->first_free;
		if (sctx->curr != -1) {
			sctx->first_free = sctx->bios[sctx->curr]->next_free;
			sctx->bios[sctx->curr]->next_free = -1;
			sctx->bios[sctx->curr]->page_count = 0;
			spin_unlock(&sctx->list_lock);
		} else {
			spin_unlock(&sctx->list_lock);
			wait_event(sctx->list_wait, sctx->first_free != -1);
		}
	}
	sbio = sctx->bios[sctx->curr];
	if (sbio->page_count == 0) {
		struct bio *bio;

		sbio->physical = spage->physical;
		sbio->logical = spage->logical;
		sbio->dev = spage->dev;
		bio = sbio->bio;
		if (!bio) {
			bio = btrfs_io_bio_alloc(GFP_NOFS, sctx->pages_per_rd_bio);
			if (!bio)
				return -ENOMEM;
			sbio->bio = bio;
		}

		bio->bi_private = sbio;
		bio->bi_end_io = scrub_bio_end_io;
		bio->bi_bdev = sbio->dev->bdev;
		bio->bi_iter.bi_sector = sbio->physical >> 9;
		sbio->err = 0;
	} else if (sbio->physical + sbio->page_count * PAGE_SIZE !=
		   spage->physical ||
		   sbio->logical + sbio->page_count * PAGE_SIZE !=
		   spage->logical ||
		   sbio->dev != spage->dev) {
		scrub_submit(sctx);
		goto again;
	}

	sbio->pagev[sbio->page_count] = spage;
	ret = bio_add_page(sbio->bio, spage->page, PAGE_SIZE, 0);
	if (ret != PAGE_SIZE) {
		if (sbio->page_count < 1) {
			bio_put(sbio->bio);
			sbio->bio = NULL;
			return -EIO;
		}
		scrub_submit(sctx);
		goto again;
	}

	scrub_block_get(sblock); /* one for the page added to the bio */
	atomic_inc(&sblock->outstanding_pages);
	sbio->page_count++;
	if (sbio->page_count == sctx->pages_per_rd_bio)
		scrub_submit(sctx);

	return 0;
}

static int scrub_pages(struct scrub_ctx *sctx, u64 logical, u64 len,
		       u64 physical, struct btrfs_device *dev, u64 flags,
		       u64 gen, int mirror_num, u8 *csum, int force,
		       u64 physical_for_dev_replace)
{
	struct scrub_block *sblock;
	int index;

	sblock = kzalloc(sizeof(*sblock), GFP_NOFS);
	if (!sblock) {
		spin_lock(&sctx->stat_lock);
		sctx->stat.malloc_errors++;
		spin_unlock(&sctx->stat_lock);
		return -ENOMEM;
	}

	/* one ref inside this function, plus one for each page added to
	 * a bio later on */
	atomic_set(&sblock->ref_count, 1);
	sblock->sctx = sctx;
	sblock->no_io_error_seen = 1;

	for (index = 0; len > 0; index++) {
		struct scrub_page *spage;
		u64 l = min_t(u64, len, PAGE_SIZE);

		spage = kzalloc(sizeof(*spage), GFP_NOFS);
		if (!spage) {
leave_nomem:
			spin_lock(&sctx->stat_lock);
			sctx->stat.malloc_errors++;
			spin_unlock(&sctx->stat_lock);
			scrub_block_put(sblock);
			return -ENOMEM;
		}
		BUG_ON(index >= SCRUB_MAX_PAGES_PER_BLOCK);
		scrub_page_get(spage);
		sblock->pagev[index] = spage;
		spage->sblock = sblock;
		spage->dev = dev;
		spage->flags = flags;
		spage->generation = gen;
		spage->logical = logical;
		spage->physical = physical;
		spage->physical_for_dev_replace = physical_for_dev_replace;
		spage->mirror_num = mirror_num;
		if (csum) {
			spage->have_csum = 1;
			memcpy(spage->csum, csum, sctx->csum_size);
		} else {
			spage->have_csum = 0;
		}
		sblock->page_count++;
		spage->page = alloc_page(GFP_NOFS);
		if (!spage->page)
			goto leave_nomem;
		len -= l;
		logical += l;
		physical += l;
		physical_for_dev_replace += l;
	}

	WARN_ON(sblock->page_count == 0);
	for (index = 0; index < sblock->page_count; index++) {
		struct scrub_page *spage = sblock->pagev[index];
		int ret;

		ret = scrub_add_page_to_rd_bio(sctx, spage);
		if (ret) {
			scrub_block_put(sblock);
			return ret;
		}
	}

	if (force)
		scrub_submit(sctx);

	/* last one frees, either here or in bio completion for last page */
	scrub_block_put(sblock);
	return 0;
}

static void scrub_bio_end_io(struct bio *bio, int err)
{
	struct scrub_bio *sbio = bio->bi_private;
	struct btrfs_fs_info *fs_info = sbio->dev->dev_root->fs_info;

	sbio->err = err;
	sbio->bio = bio;

	btrfs_queue_work(fs_info->scrub_workers, &sbio->work);
}

static void scrub_bio_end_io_worker(struct btrfs_work *work)
{
	struct scrub_bio *sbio = container_of(work, struct scrub_bio, work);
	struct scrub_ctx *sctx = sbio->sctx;
	int i;

	BUG_ON(sbio->page_count > SCRUB_PAGES_PER_RD_BIO);
	if (sbio->err) {
		for (i = 0; i < sbio->page_count; i++) {
			struct scrub_page *spage = sbio->pagev[i];

			spage->io_error = 1;
			spage->sblock->no_io_error_seen = 0;
		}
	}

	/* now complete the scrub_block items that have all pages completed */
	for (i = 0; i < sbio->page_count; i++) {
		struct scrub_page *spage = sbio->pagev[i];
		struct scrub_block *sblock = spage->sblock;

		if (atomic_dec_and_test(&sblock->outstanding_pages))
			scrub_block_complete(sblock);
		scrub_block_put(sblock);
	}

	bio_put(sbio->bio);
	sbio->bio = NULL;
	spin_lock(&sctx->list_lock);
	sbio->next_free = sctx->first_free;
	sctx->first_free = sbio->index;
	spin_unlock(&sctx->list_lock);

	if (sctx->is_dev_replace &&
	    atomic_read(&sctx->wr_ctx.flush_all_writes)) {
		mutex_lock(&sctx->wr_ctx.wr_lock);
		scrub_wr_submit(sctx);
		mutex_unlock(&sctx->wr_ctx.wr_lock);
	}

	scrub_pending_bio_dec(sctx);
}

static inline void __scrub_mark_bitmap(struct scrub_parity *sparity,
				       unsigned long *bitmap,
				       u64 start, u64 len)
{
	int offset;
	int nsectors;
	int sectorsize = sparity->sctx->dev_root->sectorsize;

	if (len >= sparity->stripe_len) {
		bitmap_set(bitmap, 0, sparity->nsectors);
		return;
	}

	start -= sparity->logic_start;
	offset = (int)do_div(start, sparity->stripe_len);
	offset /= sectorsize;
	nsectors = (int)len / sectorsize;

	if (offset + nsectors <= sparity->nsectors) {
		bitmap_set(bitmap, offset, nsectors);
		return;
	}

	bitmap_set(bitmap, offset, sparity->nsectors - offset);
	bitmap_set(bitmap, 0, nsectors - (sparity->nsectors - offset));
}

static inline void scrub_parity_mark_sectors_error(struct scrub_parity *sparity,
						   u64 start, u64 len)
{
	__scrub_mark_bitmap(sparity, sparity->ebitmap, start, len);
}

static inline void scrub_parity_mark_sectors_data(struct scrub_parity *sparity,
						  u64 start, u64 len)
{
	__scrub_mark_bitmap(sparity, sparity->dbitmap, start, len);
}

static void scrub_block_complete(struct scrub_block *sblock)
{
	int corrupted = 0;

	if (!sblock->no_io_error_seen) {
		corrupted = 1;
		scrub_handle_errored_block(sblock);
	} else {
		/*
		 * if has checksum error, write via repair mechanism in
		 * dev replace case, otherwise write here in dev replace
		 * case.
		 */
		corrupted = scrub_checksum(sblock);
		if (!corrupted && sblock->sctx->is_dev_replace)
			scrub_write_block_to_dev_replace(sblock);
	}

	if (sblock->sparity && corrupted && !sblock->data_corrected) {
		u64 start = sblock->pagev[0]->logical;
		u64 end = sblock->pagev[sblock->page_count - 1]->logical +
			  PAGE_SIZE;

		scrub_parity_mark_sectors_error(sblock->sparity,
						start, end - start);
	}
}

static int scrub_find_csum(struct scrub_ctx *sctx, u64 logical, u64 len,
			   u8 *csum)
{
	struct btrfs_ordered_sum *sum = NULL;
	unsigned long index;
	unsigned long num_sectors;

	while (!list_empty(&sctx->csum_list)) {
		sum = list_first_entry(&sctx->csum_list,
				       struct btrfs_ordered_sum, list);
		if (sum->bytenr > logical)
			return 0;
		if (sum->bytenr + sum->len > logical)
			break;

		++sctx->stat.csum_discards;
		list_del(&sum->list);
		kfree(sum);
		sum = NULL;
	}
	if (!sum)
		return 0;

	index = ((u32)(logical - sum->bytenr)) / sctx->sectorsize;
	num_sectors = sum->len / sctx->sectorsize;
	memcpy(csum, sum->sums + index, sctx->csum_size);
	if (index == num_sectors - 1) {
		list_del(&sum->list);
		kfree(sum);
	}
	return 1;
}

/* scrub extent tries to collect up to 64 kB for each bio */
static int scrub_extent(struct scrub_ctx *sctx, u64 logical, u64 len,
			u64 physical, struct btrfs_device *dev, u64 flags,
			u64 gen, int mirror_num, u64 physical_for_dev_replace)
{
	int ret;
	u8 csum[BTRFS_CSUM_SIZE];
	u32 blocksize;

	if (flags & BTRFS_EXTENT_FLAG_DATA) {
		blocksize = sctx->sectorsize;
		spin_lock(&sctx->stat_lock);
		sctx->stat.data_extents_scrubbed++;
		sctx->stat.data_bytes_scrubbed += len;
		spin_unlock(&sctx->stat_lock);
	} else if (flags & BTRFS_EXTENT_FLAG_TREE_BLOCK) {
		blocksize = sctx->nodesize;
		spin_lock(&sctx->stat_lock);
		sctx->stat.tree_extents_scrubbed++;
		sctx->stat.tree_bytes_scrubbed += len;
		spin_unlock(&sctx->stat_lock);
	} else {
		blocksize = sctx->sectorsize;
		WARN_ON(1);
	}

	while (len) {
		u64 l = min_t(u64, len, blocksize);
		int have_csum = 0;

		if (flags & BTRFS_EXTENT_FLAG_DATA) {
			/* push csums to sbio */
			have_csum = scrub_find_csum(sctx, logical, l, csum);
			if (have_csum == 0)
				++sctx->stat.no_csum;
			if (sctx->is_dev_replace && !have_csum) {
				ret = copy_nocow_pages(sctx, logical, l,
						       mirror_num,
						      physical_for_dev_replace);
				goto behind_scrub_pages;
			}
		}
		ret = scrub_pages(sctx, logical, l, physical, dev, flags, gen,
				  mirror_num, have_csum ? csum : NULL, 0,
				  physical_for_dev_replace);
behind_scrub_pages:
		if (ret)
			return ret;
		len -= l;
		logical += l;
		physical += l;
		physical_for_dev_replace += l;
	}
	return 0;
}

static int scrub_pages_for_parity(struct scrub_parity *sparity,
				  u64 logical, u64 len,
				  u64 physical, struct btrfs_device *dev,
				  u64 flags, u64 gen, int mirror_num, u8 *csum)
{
	struct scrub_ctx *sctx = sparity->sctx;
	struct scrub_block *sblock;
	int index;

	sblock = kzalloc(sizeof(*sblock), GFP_NOFS);
	if (!sblock) {
		spin_lock(&sctx->stat_lock);
		sctx->stat.malloc_errors++;
		spin_unlock(&sctx->stat_lock);
		return -ENOMEM;
	}

	/* one ref inside this function, plus one for each page added to
	 * a bio later on */
	atomic_set(&sblock->ref_count, 1);
	sblock->sctx = sctx;
	sblock->no_io_error_seen = 1;
	sblock->sparity = sparity;
	scrub_parity_get(sparity);

	for (index = 0; len > 0; index++) {
		struct scrub_page *spage;
		u64 l = min_t(u64, len, PAGE_SIZE);

		spage = kzalloc(sizeof(*spage), GFP_NOFS);
		if (!spage) {
leave_nomem:
			spin_lock(&sctx->stat_lock);
			sctx->stat.malloc_errors++;
			spin_unlock(&sctx->stat_lock);
			scrub_block_put(sblock);
			return -ENOMEM;
		}
		BUG_ON(index >= SCRUB_MAX_PAGES_PER_BLOCK);
		/* For scrub block */
		scrub_page_get(spage);
		sblock->pagev[index] = spage;
		/* For scrub parity */
		scrub_page_get(spage);
		list_add_tail(&spage->list, &sparity->spages);
		spage->sblock = sblock;
		spage->dev = dev;
		spage->flags = flags;
		spage->generation = gen;
		spage->logical = logical;
		spage->physical = physical;
		spage->mirror_num = mirror_num;
		if (csum) {
			spage->have_csum = 1;
			memcpy(spage->csum, csum, sctx->csum_size);
		} else {
			spage->have_csum = 0;
		}
		sblock->page_count++;
		spage->page = alloc_page(GFP_NOFS);
		if (!spage->page)
			goto leave_nomem;
		len -= l;
		logical += l;
		physical += l;
	}

	WARN_ON(sblock->page_count == 0);
	for (index = 0; index < sblock->page_count; index++) {
		struct scrub_page *spage = sblock->pagev[index];
		int ret;

		ret = scrub_add_page_to_rd_bio(sctx, spage);
		if (ret) {
			scrub_block_put(sblock);
			return ret;
		}
	}

	/* last one frees, either here or in bio completion for last page */
	scrub_block_put(sblock);
	return 0;
}

static int scrub_extent_for_parity(struct scrub_parity *sparity,
				   u64 logical, u64 len,
				   u64 physical, struct btrfs_device *dev,
				   u64 flags, u64 gen, int mirror_num)
{
	struct scrub_ctx *sctx = sparity->sctx;
	int ret;
	u8 csum[BTRFS_CSUM_SIZE];
	u32 blocksize;

	if (flags & BTRFS_EXTENT_FLAG_DATA) {
		blocksize = sctx->sectorsize;
	} else if (flags & BTRFS_EXTENT_FLAG_TREE_BLOCK) {
		blocksize = sctx->nodesize;
	} else {
		blocksize = sctx->sectorsize;
		WARN_ON(1);
	}

	while (len) {
		u64 l = min_t(u64, len, blocksize);
		int have_csum = 0;

		if (flags & BTRFS_EXTENT_FLAG_DATA) {
			/* push csums to sbio */
			have_csum = scrub_find_csum(sctx, logical, l, csum);
			if (have_csum == 0)
				goto skip;
		}
		ret = scrub_pages_for_parity(sparity, logical, l, physical, dev,
					     flags, gen, mirror_num,
					     have_csum ? csum : NULL);
		if (ret)
			return ret;
skip:
		len -= l;
		logical += l;
		physical += l;
	}
	return 0;
}

/*
 * Given a physical address, this will calculate it's
 * logical offset. if this is a parity stripe, it will return
 * the most left data stripe's logical offset.
 *
 * return 0 if it is a data stripe, 1 means parity stripe.
 */
static int get_raid56_logic_offset(u64 physical, int num,
				   struct map_lookup *map, u64 *offset,
				   u64 *stripe_start)
{
	int i;
	int j = 0;
	u64 stripe_nr;
	u64 last_offset;
	int stripe_index;
	int rot;

	last_offset = (physical - map->stripes[num].physical) *
		      nr_data_stripes(map);
	if (stripe_start)
		*stripe_start = last_offset;

	*offset = last_offset;
	for (i = 0; i < nr_data_stripes(map); i++) {
		*offset = last_offset + i * map->stripe_len;

		stripe_nr = *offset;
		do_div(stripe_nr, map->stripe_len);
		do_div(stripe_nr, nr_data_stripes(map));

		/* Work out the disk rotation on this stripe-set */
		rot = do_div(stripe_nr, map->num_stripes);
		/* calculate which stripe this data locates */
		rot += i;
		stripe_index = rot % map->num_stripes;
		if (stripe_index == num)
			return 0;
		if (stripe_index < num)
			j++;
	}
	*offset = last_offset + j * map->stripe_len;
	return 1;
}

static void scrub_free_parity(struct scrub_parity *sparity)
{
	struct scrub_ctx *sctx = sparity->sctx;
	struct scrub_page *curr, *next;
	int nbits;

	nbits = bitmap_weight(sparity->ebitmap, sparity->nsectors);
	if (nbits) {
		spin_lock(&sctx->stat_lock);
		sctx->stat.read_errors += nbits;
		sctx->stat.uncorrectable_errors += nbits;
		spin_unlock(&sctx->stat_lock);
	}

	list_for_each_entry_safe(curr, next, &sparity->spages, list) {
		list_del_init(&curr->list);
		scrub_page_put(curr);
	}

	kfree(sparity);
}

static void scrub_parity_bio_endio(struct bio *bio, int error)
{
	struct scrub_parity *sparity = (struct scrub_parity *)bio->bi_private;
	struct scrub_ctx *sctx = sparity->sctx;

	if (error)
		bitmap_or(sparity->ebitmap, sparity->ebitmap, sparity->dbitmap,
			  sparity->nsectors);

	scrub_free_parity(sparity);
	scrub_pending_bio_dec(sctx);
	bio_put(bio);
}

static void scrub_parity_check_and_repair(struct scrub_parity *sparity)
{
	struct scrub_ctx *sctx = sparity->sctx;
	struct bio *bio;
	struct btrfs_raid_bio *rbio;
	struct scrub_page *spage;
	struct btrfs_bio *bbio = NULL;
	u64 *raid_map = NULL;
	u64 length;
	int ret;

	if (!bitmap_andnot(sparity->dbitmap, sparity->dbitmap, sparity->ebitmap,
			   sparity->nsectors))
		goto out;

	length = sparity->logic_end - sparity->logic_start + 1;
	ret = btrfs_map_sblock(sctx->dev_root->fs_info, WRITE,
			       sparity->logic_start,
			       &length, &bbio, 0, &raid_map);
	if (ret || !bbio || !raid_map)
		goto bbio_out;

	bio = btrfs_io_bio_alloc(GFP_NOFS, 0);
	if (!bio)
		goto bbio_out;

	bio->bi_iter.bi_sector = sparity->logic_start >> 9;
	bio->bi_private = sparity;
	bio->bi_end_io = scrub_parity_bio_endio;

	rbio = raid56_parity_alloc_scrub_rbio(sctx->dev_root, bio, bbio,
					      raid_map, length,
					      sparity->scrub_dev,
					      sparity->dbitmap,
					      sparity->nsectors);
	if (!rbio)
		goto rbio_out;

	list_for_each_entry(spage, &sparity->spages, list)
		raid56_parity_add_scrub_pages(rbio, spage->page,
					      spage->logical);

	scrub_pending_bio_inc(sctx);
	raid56_parity_submit_scrub_rbio(rbio);
	return;

rbio_out:
	bio_put(bio);
bbio_out:
	kfree(bbio);
	kfree(raid_map);
	bitmap_or(sparity->ebitmap, sparity->ebitmap, sparity->dbitmap,
		  sparity->nsectors);
	spin_lock(&sctx->stat_lock);
	sctx->stat.malloc_errors++;
	spin_unlock(&sctx->stat_lock);
out:
	scrub_free_parity(sparity);
}

static inline int scrub_calc_parity_bitmap_len(int nsectors)
{
	return DIV_ROUND_UP(nsectors, BITS_PER_LONG) * (BITS_PER_LONG / 8);
}

static void scrub_parity_get(struct scrub_parity *sparity)
{
	atomic_inc(&sparity->ref_count);
}

static void scrub_parity_put(struct scrub_parity *sparity)
{
	if (!atomic_dec_and_test(&sparity->ref_count))
		return;

	scrub_parity_check_and_repair(sparity);
}

static noinline_for_stack int scrub_raid56_parity(struct scrub_ctx *sctx,
						  struct map_lookup *map,
						  struct btrfs_device *sdev,
						  struct btrfs_path *path,
						  u64 logic_start,
						  u64 logic_end)
{
	struct btrfs_fs_info *fs_info = sctx->dev_root->fs_info;
	struct btrfs_root *root = fs_info->extent_root;
	struct btrfs_root *csum_root = fs_info->csum_root;
	struct btrfs_extent_item *extent;
	u64 flags;
	int ret;
	int slot;
	struct extent_buffer *l;
	struct btrfs_key key;
	u64 generation;
	u64 extent_logical;
	u64 extent_physical;
	u64 extent_len;
	struct btrfs_device *extent_dev;
	struct scrub_parity *sparity;
	int nsectors;
	int bitmap_len;
	int extent_mirror_num;
	int stop_loop = 0;

	nsectors = map->stripe_len / root->sectorsize;
	bitmap_len = scrub_calc_parity_bitmap_len(nsectors);
	sparity = kzalloc(sizeof(struct scrub_parity) + 2 * bitmap_len,
			  GFP_NOFS);
	if (!sparity) {
		spin_lock(&sctx->stat_lock);
		sctx->stat.malloc_errors++;
		spin_unlock(&sctx->stat_lock);
		return -ENOMEM;
	}

	sparity->stripe_len = map->stripe_len;
	sparity->nsectors = nsectors;
	sparity->sctx = sctx;
	sparity->scrub_dev = sdev;
	sparity->logic_start = logic_start;
	sparity->logic_end = logic_end;
	atomic_set(&sparity->ref_count, 1);
	INIT_LIST_HEAD(&sparity->spages);
	sparity->dbitmap = sparity->bitmap;
	sparity->ebitmap = (void *)sparity->bitmap + bitmap_len;

	ret = 0;
	while (logic_start < logic_end) {
		if (btrfs_fs_incompat(fs_info, SKINNY_METADATA))
			key.type = BTRFS_METADATA_ITEM_KEY;
		else
			key.type = BTRFS_EXTENT_ITEM_KEY;
		key.objectid = logic_start;
		key.offset = (u64)-1;

		ret = btrfs_search_slot(NULL, root, &key, path, 0, 0);
		if (ret < 0)
			goto out;

		if (ret > 0) {
			ret = btrfs_previous_extent_item(root, path, 0);
			if (ret < 0)
				goto out;
			if (ret > 0) {
				btrfs_release_path(path);
				ret = btrfs_search_slot(NULL, root, &key,
							path, 0, 0);
				if (ret < 0)
					goto out;
			}
		}

		stop_loop = 0;
		while (1) {
			u64 bytes;

			l = path->nodes[0];
			slot = path->slots[0];
			if (slot >= btrfs_header_nritems(l)) {
				ret = btrfs_next_leaf(root, path);
				if (ret == 0)
					continue;
				if (ret < 0)
					goto out;

				stop_loop = 1;
				break;
			}
			btrfs_item_key_to_cpu(l, &key, slot);

			if (key.type == BTRFS_METADATA_ITEM_KEY)
				bytes = root->nodesize;
			else
				bytes = key.offset;

			if (key.objectid + bytes <= logic_start)
				goto next;

			if (key.type != BTRFS_EXTENT_ITEM_KEY &&
			    key.type != BTRFS_METADATA_ITEM_KEY)
				goto next;

			if (key.objectid > logic_end) {
				stop_loop = 1;
				break;
			}

			while (key.objectid >= logic_start + map->stripe_len)
				logic_start += map->stripe_len;

			extent = btrfs_item_ptr(l, slot,
						struct btrfs_extent_item);
			flags = btrfs_extent_flags(l, extent);
			generation = btrfs_extent_generation(l, extent);

			if (key.objectid < logic_start &&
			    (flags & BTRFS_EXTENT_FLAG_TREE_BLOCK)) {
				btrfs_err(fs_info,
					  "scrub: tree block %llu spanning stripes, ignored. logical=%llu",
					   key.objectid, logic_start);
				goto next;
			}
again:
			extent_logical = key.objectid;
			extent_len = bytes;

			if (extent_logical < logic_start) {
				extent_len -= logic_start - extent_logical;
				extent_logical = logic_start;
			}

			if (extent_logical + extent_len >
			    logic_start + map->stripe_len)
				extent_len = logic_start + map->stripe_len -
					     extent_logical;

			scrub_parity_mark_sectors_data(sparity, extent_logical,
						       extent_len);

			scrub_remap_extent(fs_info, extent_logical,
					   extent_len, &extent_physical,
					   &extent_dev,
					   &extent_mirror_num);

			ret = btrfs_lookup_csums_range(csum_root,
						extent_logical,
						extent_logical + extent_len - 1,
						&sctx->csum_list, 1);
			if (ret)
				goto out;

			ret = scrub_extent_for_parity(sparity, extent_logical,
						      extent_len,
						      extent_physical,
						      extent_dev, flags,
						      generation,
						      extent_mirror_num);
			if (ret)
				goto out;

			scrub_free_csums(sctx);
			if (extent_logical + extent_len <
			    key.objectid + bytes) {
				logic_start += map->stripe_len;

				if (logic_start >= logic_end) {
					stop_loop = 1;
					break;
				}

				if (logic_start < key.objectid + bytes) {
					cond_resched();
					goto again;
				}
			}
next:
			path->slots[0]++;
		}

		btrfs_release_path(path);

		if (stop_loop)
			break;

		logic_start += map->stripe_len;
	}
out:
	if (ret < 0)
		scrub_parity_mark_sectors_error(sparity, logic_start,
						logic_end - logic_start + 1);
	scrub_parity_put(sparity);
	scrub_submit(sctx);
	mutex_lock(&sctx->wr_ctx.wr_lock);
	scrub_wr_submit(sctx);
	mutex_unlock(&sctx->wr_ctx.wr_lock);

	btrfs_release_path(path);
	return ret < 0 ? ret : 0;
}

static noinline_for_stack int scrub_stripe(struct scrub_ctx *sctx,
					   struct map_lookup *map,
					   struct btrfs_device *scrub_dev,
					   int num, u64 base, u64 length,
					   int is_dev_replace)
{
	struct btrfs_path *path, *ppath;
	struct btrfs_fs_info *fs_info = sctx->dev_root->fs_info;
	struct btrfs_root *root = fs_info->extent_root;
	struct btrfs_root *csum_root = fs_info->csum_root;
	struct btrfs_extent_item *extent;
	struct blk_plug plug;
	u64 flags;
	int ret;
	int slot;
	u64 nstripes;
	struct extent_buffer *l;
	struct btrfs_key key;
	u64 physical;
	u64 logical;
	u64 logic_end;
	u64 physical_end;
	u64 generation;
	int mirror_num;
	struct reada_control *reada1;
	struct reada_control *reada2;
	struct btrfs_key key_start;
	struct btrfs_key key_end;
	u64 increment = map->stripe_len;
	u64 offset;
	u64 extent_logical;
	u64 extent_physical;
	u64 extent_len;
	u64 stripe_logical;
	u64 stripe_end;
	struct btrfs_device *extent_dev;
	int extent_mirror_num;
	int stop_loop = 0;

	nstripes = length;
	physical = map->stripes[num].physical;
	offset = 0;
	do_div(nstripes, map->stripe_len);
	if (map->type & BTRFS_BLOCK_GROUP_RAID0) {
		offset = map->stripe_len * num;
		increment = map->stripe_len * map->num_stripes;
		mirror_num = 1;
	} else if (map->type & BTRFS_BLOCK_GROUP_RAID10) {
		int factor = map->num_stripes / map->sub_stripes;
		offset = map->stripe_len * (num / map->sub_stripes);
		increment = map->stripe_len * factor;
		mirror_num = num % map->sub_stripes + 1;
	} else if (map->type & BTRFS_BLOCK_GROUP_RAID1) {
		increment = map->stripe_len;
		mirror_num = num % map->num_stripes + 1;
	} else if (map->type & BTRFS_BLOCK_GROUP_DUP) {
		increment = map->stripe_len;
		mirror_num = num % map->num_stripes + 1;
	} else if (map->type & (BTRFS_BLOCK_GROUP_RAID5 |
				BTRFS_BLOCK_GROUP_RAID6)) {
		get_raid56_logic_offset(physical, num, map, &offset, NULL);
		increment = map->stripe_len * nr_data_stripes(map);
		mirror_num = 1;
	} else {
		increment = map->stripe_len;
		mirror_num = 1;
	}

	path = btrfs_alloc_path();
	if (!path)
		return -ENOMEM;

	ppath = btrfs_alloc_path();
	if (!ppath) {
<<<<<<< HEAD
		btrfs_free_path(ppath);
=======
		btrfs_free_path(path);
>>>>>>> ce47a962
		return -ENOMEM;
	}

	/*
	 * work on commit root. The related disk blocks are static as
	 * long as COW is applied. This means, it is save to rewrite
	 * them to repair disk errors without any race conditions
	 */
	path->search_commit_root = 1;
	path->skip_locking = 1;

	/*
	 * trigger the readahead for extent tree csum tree and wait for
	 * completion. During readahead, the scrub is officially paused
	 * to not hold off transaction commits
	 */
	logical = base + offset;
	physical_end = physical + nstripes * map->stripe_len;
	if (map->type & (BTRFS_BLOCK_GROUP_RAID5 |
			 BTRFS_BLOCK_GROUP_RAID6)) {
		get_raid56_logic_offset(physical_end, num,
					map, &logic_end, NULL);
		logic_end += base;
	} else {
		logic_end = logical + increment * nstripes;
	}
	wait_event(sctx->list_wait,
		   atomic_read(&sctx->bios_in_flight) == 0);
	scrub_blocked_if_needed(fs_info);

	/* FIXME it might be better to start readahead at commit root */
	key_start.objectid = logical;
	key_start.type = BTRFS_EXTENT_ITEM_KEY;
	key_start.offset = (u64)0;
	key_end.objectid = logic_end;
	key_end.type = BTRFS_METADATA_ITEM_KEY;
	key_end.offset = (u64)-1;
	reada1 = btrfs_reada_add(root, &key_start, &key_end);

	key_start.objectid = BTRFS_EXTENT_CSUM_OBJECTID;
	key_start.type = BTRFS_EXTENT_CSUM_KEY;
	key_start.offset = logical;
	key_end.objectid = BTRFS_EXTENT_CSUM_OBJECTID;
	key_end.type = BTRFS_EXTENT_CSUM_KEY;
	key_end.offset = logic_end;
	reada2 = btrfs_reada_add(csum_root, &key_start, &key_end);

	if (!IS_ERR(reada1))
		btrfs_reada_wait(reada1);
	if (!IS_ERR(reada2))
		btrfs_reada_wait(reada2);


	/*
	 * collect all data csums for the stripe to avoid seeking during
	 * the scrub. This might currently (crc32) end up to be about 1MB
	 */
	blk_start_plug(&plug);

	/*
	 * now find all extents for each stripe and scrub them
	 */
	ret = 0;
	while (physical < physical_end) {
		/* for raid56, we skip parity stripe */
		if (map->type & (BTRFS_BLOCK_GROUP_RAID5 |
				BTRFS_BLOCK_GROUP_RAID6)) {
			ret = get_raid56_logic_offset(physical, num,
					map, &logical, &stripe_logical);
			logical += base;
			if (ret) {
				stripe_logical += base;
				stripe_end = stripe_logical + increment - 1;
				ret = scrub_raid56_parity(sctx, map, scrub_dev,
						ppath, stripe_logical,
						stripe_end);
				if (ret)
					goto out;
				goto skip;
			}
		}
		/*
		 * canceled?
		 */
		if (atomic_read(&fs_info->scrub_cancel_req) ||
		    atomic_read(&sctx->cancel_req)) {
			ret = -ECANCELED;
			goto out;
		}
		/*
		 * check to see if we have to pause
		 */
		if (atomic_read(&fs_info->scrub_pause_req)) {
			/* push queued extents */
			atomic_set(&sctx->wr_ctx.flush_all_writes, 1);
			scrub_submit(sctx);
			mutex_lock(&sctx->wr_ctx.wr_lock);
			scrub_wr_submit(sctx);
			mutex_unlock(&sctx->wr_ctx.wr_lock);
			wait_event(sctx->list_wait,
				   atomic_read(&sctx->bios_in_flight) == 0);
			atomic_set(&sctx->wr_ctx.flush_all_writes, 0);
			scrub_blocked_if_needed(fs_info);
		}

		if (btrfs_fs_incompat(fs_info, SKINNY_METADATA))
			key.type = BTRFS_METADATA_ITEM_KEY;
		else
			key.type = BTRFS_EXTENT_ITEM_KEY;
		key.objectid = logical;
		key.offset = (u64)-1;

		ret = btrfs_search_slot(NULL, root, &key, path, 0, 0);
		if (ret < 0)
			goto out;

		if (ret > 0) {
			ret = btrfs_previous_extent_item(root, path, 0);
			if (ret < 0)
				goto out;
			if (ret > 0) {
				/* there's no smaller item, so stick with the
				 * larger one */
				btrfs_release_path(path);
				ret = btrfs_search_slot(NULL, root, &key,
							path, 0, 0);
				if (ret < 0)
					goto out;
			}
		}

		stop_loop = 0;
		while (1) {
			u64 bytes;

			l = path->nodes[0];
			slot = path->slots[0];
			if (slot >= btrfs_header_nritems(l)) {
				ret = btrfs_next_leaf(root, path);
				if (ret == 0)
					continue;
				if (ret < 0)
					goto out;

				stop_loop = 1;
				break;
			}
			btrfs_item_key_to_cpu(l, &key, slot);

			if (key.type == BTRFS_METADATA_ITEM_KEY)
				bytes = root->nodesize;
			else
				bytes = key.offset;

			if (key.objectid + bytes <= logical)
				goto next;

			if (key.type != BTRFS_EXTENT_ITEM_KEY &&
			    key.type != BTRFS_METADATA_ITEM_KEY)
				goto next;

			if (key.objectid >= logical + map->stripe_len) {
				/* out of this device extent */
				if (key.objectid >= logic_end)
					stop_loop = 1;
				break;
			}

			extent = btrfs_item_ptr(l, slot,
						struct btrfs_extent_item);
			flags = btrfs_extent_flags(l, extent);
			generation = btrfs_extent_generation(l, extent);

			if (key.objectid < logical &&
			    (flags & BTRFS_EXTENT_FLAG_TREE_BLOCK)) {
				btrfs_err(fs_info,
					   "scrub: tree block %llu spanning "
					   "stripes, ignored. logical=%llu",
				       key.objectid, logical);
				goto next;
			}

again:
			extent_logical = key.objectid;
			extent_len = bytes;

			/*
			 * trim extent to this stripe
			 */
			if (extent_logical < logical) {
				extent_len -= logical - extent_logical;
				extent_logical = logical;
			}
			if (extent_logical + extent_len >
			    logical + map->stripe_len) {
				extent_len = logical + map->stripe_len -
					     extent_logical;
			}

			extent_physical = extent_logical - logical + physical;
			extent_dev = scrub_dev;
			extent_mirror_num = mirror_num;
			if (is_dev_replace)
				scrub_remap_extent(fs_info, extent_logical,
						   extent_len, &extent_physical,
						   &extent_dev,
						   &extent_mirror_num);

			ret = btrfs_lookup_csums_range(csum_root, logical,
						logical + map->stripe_len - 1,
						&sctx->csum_list, 1);
			if (ret)
				goto out;

			ret = scrub_extent(sctx, extent_logical, extent_len,
					   extent_physical, extent_dev, flags,
					   generation, extent_mirror_num,
					   extent_logical - logical + physical);
			if (ret)
				goto out;

			scrub_free_csums(sctx);
			if (extent_logical + extent_len <
			    key.objectid + bytes) {
				if (map->type & (BTRFS_BLOCK_GROUP_RAID5 |
					BTRFS_BLOCK_GROUP_RAID6)) {
					/*
					 * loop until we find next data stripe
					 * or we have finished all stripes.
					 */
loop:
					physical += map->stripe_len;
					ret = get_raid56_logic_offset(physical,
							num, map, &logical,
							&stripe_logical);
					logical += base;

					if (ret && physical < physical_end) {
						stripe_logical += base;
						stripe_end = stripe_logical +
								increment - 1;
						ret = scrub_raid56_parity(sctx,
							map, scrub_dev, ppath,
							stripe_logical,
							stripe_end);
						if (ret)
							goto out;
						goto loop;
					}
				} else {
					physical += map->stripe_len;
					logical += increment;
				}
				if (logical < key.objectid + bytes) {
					cond_resched();
					goto again;
				}

				if (physical >= physical_end) {
					stop_loop = 1;
					break;
				}
			}
next:
			path->slots[0]++;
		}
		btrfs_release_path(path);
skip:
		logical += increment;
		physical += map->stripe_len;
		spin_lock(&sctx->stat_lock);
		if (stop_loop)
			sctx->stat.last_physical = map->stripes[num].physical +
						   length;
		else
			sctx->stat.last_physical = physical;
		spin_unlock(&sctx->stat_lock);
		if (stop_loop)
			break;
	}
out:
	/* push queued extents */
	scrub_submit(sctx);
	mutex_lock(&sctx->wr_ctx.wr_lock);
	scrub_wr_submit(sctx);
	mutex_unlock(&sctx->wr_ctx.wr_lock);

	blk_finish_plug(&plug);
	btrfs_free_path(path);
	btrfs_free_path(ppath);
	return ret < 0 ? ret : 0;
}

static noinline_for_stack int scrub_chunk(struct scrub_ctx *sctx,
					  struct btrfs_device *scrub_dev,
					  u64 chunk_tree, u64 chunk_objectid,
					  u64 chunk_offset, u64 length,
					  u64 dev_offset, int is_dev_replace)
{
	struct btrfs_mapping_tree *map_tree =
		&sctx->dev_root->fs_info->mapping_tree;
	struct map_lookup *map;
	struct extent_map *em;
	int i;
	int ret = 0;

	read_lock(&map_tree->map_tree.lock);
	em = lookup_extent_mapping(&map_tree->map_tree, chunk_offset, 1);
	read_unlock(&map_tree->map_tree.lock);

	if (!em)
		return -EINVAL;

	map = (struct map_lookup *)em->bdev;
	if (em->start != chunk_offset)
		goto out;

	if (em->len < length)
		goto out;

	for (i = 0; i < map->num_stripes; ++i) {
		if (map->stripes[i].dev->bdev == scrub_dev->bdev &&
		    map->stripes[i].physical == dev_offset) {
			ret = scrub_stripe(sctx, map, scrub_dev, i,
					   chunk_offset, length,
					   is_dev_replace);
			if (ret)
				goto out;
		}
	}
out:
	free_extent_map(em);

	return ret;
}

static noinline_for_stack
int scrub_enumerate_chunks(struct scrub_ctx *sctx,
			   struct btrfs_device *scrub_dev, u64 start, u64 end,
			   int is_dev_replace)
{
	struct btrfs_dev_extent *dev_extent = NULL;
	struct btrfs_path *path;
	struct btrfs_root *root = sctx->dev_root;
	struct btrfs_fs_info *fs_info = root->fs_info;
	u64 length;
	u64 chunk_tree;
	u64 chunk_objectid;
	u64 chunk_offset;
	int ret;
	int slot;
	struct extent_buffer *l;
	struct btrfs_key key;
	struct btrfs_key found_key;
	struct btrfs_block_group_cache *cache;
	struct btrfs_dev_replace *dev_replace = &fs_info->dev_replace;

	path = btrfs_alloc_path();
	if (!path)
		return -ENOMEM;

	path->reada = 2;
	path->search_commit_root = 1;
	path->skip_locking = 1;

	key.objectid = scrub_dev->devid;
	key.offset = 0ull;
	key.type = BTRFS_DEV_EXTENT_KEY;

	while (1) {
		ret = btrfs_search_slot(NULL, root, &key, path, 0, 0);
		if (ret < 0)
			break;
		if (ret > 0) {
			if (path->slots[0] >=
			    btrfs_header_nritems(path->nodes[0])) {
				ret = btrfs_next_leaf(root, path);
				if (ret)
					break;
			}
		}

		l = path->nodes[0];
		slot = path->slots[0];

		btrfs_item_key_to_cpu(l, &found_key, slot);

		if (found_key.objectid != scrub_dev->devid)
			break;

		if (found_key.type != BTRFS_DEV_EXTENT_KEY)
			break;

		if (found_key.offset >= end)
			break;

		if (found_key.offset < key.offset)
			break;

		dev_extent = btrfs_item_ptr(l, slot, struct btrfs_dev_extent);
		length = btrfs_dev_extent_length(l, dev_extent);

		if (found_key.offset + length <= start)
			goto skip;

		chunk_tree = btrfs_dev_extent_chunk_tree(l, dev_extent);
		chunk_objectid = btrfs_dev_extent_chunk_objectid(l, dev_extent);
		chunk_offset = btrfs_dev_extent_chunk_offset(l, dev_extent);

		/*
		 * get a reference on the corresponding block group to prevent
		 * the chunk from going away while we scrub it
		 */
		cache = btrfs_lookup_block_group(fs_info, chunk_offset);

		/* some chunks are removed but not committed to disk yet,
		 * continue scrubbing */
		if (!cache)
			goto skip;

		dev_replace->cursor_right = found_key.offset + length;
		dev_replace->cursor_left = found_key.offset;
		dev_replace->item_needs_writeback = 1;
		ret = scrub_chunk(sctx, scrub_dev, chunk_tree, chunk_objectid,
				  chunk_offset, length, found_key.offset,
				  is_dev_replace);

		/*
		 * flush, submit all pending read and write bios, afterwards
		 * wait for them.
		 * Note that in the dev replace case, a read request causes
		 * write requests that are submitted in the read completion
		 * worker. Therefore in the current situation, it is required
		 * that all write requests are flushed, so that all read and
		 * write requests are really completed when bios_in_flight
		 * changes to 0.
		 */
		atomic_set(&sctx->wr_ctx.flush_all_writes, 1);
		scrub_submit(sctx);
		mutex_lock(&sctx->wr_ctx.wr_lock);
		scrub_wr_submit(sctx);
		mutex_unlock(&sctx->wr_ctx.wr_lock);

		wait_event(sctx->list_wait,
			   atomic_read(&sctx->bios_in_flight) == 0);
		atomic_inc(&fs_info->scrubs_paused);
		wake_up(&fs_info->scrub_pause_wait);

		/*
		 * must be called before we decrease @scrub_paused.
		 * make sure we don't block transaction commit while
		 * we are waiting pending workers finished.
		 */
		wait_event(sctx->list_wait,
			   atomic_read(&sctx->workers_pending) == 0);
		atomic_set(&sctx->wr_ctx.flush_all_writes, 0);

		mutex_lock(&fs_info->scrub_lock);
		__scrub_blocked_if_needed(fs_info);
		atomic_dec(&fs_info->scrubs_paused);
		mutex_unlock(&fs_info->scrub_lock);
		wake_up(&fs_info->scrub_pause_wait);

		btrfs_put_block_group(cache);
		if (ret)
			break;
		if (is_dev_replace &&
		    atomic64_read(&dev_replace->num_write_errors) > 0) {
			ret = -EIO;
			break;
		}
		if (sctx->stat.malloc_errors > 0) {
			ret = -ENOMEM;
			break;
		}

		dev_replace->cursor_left = dev_replace->cursor_right;
		dev_replace->item_needs_writeback = 1;
skip:
		key.offset = found_key.offset + length;
		btrfs_release_path(path);
	}

	btrfs_free_path(path);

	/*
	 * ret can still be 1 from search_slot or next_leaf,
	 * that's not an error
	 */
	return ret < 0 ? ret : 0;
}

static noinline_for_stack int scrub_supers(struct scrub_ctx *sctx,
					   struct btrfs_device *scrub_dev)
{
	int	i;
	u64	bytenr;
	u64	gen;
	int	ret;
	struct btrfs_root *root = sctx->dev_root;

	if (test_bit(BTRFS_FS_STATE_ERROR, &root->fs_info->fs_state))
		return -EIO;

	/* Seed devices of a new filesystem has their own generation. */
	if (scrub_dev->fs_devices != root->fs_info->fs_devices)
		gen = scrub_dev->generation;
	else
		gen = root->fs_info->last_trans_committed;

	for (i = 0; i < BTRFS_SUPER_MIRROR_MAX; i++) {
		bytenr = btrfs_sb_offset(i);
		if (bytenr + BTRFS_SUPER_INFO_SIZE >
		    scrub_dev->commit_total_bytes)
			break;

		ret = scrub_pages(sctx, bytenr, BTRFS_SUPER_INFO_SIZE, bytenr,
				  scrub_dev, BTRFS_EXTENT_FLAG_SUPER, gen, i,
				  NULL, 1, bytenr);
		if (ret)
			return ret;
	}
	wait_event(sctx->list_wait, atomic_read(&sctx->bios_in_flight) == 0);

	return 0;
}

/*
 * get a reference count on fs_info->scrub_workers. start worker if necessary
 */
static noinline_for_stack int scrub_workers_get(struct btrfs_fs_info *fs_info,
						int is_dev_replace)
{
	int ret = 0;
	int flags = WQ_FREEZABLE | WQ_UNBOUND;
	int max_active = fs_info->thread_pool_size;

	if (fs_info->scrub_workers_refcnt == 0) {
		if (is_dev_replace)
			fs_info->scrub_workers =
				btrfs_alloc_workqueue("btrfs-scrub", flags,
						      1, 4);
		else
			fs_info->scrub_workers =
				btrfs_alloc_workqueue("btrfs-scrub", flags,
						      max_active, 4);
		if (!fs_info->scrub_workers) {
			ret = -ENOMEM;
			goto out;
		}
		fs_info->scrub_wr_completion_workers =
			btrfs_alloc_workqueue("btrfs-scrubwrc", flags,
					      max_active, 2);
		if (!fs_info->scrub_wr_completion_workers) {
			ret = -ENOMEM;
			goto out;
		}
		fs_info->scrub_nocow_workers =
			btrfs_alloc_workqueue("btrfs-scrubnc", flags, 1, 0);
		if (!fs_info->scrub_nocow_workers) {
			ret = -ENOMEM;
			goto out;
		}
	}
	++fs_info->scrub_workers_refcnt;
out:
	return ret;
}

static noinline_for_stack void scrub_workers_put(struct btrfs_fs_info *fs_info)
{
	if (--fs_info->scrub_workers_refcnt == 0) {
		btrfs_destroy_workqueue(fs_info->scrub_workers);
		btrfs_destroy_workqueue(fs_info->scrub_wr_completion_workers);
		btrfs_destroy_workqueue(fs_info->scrub_nocow_workers);
	}
	WARN_ON(fs_info->scrub_workers_refcnt < 0);
}

int btrfs_scrub_dev(struct btrfs_fs_info *fs_info, u64 devid, u64 start,
		    u64 end, struct btrfs_scrub_progress *progress,
		    int readonly, int is_dev_replace)
{
	struct scrub_ctx *sctx;
	int ret;
	struct btrfs_device *dev;
	struct rcu_string *name;

	if (btrfs_fs_closing(fs_info))
		return -EINVAL;

	if (fs_info->chunk_root->nodesize > BTRFS_STRIPE_LEN) {
		/*
		 * in this case scrub is unable to calculate the checksum
		 * the way scrub is implemented. Do not handle this
		 * situation at all because it won't ever happen.
		 */
		btrfs_err(fs_info,
			   "scrub: size assumption nodesize <= BTRFS_STRIPE_LEN (%d <= %d) fails",
		       fs_info->chunk_root->nodesize, BTRFS_STRIPE_LEN);
		return -EINVAL;
	}

	if (fs_info->chunk_root->sectorsize != PAGE_SIZE) {
		/* not supported for data w/o checksums */
		btrfs_err(fs_info,
			   "scrub: size assumption sectorsize != PAGE_SIZE "
			   "(%d != %lu) fails",
		       fs_info->chunk_root->sectorsize, PAGE_SIZE);
		return -EINVAL;
	}

	if (fs_info->chunk_root->nodesize >
	    PAGE_SIZE * SCRUB_MAX_PAGES_PER_BLOCK ||
	    fs_info->chunk_root->sectorsize >
	    PAGE_SIZE * SCRUB_MAX_PAGES_PER_BLOCK) {
		/*
		 * would exhaust the array bounds of pagev member in
		 * struct scrub_block
		 */
		btrfs_err(fs_info, "scrub: size assumption nodesize and sectorsize "
			   "<= SCRUB_MAX_PAGES_PER_BLOCK (%d <= %d && %d <= %d) fails",
		       fs_info->chunk_root->nodesize,
		       SCRUB_MAX_PAGES_PER_BLOCK,
		       fs_info->chunk_root->sectorsize,
		       SCRUB_MAX_PAGES_PER_BLOCK);
		return -EINVAL;
	}


	mutex_lock(&fs_info->fs_devices->device_list_mutex);
	dev = btrfs_find_device(fs_info, devid, NULL, NULL);
	if (!dev || (dev->missing && !is_dev_replace)) {
		mutex_unlock(&fs_info->fs_devices->device_list_mutex);
		return -ENODEV;
	}

	if (!is_dev_replace && !readonly && !dev->writeable) {
		mutex_unlock(&fs_info->fs_devices->device_list_mutex);
		rcu_read_lock();
		name = rcu_dereference(dev->name);
		btrfs_err(fs_info, "scrub: device %s is not writable",
			  name->str);
		rcu_read_unlock();
		return -EROFS;
	}

	mutex_lock(&fs_info->scrub_lock);
	if (!dev->in_fs_metadata || dev->is_tgtdev_for_dev_replace) {
		mutex_unlock(&fs_info->scrub_lock);
		mutex_unlock(&fs_info->fs_devices->device_list_mutex);
		return -EIO;
	}

	btrfs_dev_replace_lock(&fs_info->dev_replace);
	if (dev->scrub_device ||
	    (!is_dev_replace &&
	     btrfs_dev_replace_is_ongoing(&fs_info->dev_replace))) {
		btrfs_dev_replace_unlock(&fs_info->dev_replace);
		mutex_unlock(&fs_info->scrub_lock);
		mutex_unlock(&fs_info->fs_devices->device_list_mutex);
		return -EINPROGRESS;
	}
	btrfs_dev_replace_unlock(&fs_info->dev_replace);

	ret = scrub_workers_get(fs_info, is_dev_replace);
	if (ret) {
		mutex_unlock(&fs_info->scrub_lock);
		mutex_unlock(&fs_info->fs_devices->device_list_mutex);
		return ret;
	}

	sctx = scrub_setup_ctx(dev, is_dev_replace);
	if (IS_ERR(sctx)) {
		mutex_unlock(&fs_info->scrub_lock);
		mutex_unlock(&fs_info->fs_devices->device_list_mutex);
		scrub_workers_put(fs_info);
		return PTR_ERR(sctx);
	}
	sctx->readonly = readonly;
	dev->scrub_device = sctx;
	mutex_unlock(&fs_info->fs_devices->device_list_mutex);

	/*
	 * checking @scrub_pause_req here, we can avoid
	 * race between committing transaction and scrubbing.
	 */
	__scrub_blocked_if_needed(fs_info);
	atomic_inc(&fs_info->scrubs_running);
	mutex_unlock(&fs_info->scrub_lock);

	if (!is_dev_replace) {
		/*
		 * by holding device list mutex, we can
		 * kick off writing super in log tree sync.
		 */
		mutex_lock(&fs_info->fs_devices->device_list_mutex);
		ret = scrub_supers(sctx, dev);
		mutex_unlock(&fs_info->fs_devices->device_list_mutex);
	}

	if (!ret)
		ret = scrub_enumerate_chunks(sctx, dev, start, end,
					     is_dev_replace);

	wait_event(sctx->list_wait, atomic_read(&sctx->bios_in_flight) == 0);
	atomic_dec(&fs_info->scrubs_running);
	wake_up(&fs_info->scrub_pause_wait);

	wait_event(sctx->list_wait, atomic_read(&sctx->workers_pending) == 0);

	if (progress)
		memcpy(progress, &sctx->stat, sizeof(*progress));

	mutex_lock(&fs_info->scrub_lock);
	dev->scrub_device = NULL;
	scrub_workers_put(fs_info);
	mutex_unlock(&fs_info->scrub_lock);

	scrub_free_ctx(sctx);

	return ret;
}

void btrfs_scrub_pause(struct btrfs_root *root)
{
	struct btrfs_fs_info *fs_info = root->fs_info;

	mutex_lock(&fs_info->scrub_lock);
	atomic_inc(&fs_info->scrub_pause_req);
	while (atomic_read(&fs_info->scrubs_paused) !=
	       atomic_read(&fs_info->scrubs_running)) {
		mutex_unlock(&fs_info->scrub_lock);
		wait_event(fs_info->scrub_pause_wait,
			   atomic_read(&fs_info->scrubs_paused) ==
			   atomic_read(&fs_info->scrubs_running));
		mutex_lock(&fs_info->scrub_lock);
	}
	mutex_unlock(&fs_info->scrub_lock);
}

void btrfs_scrub_continue(struct btrfs_root *root)
{
	struct btrfs_fs_info *fs_info = root->fs_info;

	atomic_dec(&fs_info->scrub_pause_req);
	wake_up(&fs_info->scrub_pause_wait);
}

int btrfs_scrub_cancel(struct btrfs_fs_info *fs_info)
{
	mutex_lock(&fs_info->scrub_lock);
	if (!atomic_read(&fs_info->scrubs_running)) {
		mutex_unlock(&fs_info->scrub_lock);
		return -ENOTCONN;
	}

	atomic_inc(&fs_info->scrub_cancel_req);
	while (atomic_read(&fs_info->scrubs_running)) {
		mutex_unlock(&fs_info->scrub_lock);
		wait_event(fs_info->scrub_pause_wait,
			   atomic_read(&fs_info->scrubs_running) == 0);
		mutex_lock(&fs_info->scrub_lock);
	}
	atomic_dec(&fs_info->scrub_cancel_req);
	mutex_unlock(&fs_info->scrub_lock);

	return 0;
}

int btrfs_scrub_cancel_dev(struct btrfs_fs_info *fs_info,
			   struct btrfs_device *dev)
{
	struct scrub_ctx *sctx;

	mutex_lock(&fs_info->scrub_lock);
	sctx = dev->scrub_device;
	if (!sctx) {
		mutex_unlock(&fs_info->scrub_lock);
		return -ENOTCONN;
	}
	atomic_inc(&sctx->cancel_req);
	while (dev->scrub_device) {
		mutex_unlock(&fs_info->scrub_lock);
		wait_event(fs_info->scrub_pause_wait,
			   dev->scrub_device == NULL);
		mutex_lock(&fs_info->scrub_lock);
	}
	mutex_unlock(&fs_info->scrub_lock);

	return 0;
}

int btrfs_scrub_progress(struct btrfs_root *root, u64 devid,
			 struct btrfs_scrub_progress *progress)
{
	struct btrfs_device *dev;
	struct scrub_ctx *sctx = NULL;

	mutex_lock(&root->fs_info->fs_devices->device_list_mutex);
	dev = btrfs_find_device(root->fs_info, devid, NULL, NULL);
	if (dev)
		sctx = dev->scrub_device;
	if (sctx)
		memcpy(progress, &sctx->stat, sizeof(*progress));
	mutex_unlock(&root->fs_info->fs_devices->device_list_mutex);

	return dev ? (sctx ? 0 : -ENOTCONN) : -ENODEV;
}

static void scrub_remap_extent(struct btrfs_fs_info *fs_info,
			       u64 extent_logical, u64 extent_len,
			       u64 *extent_physical,
			       struct btrfs_device **extent_dev,
			       int *extent_mirror_num)
{
	u64 mapped_length;
	struct btrfs_bio *bbio = NULL;
	int ret;

	mapped_length = extent_len;
	ret = btrfs_map_block(fs_info, READ, extent_logical,
			      &mapped_length, &bbio, 0);
	if (ret || !bbio || mapped_length < extent_len ||
	    !bbio->stripes[0].dev->bdev) {
		kfree(bbio);
		return;
	}

	*extent_physical = bbio->stripes[0].physical;
	*extent_mirror_num = bbio->mirror_num;
	*extent_dev = bbio->stripes[0].dev;
	kfree(bbio);
}

static int scrub_setup_wr_ctx(struct scrub_ctx *sctx,
			      struct scrub_wr_ctx *wr_ctx,
			      struct btrfs_fs_info *fs_info,
			      struct btrfs_device *dev,
			      int is_dev_replace)
{
	WARN_ON(wr_ctx->wr_curr_bio != NULL);

	mutex_init(&wr_ctx->wr_lock);
	wr_ctx->wr_curr_bio = NULL;
	if (!is_dev_replace)
		return 0;

	WARN_ON(!dev->bdev);
	wr_ctx->pages_per_wr_bio = min_t(int, SCRUB_PAGES_PER_WR_BIO,
					 bio_get_nr_vecs(dev->bdev));
	wr_ctx->tgtdev = dev;
	atomic_set(&wr_ctx->flush_all_writes, 0);
	return 0;
}

static void scrub_free_wr_ctx(struct scrub_wr_ctx *wr_ctx)
{
	mutex_lock(&wr_ctx->wr_lock);
	kfree(wr_ctx->wr_curr_bio);
	wr_ctx->wr_curr_bio = NULL;
	mutex_unlock(&wr_ctx->wr_lock);
}

static int copy_nocow_pages(struct scrub_ctx *sctx, u64 logical, u64 len,
			    int mirror_num, u64 physical_for_dev_replace)
{
	struct scrub_copy_nocow_ctx *nocow_ctx;
	struct btrfs_fs_info *fs_info = sctx->dev_root->fs_info;

	nocow_ctx = kzalloc(sizeof(*nocow_ctx), GFP_NOFS);
	if (!nocow_ctx) {
		spin_lock(&sctx->stat_lock);
		sctx->stat.malloc_errors++;
		spin_unlock(&sctx->stat_lock);
		return -ENOMEM;
	}

	scrub_pending_trans_workers_inc(sctx);

	nocow_ctx->sctx = sctx;
	nocow_ctx->logical = logical;
	nocow_ctx->len = len;
	nocow_ctx->mirror_num = mirror_num;
	nocow_ctx->physical_for_dev_replace = physical_for_dev_replace;
	btrfs_init_work(&nocow_ctx->work, btrfs_scrubnc_helper,
			copy_nocow_pages_worker, NULL, NULL);
	INIT_LIST_HEAD(&nocow_ctx->inodes);
	btrfs_queue_work(fs_info->scrub_nocow_workers,
			 &nocow_ctx->work);

	return 0;
}

static int record_inode_for_nocow(u64 inum, u64 offset, u64 root, void *ctx)
{
	struct scrub_copy_nocow_ctx *nocow_ctx = ctx;
	struct scrub_nocow_inode *nocow_inode;

	nocow_inode = kzalloc(sizeof(*nocow_inode), GFP_NOFS);
	if (!nocow_inode)
		return -ENOMEM;
	nocow_inode->inum = inum;
	nocow_inode->offset = offset;
	nocow_inode->root = root;
	list_add_tail(&nocow_inode->list, &nocow_ctx->inodes);
	return 0;
}

#define COPY_COMPLETE 1

static void copy_nocow_pages_worker(struct btrfs_work *work)
{
	struct scrub_copy_nocow_ctx *nocow_ctx =
		container_of(work, struct scrub_copy_nocow_ctx, work);
	struct scrub_ctx *sctx = nocow_ctx->sctx;
	u64 logical = nocow_ctx->logical;
	u64 len = nocow_ctx->len;
	int mirror_num = nocow_ctx->mirror_num;
	u64 physical_for_dev_replace = nocow_ctx->physical_for_dev_replace;
	int ret;
	struct btrfs_trans_handle *trans = NULL;
	struct btrfs_fs_info *fs_info;
	struct btrfs_path *path;
	struct btrfs_root *root;
	int not_written = 0;

	fs_info = sctx->dev_root->fs_info;
	root = fs_info->extent_root;

	path = btrfs_alloc_path();
	if (!path) {
		spin_lock(&sctx->stat_lock);
		sctx->stat.malloc_errors++;
		spin_unlock(&sctx->stat_lock);
		not_written = 1;
		goto out;
	}

	trans = btrfs_join_transaction(root);
	if (IS_ERR(trans)) {
		not_written = 1;
		goto out;
	}

	ret = iterate_inodes_from_logical(logical, fs_info, path,
					  record_inode_for_nocow, nocow_ctx);
	if (ret != 0 && ret != -ENOENT) {
		btrfs_warn(fs_info, "iterate_inodes_from_logical() failed: log %llu, "
			"phys %llu, len %llu, mir %u, ret %d",
			logical, physical_for_dev_replace, len, mirror_num,
			ret);
		not_written = 1;
		goto out;
	}

	btrfs_end_transaction(trans, root);
	trans = NULL;
	while (!list_empty(&nocow_ctx->inodes)) {
		struct scrub_nocow_inode *entry;
		entry = list_first_entry(&nocow_ctx->inodes,
					 struct scrub_nocow_inode,
					 list);
		list_del_init(&entry->list);
		ret = copy_nocow_pages_for_inode(entry->inum, entry->offset,
						 entry->root, nocow_ctx);
		kfree(entry);
		if (ret == COPY_COMPLETE) {
			ret = 0;
			break;
		} else if (ret) {
			break;
		}
	}
out:
	while (!list_empty(&nocow_ctx->inodes)) {
		struct scrub_nocow_inode *entry;
		entry = list_first_entry(&nocow_ctx->inodes,
					 struct scrub_nocow_inode,
					 list);
		list_del_init(&entry->list);
		kfree(entry);
	}
	if (trans && !IS_ERR(trans))
		btrfs_end_transaction(trans, root);
	if (not_written)
		btrfs_dev_replace_stats_inc(&fs_info->dev_replace.
					    num_uncorrectable_read_errors);

	btrfs_free_path(path);
	kfree(nocow_ctx);

	scrub_pending_trans_workers_dec(sctx);
}

static int check_extent_to_block(struct inode *inode, u64 start, u64 len,
				 u64 logical)
{
	struct extent_state *cached_state = NULL;
	struct btrfs_ordered_extent *ordered;
	struct extent_io_tree *io_tree;
	struct extent_map *em;
	u64 lockstart = start, lockend = start + len - 1;
	int ret = 0;

	io_tree = &BTRFS_I(inode)->io_tree;

	lock_extent_bits(io_tree, lockstart, lockend, 0, &cached_state);
	ordered = btrfs_lookup_ordered_range(inode, lockstart, len);
	if (ordered) {
		btrfs_put_ordered_extent(ordered);
		ret = 1;
		goto out_unlock;
	}

	em = btrfs_get_extent(inode, NULL, 0, start, len, 0);
	if (IS_ERR(em)) {
		ret = PTR_ERR(em);
		goto out_unlock;
	}

	/*
	 * This extent does not actually cover the logical extent anymore,
	 * move on to the next inode.
	 */
	if (em->block_start > logical ||
	    em->block_start + em->block_len < logical + len) {
		free_extent_map(em);
		ret = 1;
		goto out_unlock;
	}
	free_extent_map(em);

out_unlock:
	unlock_extent_cached(io_tree, lockstart, lockend, &cached_state,
			     GFP_NOFS);
	return ret;
}

static int copy_nocow_pages_for_inode(u64 inum, u64 offset, u64 root,
				      struct scrub_copy_nocow_ctx *nocow_ctx)
{
	struct btrfs_fs_info *fs_info = nocow_ctx->sctx->dev_root->fs_info;
	struct btrfs_key key;
	struct inode *inode;
	struct page *page;
	struct btrfs_root *local_root;
	struct extent_io_tree *io_tree;
	u64 physical_for_dev_replace;
	u64 nocow_ctx_logical;
	u64 len = nocow_ctx->len;
	unsigned long index;
	int srcu_index;
	int ret = 0;
	int err = 0;

	key.objectid = root;
	key.type = BTRFS_ROOT_ITEM_KEY;
	key.offset = (u64)-1;

	srcu_index = srcu_read_lock(&fs_info->subvol_srcu);

	local_root = btrfs_read_fs_root_no_name(fs_info, &key);
	if (IS_ERR(local_root)) {
		srcu_read_unlock(&fs_info->subvol_srcu, srcu_index);
		return PTR_ERR(local_root);
	}

	key.type = BTRFS_INODE_ITEM_KEY;
	key.objectid = inum;
	key.offset = 0;
	inode = btrfs_iget(fs_info->sb, &key, local_root, NULL);
	srcu_read_unlock(&fs_info->subvol_srcu, srcu_index);
	if (IS_ERR(inode))
		return PTR_ERR(inode);

	/* Avoid truncate/dio/punch hole.. */
	mutex_lock(&inode->i_mutex);
	inode_dio_wait(inode);

	physical_for_dev_replace = nocow_ctx->physical_for_dev_replace;
	io_tree = &BTRFS_I(inode)->io_tree;
	nocow_ctx_logical = nocow_ctx->logical;

	ret = check_extent_to_block(inode, offset, len, nocow_ctx_logical);
	if (ret) {
		ret = ret > 0 ? 0 : ret;
		goto out;
	}

	while (len >= PAGE_CACHE_SIZE) {
		index = offset >> PAGE_CACHE_SHIFT;
again:
		page = find_or_create_page(inode->i_mapping, index, GFP_NOFS);
		if (!page) {
			btrfs_err(fs_info, "find_or_create_page() failed");
			ret = -ENOMEM;
			goto out;
		}

		if (PageUptodate(page)) {
			if (PageDirty(page))
				goto next_page;
		} else {
			ClearPageError(page);
			err = extent_read_full_page(io_tree, page,
							   btrfs_get_extent,
							   nocow_ctx->mirror_num);
			if (err) {
				ret = err;
				goto next_page;
			}

			lock_page(page);
			/*
			 * If the page has been remove from the page cache,
			 * the data on it is meaningless, because it may be
			 * old one, the new data may be written into the new
			 * page in the page cache.
			 */
			if (page->mapping != inode->i_mapping) {
				unlock_page(page);
				page_cache_release(page);
				goto again;
			}
			if (!PageUptodate(page)) {
				ret = -EIO;
				goto next_page;
			}
		}

		ret = check_extent_to_block(inode, offset, len,
					    nocow_ctx_logical);
		if (ret) {
			ret = ret > 0 ? 0 : ret;
			goto next_page;
		}

		err = write_page_nocow(nocow_ctx->sctx,
				       physical_for_dev_replace, page);
		if (err)
			ret = err;
next_page:
		unlock_page(page);
		page_cache_release(page);

		if (ret)
			break;

		offset += PAGE_CACHE_SIZE;
		physical_for_dev_replace += PAGE_CACHE_SIZE;
		nocow_ctx_logical += PAGE_CACHE_SIZE;
		len -= PAGE_CACHE_SIZE;
	}
	ret = COPY_COMPLETE;
out:
	mutex_unlock(&inode->i_mutex);
	iput(inode);
	return ret;
}

static int write_page_nocow(struct scrub_ctx *sctx,
			    u64 physical_for_dev_replace, struct page *page)
{
	struct bio *bio;
	struct btrfs_device *dev;
	int ret;

	dev = sctx->wr_ctx.tgtdev;
	if (!dev)
		return -EIO;
	if (!dev->bdev) {
		printk_ratelimited(KERN_WARNING
			"BTRFS: scrub write_page_nocow(bdev == NULL) is unexpected!\n");
		return -EIO;
	}
	bio = btrfs_io_bio_alloc(GFP_NOFS, 1);
	if (!bio) {
		spin_lock(&sctx->stat_lock);
		sctx->stat.malloc_errors++;
		spin_unlock(&sctx->stat_lock);
		return -ENOMEM;
	}
	bio->bi_iter.bi_size = 0;
	bio->bi_iter.bi_sector = physical_for_dev_replace >> 9;
	bio->bi_bdev = dev->bdev;
	ret = bio_add_page(bio, page, PAGE_CACHE_SIZE, 0);
	if (ret != PAGE_CACHE_SIZE) {
leave_with_eio:
		bio_put(bio);
		btrfs_dev_stat_inc_and_print(dev, BTRFS_DEV_STAT_WRITE_ERRS);
		return -EIO;
	}

	if (btrfsic_submit_bio_wait(WRITE_SYNC, bio))
		goto leave_with_eio;

	bio_put(bio);
	return 0;
}<|MERGE_RESOLUTION|>--- conflicted
+++ resolved
@@ -3053,11 +3053,7 @@
 
 	ppath = btrfs_alloc_path();
 	if (!ppath) {
-<<<<<<< HEAD
-		btrfs_free_path(ppath);
-=======
 		btrfs_free_path(path);
->>>>>>> ce47a962
 		return -ENOMEM;
 	}
 
