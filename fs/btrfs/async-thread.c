/*
 * Copyright (C) 2007 Oracle.  All rights reserved.
 *
 * This program is free software; you can redistribute it and/or
 * modify it under the terms of the GNU General Public
 * License v2 as published by the Free Software Foundation.
 *
 * This program is distributed in the hope that it will be useful,
 * but WITHOUT ANY WARRANTY; without even the implied warranty of
 * MERCHANTABILITY or FITNESS FOR A PARTICULAR PURPOSE.  See the GNU
 * General Public License for more details.
 *
 * You should have received a copy of the GNU General Public
 * License along with this program; if not, write to the
 * Free Software Foundation, Inc., 59 Temple Place - Suite 330,
 * Boston, MA 021110-1307, USA.
 */

#include <linux/kthread.h>
#include <linux/slab.h>
#include <linux/list.h>
#include <linux/spinlock.h>
#include <linux/freezer.h>
#include "async-thread.h"

#define WORK_QUEUED_BIT 0
#define WORK_DONE_BIT 1
#define WORK_ORDER_DONE_BIT 2
#define WORK_HIGH_PRIO_BIT 3

/*
 * container for the kthread task pointer and the list of pending work
 * One of these is allocated per thread.
 */
struct btrfs_worker_thread {
	/* pool we belong to */
	struct btrfs_workers *workers;

	/* list of struct btrfs_work that are waiting for service */
	struct list_head pending;
	struct list_head prio_pending;

	/* list of worker threads from struct btrfs_workers */
	struct list_head worker_list;

	/* kthread */
	struct task_struct *task;

	/* number of things on the pending list */
	atomic_t num_pending;

	/* reference counter for this struct */
	atomic_t refs;

	unsigned long sequence;

	/* protects the pending list. */
	spinlock_t lock;

	/* set to non-zero when this thread is already awake and kicking */
	int working;

	/* are we currently idle */
	int idle;
};

static int __btrfs_start_workers(struct btrfs_workers *workers);

/*
 * btrfs_start_workers uses kthread_run, which can block waiting for memory
 * for a very long time.  It will actually throttle on page writeback,
 * and so it may not make progress until after our btrfs worker threads
 * process all of the pending work structs in their queue
 *
 * This means we can't use btrfs_start_workers from inside a btrfs worker
 * thread that is used as part of cleaning dirty memory, which pretty much
 * involves all of the worker threads.
 *
 * Instead we have a helper queue who never has more than one thread
 * where we scheduler thread start operations.  This worker_start struct
 * is used to contain the work and hold a pointer to the queue that needs
 * another worker.
 */
struct worker_start {
	struct btrfs_work work;
	struct btrfs_workers *queue;
};

static void start_new_worker_func(struct btrfs_work *work)
{
	struct worker_start *start;
	start = container_of(work, struct worker_start, work);
	__btrfs_start_workers(start->queue);
	kfree(start);
}

/*
 * helper function to move a thread onto the idle list after it
 * has finished some requests.
 */
static void check_idle_worker(struct btrfs_worker_thread *worker)
{
	if (!worker->idle && atomic_read(&worker->num_pending) <
	    worker->workers->idle_thresh / 2) {
		unsigned long flags;
		spin_lock_irqsave(&worker->workers->lock, flags);
		worker->idle = 1;

		/* the list may be empty if the worker is just starting */
		if (!list_empty(&worker->worker_list) &&
		    !worker->workers->stopping) {
			list_move(&worker->worker_list,
				 &worker->workers->idle_list);
		}
		spin_unlock_irqrestore(&worker->workers->lock, flags);
	}
}

/*
 * helper function to move a thread off the idle list after new
 * pending work is added.
 */
static void check_busy_worker(struct btrfs_worker_thread *worker)
{
	if (worker->idle && atomic_read(&worker->num_pending) >=
	    worker->workers->idle_thresh) {
		unsigned long flags;
		spin_lock_irqsave(&worker->workers->lock, flags);
		worker->idle = 0;

		if (!list_empty(&worker->worker_list) &&
		    !worker->workers->stopping) {
			list_move_tail(&worker->worker_list,
				      &worker->workers->worker_list);
		}
		spin_unlock_irqrestore(&worker->workers->lock, flags);
	}
}

static void check_pending_worker_creates(struct btrfs_worker_thread *worker)
{
	struct btrfs_workers *workers = worker->workers;
	struct worker_start *start;
	unsigned long flags;

	rmb();
	if (!workers->atomic_start_pending)
		return;

	start = kzalloc(sizeof(*start), GFP_NOFS);
	if (!start)
		return;

	start->work.func = start_new_worker_func;
	start->queue = workers;

	spin_lock_irqsave(&workers->lock, flags);
	if (!workers->atomic_start_pending)
		goto out;

	workers->atomic_start_pending = 0;
	if (workers->num_workers + workers->num_workers_starting >=
	    workers->max_workers)
		goto out;

	workers->num_workers_starting += 1;
	spin_unlock_irqrestore(&workers->lock, flags);
	btrfs_queue_worker(workers->atomic_worker_start, &start->work);
	return;

out:
	kfree(start);
	spin_unlock_irqrestore(&workers->lock, flags);
}

static noinline void run_ordered_completions(struct btrfs_workers *workers,
					    struct btrfs_work *work)
{
	if (!workers->ordered)
		return;

	set_bit(WORK_DONE_BIT, &work->flags);

	spin_lock(&workers->order_lock);

	while (1) {
		if (!list_empty(&workers->prio_order_list)) {
			work = list_entry(workers->prio_order_list.next,
					  struct btrfs_work, order_list);
		} else if (!list_empty(&workers->order_list)) {
			work = list_entry(workers->order_list.next,
					  struct btrfs_work, order_list);
		} else {
			break;
		}
		if (!test_bit(WORK_DONE_BIT, &work->flags))
			break;

		/* we are going to call the ordered done function, but
		 * we leave the work item on the list as a barrier so
		 * that later work items that are done don't have their
		 * functions called before this one returns
		 */
		if (test_and_set_bit(WORK_ORDER_DONE_BIT, &work->flags))
			break;

		spin_unlock(&workers->order_lock);

		work->ordered_func(work);

		/* now take the lock again and drop our item from the list */
		spin_lock(&workers->order_lock);
		list_del(&work->order_list);
		spin_unlock(&workers->order_lock);

		/*
		 * we don't want to call the ordered free functions
		 * with the lock held though
		 */
		work->ordered_free(work);
		spin_lock(&workers->order_lock);
	}

	spin_unlock(&workers->order_lock);
}

static void put_worker(struct btrfs_worker_thread *worker)
{
	if (atomic_dec_and_test(&worker->refs))
		kfree(worker);
}

static int try_worker_shutdown(struct btrfs_worker_thread *worker)
{
	int freeit = 0;

	spin_lock_irq(&worker->lock);
	spin_lock(&worker->workers->lock);
	if (worker->workers->num_workers > 1 &&
	    worker->idle &&
	    !worker->working &&
	    !list_empty(&worker->worker_list) &&
	    list_empty(&worker->prio_pending) &&
	    list_empty(&worker->pending) &&
	    atomic_read(&worker->num_pending) == 0) {
		freeit = 1;
		list_del_init(&worker->worker_list);
		worker->workers->num_workers--;
	}
	spin_unlock(&worker->workers->lock);
	spin_unlock_irq(&worker->lock);

	if (freeit)
		put_worker(worker);
	return freeit;
}

static struct btrfs_work *get_next_work(struct btrfs_worker_thread *worker,
					struct list_head *prio_head,
					struct list_head *head)
{
	struct btrfs_work *work = NULL;
	struct list_head *cur = NULL;

	if (!list_empty(prio_head))
		cur = prio_head->next;

	smp_mb();
	if (!list_empty(&worker->prio_pending))
		goto refill;

	if (!list_empty(head))
		cur = head->next;

	if (cur)
		goto out;

refill:
	spin_lock_irq(&worker->lock);
	list_splice_tail_init(&worker->prio_pending, prio_head);
	list_splice_tail_init(&worker->pending, head);

	if (!list_empty(prio_head))
		cur = prio_head->next;
	else if (!list_empty(head))
		cur = head->next;
	spin_unlock_irq(&worker->lock);

	if (!cur)
		goto out_fail;

out:
	work = list_entry(cur, struct btrfs_work, list);

out_fail:
	return work;
}

/*
 * main loop for servicing work items
 */
static int worker_loop(void *arg)
{
	struct btrfs_worker_thread *worker = arg;
	struct list_head head;
	struct list_head prio_head;
	struct btrfs_work *work;

	INIT_LIST_HEAD(&head);
	INIT_LIST_HEAD(&prio_head);

	do {
again:
		while (1) {


			work = get_next_work(worker, &prio_head, &head);
			if (!work)
				break;

			list_del(&work->list);
			clear_bit(WORK_QUEUED_BIT, &work->flags);

			work->worker = worker;

			work->func(work);

			atomic_dec(&worker->num_pending);
			/*
			 * unless this is an ordered work queue,
			 * 'work' was probably freed by func above.
			 */
			run_ordered_completions(worker->workers, work);

			check_pending_worker_creates(worker);
			cond_resched();
		}

		spin_lock_irq(&worker->lock);
		check_idle_worker(worker);

		if (freezing(current)) {
			worker->working = 0;
			spin_unlock_irq(&worker->lock);
			try_to_freeze();
		} else {
			spin_unlock_irq(&worker->lock);
			if (!kthread_should_stop()) {
				cpu_relax();
				/*
				 * we've dropped the lock, did someone else
				 * jump_in?
				 */
				smp_mb();
				if (!list_empty(&worker->pending) ||
				    !list_empty(&worker->prio_pending))
					continue;

				/*
				 * this short schedule allows more work to
				 * come in without the queue functions
				 * needing to go through wake_up_process()
				 *
				 * worker->working is still 1, so nobody
				 * is going to try and wake us up
				 */
				schedule_timeout(1);
				smp_mb();
				if (!list_empty(&worker->pending) ||
				    !list_empty(&worker->prio_pending))
					continue;

				if (kthread_should_stop())
					break;

				/* still no more work?, sleep for real */
				spin_lock_irq(&worker->lock);
				set_current_state(TASK_INTERRUPTIBLE);
				if (!list_empty(&worker->pending) ||
				    !list_empty(&worker->prio_pending)) {
					spin_unlock_irq(&worker->lock);
					set_current_state(TASK_RUNNING);
					goto again;
				}

				/*
				 * this makes sure we get a wakeup when someone
				 * adds something new to the queue
				 */
				worker->working = 0;
				spin_unlock_irq(&worker->lock);

				if (!kthread_should_stop()) {
					schedule_timeout(HZ * 120);
					if (!worker->working &&
					    try_worker_shutdown(worker)) {
						return 0;
					}
				}
			}
			__set_current_state(TASK_RUNNING);
		}
	} while (!kthread_should_stop());
	return 0;
}

/*
 * this will wait for all the worker threads to shutdown
 */
void btrfs_stop_workers(struct btrfs_workers *workers)
{
	struct list_head *cur;
	struct btrfs_worker_thread *worker;
	int can_stop;

	spin_lock_irq(&workers->lock);
	workers->stopping = 1;
	list_splice_init(&workers->idle_list, &workers->worker_list);
	while (!list_empty(&workers->worker_list)) {
		cur = workers->worker_list.next;
		worker = list_entry(cur, struct btrfs_worker_thread,
				    worker_list);

		atomic_inc(&worker->refs);
		workers->num_workers -= 1;
		if (!list_empty(&worker->worker_list)) {
			list_del_init(&worker->worker_list);
			put_worker(worker);
			can_stop = 1;
		} else
			can_stop = 0;
		spin_unlock_irq(&workers->lock);
		if (can_stop)
			kthread_stop(worker->task);
		spin_lock_irq(&workers->lock);
		put_worker(worker);
	}
	spin_unlock_irq(&workers->lock);
}

/*
 * simple init on struct btrfs_workers
 */
void btrfs_init_workers(struct btrfs_workers *workers, char *name, int max,
			struct btrfs_workers *async_helper)
{
	workers->num_workers = 0;
	workers->num_workers_starting = 0;
	INIT_LIST_HEAD(&workers->worker_list);
	INIT_LIST_HEAD(&workers->idle_list);
	INIT_LIST_HEAD(&workers->order_list);
	INIT_LIST_HEAD(&workers->prio_order_list);
	spin_lock_init(&workers->lock);
	spin_lock_init(&workers->order_lock);
	workers->max_workers = max;
	workers->idle_thresh = 32;
	workers->name = name;
	workers->ordered = 0;
	workers->atomic_start_pending = 0;
	workers->atomic_worker_start = async_helper;
	workers->stopping = 0;
}

/*
 * starts new worker threads.  This does not enforce the max worker
 * count in case you need to temporarily go past it.
 */
static int __btrfs_start_workers(struct btrfs_workers *workers)
{
	struct btrfs_worker_thread *worker;
	int ret = 0;

	worker = kzalloc(sizeof(*worker), GFP_NOFS);
	if (!worker) {
		ret = -ENOMEM;
		goto fail;
	}

	INIT_LIST_HEAD(&worker->pending);
	INIT_LIST_HEAD(&worker->prio_pending);
	INIT_LIST_HEAD(&worker->worker_list);
	spin_lock_init(&worker->lock);

	atomic_set(&worker->num_pending, 0);
	atomic_set(&worker->refs, 1);
	worker->workers = workers;
	worker->task = kthread_create(worker_loop, worker,
				      "btrfs-%s-%d", workers->name,
				      workers->num_workers + 1);
	if (IS_ERR(worker->task)) {
		ret = PTR_ERR(worker->task);
		goto fail;
	}

	spin_lock_irq(&workers->lock);
	if (workers->stopping) {
		spin_unlock_irq(&workers->lock);
<<<<<<< HEAD
=======
		ret = -EINVAL;
>>>>>>> 1de5552e
		goto fail_kthread;
	}
	list_add_tail(&worker->worker_list, &workers->idle_list);
	worker->idle = 1;
	workers->num_workers++;
	workers->num_workers_starting--;
	WARN_ON(workers->num_workers_starting < 0);
	spin_unlock_irq(&workers->lock);

	wake_up_process(worker->task);
	return 0;

fail_kthread:
	kthread_stop(worker->task);
fail:
	kfree(worker);
	spin_lock_irq(&workers->lock);
	workers->num_workers_starting--;
	spin_unlock_irq(&workers->lock);
	return ret;
}

int btrfs_start_workers(struct btrfs_workers *workers)
{
	spin_lock_irq(&workers->lock);
	workers->num_workers_starting++;
	spin_unlock_irq(&workers->lock);
	return __btrfs_start_workers(workers);
}

/*
 * run through the list and find a worker thread that doesn't have a lot
 * to do right now.  This can return null if we aren't yet at the thread
 * count limit and all of the threads are busy.
 */
static struct btrfs_worker_thread *next_worker(struct btrfs_workers *workers)
{
	struct btrfs_worker_thread *worker;
	struct list_head *next;
	int enforce_min;

	enforce_min = (workers->num_workers + workers->num_workers_starting) <
		workers->max_workers;

	/*
	 * if we find an idle thread, don't move it to the end of the
	 * idle list.  This improves the chance that the next submission
	 * will reuse the same thread, and maybe catch it while it is still
	 * working
	 */
	if (!list_empty(&workers->idle_list)) {
		next = workers->idle_list.next;
		worker = list_entry(next, struct btrfs_worker_thread,
				    worker_list);
		return worker;
	}
	if (enforce_min || list_empty(&workers->worker_list))
		return NULL;

	/*
	 * if we pick a busy task, move the task to the end of the list.
	 * hopefully this will keep things somewhat evenly balanced.
	 * Do the move in batches based on the sequence number.  This groups
	 * requests submitted at roughly the same time onto the same worker.
	 */
	next = workers->worker_list.next;
	worker = list_entry(next, struct btrfs_worker_thread, worker_list);
	worker->sequence++;

	if (worker->sequence % workers->idle_thresh == 0)
		list_move_tail(next, &workers->worker_list);
	return worker;
}

/*
 * selects a worker thread to take the next job.  This will either find
 * an idle worker, start a new worker up to the max count, or just return
 * one of the existing busy workers.
 */
static struct btrfs_worker_thread *find_worker(struct btrfs_workers *workers)
{
	struct btrfs_worker_thread *worker;
	unsigned long flags;
	struct list_head *fallback;
	int ret;

	spin_lock_irqsave(&workers->lock, flags);
again:
	worker = next_worker(workers);

	if (!worker) {
		if (workers->num_workers + workers->num_workers_starting >=
		    workers->max_workers) {
			goto fallback;
		} else if (workers->atomic_worker_start) {
			workers->atomic_start_pending = 1;
			goto fallback;
		} else {
			workers->num_workers_starting++;
			spin_unlock_irqrestore(&workers->lock, flags);
			/* we're below the limit, start another worker */
			ret = __btrfs_start_workers(workers);
			spin_lock_irqsave(&workers->lock, flags);
			if (ret)
				goto fallback;
			goto again;
		}
	}
	goto found;

fallback:
	fallback = NULL;
	/*
	 * we have failed to find any workers, just
	 * return the first one we can find.
	 */
	if (!list_empty(&workers->worker_list))
		fallback = workers->worker_list.next;
	if (!list_empty(&workers->idle_list))
		fallback = workers->idle_list.next;
	BUG_ON(!fallback);
	worker = list_entry(fallback,
		  struct btrfs_worker_thread, worker_list);
found:
	/*
	 * this makes sure the worker doesn't exit before it is placed
	 * onto a busy/idle list
	 */
	atomic_inc(&worker->num_pending);
	spin_unlock_irqrestore(&workers->lock, flags);
	return worker;
}

/*
 * btrfs_requeue_work just puts the work item back on the tail of the list
 * it was taken from.  It is intended for use with long running work functions
 * that make some progress and want to give the cpu up for others.
 */
void btrfs_requeue_work(struct btrfs_work *work)
{
	struct btrfs_worker_thread *worker = work->worker;
	unsigned long flags;
	int wake = 0;

	if (test_and_set_bit(WORK_QUEUED_BIT, &work->flags))
		return;

	spin_lock_irqsave(&worker->lock, flags);
	if (test_bit(WORK_HIGH_PRIO_BIT, &work->flags))
		list_add_tail(&work->list, &worker->prio_pending);
	else
		list_add_tail(&work->list, &worker->pending);
	atomic_inc(&worker->num_pending);

	/* by definition we're busy, take ourselves off the idle
	 * list
	 */
	if (worker->idle) {
		spin_lock(&worker->workers->lock);
		worker->idle = 0;
		list_move_tail(&worker->worker_list,
			      &worker->workers->worker_list);
		spin_unlock(&worker->workers->lock);
	}
	if (!worker->working) {
		wake = 1;
		worker->working = 1;
	}

	if (wake)
		wake_up_process(worker->task);
	spin_unlock_irqrestore(&worker->lock, flags);
}

void btrfs_set_work_high_prio(struct btrfs_work *work)
{
	set_bit(WORK_HIGH_PRIO_BIT, &work->flags);
}

/*
 * places a struct btrfs_work into the pending queue of one of the kthreads
 */
void btrfs_queue_worker(struct btrfs_workers *workers, struct btrfs_work *work)
{
	struct btrfs_worker_thread *worker;
	unsigned long flags;
	int wake = 0;

	/* don't requeue something already on a list */
	if (test_and_set_bit(WORK_QUEUED_BIT, &work->flags))
		return;

	worker = find_worker(workers);
	if (workers->ordered) {
		/*
		 * you're not allowed to do ordered queues from an
		 * interrupt handler
		 */
		spin_lock(&workers->order_lock);
		if (test_bit(WORK_HIGH_PRIO_BIT, &work->flags)) {
			list_add_tail(&work->order_list,
				      &workers->prio_order_list);
		} else {
			list_add_tail(&work->order_list, &workers->order_list);
		}
		spin_unlock(&workers->order_lock);
	} else {
		INIT_LIST_HEAD(&work->order_list);
	}

	spin_lock_irqsave(&worker->lock, flags);

	if (test_bit(WORK_HIGH_PRIO_BIT, &work->flags))
		list_add_tail(&work->list, &worker->prio_pending);
	else
		list_add_tail(&work->list, &worker->pending);
	check_busy_worker(worker);

	/*
	 * avoid calling into wake_up_process if this thread has already
	 * been kicked
	 */
	if (!worker->working)
		wake = 1;
	worker->working = 1;

	if (wake)
		wake_up_process(worker->task);
	spin_unlock_irqrestore(&worker->lock, flags);
}<|MERGE_RESOLUTION|>--- conflicted
+++ resolved
@@ -495,10 +495,7 @@
 	spin_lock_irq(&workers->lock);
 	if (workers->stopping) {
 		spin_unlock_irq(&workers->lock);
-<<<<<<< HEAD
-=======
 		ret = -EINVAL;
->>>>>>> 1de5552e
 		goto fail_kthread;
 	}
 	list_add_tail(&worker->worker_list, &workers->idle_list);
