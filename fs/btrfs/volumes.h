/* SPDX-License-Identifier: GPL-2.0 */
/*
 * Copyright (C) 2007 Oracle.  All rights reserved.
 */

#ifndef BTRFS_VOLUMES_H
#define BTRFS_VOLUMES_H

#include <linux/bio.h>
#include <linux/sort.h>
#include <linux/btrfs.h>
#include "async-thread.h"

#define BTRFS_MAX_DATA_CHUNK_SIZE	(10ULL * SZ_1G)

extern struct mutex uuid_mutex;

#define BTRFS_STRIPE_LEN	SZ_64K

struct buffer_head;

struct btrfs_io_geometry {
	/* remaining bytes before crossing a stripe */
	u64 len;
	/* offset of logical address in chunk */
	u64 offset;
	/* length of single IO stripe */
	u64 stripe_len;
	/* number of stripe where address falls */
	u64 stripe_nr;
	/* offset of address in stripe */
	u64 stripe_offset;
	/* offset of raid56 stripe into the chunk */
	u64 raid56_stripe_offset;
};

/*
 * Use sequence counter to get consistent device stat data on
 * 32-bit processors.
 */
#if BITS_PER_LONG==32 && defined(CONFIG_SMP)
#include <linux/seqlock.h>
#define __BTRFS_NEED_DEVICE_DATA_ORDERED
#define btrfs_device_data_ordered_init(device)	\
	seqcount_init(&device->data_seqcount)
#else
#define btrfs_device_data_ordered_init(device) do { } while (0)
#endif

#define BTRFS_DEV_STATE_WRITEABLE	(0)
#define BTRFS_DEV_STATE_IN_FS_METADATA	(1)
#define BTRFS_DEV_STATE_MISSING		(2)
#define BTRFS_DEV_STATE_REPLACE_TGT	(3)
#define BTRFS_DEV_STATE_FLUSH_SENT	(4)

struct btrfs_device {
	struct list_head dev_list; /* device_list_mutex */
	struct list_head dev_alloc_list; /* chunk mutex */
	struct list_head post_commit_list; /* chunk mutex */
	struct btrfs_fs_devices *fs_devices;
	struct btrfs_fs_info *fs_info;

	struct rcu_string *name;

	u64 generation;

	struct block_device *bdev;

	/* the mode sent to blkdev_get */
	fmode_t mode;

	unsigned long dev_state;
	blk_status_t last_flush_error;

#ifdef __BTRFS_NEED_DEVICE_DATA_ORDERED
	seqcount_t data_seqcount;
#endif

	/* the internal btrfs device id */
	u64 devid;

	/* size of the device in memory */
	u64 total_bytes;

	/* size of the device on disk */
	u64 disk_total_bytes;

	/* bytes used */
	u64 bytes_used;

	/* optimal io alignment for this device */
	u32 io_align;

	/* optimal io width for this device */
	u32 io_width;
	/* type and info about this device */
	u64 type;

	/* minimal io size for this device */
	u32 sector_size;

	/* physical drive uuid (or lvm uuid) */
	u8 uuid[BTRFS_UUID_SIZE];

	/*
	 * size of the device on the current transaction
	 *
	 * This variant is update when committing the transaction,
	 * and protected by chunk mutex
	 */
	u64 commit_total_bytes;

	/* bytes used on the current transaction */
	u64 commit_bytes_used;

	/* for sending down flush barriers */
	struct bio *flush_bio;
	struct completion flush_wait;

	/* per-device scrub information */
	struct scrub_ctx *scrub_ctx;

	/* readahead state */
	atomic_t reada_in_flight;
	u64 reada_next;
	struct reada_zone *reada_curr_zone;
	struct radix_tree_root reada_zones;
	struct radix_tree_root reada_extents;

	/* disk I/O failure stats. For detailed description refer to
	 * enum btrfs_dev_stat_values in ioctl.h */
	int dev_stats_valid;

	/* Counter to record the change of device stats */
	atomic_t dev_stats_ccnt;
	atomic_t dev_stat_values[BTRFS_DEV_STAT_VALUES_MAX];

	struct extent_io_tree alloc_state;

	struct completion kobj_unregister;
	/* For sysfs/FSID/devinfo/devid/ */
	struct kobject devid_kobj;
};

/*
 * If we read those variants at the context of their own lock, we needn't
 * use the following helpers, reading them directly is safe.
 */
#if BITS_PER_LONG==32 && defined(CONFIG_SMP)
#define BTRFS_DEVICE_GETSET_FUNCS(name)					\
static inline u64							\
btrfs_device_get_##name(const struct btrfs_device *dev)			\
{									\
	u64 size;							\
	unsigned int seq;						\
									\
	do {								\
		seq = read_seqcount_begin(&dev->data_seqcount);		\
		size = dev->name;					\
	} while (read_seqcount_retry(&dev->data_seqcount, seq));	\
	return size;							\
}									\
									\
static inline void							\
btrfs_device_set_##name(struct btrfs_device *dev, u64 size)		\
{									\
	preempt_disable();						\
	write_seqcount_begin(&dev->data_seqcount);			\
	dev->name = size;						\
	write_seqcount_end(&dev->data_seqcount);			\
	preempt_enable();						\
}
#elif BITS_PER_LONG==32 && defined(CONFIG_PREEMPTION)
#define BTRFS_DEVICE_GETSET_FUNCS(name)					\
static inline u64							\
btrfs_device_get_##name(const struct btrfs_device *dev)			\
{									\
	u64 size;							\
									\
	preempt_disable();						\
	size = dev->name;						\
	preempt_enable();						\
	return size;							\
}									\
									\
static inline void							\
btrfs_device_set_##name(struct btrfs_device *dev, u64 size)		\
{									\
	preempt_disable();						\
	dev->name = size;						\
	preempt_enable();						\
}
#else
#define BTRFS_DEVICE_GETSET_FUNCS(name)					\
static inline u64							\
btrfs_device_get_##name(const struct btrfs_device *dev)			\
{									\
	return dev->name;						\
}									\
									\
static inline void							\
btrfs_device_set_##name(struct btrfs_device *dev, u64 size)		\
{									\
	dev->name = size;						\
}
#endif

BTRFS_DEVICE_GETSET_FUNCS(total_bytes);
BTRFS_DEVICE_GETSET_FUNCS(disk_total_bytes);
BTRFS_DEVICE_GETSET_FUNCS(bytes_used);

struct btrfs_fs_devices {
	u8 fsid[BTRFS_FSID_SIZE]; /* FS specific uuid */
	u8 metadata_uuid[BTRFS_FSID_SIZE];
	bool fsid_change;
	struct list_head fs_list;

	u64 num_devices;
	u64 open_devices;
	u64 rw_devices;
	u64 missing_devices;
	u64 total_rw_bytes;
	u64 total_devices;

	/* Highest generation number of seen devices */
	u64 latest_generation;

	struct block_device *latest_bdev;

	/* all of the devices in the FS, protected by a mutex
	 * so we can safely walk it to write out the supers without
	 * worrying about add/remove by the multi-device code.
	 * Scrubbing super can kick off supers writing by holding
	 * this mutex lock.
	 */
	struct mutex device_list_mutex;

	/* List of all devices, protected by device_list_mutex */
	struct list_head devices;

	/*
	 * Devices which can satisfy space allocation. Protected by
	 * chunk_mutex
	 */
	struct list_head alloc_list;

	struct btrfs_fs_devices *seed;
	bool seeding;

	int opened;

	/* set when we find or add a device that doesn't have the
	 * nonrot flag set
	 */
	bool rotating;

	struct btrfs_fs_info *fs_info;
	/* sysfs kobjects */
	struct kobject fsid_kobj;
	struct kobject *devices_kobj;
<<<<<<< HEAD
=======
	struct kobject *devinfo_kobj;
>>>>>>> bde7b0ea
	struct completion kobj_unregister;
};

#define BTRFS_BIO_INLINE_CSUM_SIZE	64

#define BTRFS_MAX_DEVS(info) ((BTRFS_MAX_ITEM_SIZE(info)	\
			- sizeof(struct btrfs_chunk))		\
			/ sizeof(struct btrfs_stripe) + 1)

#define BTRFS_MAX_DEVS_SYS_CHUNK ((BTRFS_SYSTEM_CHUNK_ARRAY_SIZE	\
				- 2 * sizeof(struct btrfs_disk_key)	\
				- 2 * sizeof(struct btrfs_chunk))	\
				/ sizeof(struct btrfs_stripe) + 1)

/*
 * we need the mirror number and stripe index to be passed around
 * the call chain while we are processing end_io (especially errors).
 * Really, what we need is a btrfs_bio structure that has this info
 * and is properly sized with its stripe array, but we're not there
 * quite yet.  We have our own btrfs bioset, and all of the bios
 * we allocate are actually btrfs_io_bios.  We'll cram as much of
 * struct btrfs_bio as we can into this over time.
 */
struct btrfs_io_bio {
	unsigned int mirror_num;
	unsigned int stripe_index;
	u64 logical;
	u8 *csum;
	u8 csum_inline[BTRFS_BIO_INLINE_CSUM_SIZE];
	struct bvec_iter iter;
	/*
	 * This member must come last, bio_alloc_bioset will allocate enough
	 * bytes for entire btrfs_io_bio but relies on bio being last.
	 */
	struct bio bio;
};

static inline struct btrfs_io_bio *btrfs_io_bio(struct bio *bio)
{
	return container_of(bio, struct btrfs_io_bio, bio);
}

static inline void btrfs_io_bio_free_csum(struct btrfs_io_bio *io_bio)
{
	if (io_bio->csum != io_bio->csum_inline) {
		kfree(io_bio->csum);
		io_bio->csum = NULL;
	}
}

struct btrfs_bio_stripe {
	struct btrfs_device *dev;
	u64 physical;
	u64 length; /* only used for discard mappings */
};

struct btrfs_bio {
	refcount_t refs;
	atomic_t stripes_pending;
	struct btrfs_fs_info *fs_info;
	u64 map_type; /* get from map_lookup->type */
	bio_end_io_t *end_io;
	struct bio *orig_bio;
	void *private;
	atomic_t error;
	int max_errors;
	int num_stripes;
	int mirror_num;
	int num_tgtdevs;
	int *tgtdev_map;
	/*
	 * logical block numbers for the start of each stripe
	 * The last one or two are p/q.  These are sorted,
	 * so raid_map[0] is the start of our full stripe
	 */
	u64 *raid_map;
	struct btrfs_bio_stripe stripes[];
};

struct btrfs_device_info {
	struct btrfs_device *dev;
	u64 dev_offset;
	u64 max_avail;
	u64 total_avail;
};

struct btrfs_raid_attr {
	u8 sub_stripes;		/* sub_stripes info for map */
	u8 dev_stripes;		/* stripes per dev */
	u8 devs_max;		/* max devs to use */
	u8 devs_min;		/* min devs needed */
	u8 tolerated_failures;	/* max tolerated fail devs */
	u8 devs_increment;	/* ndevs has to be a multiple of this */
	u8 ncopies;		/* how many copies to data has */
	u8 nparity;		/* number of stripes worth of bytes to store
				 * parity information */
	u8 mindev_error;	/* error code if min devs requisite is unmet */
	const char raid_name[8]; /* name of the raid */
	u64 bg_flag;		/* block group flag of the raid */
};

extern const struct btrfs_raid_attr btrfs_raid_array[BTRFS_NR_RAID_TYPES];

struct map_lookup {
	u64 type;
	int io_align;
	int io_width;
	u64 stripe_len;
	int num_stripes;
	int sub_stripes;
	int verified_stripes; /* For mount time dev extent verification */
	struct btrfs_bio_stripe stripes[];
};

#define map_lookup_size(n) (sizeof(struct map_lookup) + \
			    (sizeof(struct btrfs_bio_stripe) * (n)))

struct btrfs_balance_args;
struct btrfs_balance_progress;
struct btrfs_balance_control {
	struct btrfs_balance_args data;
	struct btrfs_balance_args meta;
	struct btrfs_balance_args sys;

	u64 flags;

	struct btrfs_balance_progress stat;
};

enum btrfs_map_op {
	BTRFS_MAP_READ,
	BTRFS_MAP_WRITE,
	BTRFS_MAP_DISCARD,
	BTRFS_MAP_GET_READ_MIRRORS,
};

static inline enum btrfs_map_op btrfs_op(struct bio *bio)
{
	switch (bio_op(bio)) {
	case REQ_OP_DISCARD:
		return BTRFS_MAP_DISCARD;
	case REQ_OP_WRITE:
		return BTRFS_MAP_WRITE;
	default:
		WARN_ON_ONCE(1);
		/* fall through */
	case REQ_OP_READ:
		return BTRFS_MAP_READ;
	}
}

void btrfs_get_bbio(struct btrfs_bio *bbio);
void btrfs_put_bbio(struct btrfs_bio *bbio);
int btrfs_map_block(struct btrfs_fs_info *fs_info, enum btrfs_map_op op,
		    u64 logical, u64 *length,
		    struct btrfs_bio **bbio_ret, int mirror_num);
int btrfs_map_sblock(struct btrfs_fs_info *fs_info, enum btrfs_map_op op,
		     u64 logical, u64 *length,
		     struct btrfs_bio **bbio_ret);
int btrfs_get_io_geometry(struct btrfs_fs_info *fs_info, enum btrfs_map_op op,
		u64 logical, u64 len, struct btrfs_io_geometry *io_geom);
int btrfs_read_sys_array(struct btrfs_fs_info *fs_info);
int btrfs_read_chunk_tree(struct btrfs_fs_info *fs_info);
int btrfs_alloc_chunk(struct btrfs_trans_handle *trans, u64 type);
void btrfs_mapping_tree_free(struct extent_map_tree *tree);
blk_status_t btrfs_map_bio(struct btrfs_fs_info *fs_info, struct bio *bio,
			   int mirror_num);
int btrfs_open_devices(struct btrfs_fs_devices *fs_devices,
		       fmode_t flags, void *holder);
struct btrfs_device *btrfs_scan_one_device(const char *path,
					   fmode_t flags, void *holder);
int btrfs_forget_devices(const char *path);
int btrfs_close_devices(struct btrfs_fs_devices *fs_devices);
void btrfs_free_extra_devids(struct btrfs_fs_devices *fs_devices, int step);
void btrfs_assign_next_active_device(struct btrfs_device *device,
				     struct btrfs_device *this_dev);
struct btrfs_device *btrfs_find_device_by_devspec(struct btrfs_fs_info *fs_info,
						  u64 devid,
						  const char *devpath);
struct btrfs_device *btrfs_alloc_device(struct btrfs_fs_info *fs_info,
					const u64 *devid,
					const u8 *uuid);
void btrfs_free_device(struct btrfs_device *device);
int btrfs_rm_device(struct btrfs_fs_info *fs_info,
		    const char *device_path, u64 devid);
void __exit btrfs_cleanup_fs_uuids(void);
int btrfs_num_copies(struct btrfs_fs_info *fs_info, u64 logical, u64 len);
int btrfs_grow_device(struct btrfs_trans_handle *trans,
		      struct btrfs_device *device, u64 new_size);
struct btrfs_device *btrfs_find_device(struct btrfs_fs_devices *fs_devices,
				       u64 devid, u8 *uuid, u8 *fsid, bool seed);
int btrfs_shrink_device(struct btrfs_device *device, u64 new_size);
int btrfs_init_new_device(struct btrfs_fs_info *fs_info, const char *path);
int btrfs_balance(struct btrfs_fs_info *fs_info,
		  struct btrfs_balance_control *bctl,
		  struct btrfs_ioctl_balance_args *bargs);
void btrfs_describe_block_groups(u64 flags, char *buf, u32 size_buf);
int btrfs_resume_balance_async(struct btrfs_fs_info *fs_info);
int btrfs_recover_balance(struct btrfs_fs_info *fs_info);
int btrfs_pause_balance(struct btrfs_fs_info *fs_info);
int btrfs_cancel_balance(struct btrfs_fs_info *fs_info);
int btrfs_create_uuid_tree(struct btrfs_fs_info *fs_info);
int btrfs_check_uuid_tree(struct btrfs_fs_info *fs_info);
int btrfs_chunk_readonly(struct btrfs_fs_info *fs_info, u64 chunk_offset);
int find_free_dev_extent(struct btrfs_device *device, u64 num_bytes,
			 u64 *start, u64 *max_avail);
void btrfs_dev_stat_inc_and_print(struct btrfs_device *dev, int index);
int btrfs_get_dev_stats(struct btrfs_fs_info *fs_info,
			struct btrfs_ioctl_get_dev_stats *stats);
void btrfs_init_devices_late(struct btrfs_fs_info *fs_info);
int btrfs_init_dev_stats(struct btrfs_fs_info *fs_info);
int btrfs_run_dev_stats(struct btrfs_trans_handle *trans);
void btrfs_rm_dev_replace_remove_srcdev(struct btrfs_device *srcdev);
void btrfs_rm_dev_replace_free_srcdev(struct btrfs_device *srcdev);
void btrfs_destroy_dev_replace_tgtdev(struct btrfs_device *tgtdev);
void btrfs_scratch_superblocks(struct block_device *bdev, const char *device_path);
int btrfs_is_parity_mirror(struct btrfs_fs_info *fs_info,
			   u64 logical, u64 len);
unsigned long btrfs_full_stripe_len(struct btrfs_fs_info *fs_info,
				    u64 logical);
int btrfs_finish_chunk_alloc(struct btrfs_trans_handle *trans,
			     u64 chunk_offset, u64 chunk_size);
int btrfs_remove_chunk(struct btrfs_trans_handle *trans, u64 chunk_offset);
struct extent_map *btrfs_get_chunk_map(struct btrfs_fs_info *fs_info,
				       u64 logical, u64 length);

static inline void btrfs_dev_stat_inc(struct btrfs_device *dev,
				      int index)
{
	atomic_inc(dev->dev_stat_values + index);
	/*
	 * This memory barrier orders stores updating statistics before stores
	 * updating dev_stats_ccnt.
	 *
	 * It pairs with smp_rmb() in btrfs_run_dev_stats().
	 */
	smp_mb__before_atomic();
	atomic_inc(&dev->dev_stats_ccnt);
}

static inline int btrfs_dev_stat_read(struct btrfs_device *dev,
				      int index)
{
	return atomic_read(dev->dev_stat_values + index);
}

static inline int btrfs_dev_stat_read_and_reset(struct btrfs_device *dev,
						int index)
{
	int ret;

	ret = atomic_xchg(dev->dev_stat_values + index, 0);
	/*
	 * atomic_xchg implies a full memory barriers as per atomic_t.txt:
	 * - RMW operations that have a return value are fully ordered;
	 *
	 * This implicit memory barriers is paired with the smp_rmb in
	 * btrfs_run_dev_stats
	 */
	atomic_inc(&dev->dev_stats_ccnt);
	return ret;
}

static inline void btrfs_dev_stat_set(struct btrfs_device *dev,
				      int index, unsigned long val)
{
	atomic_set(dev->dev_stat_values + index, val);
	/*
	 * This memory barrier orders stores updating statistics before stores
	 * updating dev_stats_ccnt.
	 *
	 * It pairs with smp_rmb() in btrfs_run_dev_stats().
	 */
	smp_mb__before_atomic();
	atomic_inc(&dev->dev_stats_ccnt);
}

/*
 * Convert block group flags (BTRFS_BLOCK_GROUP_*) to btrfs_raid_types, which
 * can be used as index to access btrfs_raid_array[].
 */
static inline enum btrfs_raid_types btrfs_bg_flags_to_raid_index(u64 flags)
{
	if (flags & BTRFS_BLOCK_GROUP_RAID10)
		return BTRFS_RAID_RAID10;
	else if (flags & BTRFS_BLOCK_GROUP_RAID1)
		return BTRFS_RAID_RAID1;
	else if (flags & BTRFS_BLOCK_GROUP_RAID1C3)
		return BTRFS_RAID_RAID1C3;
	else if (flags & BTRFS_BLOCK_GROUP_RAID1C4)
		return BTRFS_RAID_RAID1C4;
	else if (flags & BTRFS_BLOCK_GROUP_DUP)
		return BTRFS_RAID_DUP;
	else if (flags & BTRFS_BLOCK_GROUP_RAID0)
		return BTRFS_RAID_RAID0;
	else if (flags & BTRFS_BLOCK_GROUP_RAID5)
		return BTRFS_RAID_RAID5;
	else if (flags & BTRFS_BLOCK_GROUP_RAID6)
		return BTRFS_RAID_RAID6;

	return BTRFS_RAID_SINGLE; /* BTRFS_BLOCK_GROUP_SINGLE */
}

void btrfs_commit_device_sizes(struct btrfs_transaction *trans);

struct list_head * __attribute_const__ btrfs_get_fs_uuids(void);
void btrfs_set_fs_info_ptr(struct btrfs_fs_info *fs_info);
void btrfs_reset_fs_info_ptr(struct btrfs_fs_info *fs_info);
bool btrfs_check_rw_degradable(struct btrfs_fs_info *fs_info,
					struct btrfs_device *failing_dev);

int btrfs_bg_type_to_factor(u64 flags);
const char *btrfs_bg_type_to_raid_name(u64 flags);
int btrfs_verify_dev_extents(struct btrfs_fs_info *fs_info);

#endif<|MERGE_RESOLUTION|>--- conflicted
+++ resolved
@@ -258,10 +258,7 @@
 	/* sysfs kobjects */
 	struct kobject fsid_kobj;
 	struct kobject *devices_kobj;
-<<<<<<< HEAD
-=======
 	struct kobject *devinfo_kobj;
->>>>>>> bde7b0ea
 	struct completion kobj_unregister;
 };
 
