--- conflicted
+++ resolved
@@ -27,10 +27,7 @@
 *.gz
 *.lzma
 *.patch
-<<<<<<< HEAD
-=======
 *.gcno
->>>>>>> 445936ef
 
 #
 # Top-level generic files
