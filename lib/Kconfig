#
# Library configuration
#

config BINARY_PRINTF
	def_bool n

menu "Library routines"

config BITREVERSE
	tristate

config RATIONAL
	boolean

config GENERIC_FIND_FIRST_BIT
	bool

config GENERIC_FIND_NEXT_BIT
	bool

config GENERIC_FIND_LAST_BIT
	bool
	default y

config CRC_CCITT
	tristate "CRC-CCITT functions"
	help
	  This option is provided for the case where no in-kernel-tree
	  modules require CRC-CCITT functions, but a module built outside
	  the kernel tree does. Such modules that use library CRC-CCITT
	  functions require M here.

config CRC16
	tristate "CRC16 functions"
	help
	  This option is provided for the case where no in-kernel-tree
	  modules require CRC16 functions, but a module built outside
	  the kernel tree does. Such modules that use library CRC16
	  functions require M here.

config CRC_T10DIF
	tristate "CRC calculation for the T10 Data Integrity Field"
	help
	  This option is only needed if a module that's not in the
	  kernel tree needs to calculate CRC checks for use with the
	  SCSI data integrity subsystem.

config CRC_ITU_T
	tristate "CRC ITU-T V.41 functions"
	help
	  This option is provided for the case where no in-kernel-tree
	  modules require CRC ITU-T V.41 functions, but a module built outside
	  the kernel tree does. Such modules that use library CRC ITU-T V.41
	  functions require M here.

config CRC32
	tristate "CRC32 functions"
	default y
	select BITREVERSE
	help
	  This option is provided for the case where no in-kernel-tree
	  modules require CRC32 functions, but a module built outside the
	  kernel tree does. Such modules that use library CRC32 functions
	  require M here.

config CRC7
	tristate "CRC7 functions"
	help
	  This option is provided for the case where no in-kernel-tree
	  modules require CRC7 functions, but a module built outside
	  the kernel tree does. Such modules that use library CRC7
	  functions require M here.

config LIBCRC32C
	tristate "CRC32c (Castagnoli, et al) Cyclic Redundancy-Check"
	select CRYPTO
	select CRYPTO_CRC32C
	help
	  This option is provided for the case where no in-kernel-tree
	  modules require CRC32c functions, but a module built outside the
	  kernel tree does. Such modules that use library CRC32c functions
	  require M here.  See Castagnoli93.
	  Module will be libcrc32c.

config AUDIT_GENERIC
	bool
	depends on AUDIT && !AUDIT_ARCH
	default y

#
# compression support is select'ed if needed
#
config ZLIB_INFLATE
	tristate

config ZLIB_DEFLATE
	tristate

config LZO_COMPRESS
	tristate

config LZO_DECOMPRESS
	tristate

#
# These all provide a common interface (hence the apparent duplication with
# ZLIB_INFLATE; DECOMPRESS_GZIP is just a wrapper.)
#
config DECOMPRESS_GZIP
	select ZLIB_INFLATE
	tristate

config DECOMPRESS_BZIP2
	tristate

config DECOMPRESS_LZMA
	tristate

config DECOMPRESS_LZO
	select LZO_DECOMPRESS
	tristate

#
# Generic allocator support is selected if needed
#
config GENERIC_ALLOCATOR
	boolean

#
# reed solomon support is select'ed if needed
#
config REED_SOLOMON
	tristate
	
config REED_SOLOMON_ENC8
	boolean

config REED_SOLOMON_DEC8
	boolean

config REED_SOLOMON_ENC16
	boolean

config REED_SOLOMON_DEC16
	boolean

#
# Textsearch support is select'ed if needed
#
config TEXTSEARCH
	boolean

config TEXTSEARCH_KMP
	tristate

config TEXTSEARCH_BM
	tristate

config TEXTSEARCH_FSM
	tristate

<<<<<<< HEAD
config LIST_SORT
=======
config BTREE
>>>>>>> 6734378a
	boolean

config HAS_IOMEM
	boolean
	depends on !NO_IOMEM
	default y

config HAS_IOPORT
	boolean
	depends on HAS_IOMEM && !NO_IOPORT
	default y

config HAS_DMA
	boolean
	depends on !NO_DMA
	default y

config CHECK_SIGNATURE
	bool

config HAVE_LMB
	boolean

config CPUMASK_OFFSTACK
	bool "Force CPU masks off stack" if DEBUG_PER_CPU_MAPS
	help
	  Use dynamic allocation for cpumask_var_t, instead of putting
	  them on the stack.  This is a bit more expensive, but avoids
	  stack overflow.

config DISABLE_OBSOLETE_CPUMASK_FUNCTIONS
       bool "Disable obsolete cpumask functions" if DEBUG_PER_CPU_MAPS
       depends on EXPERIMENTAL && BROKEN

#
# Netlink attribute parsing support is select'ed if needed
#
config NLATTR
	bool

#
# Generic 64-bit atomic support is selected if needed
#
config GENERIC_ATOMIC64
       bool

config LRU_CACHE
	tristate

endmenu<|MERGE_RESOLUTION|>--- conflicted
+++ resolved
@@ -160,11 +160,10 @@
 config TEXTSEARCH_FSM
 	tristate
 
-<<<<<<< HEAD
 config LIST_SORT
-=======
+	boolean
+
 config BTREE
->>>>>>> 6734378a
 	boolean
 
 config HAS_IOMEM
