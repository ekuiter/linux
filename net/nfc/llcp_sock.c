--- conflicted
+++ resolved
@@ -110,10 +110,7 @@
 	if (!llcp_sock->service_name) {
 		nfc_llcp_local_put(llcp_sock->local);
 		llcp_sock->local = NULL;
-<<<<<<< HEAD
-=======
 		llcp_sock->dev = NULL;
->>>>>>> 1b3f5c15
 		ret = -ENOMEM;
 		goto put_dev;
 	}
