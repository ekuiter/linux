--- conflicted
+++ resolved
@@ -489,10 +489,7 @@
 		break;
 	}
 
-<<<<<<< HEAD
-=======
-	lapb_put(lapb);
->>>>>>> 3e5c225b
+	lapb_put(lapb);
 	return NOTIFY_DONE;
 }
 
