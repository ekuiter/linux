--- conflicted
+++ resolved
@@ -695,11 +695,7 @@
 	if (!netpoll)
 		goto out;
 
-<<<<<<< HEAD
-	err = __netpoll_setup(netpoll, real_dev);
-=======
 	err = __netpoll_setup(netpoll, real_dev, gfp);
->>>>>>> fa45ac5e
 	if (err) {
 		kfree(netpoll);
 		goto out;
