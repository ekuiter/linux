--- conflicted
+++ resolved
@@ -442,17 +442,10 @@
 				       int ee_origin)
 {
 	struct in_pktinfo *info;
-<<<<<<< HEAD
 
 	if (ee_origin == SO_EE_ORIGIN_ICMP)
 		return true;
 
-=======
-
-	if (ee_origin == SO_EE_ORIGIN_ICMP)
-		return true;
-
->>>>>>> e727659e
 	if (ee_origin == SO_EE_ORIGIN_LOCAL)
 		return false;
 
