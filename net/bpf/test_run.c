// SPDX-License-Identifier: GPL-2.0-only
/* Copyright (c) 2017 Facebook
 */
#include <linux/bpf.h>
#include <linux/slab.h>
#include <linux/vmalloc.h>
#include <linux/etherdevice.h>
#include <linux/filter.h>
#include <linux/sched/signal.h>
#include <net/bpf_sk_storage.h>
#include <net/sock.h>
#include <net/tcp.h>

#define CREATE_TRACE_POINTS
#include <trace/events/bpf_test_run.h>

static int bpf_test_run(struct bpf_prog *prog, void *ctx, u32 repeat,
			u32 *retval, u32 *time)
{
	struct bpf_cgroup_storage *storage[MAX_BPF_CGROUP_STORAGE_TYPE] = { NULL };
	enum bpf_cgroup_storage_type stype;
	u64 time_start, time_spent = 0;
	int ret = 0;
	u32 i;

	for_each_cgroup_storage_type(stype) {
		storage[stype] = bpf_cgroup_storage_alloc(prog, stype);
		if (IS_ERR(storage[stype])) {
			storage[stype] = NULL;
			for_each_cgroup_storage_type(stype)
				bpf_cgroup_storage_free(storage[stype]);
			return -ENOMEM;
		}
	}

	if (!repeat)
		repeat = 1;

	rcu_read_lock();
	preempt_disable();
	time_start = ktime_get_ns();
	for (i = 0; i < repeat; i++) {
		bpf_cgroup_storage_set(storage);
		*retval = BPF_PROG_RUN(prog, ctx);

		if (signal_pending(current)) {
			ret = -EINTR;
			break;
		}

		if (need_resched()) {
			time_spent += ktime_get_ns() - time_start;
			preempt_enable();
			rcu_read_unlock();

			cond_resched();

			rcu_read_lock();
			preempt_disable();
			time_start = ktime_get_ns();
		}
	}
	time_spent += ktime_get_ns() - time_start;
	preempt_enable();
	rcu_read_unlock();

	do_div(time_spent, repeat);
	*time = time_spent > U32_MAX ? U32_MAX : (u32)time_spent;

	for_each_cgroup_storage_type(stype)
		bpf_cgroup_storage_free(storage[stype]);

	return ret;
}

static int bpf_test_finish(const union bpf_attr *kattr,
			   union bpf_attr __user *uattr, const void *data,
			   u32 size, u32 retval, u32 duration)
{
	void __user *data_out = u64_to_user_ptr(kattr->test.data_out);
	int err = -EFAULT;
	u32 copy_size = size;

	/* Clamp copy if the user has provided a size hint, but copy the full
	 * buffer if not to retain old behaviour.
	 */
	if (kattr->test.data_size_out &&
	    copy_size > kattr->test.data_size_out) {
		copy_size = kattr->test.data_size_out;
		err = -ENOSPC;
	}

	if (data_out && copy_to_user(data_out, data, copy_size))
		goto out;
	if (copy_to_user(&uattr->test.data_size_out, &size, sizeof(size)))
		goto out;
	if (copy_to_user(&uattr->test.retval, &retval, sizeof(retval)))
		goto out;
	if (copy_to_user(&uattr->test.duration, &duration, sizeof(duration)))
		goto out;
	if (err != -ENOSPC)
		err = 0;
out:
	trace_bpf_test_finish(&err);
	return err;
}

/* Integer types of various sizes and pointer combinations cover variety of
 * architecture dependent calling conventions. 7+ can be supported in the
 * future.
 */
int noinline bpf_fentry_test1(int a)
{
	return a + 1;
}

int noinline bpf_fentry_test2(int a, u64 b)
{
	return a + b;
}

int noinline bpf_fentry_test3(char a, int b, u64 c)
{
	return a + b + c;
}

int noinline bpf_fentry_test4(void *a, char b, int c, u64 d)
{
	return (long)a + b + c + d;
}

int noinline bpf_fentry_test5(u64 a, void *b, short c, int d, u64 e)
{
	return a + (long)b + c + d + e;
}

int noinline bpf_fentry_test6(u64 a, void *b, short c, int d, void *e, u64 f)
{
	return a + (long)b + c + d + (long)e + f;
}

static void *bpf_test_init(const union bpf_attr *kattr, u32 size,
			   u32 headroom, u32 tailroom)
{
	void __user *data_in = u64_to_user_ptr(kattr->test.data_in);
	void *data;

	if (size < ETH_HLEN || size > PAGE_SIZE - headroom - tailroom)
		return ERR_PTR(-EINVAL);

	data = kzalloc(size + headroom + tailroom, GFP_USER);
	if (!data)
		return ERR_PTR(-ENOMEM);

	if (copy_from_user(data + headroom, data_in, size)) {
		kfree(data);
		return ERR_PTR(-EFAULT);
	}
	if (bpf_fentry_test1(1) != 2 ||
	    bpf_fentry_test2(2, 3) != 5 ||
	    bpf_fentry_test3(4, 5, 6) != 15 ||
	    bpf_fentry_test4((void *)7, 8, 9, 10) != 34 ||
	    bpf_fentry_test5(11, (void *)12, 13, 14, 15) != 65 ||
	    bpf_fentry_test6(16, (void *)17, 18, 19, (void *)20, 21) != 111) {
		kfree(data);
		return ERR_PTR(-EFAULT);
	}
	return data;
}

static void *bpf_ctx_init(const union bpf_attr *kattr, u32 max_size)
{
	void __user *data_in = u64_to_user_ptr(kattr->test.ctx_in);
	void __user *data_out = u64_to_user_ptr(kattr->test.ctx_out);
	u32 size = kattr->test.ctx_size_in;
	void *data;
	int err;

	if (!data_in && !data_out)
		return NULL;

	data = kzalloc(max_size, GFP_USER);
	if (!data)
		return ERR_PTR(-ENOMEM);

	if (data_in) {
		err = bpf_check_uarg_tail_zero(data_in, max_size, size);
		if (err) {
			kfree(data);
			return ERR_PTR(err);
		}

		size = min_t(u32, max_size, size);
		if (copy_from_user(data, data_in, size)) {
			kfree(data);
			return ERR_PTR(-EFAULT);
		}
	}
	return data;
}

static int bpf_ctx_finish(const union bpf_attr *kattr,
			  union bpf_attr __user *uattr, const void *data,
			  u32 size)
{
	void __user *data_out = u64_to_user_ptr(kattr->test.ctx_out);
	int err = -EFAULT;
	u32 copy_size = size;

	if (!data || !data_out)
		return 0;

	if (copy_size > kattr->test.ctx_size_out) {
		copy_size = kattr->test.ctx_size_out;
		err = -ENOSPC;
	}

	if (copy_to_user(data_out, data, copy_size))
		goto out;
	if (copy_to_user(&uattr->test.ctx_size_out, &size, sizeof(size)))
		goto out;
	if (err != -ENOSPC)
		err = 0;
out:
	return err;
}

/**
 * range_is_zero - test whether buffer is initialized
 * @buf: buffer to check
 * @from: check from this position
 * @to: check up until (excluding) this position
 *
 * This function returns true if the there is a non-zero byte
 * in the buf in the range [from,to).
 */
static inline bool range_is_zero(void *buf, size_t from, size_t to)
{
	return !memchr_inv((u8 *)buf + from, 0, to - from);
}

static int convert___skb_to_skb(struct sk_buff *skb, struct __sk_buff *__skb)
{
	struct qdisc_skb_cb *cb = (struct qdisc_skb_cb *)skb->cb;

	if (!__skb)
		return 0;

	/* make sure the fields we don't use are zeroed */
	if (!range_is_zero(__skb, 0, offsetof(struct __sk_buff, priority)))
		return -EINVAL;

	/* priority is allowed */

	if (!range_is_zero(__skb, offsetof(struct __sk_buff, priority) +
			   sizeof_field(struct __sk_buff, priority),
			   offsetof(struct __sk_buff, cb)))
		return -EINVAL;

	/* cb is allowed */

	if (!range_is_zero(__skb, offsetof(struct __sk_buff, cb) +
<<<<<<< HEAD
			   FIELD_SIZEOF(struct __sk_buff, cb),
=======
			   sizeof_field(struct __sk_buff, cb),
>>>>>>> 127e0487
			   offsetof(struct __sk_buff, tstamp)))
		return -EINVAL;

	/* tstamp is allowed */

	if (!range_is_zero(__skb, offsetof(struct __sk_buff, tstamp) +
<<<<<<< HEAD
			   FIELD_SIZEOF(struct __sk_buff, tstamp),
=======
			   sizeof_field(struct __sk_buff, tstamp),
>>>>>>> 127e0487
			   sizeof(struct __sk_buff)))
		return -EINVAL;

	skb->priority = __skb->priority;
	skb->tstamp = __skb->tstamp;
	memcpy(&cb->data, __skb->cb, QDISC_CB_PRIV_LEN);

	return 0;
}

static void convert_skb_to___skb(struct sk_buff *skb, struct __sk_buff *__skb)
{
	struct qdisc_skb_cb *cb = (struct qdisc_skb_cb *)skb->cb;

	if (!__skb)
		return;

	__skb->priority = skb->priority;
	__skb->tstamp = skb->tstamp;
	memcpy(__skb->cb, &cb->data, QDISC_CB_PRIV_LEN);
}

int bpf_prog_test_run_skb(struct bpf_prog *prog, const union bpf_attr *kattr,
			  union bpf_attr __user *uattr)
{
	bool is_l2 = false, is_direct_pkt_access = false;
	u32 size = kattr->test.data_size_in;
	u32 repeat = kattr->test.repeat;
	struct __sk_buff *ctx = NULL;
	u32 retval, duration;
	int hh_len = ETH_HLEN;
	struct sk_buff *skb;
	struct sock *sk;
	void *data;
	int ret;

	data = bpf_test_init(kattr, size, NET_SKB_PAD + NET_IP_ALIGN,
			     SKB_DATA_ALIGN(sizeof(struct skb_shared_info)));
	if (IS_ERR(data))
		return PTR_ERR(data);

	ctx = bpf_ctx_init(kattr, sizeof(struct __sk_buff));
	if (IS_ERR(ctx)) {
		kfree(data);
		return PTR_ERR(ctx);
	}

	switch (prog->type) {
	case BPF_PROG_TYPE_SCHED_CLS:
	case BPF_PROG_TYPE_SCHED_ACT:
		is_l2 = true;
		/* fall through */
	case BPF_PROG_TYPE_LWT_IN:
	case BPF_PROG_TYPE_LWT_OUT:
	case BPF_PROG_TYPE_LWT_XMIT:
		is_direct_pkt_access = true;
		break;
	default:
		break;
	}

	sk = kzalloc(sizeof(struct sock), GFP_USER);
	if (!sk) {
		kfree(data);
		kfree(ctx);
		return -ENOMEM;
	}
	sock_net_set(sk, current->nsproxy->net_ns);
	sock_init_data(NULL, sk);

	skb = build_skb(data, 0);
	if (!skb) {
		kfree(data);
		kfree(ctx);
		kfree(sk);
		return -ENOMEM;
	}
	skb->sk = sk;

	skb_reserve(skb, NET_SKB_PAD + NET_IP_ALIGN);
	__skb_put(skb, size);
	skb->protocol = eth_type_trans(skb, current->nsproxy->net_ns->loopback_dev);
	skb_reset_network_header(skb);

	if (is_l2)
		__skb_push(skb, hh_len);
	if (is_direct_pkt_access)
		bpf_compute_data_pointers(skb);
	ret = convert___skb_to_skb(skb, ctx);
	if (ret)
		goto out;
	ret = bpf_test_run(prog, skb, repeat, &retval, &duration);
	if (ret)
		goto out;
	if (!is_l2) {
		if (skb_headroom(skb) < hh_len) {
			int nhead = HH_DATA_ALIGN(hh_len - skb_headroom(skb));

			if (pskb_expand_head(skb, nhead, 0, GFP_USER)) {
				ret = -ENOMEM;
				goto out;
			}
		}
		memset(__skb_push(skb, hh_len), 0, hh_len);
	}
	convert_skb_to___skb(skb, ctx);

	size = skb->len;
	/* bpf program can never convert linear skb to non-linear */
	if (WARN_ON_ONCE(skb_is_nonlinear(skb)))
		size = skb_headlen(skb);
	ret = bpf_test_finish(kattr, uattr, skb->data, size, retval, duration);
	if (!ret)
		ret = bpf_ctx_finish(kattr, uattr, ctx,
				     sizeof(struct __sk_buff));
out:
	kfree_skb(skb);
	bpf_sk_storage_free(sk);
	kfree(sk);
	kfree(ctx);
	return ret;
}

int bpf_prog_test_run_xdp(struct bpf_prog *prog, const union bpf_attr *kattr,
			  union bpf_attr __user *uattr)
{
	u32 size = kattr->test.data_size_in;
	u32 repeat = kattr->test.repeat;
	struct netdev_rx_queue *rxqueue;
	struct xdp_buff xdp = {};
	u32 retval, duration;
	void *data;
	int ret;

	if (kattr->test.ctx_in || kattr->test.ctx_out)
		return -EINVAL;

	data = bpf_test_init(kattr, size, XDP_PACKET_HEADROOM + NET_IP_ALIGN, 0);
	if (IS_ERR(data))
		return PTR_ERR(data);

	xdp.data_hard_start = data;
	xdp.data = data + XDP_PACKET_HEADROOM + NET_IP_ALIGN;
	xdp.data_meta = xdp.data;
	xdp.data_end = xdp.data + size;

	rxqueue = __netif_get_rx_queue(current->nsproxy->net_ns->loopback_dev, 0);
	xdp.rxq = &rxqueue->xdp_rxq;

	ret = bpf_test_run(prog, &xdp, repeat, &retval, &duration);
	if (ret)
		goto out;
	if (xdp.data != data + XDP_PACKET_HEADROOM + NET_IP_ALIGN ||
	    xdp.data_end != xdp.data + size)
		size = xdp.data_end - xdp.data;
	ret = bpf_test_finish(kattr, uattr, xdp.data, size, retval, duration);
out:
	kfree(data);
	return ret;
}

static int verify_user_bpf_flow_keys(struct bpf_flow_keys *ctx)
{
	/* make sure the fields we don't use are zeroed */
	if (!range_is_zero(ctx, 0, offsetof(struct bpf_flow_keys, flags)))
		return -EINVAL;

	/* flags is allowed */

	if (!range_is_zero(ctx, offsetof(struct bpf_flow_keys, flags) +
			   sizeof_field(struct bpf_flow_keys, flags),
			   sizeof(struct bpf_flow_keys)))
		return -EINVAL;

	return 0;
}

int bpf_prog_test_run_flow_dissector(struct bpf_prog *prog,
				     const union bpf_attr *kattr,
				     union bpf_attr __user *uattr)
{
	u32 size = kattr->test.data_size_in;
	struct bpf_flow_dissector ctx = {};
	u32 repeat = kattr->test.repeat;
	struct bpf_flow_keys *user_ctx;
	struct bpf_flow_keys flow_keys;
	u64 time_start, time_spent = 0;
	const struct ethhdr *eth;
	unsigned int flags = 0;
	u32 retval, duration;
	void *data;
	int ret;
	u32 i;

	if (prog->type != BPF_PROG_TYPE_FLOW_DISSECTOR)
		return -EINVAL;

	if (size < ETH_HLEN)
		return -EINVAL;

	data = bpf_test_init(kattr, size, 0, 0);
	if (IS_ERR(data))
		return PTR_ERR(data);

	eth = (struct ethhdr *)data;

	if (!repeat)
		repeat = 1;

	user_ctx = bpf_ctx_init(kattr, sizeof(struct bpf_flow_keys));
	if (IS_ERR(user_ctx)) {
		kfree(data);
		return PTR_ERR(user_ctx);
	}
	if (user_ctx) {
		ret = verify_user_bpf_flow_keys(user_ctx);
		if (ret)
			goto out;
		flags = user_ctx->flags;
	}

	ctx.flow_keys = &flow_keys;
	ctx.data = data;
	ctx.data_end = (__u8 *)data + size;

	rcu_read_lock();
	preempt_disable();
	time_start = ktime_get_ns();
	for (i = 0; i < repeat; i++) {
		retval = bpf_flow_dissect(prog, &ctx, eth->h_proto, ETH_HLEN,
					  size, flags);

		if (signal_pending(current)) {
			preempt_enable();
			rcu_read_unlock();

			ret = -EINTR;
			goto out;
		}

		if (need_resched()) {
			time_spent += ktime_get_ns() - time_start;
			preempt_enable();
			rcu_read_unlock();

			cond_resched();

			rcu_read_lock();
			preempt_disable();
			time_start = ktime_get_ns();
		}
	}
	time_spent += ktime_get_ns() - time_start;
	preempt_enable();
	rcu_read_unlock();

	do_div(time_spent, repeat);
	duration = time_spent > U32_MAX ? U32_MAX : (u32)time_spent;

	ret = bpf_test_finish(kattr, uattr, &flow_keys, sizeof(flow_keys),
			      retval, duration);
	if (!ret)
		ret = bpf_ctx_finish(kattr, uattr, user_ctx,
				     sizeof(struct bpf_flow_keys));

out:
	kfree(user_ctx);
	kfree(data);
	return ret;
}<|MERGE_RESOLUTION|>--- conflicted
+++ resolved
@@ -260,22 +260,14 @@
 	/* cb is allowed */
 
 	if (!range_is_zero(__skb, offsetof(struct __sk_buff, cb) +
-<<<<<<< HEAD
-			   FIELD_SIZEOF(struct __sk_buff, cb),
-=======
 			   sizeof_field(struct __sk_buff, cb),
->>>>>>> 127e0487
 			   offsetof(struct __sk_buff, tstamp)))
 		return -EINVAL;
 
 	/* tstamp is allowed */
 
 	if (!range_is_zero(__skb, offsetof(struct __sk_buff, tstamp) +
-<<<<<<< HEAD
-			   FIELD_SIZEOF(struct __sk_buff, tstamp),
-=======
 			   sizeof_field(struct __sk_buff, tstamp),
->>>>>>> 127e0487
 			   sizeof(struct __sk_buff)))
 		return -EINVAL;
 
