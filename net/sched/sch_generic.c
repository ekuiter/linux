/*
 * net/sched/sch_generic.c	Generic packet scheduler routines.
 *
 *		This program is free software; you can redistribute it and/or
 *		modify it under the terms of the GNU General Public License
 *		as published by the Free Software Foundation; either version
 *		2 of the License, or (at your option) any later version.
 *
 * Authors:	Alexey Kuznetsov, <kuznet@ms2.inr.ac.ru>
 *              Jamal Hadi Salim, <hadi@cyberus.ca> 990601
 *              - Ingress support
 */

#include <asm/uaccess.h>
#include <asm/system.h>
#include <linux/bitops.h>
#include <linux/config.h>
#include <linux/module.h>
#include <linux/types.h>
#include <linux/kernel.h>
#include <linux/sched.h>
#include <linux/string.h>
#include <linux/mm.h>
#include <linux/socket.h>
#include <linux/sockios.h>
#include <linux/in.h>
#include <linux/errno.h>
#include <linux/interrupt.h>
#include <linux/netdevice.h>
#include <linux/skbuff.h>
#include <linux/rtnetlink.h>
#include <linux/init.h>
#include <linux/rcupdate.h>
#include <linux/list.h>
#include <net/sock.h>
#include <net/pkt_sched.h>

/* Main transmission queue. */

/* Main qdisc structure lock. 

   However, modifications
   to data, participating in scheduling must be additionally
   protected with dev->queue_lock spinlock.

   The idea is the following:
   - enqueue, dequeue are serialized via top level device
     spinlock dev->queue_lock.
   - tree walking is protected by read_lock_bh(qdisc_tree_lock)
     and this lock is used only in process context.
   - updates to tree are made under rtnl semaphore or
     from softirq context (__qdisc_destroy rcu-callback)
     hence this lock needs local bh disabling.

   qdisc_tree_lock must be grabbed BEFORE dev->queue_lock!
 */
DEFINE_RWLOCK(qdisc_tree_lock);

void qdisc_lock_tree(struct net_device *dev)
{
	write_lock_bh(&qdisc_tree_lock);
	spin_lock_bh(&dev->queue_lock);
}

void qdisc_unlock_tree(struct net_device *dev)
{
	spin_unlock_bh(&dev->queue_lock);
	write_unlock_bh(&qdisc_tree_lock);
}

/* 
   dev->queue_lock serializes queue accesses for this device
   AND dev->qdisc pointer itself.

   dev->xmit_lock serializes accesses to device driver.

   dev->queue_lock and dev->xmit_lock are mutually exclusive,
   if one is grabbed, another must be free.
 */


/* Kick device.
   Note, that this procedure can be called by a watchdog timer, so that
   we do not check dev->tbusy flag here.

   Returns:  0  - queue is empty.
            >0  - queue is not empty, but throttled.
	    <0  - queue is not empty. Device is throttled, if dev->tbusy != 0.

   NOTE: Called under dev->queue_lock with locally disabled BH.
*/

int qdisc_restart(struct net_device *dev)
{
	struct Qdisc *q = dev->qdisc;
	struct sk_buff *skb;

	/* Dequeue packet */
	if ((skb = q->dequeue(q)) != NULL) {
		unsigned nolock = (dev->features & NETIF_F_LLTX);
		/*
		 * When the driver has LLTX set it does its own locking
		 * in start_xmit. No need to add additional overhead by
		 * locking again. These checks are worth it because
		 * even uncongested locks can be quite expensive.
		 * The driver can do trylock like here too, in case
		 * of lock congestion it should return -1 and the packet
		 * will be requeued.
		 */
		if (!nolock) {
			if (!spin_trylock(&dev->xmit_lock)) {
			collision:
				/* So, someone grabbed the driver. */
				
				/* It may be transient configuration error,
				   when hard_start_xmit() recurses. We detect
				   it by checking xmit owner and drop the
				   packet when deadloop is detected.
				*/
				if (dev->xmit_lock_owner == smp_processor_id()) {
					kfree_skb(skb);
					if (net_ratelimit())
						printk(KERN_DEBUG "Dead loop on netdevice %s, fix it urgently!\n", dev->name);
					return -1;
				}
				__get_cpu_var(netdev_rx_stat).cpu_collision++;
				goto requeue;
			}
			/* Remember that the driver is grabbed by us. */
			dev->xmit_lock_owner = smp_processor_id();
		}
		
		{
			/* And release queue */
			spin_unlock(&dev->queue_lock);

			if (!netif_queue_stopped(dev)) {
				int ret;
				if (netdev_nit)
					dev_queue_xmit_nit(skb, dev);

				ret = dev->hard_start_xmit(skb, dev);
				if (ret == NETDEV_TX_OK) { 
					if (!nolock) {
						dev->xmit_lock_owner = -1;
						spin_unlock(&dev->xmit_lock);
					}
					spin_lock(&dev->queue_lock);
					return -1;
				}
				if (ret == NETDEV_TX_LOCKED && nolock) {
					spin_lock(&dev->queue_lock);
					goto collision; 
				}
			}

			/* NETDEV_TX_BUSY - we need to requeue */
			/* Release the driver */
			if (!nolock) { 
				dev->xmit_lock_owner = -1;
				spin_unlock(&dev->xmit_lock);
			} 
			spin_lock(&dev->queue_lock);
			q = dev->qdisc;
		}

		/* Device kicked us out :(
		   This is possible in three cases:

		   0. driver is locked
		   1. fastroute is enabled
		   2. device cannot determine busy state
		      before start of transmission (f.e. dialout)
		   3. device is buggy (ppp)
		 */

requeue:
		q->ops->requeue(skb, q);
		netif_schedule(dev);
		return 1;
	}
	BUG_ON((int) q->q.qlen < 0);
	return q->q.qlen;
}

static void dev_watchdog(unsigned long arg)
{
	struct net_device *dev = (struct net_device *)arg;

	spin_lock(&dev->xmit_lock);
	if (dev->qdisc != &noop_qdisc) {
		if (netif_device_present(dev) &&
		    netif_running(dev) &&
		    netif_carrier_ok(dev)) {
			if (netif_queue_stopped(dev) &&
			    (jiffies - dev->trans_start) > dev->watchdog_timeo) {
				printk(KERN_INFO "NETDEV WATCHDOG: %s: transmit timed out\n", dev->name);
				dev->tx_timeout(dev);
			}
			if (!mod_timer(&dev->watchdog_timer, jiffies + dev->watchdog_timeo))
				dev_hold(dev);
		}
	}
	spin_unlock(&dev->xmit_lock);

	dev_put(dev);
}

static void dev_watchdog_init(struct net_device *dev)
{
	init_timer(&dev->watchdog_timer);
	dev->watchdog_timer.data = (unsigned long)dev;
	dev->watchdog_timer.function = dev_watchdog;
}

void __netdev_watchdog_up(struct net_device *dev)
{
	if (dev->tx_timeout) {
		if (dev->watchdog_timeo <= 0)
			dev->watchdog_timeo = 5*HZ;
		if (!mod_timer(&dev->watchdog_timer, jiffies + dev->watchdog_timeo))
			dev_hold(dev);
	}
}

static void dev_watchdog_up(struct net_device *dev)
{
	spin_lock_bh(&dev->xmit_lock);
	__netdev_watchdog_up(dev);
	spin_unlock_bh(&dev->xmit_lock);
}

static void dev_watchdog_down(struct net_device *dev)
{
	spin_lock_bh(&dev->xmit_lock);
	if (del_timer(&dev->watchdog_timer))
		__dev_put(dev);
	spin_unlock_bh(&dev->xmit_lock);
}

/* "NOOP" scheduler: the best scheduler, recommended for all interfaces
   under all circumstances. It is difficult to invent anything faster or
   cheaper.
 */

static int noop_enqueue(struct sk_buff *skb, struct Qdisc * qdisc)
{
	kfree_skb(skb);
	return NET_XMIT_CN;
}

static struct sk_buff *noop_dequeue(struct Qdisc * qdisc)
{
	return NULL;
}

static int noop_requeue(struct sk_buff *skb, struct Qdisc* qdisc)
{
	if (net_ratelimit())
		printk(KERN_DEBUG "%s deferred output. It is buggy.\n",
		       skb->dev->name);
	kfree_skb(skb);
	return NET_XMIT_CN;
}

struct Qdisc_ops noop_qdisc_ops = {
	.id		=	"noop",
	.priv_size	=	0,
	.enqueue	=	noop_enqueue,
	.dequeue	=	noop_dequeue,
	.requeue	=	noop_requeue,
	.owner		=	THIS_MODULE,
};

struct Qdisc noop_qdisc = {
	.enqueue	=	noop_enqueue,
	.dequeue	=	noop_dequeue,
	.flags		=	TCQ_F_BUILTIN,
	.ops		=	&noop_qdisc_ops,	
	.list		=	LIST_HEAD_INIT(noop_qdisc.list),
};

static struct Qdisc_ops noqueue_qdisc_ops = {
	.id		=	"noqueue",
	.priv_size	=	0,
	.enqueue	=	noop_enqueue,
	.dequeue	=	noop_dequeue,
	.requeue	=	noop_requeue,
	.owner		=	THIS_MODULE,
};

static struct Qdisc noqueue_qdisc = {
	.enqueue	=	NULL,
	.dequeue	=	noop_dequeue,
	.flags		=	TCQ_F_BUILTIN,
	.ops		=	&noqueue_qdisc_ops,
	.list		=	LIST_HEAD_INIT(noqueue_qdisc.list),
};


static const u8 prio2band[TC_PRIO_MAX+1] =
	{ 1, 2, 2, 2, 1, 2, 0, 0 , 1, 1, 1, 1, 1, 1, 1, 1 };

/* 3-band FIFO queue: old style, but should be a bit faster than
   generic prio+fifo combination.
 */

#define PFIFO_FAST_BANDS 3

static inline struct sk_buff_head *prio2list(struct sk_buff *skb,
					     struct Qdisc *qdisc)
{
	struct sk_buff_head *list = qdisc_priv(qdisc);
	return list + prio2band[skb->priority & TC_PRIO_MAX];
}

static int pfifo_fast_enqueue(struct sk_buff *skb, struct Qdisc* qdisc)
{
	struct sk_buff_head *list = prio2list(skb, qdisc);

	if (skb_queue_len(list) < qdisc->dev->tx_queue_len) {
		qdisc->q.qlen++;
		return __qdisc_enqueue_tail(skb, qdisc, list);
	}

	return qdisc_drop(skb, qdisc);
}

static struct sk_buff *pfifo_fast_dequeue(struct Qdisc* qdisc)
{
	int prio;
	struct sk_buff_head *list = qdisc_priv(qdisc);

	for (prio = 0; prio < PFIFO_FAST_BANDS; prio++) {
		if (!skb_queue_empty(list + prio)) {
			qdisc->q.qlen--;
			return __qdisc_dequeue_head(qdisc, list + prio);
		}
	}

	return NULL;
}

static int pfifo_fast_requeue(struct sk_buff *skb, struct Qdisc* qdisc)
{
	qdisc->q.qlen++;
	return __qdisc_requeue(skb, qdisc, prio2list(skb, qdisc));
}

static void pfifo_fast_reset(struct Qdisc* qdisc)
{
	int prio;
	struct sk_buff_head *list = qdisc_priv(qdisc);

	for (prio = 0; prio < PFIFO_FAST_BANDS; prio++)
		__qdisc_reset_queue(qdisc, list + prio);

	qdisc->qstats.backlog = 0;
	qdisc->q.qlen = 0;
}

static int pfifo_fast_dump(struct Qdisc *qdisc, struct sk_buff *skb)
{
	struct tc_prio_qopt opt = { .bands = PFIFO_FAST_BANDS };

	memcpy(&opt.priomap, prio2band, TC_PRIO_MAX+1);
	RTA_PUT(skb, TCA_OPTIONS, sizeof(opt), &opt);
	return skb->len;

rtattr_failure:
	return -1;
}

static int pfifo_fast_init(struct Qdisc *qdisc, struct rtattr *opt)
{
	int prio;
	struct sk_buff_head *list = qdisc_priv(qdisc);

	for (prio = 0; prio < PFIFO_FAST_BANDS; prio++)
		skb_queue_head_init(list + prio);

	return 0;
}

static struct Qdisc_ops pfifo_fast_ops = {
	.id		=	"pfifo_fast",
	.priv_size	=	PFIFO_FAST_BANDS * sizeof(struct sk_buff_head),
	.enqueue	=	pfifo_fast_enqueue,
	.dequeue	=	pfifo_fast_dequeue,
	.requeue	=	pfifo_fast_requeue,
	.init		=	pfifo_fast_init,
	.reset		=	pfifo_fast_reset,
	.dump		=	pfifo_fast_dump,
	.owner		=	THIS_MODULE,
};

struct Qdisc *qdisc_alloc(struct net_device *dev, struct Qdisc_ops *ops)
{
	void *p;
	struct Qdisc *sch;
	unsigned int size;
	int err = -ENOBUFS;

	/* ensure that the Qdisc and the private data are 32-byte aligned */
	size = QDISC_ALIGN(sizeof(*sch));
	size += ops->priv_size + (QDISC_ALIGNTO - 1);

	p = kmalloc(size, GFP_KERNEL);
	if (!p)
		goto errout;
	memset(p, 0, size);
	sch = (struct Qdisc *) QDISC_ALIGN((unsigned long) p);
	sch->padded = (char *) sch - (char *) p;

	INIT_LIST_HEAD(&sch->list);
	skb_queue_head_init(&sch->q);
	sch->ops = ops;
	sch->enqueue = ops->enqueue;
	sch->dequeue = ops->dequeue;
	sch->dev = dev;
	dev_hold(dev);
	sch->stats_lock = &dev->queue_lock;
	atomic_set(&sch->refcnt, 1);

	return sch;
errout:
	return ERR_PTR(-err);
}

struct Qdisc * qdisc_create_dflt(struct net_device *dev, struct Qdisc_ops *ops)
{
	struct Qdisc *sch;
	
	sch = qdisc_alloc(dev, ops);
	if (IS_ERR(sch))
		goto errout;

	if (!ops->init || ops->init(sch, NULL) == 0)
		return sch;

<<<<<<< HEAD
=======
	qdisc_destroy(sch);
>>>>>>> 0644ddc8
errout:
	return NULL;
}

/* Under dev->queue_lock and BH! */

void qdisc_reset(struct Qdisc *qdisc)
{
	struct Qdisc_ops *ops = qdisc->ops;

	if (ops->reset)
		ops->reset(qdisc);
}

/* this is the rcu callback function to clean up a qdisc when there 
 * are no further references to it */

static void __qdisc_destroy(struct rcu_head *head)
{
	struct Qdisc *qdisc = container_of(head, struct Qdisc, q_rcu);
	struct Qdisc_ops  *ops = qdisc->ops;

#ifdef CONFIG_NET_ESTIMATOR
	gen_kill_estimator(&qdisc->bstats, &qdisc->rate_est);
#endif
	write_lock(&qdisc_tree_lock);
	if (ops->reset)
		ops->reset(qdisc);
	if (ops->destroy)
		ops->destroy(qdisc);
	write_unlock(&qdisc_tree_lock);
	module_put(ops->owner);

	dev_put(qdisc->dev);
	kfree((char *) qdisc - qdisc->padded);
}

/* Under dev->queue_lock and BH! */

void qdisc_destroy(struct Qdisc *qdisc)
{
	struct list_head cql = LIST_HEAD_INIT(cql);
	struct Qdisc *cq, *q, *n;

	if (qdisc->flags & TCQ_F_BUILTIN ||
		!atomic_dec_and_test(&qdisc->refcnt))
		return;

	if (!list_empty(&qdisc->list)) {
		if (qdisc->ops->cl_ops == NULL)
			list_del(&qdisc->list);
		else
			list_move(&qdisc->list, &cql);
	}

	/* unlink inner qdiscs from dev->qdisc_list immediately */
	list_for_each_entry(cq, &cql, list)
		list_for_each_entry_safe(q, n, &qdisc->dev->qdisc_list, list)
			if (TC_H_MAJ(q->parent) == TC_H_MAJ(cq->handle)) {
				if (q->ops->cl_ops == NULL)
					list_del_init(&q->list);
				else
					list_move_tail(&q->list, &cql);
			}
	list_for_each_entry_safe(cq, n, &cql, list)
		list_del_init(&cq->list);

	call_rcu(&qdisc->q_rcu, __qdisc_destroy);
}

void dev_activate(struct net_device *dev)
{
	/* No queueing discipline is attached to device;
	   create default one i.e. pfifo_fast for devices,
	   which need queueing and noqueue_qdisc for
	   virtual interfaces
	 */

	if (dev->qdisc_sleeping == &noop_qdisc) {
		struct Qdisc *qdisc;
		if (dev->tx_queue_len) {
			qdisc = qdisc_create_dflt(dev, &pfifo_fast_ops);
			if (qdisc == NULL) {
				printk(KERN_INFO "%s: activation failed\n", dev->name);
				return;
			}
			write_lock_bh(&qdisc_tree_lock);
			list_add_tail(&qdisc->list, &dev->qdisc_list);
			write_unlock_bh(&qdisc_tree_lock);
		} else {
			qdisc =  &noqueue_qdisc;
		}
		write_lock_bh(&qdisc_tree_lock);
		dev->qdisc_sleeping = qdisc;
		write_unlock_bh(&qdisc_tree_lock);
	}

	if (!netif_carrier_ok(dev))
		/* Delay activation until next carrier-on event */
		return;

	spin_lock_bh(&dev->queue_lock);
	rcu_assign_pointer(dev->qdisc, dev->qdisc_sleeping);
	if (dev->qdisc != &noqueue_qdisc) {
		dev->trans_start = jiffies;
		dev_watchdog_up(dev);
	}
	spin_unlock_bh(&dev->queue_lock);
}

void dev_deactivate(struct net_device *dev)
{
	struct Qdisc *qdisc;

	spin_lock_bh(&dev->queue_lock);
	qdisc = dev->qdisc;
	dev->qdisc = &noop_qdisc;

	qdisc_reset(qdisc);

	spin_unlock_bh(&dev->queue_lock);

	dev_watchdog_down(dev);

	while (test_bit(__LINK_STATE_SCHED, &dev->state))
		yield();

	spin_unlock_wait(&dev->xmit_lock);
}

void dev_init_scheduler(struct net_device *dev)
{
	qdisc_lock_tree(dev);
	dev->qdisc = &noop_qdisc;
	dev->qdisc_sleeping = &noop_qdisc;
	INIT_LIST_HEAD(&dev->qdisc_list);
	qdisc_unlock_tree(dev);

	dev_watchdog_init(dev);
}

void dev_shutdown(struct net_device *dev)
{
	struct Qdisc *qdisc;

	qdisc_lock_tree(dev);
	qdisc = dev->qdisc_sleeping;
	dev->qdisc = &noop_qdisc;
	dev->qdisc_sleeping = &noop_qdisc;
	qdisc_destroy(qdisc);
#if defined(CONFIG_NET_SCH_INGRESS) || defined(CONFIG_NET_SCH_INGRESS_MODULE)
        if ((qdisc = dev->qdisc_ingress) != NULL) {
		dev->qdisc_ingress = NULL;
		qdisc_destroy(qdisc);
        }
#endif
	BUG_TRAP(!timer_pending(&dev->watchdog_timer));
	qdisc_unlock_tree(dev);
}

EXPORT_SYMBOL(__netdev_watchdog_up);
EXPORT_SYMBOL(noop_qdisc);
EXPORT_SYMBOL(noop_qdisc_ops);
EXPORT_SYMBOL(qdisc_create_dflt);
EXPORT_SYMBOL(qdisc_alloc);
EXPORT_SYMBOL(qdisc_destroy);
EXPORT_SYMBOL(qdisc_reset);
EXPORT_SYMBOL(qdisc_restart);
EXPORT_SYMBOL(qdisc_lock_tree);
EXPORT_SYMBOL(qdisc_unlock_tree);<|MERGE_RESOLUTION|>--- conflicted
+++ resolved
@@ -438,10 +438,7 @@
 	if (!ops->init || ops->init(sch, NULL) == 0)
 		return sch;
 
-<<<<<<< HEAD
-=======
 	qdisc_destroy(sch);
->>>>>>> 0644ddc8
 errout:
 	return NULL;
 }
