--- conflicted
+++ resolved
@@ -520,11 +520,7 @@
 		return ERR_PTR(-EINVAL);
 	}
 
-<<<<<<< HEAD
-	stab = kmalloc(sizeof(*stab) + tsize * sizeof(u16), GFP_KERNEL);
-=======
 	stab = kmalloc(struct_size(stab, data, tsize), GFP_KERNEL);
->>>>>>> c4ff004e
 	if (!stab)
 		return ERR_PTR(-ENOMEM);
 
