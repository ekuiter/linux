/* net/sched/sch_dsmark.c - Differentiated Services field marker */

/* Written 1998-2000 by Werner Almesberger, EPFL ICA */


#include <linux/module.h>
#include <linux/init.h>
#include <linux/slab.h>
#include <linux/types.h>
#include <linux/string.h>
#include <linux/errno.h>
#include <linux/skbuff.h>
#include <linux/rtnetlink.h>
#include <linux/bitops.h>
#include <net/pkt_sched.h>
#include <net/pkt_cls.h>
#include <net/dsfield.h>
#include <net/inet_ecn.h>
#include <asm/byteorder.h>

/*
 * classid	class		marking
 * -------	-----		-------
 *   n/a	  0		n/a
 *   x:0	  1		use entry [0]
 *   ...	 ...		...
 *   x:y y>0	 y+1		use entry [y]
 *   ...	 ...		...
 * x:indices-1	indices		use entry [indices-1]
 *   ...	 ...		...
 *   x:y	 y+1		use entry [y & (indices-1)]
 *   ...	 ...		...
 * 0xffff	0x10000		use entry [indices-1]
 */


#define NO_DEFAULT_INDEX	(1 << 16)

struct mask_value {
	u8			mask;
	u8			value;
};

struct dsmark_qdisc_data {
	struct Qdisc		*q;
	struct tcf_proto __rcu	*filter_list;
	struct tcf_block	*block;
	struct mask_value	*mv;
	u16			indices;
	u8			set_tc_index;
	u32			default_index;	/* index range is 0...0xffff */
#define DSMARK_EMBEDDED_SZ	16
	struct mask_value	embedded[DSMARK_EMBEDDED_SZ];
};

static inline int dsmark_valid_index(struct dsmark_qdisc_data *p, u16 index)
{
	return index <= p->indices && index > 0;
}

/* ------------------------- Class/flow operations ------------------------- */

static int dsmark_graft(struct Qdisc *sch, unsigned long arg,
			struct Qdisc *new, struct Qdisc **old,
			struct netlink_ext_ack *extack)
{
	struct dsmark_qdisc_data *p = qdisc_priv(sch);

	pr_debug("%s(sch %p,[qdisc %p],new %p,old %p)\n",
		 __func__, sch, p, new, old);

	if (new == NULL) {
		new = qdisc_create_dflt(sch->dev_queue, &pfifo_qdisc_ops,
					sch->handle, NULL);
		if (new == NULL)
			new = &noop_qdisc;
	}

	*old = qdisc_replace(sch, new, &p->q);
	return 0;
}

static struct Qdisc *dsmark_leaf(struct Qdisc *sch, unsigned long arg)
{
	struct dsmark_qdisc_data *p = qdisc_priv(sch);
	return p->q;
}

static unsigned long dsmark_find(struct Qdisc *sch, u32 classid)
{
	return TC_H_MIN(classid) + 1;
}

static unsigned long dsmark_bind_filter(struct Qdisc *sch,
					unsigned long parent, u32 classid)
{
	pr_debug("%s(sch %p,[qdisc %p],classid %x)\n",
		 __func__, sch, qdisc_priv(sch), classid);

	return dsmark_find(sch, classid);
}

static void dsmark_unbind_filter(struct Qdisc *sch, unsigned long cl)
{
}

static const struct nla_policy dsmark_policy[TCA_DSMARK_MAX + 1] = {
	[TCA_DSMARK_INDICES]		= { .type = NLA_U16 },
	[TCA_DSMARK_DEFAULT_INDEX]	= { .type = NLA_U16 },
	[TCA_DSMARK_SET_TC_INDEX]	= { .type = NLA_FLAG },
	[TCA_DSMARK_MASK]		= { .type = NLA_U8 },
	[TCA_DSMARK_VALUE]		= { .type = NLA_U8 },
};

static int dsmark_change(struct Qdisc *sch, u32 classid, u32 parent,
			 struct nlattr **tca, unsigned long *arg,
			 struct netlink_ext_ack *extack)
{
	struct dsmark_qdisc_data *p = qdisc_priv(sch);
	struct nlattr *opt = tca[TCA_OPTIONS];
	struct nlattr *tb[TCA_DSMARK_MAX + 1];
	int err = -EINVAL;

	pr_debug("%s(sch %p,[qdisc %p],classid %x,parent %x), arg 0x%lx\n",
		 __func__, sch, p, classid, parent, *arg);

	if (!dsmark_valid_index(p, *arg)) {
		err = -ENOENT;
		goto errout;
	}

	if (!opt)
		goto errout;

	err = nla_parse_nested(tb, TCA_DSMARK_MAX, opt, dsmark_policy, NULL);
	if (err < 0)
		goto errout;

	if (tb[TCA_DSMARK_VALUE])
		p->mv[*arg - 1].value = nla_get_u8(tb[TCA_DSMARK_VALUE]);

	if (tb[TCA_DSMARK_MASK])
		p->mv[*arg - 1].mask = nla_get_u8(tb[TCA_DSMARK_MASK]);

	err = 0;

errout:
	return err;
}

static int dsmark_delete(struct Qdisc *sch, unsigned long arg)
{
	struct dsmark_qdisc_data *p = qdisc_priv(sch);

	if (!dsmark_valid_index(p, arg))
		return -EINVAL;

	p->mv[arg - 1].mask = 0xff;
	p->mv[arg - 1].value = 0;

	return 0;
}

static void dsmark_walk(struct Qdisc *sch, struct qdisc_walker *walker)
{
	struct dsmark_qdisc_data *p = qdisc_priv(sch);
	int i;

	pr_debug("%s(sch %p,[qdisc %p],walker %p)\n",
		 __func__, sch, p, walker);

	if (walker->stop)
		return;

	for (i = 0; i < p->indices; i++) {
		if (p->mv[i].mask == 0xff && !p->mv[i].value)
			goto ignore;
		if (walker->count >= walker->skip) {
			if (walker->fn(sch, i + 1, walker) < 0) {
				walker->stop = 1;
				break;
			}
		}
ignore:
		walker->count++;
	}
}

static struct tcf_block *dsmark_tcf_block(struct Qdisc *sch, unsigned long cl,
					  struct netlink_ext_ack *extack)
{
	struct dsmark_qdisc_data *p = qdisc_priv(sch);

	return p->block;
}

/* --------------------------- Qdisc operations ---------------------------- */

static int dsmark_enqueue(struct sk_buff *skb, struct Qdisc *sch,
			  struct sk_buff **to_free)
{
	struct dsmark_qdisc_data *p = qdisc_priv(sch);
	int err;

	pr_debug("%s(skb %p,sch %p,[qdisc %p])\n", __func__, skb, sch, p);

	if (p->set_tc_index) {
		int wlen = skb_network_offset(skb);

		switch (tc_skb_protocol(skb)) {
		case htons(ETH_P_IP):
			wlen += sizeof(struct iphdr);
			if (!pskb_may_pull(skb, wlen) ||
			    skb_try_make_writable(skb, wlen))
				goto drop;

			skb->tc_index = ipv4_get_dsfield(ip_hdr(skb))
				& ~INET_ECN_MASK;
			break;

		case htons(ETH_P_IPV6):
			wlen += sizeof(struct ipv6hdr);
			if (!pskb_may_pull(skb, wlen) ||
			    skb_try_make_writable(skb, wlen))
				goto drop;

			skb->tc_index = ipv6_get_dsfield(ipv6_hdr(skb))
				& ~INET_ECN_MASK;
			break;
		default:
			skb->tc_index = 0;
			break;
		}
	}

	if (TC_H_MAJ(skb->priority) == sch->handle)
		skb->tc_index = TC_H_MIN(skb->priority);
	else {
		struct tcf_result res;
		struct tcf_proto *fl = rcu_dereference_bh(p->filter_list);
		int result = tcf_classify(skb, fl, &res, false);

		pr_debug("result %d class 0x%04x\n", result, res.classid);

		switch (result) {
#ifdef CONFIG_NET_CLS_ACT
		case TC_ACT_QUEUED:
		case TC_ACT_STOLEN:
		case TC_ACT_TRAP:
			__qdisc_drop(skb, to_free);
			return NET_XMIT_SUCCESS | __NET_XMIT_STOLEN;

		case TC_ACT_SHOT:
			goto drop;
#endif
		case TC_ACT_OK:
			skb->tc_index = TC_H_MIN(res.classid);
			break;

		default:
			if (p->default_index != NO_DEFAULT_INDEX)
				skb->tc_index = p->default_index;
			break;
		}
	}

	err = qdisc_enqueue(skb, p->q, to_free);
	if (err != NET_XMIT_SUCCESS) {
		if (net_xmit_drop_count(err))
			qdisc_qstats_drop(sch);
		return err;
	}

	qdisc_qstats_backlog_inc(sch, skb);
	sch->q.qlen++;

	return NET_XMIT_SUCCESS;

drop:
	qdisc_drop(skb, sch, to_free);
	return NET_XMIT_SUCCESS | __NET_XMIT_BYPASS;
}

static struct sk_buff *dsmark_dequeue(struct Qdisc *sch)
{
	struct dsmark_qdisc_data *p = qdisc_priv(sch);
	struct sk_buff *skb;
	u32 index;

	pr_debug("%s(sch %p,[qdisc %p])\n", __func__, sch, p);

	skb = qdisc_dequeue_peeked(p->q);
	if (skb == NULL)
		return NULL;

	qdisc_bstats_update(sch, skb);
	qdisc_qstats_backlog_dec(sch, skb);
	sch->q.qlen--;

	index = skb->tc_index & (p->indices - 1);
	pr_debug("index %d->%d\n", skb->tc_index, index);

	switch (tc_skb_protocol(skb)) {
	case htons(ETH_P_IP):
		ipv4_change_dsfield(ip_hdr(skb), p->mv[index].mask,
				    p->mv[index].value);
			break;
	case htons(ETH_P_IPV6):
		ipv6_change_dsfield(ipv6_hdr(skb), p->mv[index].mask,
				    p->mv[index].value);
			break;
	default:
		/*
		 * Only complain if a change was actually attempted.
		 * This way, we can send non-IP traffic through dsmark
		 * and don't need yet another qdisc as a bypass.
		 */
		if (p->mv[index].mask != 0xff || p->mv[index].value)
			pr_warn("%s: unsupported protocol %d\n",
				__func__, ntohs(tc_skb_protocol(skb)));
		break;
	}

	return skb;
}

static struct sk_buff *dsmark_peek(struct Qdisc *sch)
{
	struct dsmark_qdisc_data *p = qdisc_priv(sch);

	pr_debug("%s(sch %p,[qdisc %p])\n", __func__, sch, p);

	return p->q->ops->peek(p->q);
}

static int dsmark_init(struct Qdisc *sch, struct nlattr *opt,
		       struct netlink_ext_ack *extack)
{
	struct dsmark_qdisc_data *p = qdisc_priv(sch);
	struct nlattr *tb[TCA_DSMARK_MAX + 1];
	int err = -EINVAL;
	u32 default_index = NO_DEFAULT_INDEX;
	u16 indices;
	int i;

	pr_debug("%s(sch %p,[qdisc %p],opt %p)\n", __func__, sch, p, opt);

	if (!opt)
		goto errout;

<<<<<<< HEAD
	err = tcf_block_get(&p->block, &p->filter_list, sch);
=======
	err = tcf_block_get(&p->block, &p->filter_list, sch, extack);
>>>>>>> 5718aaeb
	if (err)
		return err;

	err = nla_parse_nested(tb, TCA_DSMARK_MAX, opt, dsmark_policy, NULL);
	if (err < 0)
		goto errout;

	err = -EINVAL;
	indices = nla_get_u16(tb[TCA_DSMARK_INDICES]);

	if (hweight32(indices) != 1)
		goto errout;

	if (tb[TCA_DSMARK_DEFAULT_INDEX])
		default_index = nla_get_u16(tb[TCA_DSMARK_DEFAULT_INDEX]);

	if (indices <= DSMARK_EMBEDDED_SZ)
		p->mv = p->embedded;
	else
		p->mv = kmalloc_array(indices, sizeof(*p->mv), GFP_KERNEL);
	if (!p->mv) {
		err = -ENOMEM;
		goto errout;
	}
	for (i = 0; i < indices; i++) {
		p->mv[i].mask = 0xff;
		p->mv[i].value = 0;
	}
	p->indices = indices;
	p->default_index = default_index;
	p->set_tc_index = nla_get_flag(tb[TCA_DSMARK_SET_TC_INDEX]);

	p->q = qdisc_create_dflt(sch->dev_queue, &pfifo_qdisc_ops, sch->handle,
				 NULL);
	if (p->q == NULL)
		p->q = &noop_qdisc;
	else
		qdisc_hash_add(p->q, true);

	pr_debug("%s: qdisc %p\n", __func__, p->q);

	err = 0;
errout:
	return err;
}

static void dsmark_reset(struct Qdisc *sch)
{
	struct dsmark_qdisc_data *p = qdisc_priv(sch);

	pr_debug("%s(sch %p,[qdisc %p])\n", __func__, sch, p);
	qdisc_reset(p->q);
	sch->qstats.backlog = 0;
	sch->q.qlen = 0;
}

static void dsmark_destroy(struct Qdisc *sch)
{
	struct dsmark_qdisc_data *p = qdisc_priv(sch);

	pr_debug("%s(sch %p,[qdisc %p])\n", __func__, sch, p);

	tcf_block_put(p->block);
	qdisc_destroy(p->q);
	if (p->mv != p->embedded)
		kfree(p->mv);
}

static int dsmark_dump_class(struct Qdisc *sch, unsigned long cl,
			     struct sk_buff *skb, struct tcmsg *tcm)
{
	struct dsmark_qdisc_data *p = qdisc_priv(sch);
	struct nlattr *opts = NULL;

	pr_debug("%s(sch %p,[qdisc %p],class %ld\n", __func__, sch, p, cl);

	if (!dsmark_valid_index(p, cl))
		return -EINVAL;

	tcm->tcm_handle = TC_H_MAKE(TC_H_MAJ(sch->handle), cl - 1);
	tcm->tcm_info = p->q->handle;

	opts = nla_nest_start(skb, TCA_OPTIONS);
	if (opts == NULL)
		goto nla_put_failure;
	if (nla_put_u8(skb, TCA_DSMARK_MASK, p->mv[cl - 1].mask) ||
	    nla_put_u8(skb, TCA_DSMARK_VALUE, p->mv[cl - 1].value))
		goto nla_put_failure;

	return nla_nest_end(skb, opts);

nla_put_failure:
	nla_nest_cancel(skb, opts);
	return -EMSGSIZE;
}

static int dsmark_dump(struct Qdisc *sch, struct sk_buff *skb)
{
	struct dsmark_qdisc_data *p = qdisc_priv(sch);
	struct nlattr *opts = NULL;

	opts = nla_nest_start(skb, TCA_OPTIONS);
	if (opts == NULL)
		goto nla_put_failure;
	if (nla_put_u16(skb, TCA_DSMARK_INDICES, p->indices))
		goto nla_put_failure;

	if (p->default_index != NO_DEFAULT_INDEX &&
	    nla_put_u16(skb, TCA_DSMARK_DEFAULT_INDEX, p->default_index))
		goto nla_put_failure;

	if (p->set_tc_index &&
	    nla_put_flag(skb, TCA_DSMARK_SET_TC_INDEX))
		goto nla_put_failure;

	return nla_nest_end(skb, opts);

nla_put_failure:
	nla_nest_cancel(skb, opts);
	return -EMSGSIZE;
}

static const struct Qdisc_class_ops dsmark_class_ops = {
	.graft		=	dsmark_graft,
	.leaf		=	dsmark_leaf,
	.find		=	dsmark_find,
	.change		=	dsmark_change,
	.delete		=	dsmark_delete,
	.walk		=	dsmark_walk,
	.tcf_block	=	dsmark_tcf_block,
	.bind_tcf	=	dsmark_bind_filter,
	.unbind_tcf	=	dsmark_unbind_filter,
	.dump		=	dsmark_dump_class,
};

static struct Qdisc_ops dsmark_qdisc_ops __read_mostly = {
	.next		=	NULL,
	.cl_ops		=	&dsmark_class_ops,
	.id		=	"dsmark",
	.priv_size	=	sizeof(struct dsmark_qdisc_data),
	.enqueue	=	dsmark_enqueue,
	.dequeue	=	dsmark_dequeue,
	.peek		=	dsmark_peek,
	.init		=	dsmark_init,
	.reset		=	dsmark_reset,
	.destroy	=	dsmark_destroy,
	.change		=	NULL,
	.dump		=	dsmark_dump,
	.owner		=	THIS_MODULE,
};

static int __init dsmark_module_init(void)
{
	return register_qdisc(&dsmark_qdisc_ops);
}

static void __exit dsmark_module_exit(void)
{
	unregister_qdisc(&dsmark_qdisc_ops);
}

module_init(dsmark_module_init)
module_exit(dsmark_module_exit)

MODULE_LICENSE("GPL");<|MERGE_RESOLUTION|>--- conflicted
+++ resolved
@@ -348,11 +348,7 @@
 	if (!opt)
 		goto errout;
 
-<<<<<<< HEAD
-	err = tcf_block_get(&p->block, &p->filter_list, sch);
-=======
 	err = tcf_block_get(&p->block, &p->filter_list, sch, extack);
->>>>>>> 5718aaeb
 	if (err)
 		return err;
 
