--- conflicted
+++ resolved
@@ -629,10 +629,6 @@
 	NULL
 };
 
-<<<<<<< HEAD
-
-=======
->>>>>>> bf3fb091
 static const struct attribute_group netstat_group = {
 	.name  = "statistics",
 	.attrs  = netstat_attrs,
