// SPDX-License-Identifier: GPL-2.0-or-later
/*
 *	Linux INET6 implementation
 *	FIB front-end.
 *
 *	Authors:
 *	Pedro Roque		<roque@di.fc.ul.pt>
 */

/*	Changes:
 *
 *	YOSHIFUJI Hideaki @USAGI
 *		reworked default router selection.
 *		- respect outgoing interface
 *		- select from (probably) reachable routers (i.e.
 *		routers in REACHABLE, STALE, DELAY or PROBE states).
 *		- always select the same router if it is (probably)
 *		reachable.  otherwise, round-robin the list.
 *	Ville Nuorvala
 *		Fixed routing subtrees.
 */

#define pr_fmt(fmt) "IPv6: " fmt

#include <linux/capability.h>
#include <linux/errno.h>
#include <linux/export.h>
#include <linux/types.h>
#include <linux/times.h>
#include <linux/socket.h>
#include <linux/sockios.h>
#include <linux/net.h>
#include <linux/route.h>
#include <linux/netdevice.h>
#include <linux/in6.h>
#include <linux/mroute6.h>
#include <linux/init.h>
#include <linux/if_arp.h>
#include <linux/proc_fs.h>
#include <linux/seq_file.h>
#include <linux/nsproxy.h>
#include <linux/slab.h>
#include <linux/jhash.h>
#include <net/net_namespace.h>
#include <net/snmp.h>
#include <net/ipv6.h>
#include <net/ip6_fib.h>
#include <net/ip6_route.h>
#include <net/ndisc.h>
#include <net/addrconf.h>
#include <net/tcp.h>
#include <linux/rtnetlink.h>
#include <net/dst.h>
#include <net/dst_metadata.h>
#include <net/xfrm.h>
#include <net/netevent.h>
#include <net/netlink.h>
#include <net/rtnh.h>
#include <net/lwtunnel.h>
#include <net/ip_tunnels.h>
#include <net/l3mdev.h>
#include <net/ip.h>
#include <linux/uaccess.h>

#ifdef CONFIG_SYSCTL
#include <linux/sysctl.h>
#endif

static int ip6_rt_type_to_error(u8 fib6_type);

#define CREATE_TRACE_POINTS
#include <trace/events/fib6.h>
EXPORT_TRACEPOINT_SYMBOL_GPL(fib6_table_lookup);
#undef CREATE_TRACE_POINTS

enum rt6_nud_state {
	RT6_NUD_FAIL_HARD = -3,
	RT6_NUD_FAIL_PROBE = -2,
	RT6_NUD_FAIL_DO_RR = -1,
	RT6_NUD_SUCCEED = 1
};

static struct dst_entry	*ip6_dst_check(struct dst_entry *dst, u32 cookie);
static unsigned int	 ip6_default_advmss(const struct dst_entry *dst);
static unsigned int	 ip6_mtu(const struct dst_entry *dst);
static struct dst_entry *ip6_negative_advice(struct dst_entry *);
static void		ip6_dst_destroy(struct dst_entry *);
static void		ip6_dst_ifdown(struct dst_entry *,
				       struct net_device *dev, int how);
static int		 ip6_dst_gc(struct dst_ops *ops);

static int		ip6_pkt_discard(struct sk_buff *skb);
static int		ip6_pkt_discard_out(struct net *net, struct sock *sk, struct sk_buff *skb);
static int		ip6_pkt_prohibit(struct sk_buff *skb);
static int		ip6_pkt_prohibit_out(struct net *net, struct sock *sk, struct sk_buff *skb);
static void		ip6_link_failure(struct sk_buff *skb);
static void		ip6_rt_update_pmtu(struct dst_entry *dst, struct sock *sk,
					   struct sk_buff *skb, u32 mtu);
static void		rt6_do_redirect(struct dst_entry *dst, struct sock *sk,
					struct sk_buff *skb);
static int rt6_score_route(const struct fib6_nh *nh, u32 fib6_flags, int oif,
			   int strict);
static size_t rt6_nlmsg_size(struct fib6_info *f6i);
static int rt6_fill_node(struct net *net, struct sk_buff *skb,
			 struct fib6_info *rt, struct dst_entry *dst,
			 struct in6_addr *dest, struct in6_addr *src,
			 int iif, int type, u32 portid, u32 seq,
			 unsigned int flags);
static struct rt6_info *rt6_find_cached_rt(const struct fib6_result *res,
					   const struct in6_addr *daddr,
					   const struct in6_addr *saddr);

#ifdef CONFIG_IPV6_ROUTE_INFO
static struct fib6_info *rt6_add_route_info(struct net *net,
					   const struct in6_addr *prefix, int prefixlen,
					   const struct in6_addr *gwaddr,
					   struct net_device *dev,
					   unsigned int pref);
static struct fib6_info *rt6_get_route_info(struct net *net,
					   const struct in6_addr *prefix, int prefixlen,
					   const struct in6_addr *gwaddr,
					   struct net_device *dev);
#endif

struct uncached_list {
	spinlock_t		lock;
	struct list_head	head;
};

static DEFINE_PER_CPU_ALIGNED(struct uncached_list, rt6_uncached_list);

void rt6_uncached_list_add(struct rt6_info *rt)
{
	struct uncached_list *ul = raw_cpu_ptr(&rt6_uncached_list);

	rt->rt6i_uncached_list = ul;

	spin_lock_bh(&ul->lock);
	list_add_tail(&rt->rt6i_uncached, &ul->head);
	spin_unlock_bh(&ul->lock);
}

void rt6_uncached_list_del(struct rt6_info *rt)
{
	if (!list_empty(&rt->rt6i_uncached)) {
		struct uncached_list *ul = rt->rt6i_uncached_list;
		struct net *net = dev_net(rt->dst.dev);

		spin_lock_bh(&ul->lock);
		list_del(&rt->rt6i_uncached);
		atomic_dec(&net->ipv6.rt6_stats->fib_rt_uncache);
		spin_unlock_bh(&ul->lock);
	}
}

static void rt6_uncached_list_flush_dev(struct net *net, struct net_device *dev)
{
	struct net_device *loopback_dev = net->loopback_dev;
	int cpu;

	if (dev == loopback_dev)
		return;

	for_each_possible_cpu(cpu) {
		struct uncached_list *ul = per_cpu_ptr(&rt6_uncached_list, cpu);
		struct rt6_info *rt;

		spin_lock_bh(&ul->lock);
		list_for_each_entry(rt, &ul->head, rt6i_uncached) {
			struct inet6_dev *rt_idev = rt->rt6i_idev;
			struct net_device *rt_dev = rt->dst.dev;

			if (rt_idev->dev == dev) {
				rt->rt6i_idev = in6_dev_get(loopback_dev);
				in6_dev_put(rt_idev);
			}

			if (rt_dev == dev) {
				rt->dst.dev = blackhole_netdev;
				dev_hold(rt->dst.dev);
				dev_put(rt_dev);
			}
		}
		spin_unlock_bh(&ul->lock);
	}
}

static inline const void *choose_neigh_daddr(const struct in6_addr *p,
					     struct sk_buff *skb,
					     const void *daddr)
{
	if (!ipv6_addr_any(p))
		return (const void *) p;
	else if (skb)
		return &ipv6_hdr(skb)->daddr;
	return daddr;
}

struct neighbour *ip6_neigh_lookup(const struct in6_addr *gw,
				   struct net_device *dev,
				   struct sk_buff *skb,
				   const void *daddr)
{
	struct neighbour *n;

	daddr = choose_neigh_daddr(gw, skb, daddr);
	n = __ipv6_neigh_lookup(dev, daddr);
	if (n)
		return n;

	n = neigh_create(&nd_tbl, daddr, dev);
	return IS_ERR(n) ? NULL : n;
}

static struct neighbour *ip6_dst_neigh_lookup(const struct dst_entry *dst,
					      struct sk_buff *skb,
					      const void *daddr)
{
	const struct rt6_info *rt = container_of(dst, struct rt6_info, dst);

	return ip6_neigh_lookup(rt6_nexthop(rt, &in6addr_any),
				dst->dev, skb, daddr);
}

static void ip6_confirm_neigh(const struct dst_entry *dst, const void *daddr)
{
	struct net_device *dev = dst->dev;
	struct rt6_info *rt = (struct rt6_info *)dst;

	daddr = choose_neigh_daddr(&rt->rt6i_gateway, NULL, daddr);
	if (!daddr)
		return;
	if (dev->flags & (IFF_NOARP | IFF_LOOPBACK))
		return;
	if (ipv6_addr_is_multicast((const struct in6_addr *)daddr))
		return;
	__ipv6_confirm_neigh(dev, daddr);
}

static struct dst_ops ip6_dst_ops_template = {
	.family			=	AF_INET6,
	.gc			=	ip6_dst_gc,
	.gc_thresh		=	1024,
	.check			=	ip6_dst_check,
	.default_advmss		=	ip6_default_advmss,
	.mtu			=	ip6_mtu,
	.cow_metrics		=	dst_cow_metrics_generic,
	.destroy		=	ip6_dst_destroy,
	.ifdown			=	ip6_dst_ifdown,
	.negative_advice	=	ip6_negative_advice,
	.link_failure		=	ip6_link_failure,
	.update_pmtu		=	ip6_rt_update_pmtu,
	.redirect		=	rt6_do_redirect,
	.local_out		=	__ip6_local_out,
	.neigh_lookup		=	ip6_dst_neigh_lookup,
	.confirm_neigh		=	ip6_confirm_neigh,
};

static unsigned int ip6_blackhole_mtu(const struct dst_entry *dst)
{
	unsigned int mtu = dst_metric_raw(dst, RTAX_MTU);

	return mtu ? : dst->dev->mtu;
}

static void ip6_rt_blackhole_update_pmtu(struct dst_entry *dst, struct sock *sk,
					 struct sk_buff *skb, u32 mtu)
{
}

static void ip6_rt_blackhole_redirect(struct dst_entry *dst, struct sock *sk,
				      struct sk_buff *skb)
{
}

static struct dst_ops ip6_dst_blackhole_ops = {
	.family			=	AF_INET6,
	.destroy		=	ip6_dst_destroy,
	.check			=	ip6_dst_check,
	.mtu			=	ip6_blackhole_mtu,
	.default_advmss		=	ip6_default_advmss,
	.update_pmtu		=	ip6_rt_blackhole_update_pmtu,
	.redirect		=	ip6_rt_blackhole_redirect,
	.cow_metrics		=	dst_cow_metrics_generic,
	.neigh_lookup		=	ip6_dst_neigh_lookup,
};

static const u32 ip6_template_metrics[RTAX_MAX] = {
	[RTAX_HOPLIMIT - 1] = 0,
};

static const struct fib6_info fib6_null_entry_template = {
	.fib6_flags	= (RTF_REJECT | RTF_NONEXTHOP),
	.fib6_protocol  = RTPROT_KERNEL,
	.fib6_metric	= ~(u32)0,
	.fib6_ref	= REFCOUNT_INIT(1),
	.fib6_type	= RTN_UNREACHABLE,
	.fib6_metrics	= (struct dst_metrics *)&dst_default_metrics,
};

static const struct rt6_info ip6_null_entry_template = {
	.dst = {
		.__refcnt	= ATOMIC_INIT(1),
		.__use		= 1,
		.obsolete	= DST_OBSOLETE_FORCE_CHK,
		.error		= -ENETUNREACH,
		.input		= ip6_pkt_discard,
		.output		= ip6_pkt_discard_out,
	},
	.rt6i_flags	= (RTF_REJECT | RTF_NONEXTHOP),
};

#ifdef CONFIG_IPV6_MULTIPLE_TABLES

static const struct rt6_info ip6_prohibit_entry_template = {
	.dst = {
		.__refcnt	= ATOMIC_INIT(1),
		.__use		= 1,
		.obsolete	= DST_OBSOLETE_FORCE_CHK,
		.error		= -EACCES,
		.input		= ip6_pkt_prohibit,
		.output		= ip6_pkt_prohibit_out,
	},
	.rt6i_flags	= (RTF_REJECT | RTF_NONEXTHOP),
};

static const struct rt6_info ip6_blk_hole_entry_template = {
	.dst = {
		.__refcnt	= ATOMIC_INIT(1),
		.__use		= 1,
		.obsolete	= DST_OBSOLETE_FORCE_CHK,
		.error		= -EINVAL,
		.input		= dst_discard,
		.output		= dst_discard_out,
	},
	.rt6i_flags	= (RTF_REJECT | RTF_NONEXTHOP),
};

#endif

static void rt6_info_init(struct rt6_info *rt)
{
	struct dst_entry *dst = &rt->dst;

	memset(dst + 1, 0, sizeof(*rt) - sizeof(*dst));
	INIT_LIST_HEAD(&rt->rt6i_uncached);
}

/* allocate dst with ip6_dst_ops */
struct rt6_info *ip6_dst_alloc(struct net *net, struct net_device *dev,
			       int flags)
{
	struct rt6_info *rt = dst_alloc(&net->ipv6.ip6_dst_ops, dev,
					1, DST_OBSOLETE_FORCE_CHK, flags);

	if (rt) {
		rt6_info_init(rt);
		atomic_inc(&net->ipv6.rt6_stats->fib_rt_alloc);
	}

	return rt;
}
EXPORT_SYMBOL(ip6_dst_alloc);

static void ip6_dst_destroy(struct dst_entry *dst)
{
	struct rt6_info *rt = (struct rt6_info *)dst;
	struct fib6_info *from;
	struct inet6_dev *idev;

	ip_dst_metrics_put(dst);
	rt6_uncached_list_del(rt);

	idev = rt->rt6i_idev;
	if (idev) {
		rt->rt6i_idev = NULL;
		in6_dev_put(idev);
	}

	from = xchg((__force struct fib6_info **)&rt->from, NULL);
	fib6_info_release(from);
}

static void ip6_dst_ifdown(struct dst_entry *dst, struct net_device *dev,
			   int how)
{
	struct rt6_info *rt = (struct rt6_info *)dst;
	struct inet6_dev *idev = rt->rt6i_idev;
	struct net_device *loopback_dev =
		dev_net(dev)->loopback_dev;

	if (idev && idev->dev != loopback_dev) {
		struct inet6_dev *loopback_idev = in6_dev_get(loopback_dev);
		if (loopback_idev) {
			rt->rt6i_idev = loopback_idev;
			in6_dev_put(idev);
		}
	}
}

static bool __rt6_check_expired(const struct rt6_info *rt)
{
	if (rt->rt6i_flags & RTF_EXPIRES)
		return time_after(jiffies, rt->dst.expires);
	else
		return false;
}

static bool rt6_check_expired(const struct rt6_info *rt)
{
	struct fib6_info *from;

	from = rcu_dereference(rt->from);

	if (rt->rt6i_flags & RTF_EXPIRES) {
		if (time_after(jiffies, rt->dst.expires))
			return true;
	} else if (from) {
		return rt->dst.obsolete != DST_OBSOLETE_FORCE_CHK ||
			fib6_check_expired(from);
	}
	return false;
}

void fib6_select_path(const struct net *net, struct fib6_result *res,
		      struct flowi6 *fl6, int oif, bool have_oif_match,
		      const struct sk_buff *skb, int strict)
{
	struct fib6_info *sibling, *next_sibling;
	struct fib6_info *match = res->f6i;

	if ((!match->fib6_nsiblings && !match->nh) || have_oif_match)
		goto out;

	/* We might have already computed the hash for ICMPv6 errors. In such
	 * case it will always be non-zero. Otherwise now is the time to do it.
	 */
	if (!fl6->mp_hash &&
	    (!match->nh || nexthop_is_multipath(match->nh)))
		fl6->mp_hash = rt6_multipath_hash(net, fl6, skb, NULL);

	if (unlikely(match->nh)) {
		nexthop_path_fib6_result(res, fl6->mp_hash);
		return;
	}

	if (fl6->mp_hash <= atomic_read(&match->fib6_nh->fib_nh_upper_bound))
		goto out;

	list_for_each_entry_safe(sibling, next_sibling, &match->fib6_siblings,
				 fib6_siblings) {
		const struct fib6_nh *nh = sibling->fib6_nh;
		int nh_upper_bound;

		nh_upper_bound = atomic_read(&nh->fib_nh_upper_bound);
		if (fl6->mp_hash > nh_upper_bound)
			continue;
		if (rt6_score_route(nh, sibling->fib6_flags, oif, strict) < 0)
			break;
		match = sibling;
		break;
	}

out:
	res->f6i = match;
	res->nh = match->fib6_nh;
}

/*
 *	Route lookup. rcu_read_lock() should be held.
 */

static bool __rt6_device_match(struct net *net, const struct fib6_nh *nh,
			       const struct in6_addr *saddr, int oif, int flags)
{
	const struct net_device *dev;

	if (nh->fib_nh_flags & RTNH_F_DEAD)
		return false;

	dev = nh->fib_nh_dev;
	if (oif) {
		if (dev->ifindex == oif)
			return true;
	} else {
		if (ipv6_chk_addr(net, saddr, dev,
				  flags & RT6_LOOKUP_F_IFACE))
			return true;
	}

	return false;
}

struct fib6_nh_dm_arg {
	struct net		*net;
	const struct in6_addr	*saddr;
	int			oif;
	int			flags;
	struct fib6_nh		*nh;
};

static int __rt6_nh_dev_match(struct fib6_nh *nh, void *_arg)
{
	struct fib6_nh_dm_arg *arg = _arg;

	arg->nh = nh;
	return __rt6_device_match(arg->net, nh, arg->saddr, arg->oif,
				  arg->flags);
}

/* returns fib6_nh from nexthop or NULL */
static struct fib6_nh *rt6_nh_dev_match(struct net *net, struct nexthop *nh,
					struct fib6_result *res,
					const struct in6_addr *saddr,
					int oif, int flags)
{
	struct fib6_nh_dm_arg arg = {
		.net   = net,
		.saddr = saddr,
		.oif   = oif,
		.flags = flags,
	};

	if (nexthop_is_blackhole(nh))
		return NULL;

	if (nexthop_for_each_fib6_nh(nh, __rt6_nh_dev_match, &arg))
		return arg.nh;

	return NULL;
}

static void rt6_device_match(struct net *net, struct fib6_result *res,
			     const struct in6_addr *saddr, int oif, int flags)
{
	struct fib6_info *f6i = res->f6i;
	struct fib6_info *spf6i;
	struct fib6_nh *nh;

	if (!oif && ipv6_addr_any(saddr)) {
		if (unlikely(f6i->nh)) {
			nh = nexthop_fib6_nh(f6i->nh);
			if (nexthop_is_blackhole(f6i->nh))
				goto out_blackhole;
		} else {
			nh = f6i->fib6_nh;
		}
		if (!(nh->fib_nh_flags & RTNH_F_DEAD))
			goto out;
	}

	for (spf6i = f6i; spf6i; spf6i = rcu_dereference(spf6i->fib6_next)) {
		bool matched = false;

		if (unlikely(spf6i->nh)) {
			nh = rt6_nh_dev_match(net, spf6i->nh, res, saddr,
					      oif, flags);
			if (nh)
				matched = true;
		} else {
			nh = spf6i->fib6_nh;
			if (__rt6_device_match(net, nh, saddr, oif, flags))
				matched = true;
		}
		if (matched) {
			res->f6i = spf6i;
			goto out;
		}
	}

	if (oif && flags & RT6_LOOKUP_F_IFACE) {
		res->f6i = net->ipv6.fib6_null_entry;
		nh = res->f6i->fib6_nh;
		goto out;
	}

	if (unlikely(f6i->nh)) {
		nh = nexthop_fib6_nh(f6i->nh);
		if (nexthop_is_blackhole(f6i->nh))
			goto out_blackhole;
	} else {
		nh = f6i->fib6_nh;
	}

	if (nh->fib_nh_flags & RTNH_F_DEAD) {
		res->f6i = net->ipv6.fib6_null_entry;
		nh = res->f6i->fib6_nh;
	}
out:
	res->nh = nh;
	res->fib6_type = res->f6i->fib6_type;
	res->fib6_flags = res->f6i->fib6_flags;
	return;

out_blackhole:
	res->fib6_flags |= RTF_REJECT;
	res->fib6_type = RTN_BLACKHOLE;
	res->nh = nh;
}

#ifdef CONFIG_IPV6_ROUTER_PREF
struct __rt6_probe_work {
	struct work_struct work;
	struct in6_addr target;
	struct net_device *dev;
};

static void rt6_probe_deferred(struct work_struct *w)
{
	struct in6_addr mcaddr;
	struct __rt6_probe_work *work =
		container_of(w, struct __rt6_probe_work, work);

	addrconf_addr_solict_mult(&work->target, &mcaddr);
	ndisc_send_ns(work->dev, &work->target, &mcaddr, NULL, 0);
	dev_put(work->dev);
	kfree(work);
}

static void rt6_probe(struct fib6_nh *fib6_nh)
{
	struct __rt6_probe_work *work = NULL;
	const struct in6_addr *nh_gw;
	struct neighbour *neigh;
	struct net_device *dev;
	struct inet6_dev *idev;

	/*
	 * Okay, this does not seem to be appropriate
	 * for now, however, we need to check if it
	 * is really so; aka Router Reachability Probing.
	 *
	 * Router Reachability Probe MUST be rate-limited
	 * to no more than one per minute.
	 */
	if (fib6_nh->fib_nh_gw_family)
		return;

	nh_gw = &fib6_nh->fib_nh_gw6;
	dev = fib6_nh->fib_nh_dev;
	rcu_read_lock_bh();
	idev = __in6_dev_get(dev);
	neigh = __ipv6_neigh_lookup_noref(dev, nh_gw);
	if (neigh) {
		if (neigh->nud_state & NUD_VALID)
			goto out;

		write_lock(&neigh->lock);
		if (!(neigh->nud_state & NUD_VALID) &&
		    time_after(jiffies,
			       neigh->updated + idev->cnf.rtr_probe_interval)) {
			work = kmalloc(sizeof(*work), GFP_ATOMIC);
			if (work)
				__neigh_set_probe_once(neigh);
		}
		write_unlock(&neigh->lock);
	} else if (time_after(jiffies, fib6_nh->last_probe +
				       idev->cnf.rtr_probe_interval)) {
		work = kmalloc(sizeof(*work), GFP_ATOMIC);
	}

	if (work) {
		fib6_nh->last_probe = jiffies;
		INIT_WORK(&work->work, rt6_probe_deferred);
		work->target = *nh_gw;
		dev_hold(dev);
		work->dev = dev;
		schedule_work(&work->work);
	}

out:
	rcu_read_unlock_bh();
}
#else
static inline void rt6_probe(struct fib6_nh *fib6_nh)
{
}
#endif

/*
 * Default Router Selection (RFC 2461 6.3.6)
 */
static enum rt6_nud_state rt6_check_neigh(const struct fib6_nh *fib6_nh)
{
	enum rt6_nud_state ret = RT6_NUD_FAIL_HARD;
	struct neighbour *neigh;

	rcu_read_lock_bh();
	neigh = __ipv6_neigh_lookup_noref(fib6_nh->fib_nh_dev,
					  &fib6_nh->fib_nh_gw6);
	if (neigh) {
		read_lock(&neigh->lock);
		if (neigh->nud_state & NUD_VALID)
			ret = RT6_NUD_SUCCEED;
#ifdef CONFIG_IPV6_ROUTER_PREF
		else if (!(neigh->nud_state & NUD_FAILED))
			ret = RT6_NUD_SUCCEED;
		else
			ret = RT6_NUD_FAIL_PROBE;
#endif
		read_unlock(&neigh->lock);
	} else {
		ret = IS_ENABLED(CONFIG_IPV6_ROUTER_PREF) ?
		      RT6_NUD_SUCCEED : RT6_NUD_FAIL_DO_RR;
	}
	rcu_read_unlock_bh();

	return ret;
}

static int rt6_score_route(const struct fib6_nh *nh, u32 fib6_flags, int oif,
			   int strict)
{
	int m = 0;

	if (!oif || nh->fib_nh_dev->ifindex == oif)
		m = 2;

	if (!m && (strict & RT6_LOOKUP_F_IFACE))
		return RT6_NUD_FAIL_HARD;
#ifdef CONFIG_IPV6_ROUTER_PREF
	m |= IPV6_DECODE_PREF(IPV6_EXTRACT_PREF(fib6_flags)) << 2;
#endif
	if ((strict & RT6_LOOKUP_F_REACHABLE) &&
	    !(fib6_flags & RTF_NONEXTHOP) && nh->fib_nh_gw_family) {
		int n = rt6_check_neigh(nh);
		if (n < 0)
			return n;
	}
	return m;
}

static bool find_match(struct fib6_nh *nh, u32 fib6_flags,
		       int oif, int strict, int *mpri, bool *do_rr)
{
	bool match_do_rr = false;
	bool rc = false;
	int m;

	if (nh->fib_nh_flags & RTNH_F_DEAD)
		goto out;

	if (ip6_ignore_linkdown(nh->fib_nh_dev) &&
	    nh->fib_nh_flags & RTNH_F_LINKDOWN &&
	    !(strict & RT6_LOOKUP_F_IGNORE_LINKSTATE))
		goto out;

	m = rt6_score_route(nh, fib6_flags, oif, strict);
	if (m == RT6_NUD_FAIL_DO_RR) {
		match_do_rr = true;
		m = 0; /* lowest valid score */
	} else if (m == RT6_NUD_FAIL_HARD) {
		goto out;
	}

	if (strict & RT6_LOOKUP_F_REACHABLE)
		rt6_probe(nh);

	/* note that m can be RT6_NUD_FAIL_PROBE at this point */
	if (m > *mpri) {
		*do_rr = match_do_rr;
		*mpri = m;
		rc = true;
	}
out:
	return rc;
}

struct fib6_nh_frl_arg {
	u32		flags;
	int		oif;
	int		strict;
	int		*mpri;
	bool		*do_rr;
	struct fib6_nh	*nh;
};

static int rt6_nh_find_match(struct fib6_nh *nh, void *_arg)
{
	struct fib6_nh_frl_arg *arg = _arg;

	arg->nh = nh;
	return find_match(nh, arg->flags, arg->oif, arg->strict,
			  arg->mpri, arg->do_rr);
}

static void __find_rr_leaf(struct fib6_info *f6i_start,
			   struct fib6_info *nomatch, u32 metric,
			   struct fib6_result *res, struct fib6_info **cont,
			   int oif, int strict, bool *do_rr, int *mpri)
{
	struct fib6_info *f6i;

	for (f6i = f6i_start;
	     f6i && f6i != nomatch;
	     f6i = rcu_dereference(f6i->fib6_next)) {
		bool matched = false;
		struct fib6_nh *nh;

		if (cont && f6i->fib6_metric != metric) {
			*cont = f6i;
			return;
		}

		if (fib6_check_expired(f6i))
			continue;

		if (unlikely(f6i->nh)) {
			struct fib6_nh_frl_arg arg = {
				.flags  = f6i->fib6_flags,
				.oif    = oif,
				.strict = strict,
				.mpri   = mpri,
				.do_rr  = do_rr
			};

			if (nexthop_is_blackhole(f6i->nh)) {
				res->fib6_flags = RTF_REJECT;
				res->fib6_type = RTN_BLACKHOLE;
				res->f6i = f6i;
				res->nh = nexthop_fib6_nh(f6i->nh);
				return;
			}
			if (nexthop_for_each_fib6_nh(f6i->nh, rt6_nh_find_match,
						     &arg)) {
				matched = true;
				nh = arg.nh;
			}
		} else {
			nh = f6i->fib6_nh;
			if (find_match(nh, f6i->fib6_flags, oif, strict,
				       mpri, do_rr))
				matched = true;
		}
		if (matched) {
			res->f6i = f6i;
			res->nh = nh;
			res->fib6_flags = f6i->fib6_flags;
			res->fib6_type = f6i->fib6_type;
		}
	}
}

static void find_rr_leaf(struct fib6_node *fn, struct fib6_info *leaf,
			 struct fib6_info *rr_head, int oif, int strict,
			 bool *do_rr, struct fib6_result *res)
{
	u32 metric = rr_head->fib6_metric;
	struct fib6_info *cont = NULL;
	int mpri = -1;

	__find_rr_leaf(rr_head, NULL, metric, res, &cont,
		       oif, strict, do_rr, &mpri);

	__find_rr_leaf(leaf, rr_head, metric, res, &cont,
		       oif, strict, do_rr, &mpri);

	if (res->f6i || !cont)
		return;

	__find_rr_leaf(cont, NULL, metric, res, NULL,
		       oif, strict, do_rr, &mpri);
}

static void rt6_select(struct net *net, struct fib6_node *fn, int oif,
		       struct fib6_result *res, int strict)
{
	struct fib6_info *leaf = rcu_dereference(fn->leaf);
	struct fib6_info *rt0;
	bool do_rr = false;
	int key_plen;

	/* make sure this function or its helpers sets f6i */
	res->f6i = NULL;

	if (!leaf || leaf == net->ipv6.fib6_null_entry)
		goto out;

	rt0 = rcu_dereference(fn->rr_ptr);
	if (!rt0)
		rt0 = leaf;

	/* Double check to make sure fn is not an intermediate node
	 * and fn->leaf does not points to its child's leaf
	 * (This might happen if all routes under fn are deleted from
	 * the tree and fib6_repair_tree() is called on the node.)
	 */
	key_plen = rt0->fib6_dst.plen;
#ifdef CONFIG_IPV6_SUBTREES
	if (rt0->fib6_src.plen)
		key_plen = rt0->fib6_src.plen;
#endif
	if (fn->fn_bit != key_plen)
		goto out;

	find_rr_leaf(fn, leaf, rt0, oif, strict, &do_rr, res);
	if (do_rr) {
		struct fib6_info *next = rcu_dereference(rt0->fib6_next);

		/* no entries matched; do round-robin */
		if (!next || next->fib6_metric != rt0->fib6_metric)
			next = leaf;

		if (next != rt0) {
			spin_lock_bh(&leaf->fib6_table->tb6_lock);
			/* make sure next is not being deleted from the tree */
			if (next->fib6_node)
				rcu_assign_pointer(fn->rr_ptr, next);
			spin_unlock_bh(&leaf->fib6_table->tb6_lock);
		}
	}

out:
	if (!res->f6i) {
		res->f6i = net->ipv6.fib6_null_entry;
		res->nh = res->f6i->fib6_nh;
		res->fib6_flags = res->f6i->fib6_flags;
		res->fib6_type = res->f6i->fib6_type;
	}
}

static bool rt6_is_gw_or_nonexthop(const struct fib6_result *res)
{
	return (res->f6i->fib6_flags & RTF_NONEXTHOP) ||
	       res->nh->fib_nh_gw_family;
}

#ifdef CONFIG_IPV6_ROUTE_INFO
int rt6_route_rcv(struct net_device *dev, u8 *opt, int len,
		  const struct in6_addr *gwaddr)
{
	struct net *net = dev_net(dev);
	struct route_info *rinfo = (struct route_info *) opt;
	struct in6_addr prefix_buf, *prefix;
	unsigned int pref;
	unsigned long lifetime;
	struct fib6_info *rt;

	if (len < sizeof(struct route_info)) {
		return -EINVAL;
	}

	/* Sanity check for prefix_len and length */
	if (rinfo->length > 3) {
		return -EINVAL;
	} else if (rinfo->prefix_len > 128) {
		return -EINVAL;
	} else if (rinfo->prefix_len > 64) {
		if (rinfo->length < 2) {
			return -EINVAL;
		}
	} else if (rinfo->prefix_len > 0) {
		if (rinfo->length < 1) {
			return -EINVAL;
		}
	}

	pref = rinfo->route_pref;
	if (pref == ICMPV6_ROUTER_PREF_INVALID)
		return -EINVAL;

	lifetime = addrconf_timeout_fixup(ntohl(rinfo->lifetime), HZ);

	if (rinfo->length == 3)
		prefix = (struct in6_addr *)rinfo->prefix;
	else {
		/* this function is safe */
		ipv6_addr_prefix(&prefix_buf,
				 (struct in6_addr *)rinfo->prefix,
				 rinfo->prefix_len);
		prefix = &prefix_buf;
	}

	if (rinfo->prefix_len == 0)
		rt = rt6_get_dflt_router(net, gwaddr, dev);
	else
		rt = rt6_get_route_info(net, prefix, rinfo->prefix_len,
					gwaddr, dev);

	if (rt && !lifetime) {
		ip6_del_rt(net, rt);
		rt = NULL;
	}

	if (!rt && lifetime)
		rt = rt6_add_route_info(net, prefix, rinfo->prefix_len, gwaddr,
					dev, pref);
	else if (rt)
		rt->fib6_flags = RTF_ROUTEINFO |
				 (rt->fib6_flags & ~RTF_PREF_MASK) | RTF_PREF(pref);

	if (rt) {
		if (!addrconf_finite_timeout(lifetime))
			fib6_clean_expires(rt);
		else
			fib6_set_expires(rt, jiffies + HZ * lifetime);

		fib6_info_release(rt);
	}
	return 0;
}
#endif

/*
 *	Misc support functions
 */

/* called with rcu_lock held */
static struct net_device *ip6_rt_get_dev_rcu(const struct fib6_result *res)
{
	struct net_device *dev = res->nh->fib_nh_dev;

	if (res->fib6_flags & (RTF_LOCAL | RTF_ANYCAST)) {
		/* for copies of local routes, dst->dev needs to be the
		 * device if it is a master device, the master device if
		 * device is enslaved, and the loopback as the default
		 */
		if (netif_is_l3_slave(dev) &&
		    !rt6_need_strict(&res->f6i->fib6_dst.addr))
			dev = l3mdev_master_dev_rcu(dev);
		else if (!netif_is_l3_master(dev))
			dev = dev_net(dev)->loopback_dev;
		/* last case is netif_is_l3_master(dev) is true in which
		 * case we want dev returned to be dev
		 */
	}

	return dev;
}

static const int fib6_prop[RTN_MAX + 1] = {
	[RTN_UNSPEC]	= 0,
	[RTN_UNICAST]	= 0,
	[RTN_LOCAL]	= 0,
	[RTN_BROADCAST]	= 0,
	[RTN_ANYCAST]	= 0,
	[RTN_MULTICAST]	= 0,
	[RTN_BLACKHOLE]	= -EINVAL,
	[RTN_UNREACHABLE] = -EHOSTUNREACH,
	[RTN_PROHIBIT]	= -EACCES,
	[RTN_THROW]	= -EAGAIN,
	[RTN_NAT]	= -EINVAL,
	[RTN_XRESOLVE]	= -EINVAL,
};

static int ip6_rt_type_to_error(u8 fib6_type)
{
	return fib6_prop[fib6_type];
}

static unsigned short fib6_info_dst_flags(struct fib6_info *rt)
{
	unsigned short flags = 0;

	if (rt->dst_nocount)
		flags |= DST_NOCOUNT;
	if (rt->dst_nopolicy)
		flags |= DST_NOPOLICY;
	if (rt->dst_host)
		flags |= DST_HOST;

	return flags;
}

static void ip6_rt_init_dst_reject(struct rt6_info *rt, u8 fib6_type)
{
	rt->dst.error = ip6_rt_type_to_error(fib6_type);

	switch (fib6_type) {
	case RTN_BLACKHOLE:
		rt->dst.output = dst_discard_out;
		rt->dst.input = dst_discard;
		break;
	case RTN_PROHIBIT:
		rt->dst.output = ip6_pkt_prohibit_out;
		rt->dst.input = ip6_pkt_prohibit;
		break;
	case RTN_THROW:
	case RTN_UNREACHABLE:
	default:
		rt->dst.output = ip6_pkt_discard_out;
		rt->dst.input = ip6_pkt_discard;
		break;
	}
}

static void ip6_rt_init_dst(struct rt6_info *rt, const struct fib6_result *res)
{
	struct fib6_info *f6i = res->f6i;

	if (res->fib6_flags & RTF_REJECT) {
		ip6_rt_init_dst_reject(rt, res->fib6_type);
		return;
	}

	rt->dst.error = 0;
	rt->dst.output = ip6_output;

	if (res->fib6_type == RTN_LOCAL || res->fib6_type == RTN_ANYCAST) {
		rt->dst.input = ip6_input;
	} else if (ipv6_addr_type(&f6i->fib6_dst.addr) & IPV6_ADDR_MULTICAST) {
		rt->dst.input = ip6_mc_input;
	} else {
		rt->dst.input = ip6_forward;
	}

	if (res->nh->fib_nh_lws) {
		rt->dst.lwtstate = lwtstate_get(res->nh->fib_nh_lws);
		lwtunnel_set_redirect(&rt->dst);
	}

	rt->dst.lastuse = jiffies;
}

/* Caller must already hold reference to @from */
static void rt6_set_from(struct rt6_info *rt, struct fib6_info *from)
{
	rt->rt6i_flags &= ~RTF_EXPIRES;
	rcu_assign_pointer(rt->from, from);
	ip_dst_init_metrics(&rt->dst, from->fib6_metrics);
}

/* Caller must already hold reference to f6i in result */
static void ip6_rt_copy_init(struct rt6_info *rt, const struct fib6_result *res)
{
	const struct fib6_nh *nh = res->nh;
	const struct net_device *dev = nh->fib_nh_dev;
	struct fib6_info *f6i = res->f6i;

	ip6_rt_init_dst(rt, res);

	rt->rt6i_dst = f6i->fib6_dst;
	rt->rt6i_idev = dev ? in6_dev_get(dev) : NULL;
	rt->rt6i_flags = res->fib6_flags;
	if (nh->fib_nh_gw_family) {
		rt->rt6i_gateway = nh->fib_nh_gw6;
		rt->rt6i_flags |= RTF_GATEWAY;
	}
	rt6_set_from(rt, f6i);
#ifdef CONFIG_IPV6_SUBTREES
	rt->rt6i_src = f6i->fib6_src;
#endif
}

static struct fib6_node* fib6_backtrack(struct fib6_node *fn,
					struct in6_addr *saddr)
{
	struct fib6_node *pn, *sn;
	while (1) {
		if (fn->fn_flags & RTN_TL_ROOT)
			return NULL;
		pn = rcu_dereference(fn->parent);
		sn = FIB6_SUBTREE(pn);
		if (sn && sn != fn)
			fn = fib6_node_lookup(sn, NULL, saddr);
		else
			fn = pn;
		if (fn->fn_flags & RTN_RTINFO)
			return fn;
	}
}

static bool ip6_hold_safe(struct net *net, struct rt6_info **prt)
{
	struct rt6_info *rt = *prt;

	if (dst_hold_safe(&rt->dst))
		return true;
	if (net) {
		rt = net->ipv6.ip6_null_entry;
		dst_hold(&rt->dst);
	} else {
		rt = NULL;
	}
	*prt = rt;
	return false;
}

/* called with rcu_lock held */
static struct rt6_info *ip6_create_rt_rcu(const struct fib6_result *res)
{
	struct net_device *dev = res->nh->fib_nh_dev;
	struct fib6_info *f6i = res->f6i;
	unsigned short flags;
	struct rt6_info *nrt;

	if (!fib6_info_hold_safe(f6i))
		goto fallback;

	flags = fib6_info_dst_flags(f6i);
	nrt = ip6_dst_alloc(dev_net(dev), dev, flags);
	if (!nrt) {
		fib6_info_release(f6i);
		goto fallback;
	}

	ip6_rt_copy_init(nrt, res);
	return nrt;

fallback:
	nrt = dev_net(dev)->ipv6.ip6_null_entry;
	dst_hold(&nrt->dst);
	return nrt;
}

static struct rt6_info *ip6_pol_route_lookup(struct net *net,
					     struct fib6_table *table,
					     struct flowi6 *fl6,
					     const struct sk_buff *skb,
					     int flags)
{
	struct fib6_result res = {};
	struct fib6_node *fn;
	struct rt6_info *rt;

	if (fl6->flowi6_flags & FLOWI_FLAG_SKIP_NH_OIF)
		flags &= ~RT6_LOOKUP_F_IFACE;

	rcu_read_lock();
	fn = fib6_node_lookup(&table->tb6_root, &fl6->daddr, &fl6->saddr);
restart:
	res.f6i = rcu_dereference(fn->leaf);
	if (!res.f6i)
		res.f6i = net->ipv6.fib6_null_entry;
	else
		rt6_device_match(net, &res, &fl6->saddr, fl6->flowi6_oif,
				 flags);

	if (res.f6i == net->ipv6.fib6_null_entry) {
		fn = fib6_backtrack(fn, &fl6->saddr);
		if (fn)
			goto restart;

		rt = net->ipv6.ip6_null_entry;
		dst_hold(&rt->dst);
		goto out;
	} else if (res.fib6_flags & RTF_REJECT) {
		goto do_create;
	}

	fib6_select_path(net, &res, fl6, fl6->flowi6_oif,
			 fl6->flowi6_oif != 0, skb, flags);

	/* Search through exception table */
	rt = rt6_find_cached_rt(&res, &fl6->daddr, &fl6->saddr);
	if (rt) {
		if (ip6_hold_safe(net, &rt))
			dst_use_noref(&rt->dst, jiffies);
	} else {
do_create:
		rt = ip6_create_rt_rcu(&res);
	}

out:
	trace_fib6_table_lookup(net, &res, table, fl6);

	rcu_read_unlock();

	return rt;
}

struct dst_entry *ip6_route_lookup(struct net *net, struct flowi6 *fl6,
				   const struct sk_buff *skb, int flags)
{
	return fib6_rule_lookup(net, fl6, skb, flags, ip6_pol_route_lookup);
}
EXPORT_SYMBOL_GPL(ip6_route_lookup);

struct rt6_info *rt6_lookup(struct net *net, const struct in6_addr *daddr,
			    const struct in6_addr *saddr, int oif,
			    const struct sk_buff *skb, int strict)
{
	struct flowi6 fl6 = {
		.flowi6_oif = oif,
		.daddr = *daddr,
	};
	struct dst_entry *dst;
	int flags = strict ? RT6_LOOKUP_F_IFACE : 0;

	if (saddr) {
		memcpy(&fl6.saddr, saddr, sizeof(*saddr));
		flags |= RT6_LOOKUP_F_HAS_SADDR;
	}

	dst = fib6_rule_lookup(net, &fl6, skb, flags, ip6_pol_route_lookup);
	if (dst->error == 0)
		return (struct rt6_info *) dst;

	dst_release(dst);

	return NULL;
}
EXPORT_SYMBOL(rt6_lookup);

/* ip6_ins_rt is called with FREE table->tb6_lock.
 * It takes new route entry, the addition fails by any reason the
 * route is released.
 * Caller must hold dst before calling it.
 */

static int __ip6_ins_rt(struct fib6_info *rt, struct nl_info *info,
			struct netlink_ext_ack *extack)
{
	int err;
	struct fib6_table *table;

	table = rt->fib6_table;
	spin_lock_bh(&table->tb6_lock);
	err = fib6_add(&table->tb6_root, rt, info, extack);
	spin_unlock_bh(&table->tb6_lock);

	return err;
}

int ip6_ins_rt(struct net *net, struct fib6_info *rt)
{
	struct nl_info info = {	.nl_net = net, };

	return __ip6_ins_rt(rt, &info, NULL);
}

static struct rt6_info *ip6_rt_cache_alloc(const struct fib6_result *res,
					   const struct in6_addr *daddr,
					   const struct in6_addr *saddr)
{
	struct fib6_info *f6i = res->f6i;
	struct net_device *dev;
	struct rt6_info *rt;

	/*
	 *	Clone the route.
	 */

	if (!fib6_info_hold_safe(f6i))
		return NULL;

	dev = ip6_rt_get_dev_rcu(res);
	rt = ip6_dst_alloc(dev_net(dev), dev, 0);
	if (!rt) {
		fib6_info_release(f6i);
		return NULL;
	}

	ip6_rt_copy_init(rt, res);
	rt->rt6i_flags |= RTF_CACHE;
	rt->dst.flags |= DST_HOST;
	rt->rt6i_dst.addr = *daddr;
	rt->rt6i_dst.plen = 128;

	if (!rt6_is_gw_or_nonexthop(res)) {
		if (f6i->fib6_dst.plen != 128 &&
		    ipv6_addr_equal(&f6i->fib6_dst.addr, daddr))
			rt->rt6i_flags |= RTF_ANYCAST;
#ifdef CONFIG_IPV6_SUBTREES
		if (rt->rt6i_src.plen && saddr) {
			rt->rt6i_src.addr = *saddr;
			rt->rt6i_src.plen = 128;
		}
#endif
	}

	return rt;
}

static struct rt6_info *ip6_rt_pcpu_alloc(const struct fib6_result *res)
{
	struct fib6_info *f6i = res->f6i;
	unsigned short flags = fib6_info_dst_flags(f6i);
	struct net_device *dev;
	struct rt6_info *pcpu_rt;

	if (!fib6_info_hold_safe(f6i))
		return NULL;

	rcu_read_lock();
	dev = ip6_rt_get_dev_rcu(res);
	pcpu_rt = ip6_dst_alloc(dev_net(dev), dev, flags);
	rcu_read_unlock();
	if (!pcpu_rt) {
		fib6_info_release(f6i);
		return NULL;
	}
	ip6_rt_copy_init(pcpu_rt, res);
	pcpu_rt->rt6i_flags |= RTF_PCPU;
	return pcpu_rt;
}

/* It should be called with rcu_read_lock() acquired */
static struct rt6_info *rt6_get_pcpu_route(const struct fib6_result *res)
{
	struct rt6_info *pcpu_rt;

	pcpu_rt = this_cpu_read(*res->nh->rt6i_pcpu);

	return pcpu_rt;
}

static struct rt6_info *rt6_make_pcpu_route(struct net *net,
					    const struct fib6_result *res)
{
	struct rt6_info *pcpu_rt, *prev, **p;

	pcpu_rt = ip6_rt_pcpu_alloc(res);
	if (!pcpu_rt)
		return NULL;

	p = this_cpu_ptr(res->nh->rt6i_pcpu);
	prev = cmpxchg(p, NULL, pcpu_rt);
	BUG_ON(prev);

	if (res->f6i->fib6_destroying) {
		struct fib6_info *from;

		from = xchg((__force struct fib6_info **)&pcpu_rt->from, NULL);
		fib6_info_release(from);
	}

	return pcpu_rt;
}

/* exception hash table implementation
 */
static DEFINE_SPINLOCK(rt6_exception_lock);

/* Remove rt6_ex from hash table and free the memory
 * Caller must hold rt6_exception_lock
 */
static void rt6_remove_exception(struct rt6_exception_bucket *bucket,
				 struct rt6_exception *rt6_ex)
{
	struct fib6_info *from;
	struct net *net;

	if (!bucket || !rt6_ex)
		return;

	net = dev_net(rt6_ex->rt6i->dst.dev);
	net->ipv6.rt6_stats->fib_rt_cache--;

	/* purge completely the exception to allow releasing the held resources:
	 * some [sk] cache may keep the dst around for unlimited time
	 */
	from = xchg((__force struct fib6_info **)&rt6_ex->rt6i->from, NULL);
	fib6_info_release(from);
	dst_dev_put(&rt6_ex->rt6i->dst);

	hlist_del_rcu(&rt6_ex->hlist);
	dst_release(&rt6_ex->rt6i->dst);
	kfree_rcu(rt6_ex, rcu);
	WARN_ON_ONCE(!bucket->depth);
	bucket->depth--;
}

/* Remove oldest rt6_ex in bucket and free the memory
 * Caller must hold rt6_exception_lock
 */
static void rt6_exception_remove_oldest(struct rt6_exception_bucket *bucket)
{
	struct rt6_exception *rt6_ex, *oldest = NULL;

	if (!bucket)
		return;

	hlist_for_each_entry(rt6_ex, &bucket->chain, hlist) {
		if (!oldest || time_before(rt6_ex->stamp, oldest->stamp))
			oldest = rt6_ex;
	}
	rt6_remove_exception(bucket, oldest);
}

static u32 rt6_exception_hash(const struct in6_addr *dst,
			      const struct in6_addr *src)
{
	static u32 seed __read_mostly;
	u32 val;

	net_get_random_once(&seed, sizeof(seed));
	val = jhash(dst, sizeof(*dst), seed);

#ifdef CONFIG_IPV6_SUBTREES
	if (src)
		val = jhash(src, sizeof(*src), val);
#endif
	return hash_32(val, FIB6_EXCEPTION_BUCKET_SIZE_SHIFT);
}

/* Helper function to find the cached rt in the hash table
 * and update bucket pointer to point to the bucket for this
 * (daddr, saddr) pair
 * Caller must hold rt6_exception_lock
 */
static struct rt6_exception *
__rt6_find_exception_spinlock(struct rt6_exception_bucket **bucket,
			      const struct in6_addr *daddr,
			      const struct in6_addr *saddr)
{
	struct rt6_exception *rt6_ex;
	u32 hval;

	if (!(*bucket) || !daddr)
		return NULL;

	hval = rt6_exception_hash(daddr, saddr);
	*bucket += hval;

	hlist_for_each_entry(rt6_ex, &(*bucket)->chain, hlist) {
		struct rt6_info *rt6 = rt6_ex->rt6i;
		bool matched = ipv6_addr_equal(daddr, &rt6->rt6i_dst.addr);

#ifdef CONFIG_IPV6_SUBTREES
		if (matched && saddr)
			matched = ipv6_addr_equal(saddr, &rt6->rt6i_src.addr);
#endif
		if (matched)
			return rt6_ex;
	}
	return NULL;
}

/* Helper function to find the cached rt in the hash table
 * and update bucket pointer to point to the bucket for this
 * (daddr, saddr) pair
 * Caller must hold rcu_read_lock()
 */
static struct rt6_exception *
__rt6_find_exception_rcu(struct rt6_exception_bucket **bucket,
			 const struct in6_addr *daddr,
			 const struct in6_addr *saddr)
{
	struct rt6_exception *rt6_ex;
	u32 hval;

	WARN_ON_ONCE(!rcu_read_lock_held());

	if (!(*bucket) || !daddr)
		return NULL;

	hval = rt6_exception_hash(daddr, saddr);
	*bucket += hval;

	hlist_for_each_entry_rcu(rt6_ex, &(*bucket)->chain, hlist) {
		struct rt6_info *rt6 = rt6_ex->rt6i;
		bool matched = ipv6_addr_equal(daddr, &rt6->rt6i_dst.addr);

#ifdef CONFIG_IPV6_SUBTREES
		if (matched && saddr)
			matched = ipv6_addr_equal(saddr, &rt6->rt6i_src.addr);
#endif
		if (matched)
			return rt6_ex;
	}
	return NULL;
}

static unsigned int fib6_mtu(const struct fib6_result *res)
{
	const struct fib6_nh *nh = res->nh;
	unsigned int mtu;

	if (res->f6i->fib6_pmtu) {
		mtu = res->f6i->fib6_pmtu;
	} else {
		struct net_device *dev = nh->fib_nh_dev;
		struct inet6_dev *idev;

		rcu_read_lock();
		idev = __in6_dev_get(dev);
		mtu = idev->cnf.mtu6;
		rcu_read_unlock();
	}

	mtu = min_t(unsigned int, mtu, IP6_MAX_MTU);

	return mtu - lwtunnel_headroom(nh->fib_nh_lws, mtu);
}

#define FIB6_EXCEPTION_BUCKET_FLUSHED  0x1UL

/* used when the flushed bit is not relevant, only access to the bucket
 * (ie., all bucket users except rt6_insert_exception);
 *
 * called under rcu lock; sometimes called with rt6_exception_lock held
 */
static
struct rt6_exception_bucket *fib6_nh_get_excptn_bucket(const struct fib6_nh *nh,
						       spinlock_t *lock)
{
	struct rt6_exception_bucket *bucket;

	if (lock)
		bucket = rcu_dereference_protected(nh->rt6i_exception_bucket,
						   lockdep_is_held(lock));
	else
		bucket = rcu_dereference(nh->rt6i_exception_bucket);

	/* remove bucket flushed bit if set */
	if (bucket) {
		unsigned long p = (unsigned long)bucket;

		p &= ~FIB6_EXCEPTION_BUCKET_FLUSHED;
		bucket = (struct rt6_exception_bucket *)p;
	}

	return bucket;
}

static bool fib6_nh_excptn_bucket_flushed(struct rt6_exception_bucket *bucket)
{
	unsigned long p = (unsigned long)bucket;

	return !!(p & FIB6_EXCEPTION_BUCKET_FLUSHED);
}

/* called with rt6_exception_lock held */
static void fib6_nh_excptn_bucket_set_flushed(struct fib6_nh *nh,
					      spinlock_t *lock)
{
	struct rt6_exception_bucket *bucket;
	unsigned long p;

	bucket = rcu_dereference_protected(nh->rt6i_exception_bucket,
					   lockdep_is_held(lock));

	p = (unsigned long)bucket;
	p |= FIB6_EXCEPTION_BUCKET_FLUSHED;
	bucket = (struct rt6_exception_bucket *)p;
	rcu_assign_pointer(nh->rt6i_exception_bucket, bucket);
}

static int rt6_insert_exception(struct rt6_info *nrt,
				const struct fib6_result *res)
{
	struct net *net = dev_net(nrt->dst.dev);
	struct rt6_exception_bucket *bucket;
	struct fib6_info *f6i = res->f6i;
	struct in6_addr *src_key = NULL;
	struct rt6_exception *rt6_ex;
	struct fib6_nh *nh = res->nh;
	int err = 0;

	spin_lock_bh(&rt6_exception_lock);

	bucket = rcu_dereference_protected(nh->rt6i_exception_bucket,
					  lockdep_is_held(&rt6_exception_lock));
	if (!bucket) {
		bucket = kcalloc(FIB6_EXCEPTION_BUCKET_SIZE, sizeof(*bucket),
				 GFP_ATOMIC);
		if (!bucket) {
			err = -ENOMEM;
			goto out;
		}
		rcu_assign_pointer(nh->rt6i_exception_bucket, bucket);
	} else if (fib6_nh_excptn_bucket_flushed(bucket)) {
		err = -EINVAL;
		goto out;
	}

#ifdef CONFIG_IPV6_SUBTREES
	/* fib6_src.plen != 0 indicates f6i is in subtree
	 * and exception table is indexed by a hash of
	 * both fib6_dst and fib6_src.
	 * Otherwise, the exception table is indexed by
	 * a hash of only fib6_dst.
	 */
	if (f6i->fib6_src.plen)
		src_key = &nrt->rt6i_src.addr;
#endif
	/* rt6_mtu_change() might lower mtu on f6i.
	 * Only insert this exception route if its mtu
	 * is less than f6i's mtu value.
	 */
	if (dst_metric_raw(&nrt->dst, RTAX_MTU) >= fib6_mtu(res)) {
		err = -EINVAL;
		goto out;
	}

	rt6_ex = __rt6_find_exception_spinlock(&bucket, &nrt->rt6i_dst.addr,
					       src_key);
	if (rt6_ex)
		rt6_remove_exception(bucket, rt6_ex);

	rt6_ex = kzalloc(sizeof(*rt6_ex), GFP_ATOMIC);
	if (!rt6_ex) {
		err = -ENOMEM;
		goto out;
	}
	rt6_ex->rt6i = nrt;
	rt6_ex->stamp = jiffies;
	hlist_add_head_rcu(&rt6_ex->hlist, &bucket->chain);
	bucket->depth++;
	net->ipv6.rt6_stats->fib_rt_cache++;

	if (bucket->depth > FIB6_MAX_DEPTH)
		rt6_exception_remove_oldest(bucket);

out:
	spin_unlock_bh(&rt6_exception_lock);

	/* Update fn->fn_sernum to invalidate all cached dst */
	if (!err) {
		spin_lock_bh(&f6i->fib6_table->tb6_lock);
		fib6_update_sernum(net, f6i);
		spin_unlock_bh(&f6i->fib6_table->tb6_lock);
		fib6_force_start_gc(net);
	}

	return err;
}

static void fib6_nh_flush_exceptions(struct fib6_nh *nh, struct fib6_info *from)
{
	struct rt6_exception_bucket *bucket;
	struct rt6_exception *rt6_ex;
	struct hlist_node *tmp;
	int i;

	spin_lock_bh(&rt6_exception_lock);

	bucket = fib6_nh_get_excptn_bucket(nh, &rt6_exception_lock);
	if (!bucket)
		goto out;

	/* Prevent rt6_insert_exception() to recreate the bucket list */
	if (!from)
		fib6_nh_excptn_bucket_set_flushed(nh, &rt6_exception_lock);

	for (i = 0; i < FIB6_EXCEPTION_BUCKET_SIZE; i++) {
		hlist_for_each_entry_safe(rt6_ex, tmp, &bucket->chain, hlist) {
			if (!from ||
			    rcu_access_pointer(rt6_ex->rt6i->from) == from)
				rt6_remove_exception(bucket, rt6_ex);
		}
		WARN_ON_ONCE(!from && bucket->depth);
		bucket++;
	}
out:
	spin_unlock_bh(&rt6_exception_lock);
}

static int rt6_nh_flush_exceptions(struct fib6_nh *nh, void *arg)
{
	struct fib6_info *f6i = arg;

	fib6_nh_flush_exceptions(nh, f6i);

	return 0;
}

void rt6_flush_exceptions(struct fib6_info *f6i)
{
	if (f6i->nh)
		nexthop_for_each_fib6_nh(f6i->nh, rt6_nh_flush_exceptions,
					 f6i);
	else
		fib6_nh_flush_exceptions(f6i->fib6_nh, f6i);
}

/* Find cached rt in the hash table inside passed in rt
 * Caller has to hold rcu_read_lock()
 */
static struct rt6_info *rt6_find_cached_rt(const struct fib6_result *res,
					   const struct in6_addr *daddr,
					   const struct in6_addr *saddr)
{
	const struct in6_addr *src_key = NULL;
	struct rt6_exception_bucket *bucket;
	struct rt6_exception *rt6_ex;
	struct rt6_info *ret = NULL;

#ifdef CONFIG_IPV6_SUBTREES
	/* fib6i_src.plen != 0 indicates f6i is in subtree
	 * and exception table is indexed by a hash of
	 * both fib6_dst and fib6_src.
	 * However, the src addr used to create the hash
	 * might not be exactly the passed in saddr which
	 * is a /128 addr from the flow.
	 * So we need to use f6i->fib6_src to redo lookup
	 * if the passed in saddr does not find anything.
	 * (See the logic in ip6_rt_cache_alloc() on how
	 * rt->rt6i_src is updated.)
	 */
	if (res->f6i->fib6_src.plen)
		src_key = saddr;
find_ex:
#endif
	bucket = fib6_nh_get_excptn_bucket(res->nh, NULL);
	rt6_ex = __rt6_find_exception_rcu(&bucket, daddr, src_key);

	if (rt6_ex && !rt6_check_expired(rt6_ex->rt6i))
		ret = rt6_ex->rt6i;

#ifdef CONFIG_IPV6_SUBTREES
	/* Use fib6_src as src_key and redo lookup */
	if (!ret && src_key && src_key != &res->f6i->fib6_src.addr) {
		src_key = &res->f6i->fib6_src.addr;
		goto find_ex;
	}
#endif

	return ret;
}

/* Remove the passed in cached rt from the hash table that contains it */
static int fib6_nh_remove_exception(const struct fib6_nh *nh, int plen,
				    const struct rt6_info *rt)
{
	const struct in6_addr *src_key = NULL;
	struct rt6_exception_bucket *bucket;
	struct rt6_exception *rt6_ex;
	int err;

	if (!rcu_access_pointer(nh->rt6i_exception_bucket))
		return -ENOENT;

	spin_lock_bh(&rt6_exception_lock);
	bucket = fib6_nh_get_excptn_bucket(nh, &rt6_exception_lock);

#ifdef CONFIG_IPV6_SUBTREES
	/* rt6i_src.plen != 0 indicates 'from' is in subtree
	 * and exception table is indexed by a hash of
	 * both rt6i_dst and rt6i_src.
	 * Otherwise, the exception table is indexed by
	 * a hash of only rt6i_dst.
	 */
	if (plen)
		src_key = &rt->rt6i_src.addr;
#endif
	rt6_ex = __rt6_find_exception_spinlock(&bucket,
					       &rt->rt6i_dst.addr,
					       src_key);
	if (rt6_ex) {
		rt6_remove_exception(bucket, rt6_ex);
		err = 0;
	} else {
		err = -ENOENT;
	}

	spin_unlock_bh(&rt6_exception_lock);
	return err;
}

struct fib6_nh_excptn_arg {
	struct rt6_info	*rt;
	int		plen;
};

static int rt6_nh_remove_exception_rt(struct fib6_nh *nh, void *_arg)
{
	struct fib6_nh_excptn_arg *arg = _arg;
	int err;

	err = fib6_nh_remove_exception(nh, arg->plen, arg->rt);
	if (err == 0)
		return 1;

	return 0;
}

static int rt6_remove_exception_rt(struct rt6_info *rt)
{
	struct fib6_info *from;

	from = rcu_dereference(rt->from);
	if (!from || !(rt->rt6i_flags & RTF_CACHE))
		return -EINVAL;

	if (from->nh) {
		struct fib6_nh_excptn_arg arg = {
			.rt = rt,
			.plen = from->fib6_src.plen
		};
		int rc;

		/* rc = 1 means an entry was found */
		rc = nexthop_for_each_fib6_nh(from->nh,
					      rt6_nh_remove_exception_rt,
					      &arg);
		return rc ? 0 : -ENOENT;
	}

	return fib6_nh_remove_exception(from->fib6_nh,
					from->fib6_src.plen, rt);
}

/* Find rt6_ex which contains the passed in rt cache and
 * refresh its stamp
 */
static void fib6_nh_update_exception(const struct fib6_nh *nh, int plen,
				     const struct rt6_info *rt)
{
	const struct in6_addr *src_key = NULL;
	struct rt6_exception_bucket *bucket;
	struct rt6_exception *rt6_ex;

	bucket = fib6_nh_get_excptn_bucket(nh, NULL);
#ifdef CONFIG_IPV6_SUBTREES
	/* rt6i_src.plen != 0 indicates 'from' is in subtree
	 * and exception table is indexed by a hash of
	 * both rt6i_dst and rt6i_src.
	 * Otherwise, the exception table is indexed by
	 * a hash of only rt6i_dst.
	 */
	if (plen)
		src_key = &rt->rt6i_src.addr;
#endif
	rt6_ex = __rt6_find_exception_rcu(&bucket, &rt->rt6i_dst.addr, src_key);
	if (rt6_ex)
		rt6_ex->stamp = jiffies;
}

struct fib6_nh_match_arg {
	const struct net_device *dev;
	const struct in6_addr	*gw;
	struct fib6_nh		*match;
};

/* determine if fib6_nh has given device and gateway */
static int fib6_nh_find_match(struct fib6_nh *nh, void *_arg)
{
	struct fib6_nh_match_arg *arg = _arg;

	if (arg->dev != nh->fib_nh_dev ||
	    (arg->gw && !nh->fib_nh_gw_family) ||
	    (!arg->gw && nh->fib_nh_gw_family) ||
	    (arg->gw && !ipv6_addr_equal(arg->gw, &nh->fib_nh_gw6)))
		return 0;

	arg->match = nh;

	/* found a match, break the loop */
	return 1;
}

static void rt6_update_exception_stamp_rt(struct rt6_info *rt)
{
	struct fib6_info *from;
	struct fib6_nh *fib6_nh;

	rcu_read_lock();

	from = rcu_dereference(rt->from);
	if (!from || !(rt->rt6i_flags & RTF_CACHE))
		goto unlock;

	if (from->nh) {
		struct fib6_nh_match_arg arg = {
			.dev = rt->dst.dev,
			.gw = &rt->rt6i_gateway,
		};

		nexthop_for_each_fib6_nh(from->nh, fib6_nh_find_match, &arg);

		if (!arg.match)
<<<<<<< HEAD
			return;
=======
			goto unlock;
>>>>>>> ff5c6d5f
		fib6_nh = arg.match;
	} else {
		fib6_nh = from->fib6_nh;
	}
	fib6_nh_update_exception(fib6_nh, from->fib6_src.plen, rt);
unlock:
	rcu_read_unlock();
}

static bool rt6_mtu_change_route_allowed(struct inet6_dev *idev,
					 struct rt6_info *rt, int mtu)
{
	/* If the new MTU is lower than the route PMTU, this new MTU will be the
	 * lowest MTU in the path: always allow updating the route PMTU to
	 * reflect PMTU decreases.
	 *
	 * If the new MTU is higher, and the route PMTU is equal to the local
	 * MTU, this means the old MTU is the lowest in the path, so allow
	 * updating it: if other nodes now have lower MTUs, PMTU discovery will
	 * handle this.
	 */

	if (dst_mtu(&rt->dst) >= mtu)
		return true;

	if (dst_mtu(&rt->dst) == idev->cnf.mtu6)
		return true;

	return false;
}

static void rt6_exceptions_update_pmtu(struct inet6_dev *idev,
				       const struct fib6_nh *nh, int mtu)
{
	struct rt6_exception_bucket *bucket;
	struct rt6_exception *rt6_ex;
	int i;

	bucket = fib6_nh_get_excptn_bucket(nh, &rt6_exception_lock);
	if (!bucket)
		return;

	for (i = 0; i < FIB6_EXCEPTION_BUCKET_SIZE; i++) {
		hlist_for_each_entry(rt6_ex, &bucket->chain, hlist) {
			struct rt6_info *entry = rt6_ex->rt6i;

			/* For RTF_CACHE with rt6i_pmtu == 0 (i.e. a redirected
			 * route), the metrics of its rt->from have already
			 * been updated.
			 */
			if (dst_metric_raw(&entry->dst, RTAX_MTU) &&
			    rt6_mtu_change_route_allowed(idev, entry, mtu))
				dst_metric_set(&entry->dst, RTAX_MTU, mtu);
		}
		bucket++;
	}
}

#define RTF_CACHE_GATEWAY	(RTF_GATEWAY | RTF_CACHE)

static void fib6_nh_exceptions_clean_tohost(const struct fib6_nh *nh,
					    const struct in6_addr *gateway)
{
	struct rt6_exception_bucket *bucket;
	struct rt6_exception *rt6_ex;
	struct hlist_node *tmp;
	int i;

	if (!rcu_access_pointer(nh->rt6i_exception_bucket))
		return;

	spin_lock_bh(&rt6_exception_lock);
	bucket = fib6_nh_get_excptn_bucket(nh, &rt6_exception_lock);
	if (bucket) {
		for (i = 0; i < FIB6_EXCEPTION_BUCKET_SIZE; i++) {
			hlist_for_each_entry_safe(rt6_ex, tmp,
						  &bucket->chain, hlist) {
				struct rt6_info *entry = rt6_ex->rt6i;

				if ((entry->rt6i_flags & RTF_CACHE_GATEWAY) ==
				    RTF_CACHE_GATEWAY &&
				    ipv6_addr_equal(gateway,
						    &entry->rt6i_gateway)) {
					rt6_remove_exception(bucket, rt6_ex);
				}
			}
			bucket++;
		}
	}

	spin_unlock_bh(&rt6_exception_lock);
}

static void rt6_age_examine_exception(struct rt6_exception_bucket *bucket,
				      struct rt6_exception *rt6_ex,
				      struct fib6_gc_args *gc_args,
				      unsigned long now)
{
	struct rt6_info *rt = rt6_ex->rt6i;

	/* we are pruning and obsoleting aged-out and non gateway exceptions
	 * even if others have still references to them, so that on next
	 * dst_check() such references can be dropped.
	 * EXPIRES exceptions - e.g. pmtu-generated ones are pruned when
	 * expired, independently from their aging, as per RFC 8201 section 4
	 */
	if (!(rt->rt6i_flags & RTF_EXPIRES)) {
		if (time_after_eq(now, rt->dst.lastuse + gc_args->timeout)) {
			RT6_TRACE("aging clone %p\n", rt);
			rt6_remove_exception(bucket, rt6_ex);
			return;
		}
	} else if (time_after(jiffies, rt->dst.expires)) {
		RT6_TRACE("purging expired route %p\n", rt);
		rt6_remove_exception(bucket, rt6_ex);
		return;
	}

	if (rt->rt6i_flags & RTF_GATEWAY) {
		struct neighbour *neigh;
		__u8 neigh_flags = 0;

		neigh = __ipv6_neigh_lookup_noref(rt->dst.dev, &rt->rt6i_gateway);
		if (neigh)
			neigh_flags = neigh->flags;

		if (!(neigh_flags & NTF_ROUTER)) {
			RT6_TRACE("purging route %p via non-router but gateway\n",
				  rt);
			rt6_remove_exception(bucket, rt6_ex);
			return;
		}
	}

	gc_args->more++;
}

static void fib6_nh_age_exceptions(const struct fib6_nh *nh,
				   struct fib6_gc_args *gc_args,
				   unsigned long now)
{
	struct rt6_exception_bucket *bucket;
	struct rt6_exception *rt6_ex;
	struct hlist_node *tmp;
	int i;

	if (!rcu_access_pointer(nh->rt6i_exception_bucket))
		return;

	rcu_read_lock_bh();
	spin_lock(&rt6_exception_lock);
	bucket = fib6_nh_get_excptn_bucket(nh, &rt6_exception_lock);
	if (bucket) {
		for (i = 0; i < FIB6_EXCEPTION_BUCKET_SIZE; i++) {
			hlist_for_each_entry_safe(rt6_ex, tmp,
						  &bucket->chain, hlist) {
				rt6_age_examine_exception(bucket, rt6_ex,
							  gc_args, now);
			}
			bucket++;
		}
	}
	spin_unlock(&rt6_exception_lock);
	rcu_read_unlock_bh();
}

struct fib6_nh_age_excptn_arg {
	struct fib6_gc_args	*gc_args;
	unsigned long		now;
};

static int rt6_nh_age_exceptions(struct fib6_nh *nh, void *_arg)
{
	struct fib6_nh_age_excptn_arg *arg = _arg;

	fib6_nh_age_exceptions(nh, arg->gc_args, arg->now);
	return 0;
}

void rt6_age_exceptions(struct fib6_info *f6i,
			struct fib6_gc_args *gc_args,
			unsigned long now)
{
	if (f6i->nh) {
		struct fib6_nh_age_excptn_arg arg = {
			.gc_args = gc_args,
			.now = now
		};

		nexthop_for_each_fib6_nh(f6i->nh, rt6_nh_age_exceptions,
					 &arg);
	} else {
		fib6_nh_age_exceptions(f6i->fib6_nh, gc_args, now);
	}
}

/* must be called with rcu lock held */
int fib6_table_lookup(struct net *net, struct fib6_table *table, int oif,
		      struct flowi6 *fl6, struct fib6_result *res, int strict)
{
	struct fib6_node *fn, *saved_fn;

	fn = fib6_node_lookup(&table->tb6_root, &fl6->daddr, &fl6->saddr);
	saved_fn = fn;

	if (fl6->flowi6_flags & FLOWI_FLAG_SKIP_NH_OIF)
		oif = 0;

redo_rt6_select:
	rt6_select(net, fn, oif, res, strict);
	if (res->f6i == net->ipv6.fib6_null_entry) {
		fn = fib6_backtrack(fn, &fl6->saddr);
		if (fn)
			goto redo_rt6_select;
		else if (strict & RT6_LOOKUP_F_REACHABLE) {
			/* also consider unreachable route */
			strict &= ~RT6_LOOKUP_F_REACHABLE;
			fn = saved_fn;
			goto redo_rt6_select;
		}
	}

	trace_fib6_table_lookup(net, res, table, fl6);

	return 0;
}

struct rt6_info *ip6_pol_route(struct net *net, struct fib6_table *table,
			       int oif, struct flowi6 *fl6,
			       const struct sk_buff *skb, int flags)
{
	struct fib6_result res = {};
	struct rt6_info *rt = NULL;
	int strict = 0;

	WARN_ON_ONCE((flags & RT6_LOOKUP_F_DST_NOREF) &&
		     !rcu_read_lock_held());

	strict |= flags & RT6_LOOKUP_F_IFACE;
	strict |= flags & RT6_LOOKUP_F_IGNORE_LINKSTATE;
	if (net->ipv6.devconf_all->forwarding == 0)
		strict |= RT6_LOOKUP_F_REACHABLE;

	rcu_read_lock();

	fib6_table_lookup(net, table, oif, fl6, &res, strict);
	if (res.f6i == net->ipv6.fib6_null_entry)
		goto out;

	fib6_select_path(net, &res, fl6, oif, false, skb, strict);

	/*Search through exception table */
	rt = rt6_find_cached_rt(&res, &fl6->daddr, &fl6->saddr);
	if (rt) {
		goto out;
	} else if (unlikely((fl6->flowi6_flags & FLOWI_FLAG_KNOWN_NH) &&
			    !res.nh->fib_nh_gw_family)) {
		/* Create a RTF_CACHE clone which will not be
		 * owned by the fib6 tree.  It is for the special case where
		 * the daddr in the skb during the neighbor look-up is different
		 * from the fl6->daddr used to look-up route here.
		 */
		rt = ip6_rt_cache_alloc(&res, &fl6->daddr, NULL);

		if (rt) {
			/* 1 refcnt is taken during ip6_rt_cache_alloc().
			 * As rt6_uncached_list_add() does not consume refcnt,
			 * this refcnt is always returned to the caller even
			 * if caller sets RT6_LOOKUP_F_DST_NOREF flag.
			 */
			rt6_uncached_list_add(rt);
			atomic_inc(&net->ipv6.rt6_stats->fib_rt_uncache);
			rcu_read_unlock();

			return rt;
		}
	} else {
		/* Get a percpu copy */
		local_bh_disable();
		rt = rt6_get_pcpu_route(&res);

		if (!rt)
			rt = rt6_make_pcpu_route(net, &res);

		local_bh_enable();
	}
out:
	if (!rt)
		rt = net->ipv6.ip6_null_entry;
	if (!(flags & RT6_LOOKUP_F_DST_NOREF))
		ip6_hold_safe(net, &rt);
	rcu_read_unlock();

	return rt;
}
EXPORT_SYMBOL_GPL(ip6_pol_route);

static struct rt6_info *ip6_pol_route_input(struct net *net,
					    struct fib6_table *table,
					    struct flowi6 *fl6,
					    const struct sk_buff *skb,
					    int flags)
{
	return ip6_pol_route(net, table, fl6->flowi6_iif, fl6, skb, flags);
}

struct dst_entry *ip6_route_input_lookup(struct net *net,
					 struct net_device *dev,
					 struct flowi6 *fl6,
					 const struct sk_buff *skb,
					 int flags)
{
	if (rt6_need_strict(&fl6->daddr) && dev->type != ARPHRD_PIMREG)
		flags |= RT6_LOOKUP_F_IFACE;

	return fib6_rule_lookup(net, fl6, skb, flags, ip6_pol_route_input);
}
EXPORT_SYMBOL_GPL(ip6_route_input_lookup);

static void ip6_multipath_l3_keys(const struct sk_buff *skb,
				  struct flow_keys *keys,
				  struct flow_keys *flkeys)
{
	const struct ipv6hdr *outer_iph = ipv6_hdr(skb);
	const struct ipv6hdr *key_iph = outer_iph;
	struct flow_keys *_flkeys = flkeys;
	const struct ipv6hdr *inner_iph;
	const struct icmp6hdr *icmph;
	struct ipv6hdr _inner_iph;
	struct icmp6hdr _icmph;

	if (likely(outer_iph->nexthdr != IPPROTO_ICMPV6))
		goto out;

	icmph = skb_header_pointer(skb, skb_transport_offset(skb),
				   sizeof(_icmph), &_icmph);
	if (!icmph)
		goto out;

	if (icmph->icmp6_type != ICMPV6_DEST_UNREACH &&
	    icmph->icmp6_type != ICMPV6_PKT_TOOBIG &&
	    icmph->icmp6_type != ICMPV6_TIME_EXCEED &&
	    icmph->icmp6_type != ICMPV6_PARAMPROB)
		goto out;

	inner_iph = skb_header_pointer(skb,
				       skb_transport_offset(skb) + sizeof(*icmph),
				       sizeof(_inner_iph), &_inner_iph);
	if (!inner_iph)
		goto out;

	key_iph = inner_iph;
	_flkeys = NULL;
out:
	if (_flkeys) {
		keys->addrs.v6addrs.src = _flkeys->addrs.v6addrs.src;
		keys->addrs.v6addrs.dst = _flkeys->addrs.v6addrs.dst;
		keys->tags.flow_label = _flkeys->tags.flow_label;
		keys->basic.ip_proto = _flkeys->basic.ip_proto;
	} else {
		keys->addrs.v6addrs.src = key_iph->saddr;
		keys->addrs.v6addrs.dst = key_iph->daddr;
		keys->tags.flow_label = ip6_flowlabel(key_iph);
		keys->basic.ip_proto = key_iph->nexthdr;
	}
}

/* if skb is set it will be used and fl6 can be NULL */
u32 rt6_multipath_hash(const struct net *net, const struct flowi6 *fl6,
		       const struct sk_buff *skb, struct flow_keys *flkeys)
{
	struct flow_keys hash_keys;
	u32 mhash;

	switch (ip6_multipath_hash_policy(net)) {
	case 0:
		memset(&hash_keys, 0, sizeof(hash_keys));
		hash_keys.control.addr_type = FLOW_DISSECTOR_KEY_IPV6_ADDRS;
		if (skb) {
			ip6_multipath_l3_keys(skb, &hash_keys, flkeys);
		} else {
			hash_keys.addrs.v6addrs.src = fl6->saddr;
			hash_keys.addrs.v6addrs.dst = fl6->daddr;
			hash_keys.tags.flow_label = (__force u32)flowi6_get_flowlabel(fl6);
			hash_keys.basic.ip_proto = fl6->flowi6_proto;
		}
		break;
	case 1:
		if (skb) {
			unsigned int flag = FLOW_DISSECTOR_F_STOP_AT_ENCAP;
			struct flow_keys keys;

			/* short-circuit if we already have L4 hash present */
			if (skb->l4_hash)
				return skb_get_hash_raw(skb) >> 1;

			memset(&hash_keys, 0, sizeof(hash_keys));

                        if (!flkeys) {
				skb_flow_dissect_flow_keys(skb, &keys, flag);
				flkeys = &keys;
			}
			hash_keys.control.addr_type = FLOW_DISSECTOR_KEY_IPV6_ADDRS;
			hash_keys.addrs.v6addrs.src = flkeys->addrs.v6addrs.src;
			hash_keys.addrs.v6addrs.dst = flkeys->addrs.v6addrs.dst;
			hash_keys.ports.src = flkeys->ports.src;
			hash_keys.ports.dst = flkeys->ports.dst;
			hash_keys.basic.ip_proto = flkeys->basic.ip_proto;
		} else {
			memset(&hash_keys, 0, sizeof(hash_keys));
			hash_keys.control.addr_type = FLOW_DISSECTOR_KEY_IPV6_ADDRS;
			hash_keys.addrs.v6addrs.src = fl6->saddr;
			hash_keys.addrs.v6addrs.dst = fl6->daddr;
			hash_keys.ports.src = fl6->fl6_sport;
			hash_keys.ports.dst = fl6->fl6_dport;
			hash_keys.basic.ip_proto = fl6->flowi6_proto;
		}
		break;
	case 2:
		memset(&hash_keys, 0, sizeof(hash_keys));
		hash_keys.control.addr_type = FLOW_DISSECTOR_KEY_IPV6_ADDRS;
		if (skb) {
			struct flow_keys keys;

			if (!flkeys) {
				skb_flow_dissect_flow_keys(skb, &keys, 0);
				flkeys = &keys;
			}

			/* Inner can be v4 or v6 */
			if (flkeys->control.addr_type == FLOW_DISSECTOR_KEY_IPV4_ADDRS) {
				hash_keys.control.addr_type = FLOW_DISSECTOR_KEY_IPV4_ADDRS;
				hash_keys.addrs.v4addrs.src = flkeys->addrs.v4addrs.src;
				hash_keys.addrs.v4addrs.dst = flkeys->addrs.v4addrs.dst;
			} else if (flkeys->control.addr_type == FLOW_DISSECTOR_KEY_IPV6_ADDRS) {
				hash_keys.control.addr_type = FLOW_DISSECTOR_KEY_IPV6_ADDRS;
				hash_keys.addrs.v6addrs.src = flkeys->addrs.v6addrs.src;
				hash_keys.addrs.v6addrs.dst = flkeys->addrs.v6addrs.dst;
				hash_keys.tags.flow_label = flkeys->tags.flow_label;
				hash_keys.basic.ip_proto = flkeys->basic.ip_proto;
			} else {
				/* Same as case 0 */
				hash_keys.control.addr_type = FLOW_DISSECTOR_KEY_IPV6_ADDRS;
				ip6_multipath_l3_keys(skb, &hash_keys, flkeys);
			}
		} else {
			/* Same as case 0 */
			hash_keys.control.addr_type = FLOW_DISSECTOR_KEY_IPV6_ADDRS;
			hash_keys.addrs.v6addrs.src = fl6->saddr;
			hash_keys.addrs.v6addrs.dst = fl6->daddr;
			hash_keys.tags.flow_label = (__force u32)flowi6_get_flowlabel(fl6);
			hash_keys.basic.ip_proto = fl6->flowi6_proto;
		}
		break;
	}
	mhash = flow_hash_from_keys(&hash_keys);

	return mhash >> 1;
}

/* Called with rcu held */
void ip6_route_input(struct sk_buff *skb)
{
	const struct ipv6hdr *iph = ipv6_hdr(skb);
	struct net *net = dev_net(skb->dev);
	int flags = RT6_LOOKUP_F_HAS_SADDR | RT6_LOOKUP_F_DST_NOREF;
	struct ip_tunnel_info *tun_info;
	struct flowi6 fl6 = {
		.flowi6_iif = skb->dev->ifindex,
		.daddr = iph->daddr,
		.saddr = iph->saddr,
		.flowlabel = ip6_flowinfo(iph),
		.flowi6_mark = skb->mark,
		.flowi6_proto = iph->nexthdr,
	};
	struct flow_keys *flkeys = NULL, _flkeys;

	tun_info = skb_tunnel_info(skb);
	if (tun_info && !(tun_info->mode & IP_TUNNEL_INFO_TX))
		fl6.flowi6_tun_key.tun_id = tun_info->key.tun_id;

	if (fib6_rules_early_flow_dissect(net, skb, &fl6, &_flkeys))
		flkeys = &_flkeys;

	if (unlikely(fl6.flowi6_proto == IPPROTO_ICMPV6))
		fl6.mp_hash = rt6_multipath_hash(net, &fl6, skb, flkeys);
	skb_dst_drop(skb);
	skb_dst_set_noref(skb, ip6_route_input_lookup(net, skb->dev,
						      &fl6, skb, flags));
}

static struct rt6_info *ip6_pol_route_output(struct net *net,
					     struct fib6_table *table,
					     struct flowi6 *fl6,
					     const struct sk_buff *skb,
					     int flags)
{
	return ip6_pol_route(net, table, fl6->flowi6_oif, fl6, skb, flags);
}

struct dst_entry *ip6_route_output_flags_noref(struct net *net,
					       const struct sock *sk,
					       struct flowi6 *fl6, int flags)
{
	bool any_src;

	if (ipv6_addr_type(&fl6->daddr) &
	    (IPV6_ADDR_MULTICAST | IPV6_ADDR_LINKLOCAL)) {
		struct dst_entry *dst;

		/* This function does not take refcnt on the dst */
		dst = l3mdev_link_scope_lookup(net, fl6);
		if (dst)
			return dst;
	}

	fl6->flowi6_iif = LOOPBACK_IFINDEX;

	flags |= RT6_LOOKUP_F_DST_NOREF;
	any_src = ipv6_addr_any(&fl6->saddr);
	if ((sk && sk->sk_bound_dev_if) || rt6_need_strict(&fl6->daddr) ||
	    (fl6->flowi6_oif && any_src))
		flags |= RT6_LOOKUP_F_IFACE;

	if (!any_src)
		flags |= RT6_LOOKUP_F_HAS_SADDR;
	else if (sk)
		flags |= rt6_srcprefs2flags(inet6_sk(sk)->srcprefs);

	return fib6_rule_lookup(net, fl6, NULL, flags, ip6_pol_route_output);
}
EXPORT_SYMBOL_GPL(ip6_route_output_flags_noref);

struct dst_entry *ip6_route_output_flags(struct net *net,
					 const struct sock *sk,
					 struct flowi6 *fl6,
					 int flags)
{
        struct dst_entry *dst;
        struct rt6_info *rt6;

        rcu_read_lock();
        dst = ip6_route_output_flags_noref(net, sk, fl6, flags);
        rt6 = (struct rt6_info *)dst;
        /* For dst cached in uncached_list, refcnt is already taken. */
        if (list_empty(&rt6->rt6i_uncached) && !dst_hold_safe(dst)) {
                dst = &net->ipv6.ip6_null_entry->dst;
                dst_hold(dst);
        }
        rcu_read_unlock();

        return dst;
}
EXPORT_SYMBOL_GPL(ip6_route_output_flags);

struct dst_entry *ip6_blackhole_route(struct net *net, struct dst_entry *dst_orig)
{
	struct rt6_info *rt, *ort = (struct rt6_info *) dst_orig;
	struct net_device *loopback_dev = net->loopback_dev;
	struct dst_entry *new = NULL;

	rt = dst_alloc(&ip6_dst_blackhole_ops, loopback_dev, 1,
		       DST_OBSOLETE_DEAD, 0);
	if (rt) {
		rt6_info_init(rt);
		atomic_inc(&net->ipv6.rt6_stats->fib_rt_alloc);

		new = &rt->dst;
		new->__use = 1;
		new->input = dst_discard;
		new->output = dst_discard_out;

		dst_copy_metrics(new, &ort->dst);

		rt->rt6i_idev = in6_dev_get(loopback_dev);
		rt->rt6i_gateway = ort->rt6i_gateway;
		rt->rt6i_flags = ort->rt6i_flags & ~RTF_PCPU;

		memcpy(&rt->rt6i_dst, &ort->rt6i_dst, sizeof(struct rt6key));
#ifdef CONFIG_IPV6_SUBTREES
		memcpy(&rt->rt6i_src, &ort->rt6i_src, sizeof(struct rt6key));
#endif
	}

	dst_release(dst_orig);
	return new ? new : ERR_PTR(-ENOMEM);
}

/*
 *	Destination cache support functions
 */

static bool fib6_check(struct fib6_info *f6i, u32 cookie)
{
	u32 rt_cookie = 0;

	if (!fib6_get_cookie_safe(f6i, &rt_cookie) || rt_cookie != cookie)
		return false;

	if (fib6_check_expired(f6i))
		return false;

	return true;
}

static struct dst_entry *rt6_check(struct rt6_info *rt,
				   struct fib6_info *from,
				   u32 cookie)
{
	u32 rt_cookie = 0;

	if (!from || !fib6_get_cookie_safe(from, &rt_cookie) ||
	    rt_cookie != cookie)
		return NULL;

	if (rt6_check_expired(rt))
		return NULL;

	return &rt->dst;
}

static struct dst_entry *rt6_dst_from_check(struct rt6_info *rt,
					    struct fib6_info *from,
					    u32 cookie)
{
	if (!__rt6_check_expired(rt) &&
	    rt->dst.obsolete == DST_OBSOLETE_FORCE_CHK &&
	    fib6_check(from, cookie))
		return &rt->dst;
	else
		return NULL;
}

static struct dst_entry *ip6_dst_check(struct dst_entry *dst, u32 cookie)
{
	struct dst_entry *dst_ret;
	struct fib6_info *from;
	struct rt6_info *rt;

	rt = container_of(dst, struct rt6_info, dst);

	rcu_read_lock();

	/* All IPV6 dsts are created with ->obsolete set to the value
	 * DST_OBSOLETE_FORCE_CHK which forces validation calls down
	 * into this function always.
	 */

	from = rcu_dereference(rt->from);

	if (from && (rt->rt6i_flags & RTF_PCPU ||
	    unlikely(!list_empty(&rt->rt6i_uncached))))
		dst_ret = rt6_dst_from_check(rt, from, cookie);
	else
		dst_ret = rt6_check(rt, from, cookie);

	rcu_read_unlock();

	return dst_ret;
}

static struct dst_entry *ip6_negative_advice(struct dst_entry *dst)
{
	struct rt6_info *rt = (struct rt6_info *) dst;

	if (rt) {
		if (rt->rt6i_flags & RTF_CACHE) {
			rcu_read_lock();
			if (rt6_check_expired(rt)) {
				rt6_remove_exception_rt(rt);
				dst = NULL;
			}
			rcu_read_unlock();
		} else {
			dst_release(dst);
			dst = NULL;
		}
	}
	return dst;
}

static void ip6_link_failure(struct sk_buff *skb)
{
	struct rt6_info *rt;

	icmpv6_send(skb, ICMPV6_DEST_UNREACH, ICMPV6_ADDR_UNREACH, 0);

	rt = (struct rt6_info *) skb_dst(skb);
	if (rt) {
		rcu_read_lock();
		if (rt->rt6i_flags & RTF_CACHE) {
			rt6_remove_exception_rt(rt);
		} else {
			struct fib6_info *from;
			struct fib6_node *fn;

			from = rcu_dereference(rt->from);
			if (from) {
				fn = rcu_dereference(from->fib6_node);
				if (fn && (rt->rt6i_flags & RTF_DEFAULT))
					fn->fn_sernum = -1;
			}
		}
		rcu_read_unlock();
	}
}

static void rt6_update_expires(struct rt6_info *rt0, int timeout)
{
	if (!(rt0->rt6i_flags & RTF_EXPIRES)) {
		struct fib6_info *from;

		rcu_read_lock();
		from = rcu_dereference(rt0->from);
		if (from)
			rt0->dst.expires = from->expires;
		rcu_read_unlock();
	}

	dst_set_expires(&rt0->dst, timeout);
	rt0->rt6i_flags |= RTF_EXPIRES;
}

static void rt6_do_update_pmtu(struct rt6_info *rt, u32 mtu)
{
	struct net *net = dev_net(rt->dst.dev);

	dst_metric_set(&rt->dst, RTAX_MTU, mtu);
	rt->rt6i_flags |= RTF_MODIFIED;
	rt6_update_expires(rt, net->ipv6.sysctl.ip6_rt_mtu_expires);
}

static bool rt6_cache_allowed_for_pmtu(const struct rt6_info *rt)
{
	return !(rt->rt6i_flags & RTF_CACHE) &&
		(rt->rt6i_flags & RTF_PCPU || rcu_access_pointer(rt->from));
}

static void __ip6_rt_update_pmtu(struct dst_entry *dst, const struct sock *sk,
				 const struct ipv6hdr *iph, u32 mtu)
{
	const struct in6_addr *daddr, *saddr;
	struct rt6_info *rt6 = (struct rt6_info *)dst;

	if (dst_metric_locked(dst, RTAX_MTU))
		return;

	if (iph) {
		daddr = &iph->daddr;
		saddr = &iph->saddr;
	} else if (sk) {
		daddr = &sk->sk_v6_daddr;
		saddr = &inet6_sk(sk)->saddr;
	} else {
		daddr = NULL;
		saddr = NULL;
	}
	dst_confirm_neigh(dst, daddr);
	mtu = max_t(u32, mtu, IPV6_MIN_MTU);
	if (mtu >= dst_mtu(dst))
		return;

	if (!rt6_cache_allowed_for_pmtu(rt6)) {
		rt6_do_update_pmtu(rt6, mtu);
		/* update rt6_ex->stamp for cache */
		if (rt6->rt6i_flags & RTF_CACHE)
			rt6_update_exception_stamp_rt(rt6);
	} else if (daddr) {
		struct fib6_result res = {};
		struct rt6_info *nrt6;

		rcu_read_lock();
		res.f6i = rcu_dereference(rt6->from);
		if (!res.f6i) {
			rcu_read_unlock();
			return;
		}
		res.fib6_flags = res.f6i->fib6_flags;
		res.fib6_type = res.f6i->fib6_type;

		if (res.f6i->nh) {
			struct fib6_nh_match_arg arg = {
				.dev = dst->dev,
				.gw = &rt6->rt6i_gateway,
			};

			nexthop_for_each_fib6_nh(res.f6i->nh,
						 fib6_nh_find_match, &arg);

			/* fib6_info uses a nexthop that does not have fib6_nh
			 * using the dst->dev + gw. Should be impossible.
			 */
			if (!arg.match) {
				rcu_read_unlock();
				return;
			}

			res.nh = arg.match;
		} else {
			res.nh = res.f6i->fib6_nh;
		}

		nrt6 = ip6_rt_cache_alloc(&res, daddr, saddr);
		if (nrt6) {
			rt6_do_update_pmtu(nrt6, mtu);
			if (rt6_insert_exception(nrt6, &res))
				dst_release_immediate(&nrt6->dst);
		}
		rcu_read_unlock();
	}
}

static void ip6_rt_update_pmtu(struct dst_entry *dst, struct sock *sk,
			       struct sk_buff *skb, u32 mtu)
{
	__ip6_rt_update_pmtu(dst, sk, skb ? ipv6_hdr(skb) : NULL, mtu);
}

void ip6_update_pmtu(struct sk_buff *skb, struct net *net, __be32 mtu,
		     int oif, u32 mark, kuid_t uid)
{
	const struct ipv6hdr *iph = (struct ipv6hdr *) skb->data;
	struct dst_entry *dst;
	struct flowi6 fl6 = {
		.flowi6_oif = oif,
		.flowi6_mark = mark ? mark : IP6_REPLY_MARK(net, skb->mark),
		.daddr = iph->daddr,
		.saddr = iph->saddr,
		.flowlabel = ip6_flowinfo(iph),
		.flowi6_uid = uid,
	};

	dst = ip6_route_output(net, NULL, &fl6);
	if (!dst->error)
		__ip6_rt_update_pmtu(dst, NULL, iph, ntohl(mtu));
	dst_release(dst);
}
EXPORT_SYMBOL_GPL(ip6_update_pmtu);

void ip6_sk_update_pmtu(struct sk_buff *skb, struct sock *sk, __be32 mtu)
{
	int oif = sk->sk_bound_dev_if;
	struct dst_entry *dst;

	if (!oif && skb->dev)
		oif = l3mdev_master_ifindex(skb->dev);

	ip6_update_pmtu(skb, sock_net(sk), mtu, oif, sk->sk_mark, sk->sk_uid);

	dst = __sk_dst_get(sk);
	if (!dst || !dst->obsolete ||
	    dst->ops->check(dst, inet6_sk(sk)->dst_cookie))
		return;

	bh_lock_sock(sk);
	if (!sock_owned_by_user(sk) && !ipv6_addr_v4mapped(&sk->sk_v6_daddr))
		ip6_datagram_dst_update(sk, false);
	bh_unlock_sock(sk);
}
EXPORT_SYMBOL_GPL(ip6_sk_update_pmtu);

void ip6_sk_dst_store_flow(struct sock *sk, struct dst_entry *dst,
			   const struct flowi6 *fl6)
{
#ifdef CONFIG_IPV6_SUBTREES
	struct ipv6_pinfo *np = inet6_sk(sk);
#endif

	ip6_dst_store(sk, dst,
		      ipv6_addr_equal(&fl6->daddr, &sk->sk_v6_daddr) ?
		      &sk->sk_v6_daddr : NULL,
#ifdef CONFIG_IPV6_SUBTREES
		      ipv6_addr_equal(&fl6->saddr, &np->saddr) ?
		      &np->saddr :
#endif
		      NULL);
}

static bool ip6_redirect_nh_match(const struct fib6_result *res,
				  struct flowi6 *fl6,
				  const struct in6_addr *gw,
				  struct rt6_info **ret)
{
	const struct fib6_nh *nh = res->nh;

	if (nh->fib_nh_flags & RTNH_F_DEAD || !nh->fib_nh_gw_family ||
	    fl6->flowi6_oif != nh->fib_nh_dev->ifindex)
		return false;

	/* rt_cache's gateway might be different from its 'parent'
	 * in the case of an ip redirect.
	 * So we keep searching in the exception table if the gateway
	 * is different.
	 */
	if (!ipv6_addr_equal(gw, &nh->fib_nh_gw6)) {
		struct rt6_info *rt_cache;

		rt_cache = rt6_find_cached_rt(res, &fl6->daddr, &fl6->saddr);
		if (rt_cache &&
		    ipv6_addr_equal(gw, &rt_cache->rt6i_gateway)) {
			*ret = rt_cache;
			return true;
		}
		return false;
	}
	return true;
}

struct fib6_nh_rd_arg {
	struct fib6_result	*res;
	struct flowi6		*fl6;
	const struct in6_addr	*gw;
	struct rt6_info		**ret;
};

static int fib6_nh_redirect_match(struct fib6_nh *nh, void *_arg)
{
	struct fib6_nh_rd_arg *arg = _arg;

	arg->res->nh = nh;
	return ip6_redirect_nh_match(arg->res, arg->fl6, arg->gw, arg->ret);
}

/* Handle redirects */
struct ip6rd_flowi {
	struct flowi6 fl6;
	struct in6_addr gateway;
};

static struct rt6_info *__ip6_route_redirect(struct net *net,
					     struct fib6_table *table,
					     struct flowi6 *fl6,
					     const struct sk_buff *skb,
					     int flags)
{
	struct ip6rd_flowi *rdfl = (struct ip6rd_flowi *)fl6;
	struct rt6_info *ret = NULL;
	struct fib6_result res = {};
	struct fib6_nh_rd_arg arg = {
		.res = &res,
		.fl6 = fl6,
		.gw  = &rdfl->gateway,
		.ret = &ret
	};
	struct fib6_info *rt;
	struct fib6_node *fn;

	/* l3mdev_update_flow overrides oif if the device is enslaved; in
	 * this case we must match on the real ingress device, so reset it
	 */
	if (fl6->flowi6_flags & FLOWI_FLAG_SKIP_NH_OIF)
		fl6->flowi6_oif = skb->dev->ifindex;

	/* Get the "current" route for this destination and
	 * check if the redirect has come from appropriate router.
	 *
	 * RFC 4861 specifies that redirects should only be
	 * accepted if they come from the nexthop to the target.
	 * Due to the way the routes are chosen, this notion
	 * is a bit fuzzy and one might need to check all possible
	 * routes.
	 */

	rcu_read_lock();
	fn = fib6_node_lookup(&table->tb6_root, &fl6->daddr, &fl6->saddr);
restart:
	for_each_fib6_node_rt_rcu(fn) {
		res.f6i = rt;
		if (fib6_check_expired(rt))
			continue;
		if (rt->fib6_flags & RTF_REJECT)
			break;
		if (unlikely(rt->nh)) {
			if (nexthop_is_blackhole(rt->nh))
				continue;
			/* on match, res->nh is filled in and potentially ret */
			if (nexthop_for_each_fib6_nh(rt->nh,
						     fib6_nh_redirect_match,
						     &arg))
				goto out;
		} else {
			res.nh = rt->fib6_nh;
			if (ip6_redirect_nh_match(&res, fl6, &rdfl->gateway,
						  &ret))
				goto out;
		}
	}

	if (!rt)
		rt = net->ipv6.fib6_null_entry;
	else if (rt->fib6_flags & RTF_REJECT) {
		ret = net->ipv6.ip6_null_entry;
		goto out;
	}

	if (rt == net->ipv6.fib6_null_entry) {
		fn = fib6_backtrack(fn, &fl6->saddr);
		if (fn)
			goto restart;
	}

	res.f6i = rt;
	res.nh = rt->fib6_nh;
out:
	if (ret) {
		ip6_hold_safe(net, &ret);
	} else {
		res.fib6_flags = res.f6i->fib6_flags;
		res.fib6_type = res.f6i->fib6_type;
		ret = ip6_create_rt_rcu(&res);
	}

	rcu_read_unlock();

	trace_fib6_table_lookup(net, &res, table, fl6);
	return ret;
};

static struct dst_entry *ip6_route_redirect(struct net *net,
					    const struct flowi6 *fl6,
					    const struct sk_buff *skb,
					    const struct in6_addr *gateway)
{
	int flags = RT6_LOOKUP_F_HAS_SADDR;
	struct ip6rd_flowi rdfl;

	rdfl.fl6 = *fl6;
	rdfl.gateway = *gateway;

	return fib6_rule_lookup(net, &rdfl.fl6, skb,
				flags, __ip6_route_redirect);
}

void ip6_redirect(struct sk_buff *skb, struct net *net, int oif, u32 mark,
		  kuid_t uid)
{
	const struct ipv6hdr *iph = (struct ipv6hdr *) skb->data;
	struct dst_entry *dst;
	struct flowi6 fl6 = {
		.flowi6_iif = LOOPBACK_IFINDEX,
		.flowi6_oif = oif,
		.flowi6_mark = mark,
		.daddr = iph->daddr,
		.saddr = iph->saddr,
		.flowlabel = ip6_flowinfo(iph),
		.flowi6_uid = uid,
	};

	dst = ip6_route_redirect(net, &fl6, skb, &ipv6_hdr(skb)->saddr);
	rt6_do_redirect(dst, NULL, skb);
	dst_release(dst);
}
EXPORT_SYMBOL_GPL(ip6_redirect);

void ip6_redirect_no_header(struct sk_buff *skb, struct net *net, int oif)
{
	const struct ipv6hdr *iph = ipv6_hdr(skb);
	const struct rd_msg *msg = (struct rd_msg *)icmp6_hdr(skb);
	struct dst_entry *dst;
	struct flowi6 fl6 = {
		.flowi6_iif = LOOPBACK_IFINDEX,
		.flowi6_oif = oif,
		.daddr = msg->dest,
		.saddr = iph->daddr,
		.flowi6_uid = sock_net_uid(net, NULL),
	};

	dst = ip6_route_redirect(net, &fl6, skb, &iph->saddr);
	rt6_do_redirect(dst, NULL, skb);
	dst_release(dst);
}

void ip6_sk_redirect(struct sk_buff *skb, struct sock *sk)
{
	ip6_redirect(skb, sock_net(sk), sk->sk_bound_dev_if, sk->sk_mark,
		     sk->sk_uid);
}
EXPORT_SYMBOL_GPL(ip6_sk_redirect);

static unsigned int ip6_default_advmss(const struct dst_entry *dst)
{
	struct net_device *dev = dst->dev;
	unsigned int mtu = dst_mtu(dst);
	struct net *net = dev_net(dev);

	mtu -= sizeof(struct ipv6hdr) + sizeof(struct tcphdr);

	if (mtu < net->ipv6.sysctl.ip6_rt_min_advmss)
		mtu = net->ipv6.sysctl.ip6_rt_min_advmss;

	/*
	 * Maximal non-jumbo IPv6 payload is IPV6_MAXPLEN and
	 * corresponding MSS is IPV6_MAXPLEN - tcp_header_size.
	 * IPV6_MAXPLEN is also valid and means: "any MSS,
	 * rely only on pmtu discovery"
	 */
	if (mtu > IPV6_MAXPLEN - sizeof(struct tcphdr))
		mtu = IPV6_MAXPLEN;
	return mtu;
}

static unsigned int ip6_mtu(const struct dst_entry *dst)
{
	struct inet6_dev *idev;
	unsigned int mtu;

	mtu = dst_metric_raw(dst, RTAX_MTU);
	if (mtu)
		goto out;

	mtu = IPV6_MIN_MTU;

	rcu_read_lock();
	idev = __in6_dev_get(dst->dev);
	if (idev)
		mtu = idev->cnf.mtu6;
	rcu_read_unlock();

out:
	mtu = min_t(unsigned int, mtu, IP6_MAX_MTU);

	return mtu - lwtunnel_headroom(dst->lwtstate, mtu);
}

/* MTU selection:
 * 1. mtu on route is locked - use it
 * 2. mtu from nexthop exception
 * 3. mtu from egress device
 *
 * based on ip6_dst_mtu_forward and exception logic of
 * rt6_find_cached_rt; called with rcu_read_lock
 */
u32 ip6_mtu_from_fib6(const struct fib6_result *res,
		      const struct in6_addr *daddr,
		      const struct in6_addr *saddr)
{
	const struct fib6_nh *nh = res->nh;
	struct fib6_info *f6i = res->f6i;
	struct inet6_dev *idev;
	struct rt6_info *rt;
	u32 mtu = 0;

	if (unlikely(fib6_metric_locked(f6i, RTAX_MTU))) {
		mtu = f6i->fib6_pmtu;
		if (mtu)
			goto out;
	}

	rt = rt6_find_cached_rt(res, daddr, saddr);
	if (unlikely(rt)) {
		mtu = dst_metric_raw(&rt->dst, RTAX_MTU);
	} else {
		struct net_device *dev = nh->fib_nh_dev;

		mtu = IPV6_MIN_MTU;
		idev = __in6_dev_get(dev);
		if (idev && idev->cnf.mtu6 > mtu)
			mtu = idev->cnf.mtu6;
	}

	mtu = min_t(unsigned int, mtu, IP6_MAX_MTU);
out:
	return mtu - lwtunnel_headroom(nh->fib_nh_lws, mtu);
}

struct dst_entry *icmp6_dst_alloc(struct net_device *dev,
				  struct flowi6 *fl6)
{
	struct dst_entry *dst;
	struct rt6_info *rt;
	struct inet6_dev *idev = in6_dev_get(dev);
	struct net *net = dev_net(dev);

	if (unlikely(!idev))
		return ERR_PTR(-ENODEV);

	rt = ip6_dst_alloc(net, dev, 0);
	if (unlikely(!rt)) {
		in6_dev_put(idev);
		dst = ERR_PTR(-ENOMEM);
		goto out;
	}

	rt->dst.flags |= DST_HOST;
	rt->dst.input = ip6_input;
	rt->dst.output  = ip6_output;
	rt->rt6i_gateway  = fl6->daddr;
	rt->rt6i_dst.addr = fl6->daddr;
	rt->rt6i_dst.plen = 128;
	rt->rt6i_idev     = idev;
	dst_metric_set(&rt->dst, RTAX_HOPLIMIT, 0);

	/* Add this dst into uncached_list so that rt6_disable_ip() can
	 * do proper release of the net_device
	 */
	rt6_uncached_list_add(rt);
	atomic_inc(&net->ipv6.rt6_stats->fib_rt_uncache);

	dst = xfrm_lookup(net, &rt->dst, flowi6_to_flowi(fl6), NULL, 0);

out:
	return dst;
}

static int ip6_dst_gc(struct dst_ops *ops)
{
	struct net *net = container_of(ops, struct net, ipv6.ip6_dst_ops);
	int rt_min_interval = net->ipv6.sysctl.ip6_rt_gc_min_interval;
	int rt_max_size = net->ipv6.sysctl.ip6_rt_max_size;
	int rt_elasticity = net->ipv6.sysctl.ip6_rt_gc_elasticity;
	int rt_gc_timeout = net->ipv6.sysctl.ip6_rt_gc_timeout;
	unsigned long rt_last_gc = net->ipv6.ip6_rt_last_gc;
	int entries;

	entries = dst_entries_get_fast(ops);
	if (time_after(rt_last_gc + rt_min_interval, jiffies) &&
	    entries <= rt_max_size)
		goto out;

	net->ipv6.ip6_rt_gc_expire++;
	fib6_run_gc(net->ipv6.ip6_rt_gc_expire, net, true);
	entries = dst_entries_get_slow(ops);
	if (entries < ops->gc_thresh)
		net->ipv6.ip6_rt_gc_expire = rt_gc_timeout>>1;
out:
	net->ipv6.ip6_rt_gc_expire -= net->ipv6.ip6_rt_gc_expire>>rt_elasticity;
	return entries > rt_max_size;
}

static int ip6_nh_lookup_table(struct net *net, struct fib6_config *cfg,
			       const struct in6_addr *gw_addr, u32 tbid,
			       int flags, struct fib6_result *res)
{
	struct flowi6 fl6 = {
		.flowi6_oif = cfg->fc_ifindex,
		.daddr = *gw_addr,
		.saddr = cfg->fc_prefsrc,
	};
	struct fib6_table *table;
	int err;

	table = fib6_get_table(net, tbid);
	if (!table)
		return -EINVAL;

	if (!ipv6_addr_any(&cfg->fc_prefsrc))
		flags |= RT6_LOOKUP_F_HAS_SADDR;

	flags |= RT6_LOOKUP_F_IGNORE_LINKSTATE;

	err = fib6_table_lookup(net, table, cfg->fc_ifindex, &fl6, res, flags);
	if (!err && res->f6i != net->ipv6.fib6_null_entry)
		fib6_select_path(net, res, &fl6, cfg->fc_ifindex,
				 cfg->fc_ifindex != 0, NULL, flags);

	return err;
}

static int ip6_route_check_nh_onlink(struct net *net,
				     struct fib6_config *cfg,
				     const struct net_device *dev,
				     struct netlink_ext_ack *extack)
{
	u32 tbid = l3mdev_fib_table_rcu(dev) ? : RT_TABLE_MAIN;
	const struct in6_addr *gw_addr = &cfg->fc_gateway;
	struct fib6_result res = {};
	int err;

	err = ip6_nh_lookup_table(net, cfg, gw_addr, tbid, 0, &res);
	if (!err && !(res.fib6_flags & RTF_REJECT) &&
	    /* ignore match if it is the default route */
	    !ipv6_addr_any(&res.f6i->fib6_dst.addr) &&
	    (res.fib6_type != RTN_UNICAST || dev != res.nh->fib_nh_dev)) {
		NL_SET_ERR_MSG(extack,
			       "Nexthop has invalid gateway or device mismatch");
		err = -EINVAL;
	}

	return err;
}

static int ip6_route_check_nh(struct net *net,
			      struct fib6_config *cfg,
			      struct net_device **_dev,
			      struct inet6_dev **idev)
{
	const struct in6_addr *gw_addr = &cfg->fc_gateway;
	struct net_device *dev = _dev ? *_dev : NULL;
	int flags = RT6_LOOKUP_F_IFACE;
	struct fib6_result res = {};
	int err = -EHOSTUNREACH;

	if (cfg->fc_table) {
		err = ip6_nh_lookup_table(net, cfg, gw_addr,
					  cfg->fc_table, flags, &res);
		/* gw_addr can not require a gateway or resolve to a reject
		 * route. If a device is given, it must match the result.
		 */
		if (err || res.fib6_flags & RTF_REJECT ||
		    res.nh->fib_nh_gw_family ||
		    (dev && dev != res.nh->fib_nh_dev))
			err = -EHOSTUNREACH;
	}

	if (err < 0) {
		struct flowi6 fl6 = {
			.flowi6_oif = cfg->fc_ifindex,
			.daddr = *gw_addr,
		};

		err = fib6_lookup(net, cfg->fc_ifindex, &fl6, &res, flags);
		if (err || res.fib6_flags & RTF_REJECT ||
		    res.nh->fib_nh_gw_family)
			err = -EHOSTUNREACH;

		if (err)
			return err;

		fib6_select_path(net, &res, &fl6, cfg->fc_ifindex,
				 cfg->fc_ifindex != 0, NULL, flags);
	}

	err = 0;
	if (dev) {
		if (dev != res.nh->fib_nh_dev)
			err = -EHOSTUNREACH;
	} else {
		*_dev = dev = res.nh->fib_nh_dev;
		dev_hold(dev);
		*idev = in6_dev_get(dev);
	}

	return err;
}

static int ip6_validate_gw(struct net *net, struct fib6_config *cfg,
			   struct net_device **_dev, struct inet6_dev **idev,
			   struct netlink_ext_ack *extack)
{
	const struct in6_addr *gw_addr = &cfg->fc_gateway;
	int gwa_type = ipv6_addr_type(gw_addr);
	bool skip_dev = gwa_type & IPV6_ADDR_LINKLOCAL ? false : true;
	const struct net_device *dev = *_dev;
	bool need_addr_check = !dev;
	int err = -EINVAL;

	/* if gw_addr is local we will fail to detect this in case
	 * address is still TENTATIVE (DAD in progress). rt6_lookup()
	 * will return already-added prefix route via interface that
	 * prefix route was assigned to, which might be non-loopback.
	 */
	if (dev &&
	    ipv6_chk_addr_and_flags(net, gw_addr, dev, skip_dev, 0, 0)) {
		NL_SET_ERR_MSG(extack, "Gateway can not be a local address");
		goto out;
	}

	if (gwa_type != (IPV6_ADDR_LINKLOCAL | IPV6_ADDR_UNICAST)) {
		/* IPv6 strictly inhibits using not link-local
		 * addresses as nexthop address.
		 * Otherwise, router will not able to send redirects.
		 * It is very good, but in some (rare!) circumstances
		 * (SIT, PtP, NBMA NOARP links) it is handy to allow
		 * some exceptions. --ANK
		 * We allow IPv4-mapped nexthops to support RFC4798-type
		 * addressing
		 */
		if (!(gwa_type & (IPV6_ADDR_UNICAST | IPV6_ADDR_MAPPED))) {
			NL_SET_ERR_MSG(extack, "Invalid gateway address");
			goto out;
		}

		rcu_read_lock();

		if (cfg->fc_flags & RTNH_F_ONLINK)
			err = ip6_route_check_nh_onlink(net, cfg, dev, extack);
		else
			err = ip6_route_check_nh(net, cfg, _dev, idev);

		rcu_read_unlock();

		if (err)
			goto out;
	}

	/* reload in case device was changed */
	dev = *_dev;

	err = -EINVAL;
	if (!dev) {
		NL_SET_ERR_MSG(extack, "Egress device not specified");
		goto out;
	} else if (dev->flags & IFF_LOOPBACK) {
		NL_SET_ERR_MSG(extack,
			       "Egress device can not be loopback device for this route");
		goto out;
	}

	/* if we did not check gw_addr above, do so now that the
	 * egress device has been resolved.
	 */
	if (need_addr_check &&
	    ipv6_chk_addr_and_flags(net, gw_addr, dev, skip_dev, 0, 0)) {
		NL_SET_ERR_MSG(extack, "Gateway can not be a local address");
		goto out;
	}

	err = 0;
out:
	return err;
}

static bool fib6_is_reject(u32 flags, struct net_device *dev, int addr_type)
{
	if ((flags & RTF_REJECT) ||
	    (dev && (dev->flags & IFF_LOOPBACK) &&
	     !(addr_type & IPV6_ADDR_LOOPBACK) &&
	     !(flags & RTF_LOCAL)))
		return true;

	return false;
}

int fib6_nh_init(struct net *net, struct fib6_nh *fib6_nh,
		 struct fib6_config *cfg, gfp_t gfp_flags,
		 struct netlink_ext_ack *extack)
{
	struct net_device *dev = NULL;
	struct inet6_dev *idev = NULL;
	int addr_type;
	int err;

	fib6_nh->fib_nh_family = AF_INET6;

	err = -ENODEV;
	if (cfg->fc_ifindex) {
		dev = dev_get_by_index(net, cfg->fc_ifindex);
		if (!dev)
			goto out;
		idev = in6_dev_get(dev);
		if (!idev)
			goto out;
	}

	if (cfg->fc_flags & RTNH_F_ONLINK) {
		if (!dev) {
			NL_SET_ERR_MSG(extack,
				       "Nexthop device required for onlink");
			goto out;
		}

		if (!(dev->flags & IFF_UP)) {
			NL_SET_ERR_MSG(extack, "Nexthop device is not up");
			err = -ENETDOWN;
			goto out;
		}

		fib6_nh->fib_nh_flags |= RTNH_F_ONLINK;
	}

	fib6_nh->fib_nh_weight = 1;

	/* We cannot add true routes via loopback here,
	 * they would result in kernel looping; promote them to reject routes
	 */
	addr_type = ipv6_addr_type(&cfg->fc_dst);
	if (fib6_is_reject(cfg->fc_flags, dev, addr_type)) {
		/* hold loopback dev/idev if we haven't done so. */
		if (dev != net->loopback_dev) {
			if (dev) {
				dev_put(dev);
				in6_dev_put(idev);
			}
			dev = net->loopback_dev;
			dev_hold(dev);
			idev = in6_dev_get(dev);
			if (!idev) {
				err = -ENODEV;
				goto out;
			}
		}
		goto pcpu_alloc;
	}

	if (cfg->fc_flags & RTF_GATEWAY) {
		err = ip6_validate_gw(net, cfg, &dev, &idev, extack);
		if (err)
			goto out;

		fib6_nh->fib_nh_gw6 = cfg->fc_gateway;
		fib6_nh->fib_nh_gw_family = AF_INET6;
	}

	err = -ENODEV;
	if (!dev)
		goto out;

	if (idev->cnf.disable_ipv6) {
		NL_SET_ERR_MSG(extack, "IPv6 is disabled on nexthop device");
		err = -EACCES;
		goto out;
	}

	if (!(dev->flags & IFF_UP) && !cfg->fc_ignore_dev_down) {
		NL_SET_ERR_MSG(extack, "Nexthop device is not up");
		err = -ENETDOWN;
		goto out;
	}

	if (!(cfg->fc_flags & (RTF_LOCAL | RTF_ANYCAST)) &&
	    !netif_carrier_ok(dev))
		fib6_nh->fib_nh_flags |= RTNH_F_LINKDOWN;

	err = fib_nh_common_init(&fib6_nh->nh_common, cfg->fc_encap,
				 cfg->fc_encap_type, cfg, gfp_flags, extack);
	if (err)
		goto out;

pcpu_alloc:
	fib6_nh->rt6i_pcpu = alloc_percpu_gfp(struct rt6_info *, gfp_flags);
	if (!fib6_nh->rt6i_pcpu) {
		err = -ENOMEM;
		goto out;
	}

	fib6_nh->fib_nh_dev = dev;
	fib6_nh->fib_nh_oif = dev->ifindex;
	err = 0;
out:
	if (idev)
		in6_dev_put(idev);

	if (err) {
		lwtstate_put(fib6_nh->fib_nh_lws);
		fib6_nh->fib_nh_lws = NULL;
		if (dev)
			dev_put(dev);
	}

	return err;
}

void fib6_nh_release(struct fib6_nh *fib6_nh)
{
	struct rt6_exception_bucket *bucket;

	rcu_read_lock();

	fib6_nh_flush_exceptions(fib6_nh, NULL);
	bucket = fib6_nh_get_excptn_bucket(fib6_nh, NULL);
	if (bucket) {
		rcu_assign_pointer(fib6_nh->rt6i_exception_bucket, NULL);
		kfree(bucket);
	}

	rcu_read_unlock();

	if (fib6_nh->rt6i_pcpu) {
		int cpu;

		for_each_possible_cpu(cpu) {
			struct rt6_info **ppcpu_rt;
			struct rt6_info *pcpu_rt;

			ppcpu_rt = per_cpu_ptr(fib6_nh->rt6i_pcpu, cpu);
			pcpu_rt = *ppcpu_rt;
			if (pcpu_rt) {
				dst_dev_put(&pcpu_rt->dst);
				dst_release(&pcpu_rt->dst);
				*ppcpu_rt = NULL;
			}
		}

		free_percpu(fib6_nh->rt6i_pcpu);
	}

	fib_nh_common_release(&fib6_nh->nh_common);
}

static struct fib6_info *ip6_route_info_create(struct fib6_config *cfg,
					      gfp_t gfp_flags,
					      struct netlink_ext_ack *extack)
{
	struct net *net = cfg->fc_nlinfo.nl_net;
	struct fib6_info *rt = NULL;
	struct nexthop *nh = NULL;
	struct fib6_table *table;
	struct fib6_nh *fib6_nh;
	int err = -EINVAL;
	int addr_type;

	/* RTF_PCPU is an internal flag; can not be set by userspace */
	if (cfg->fc_flags & RTF_PCPU) {
		NL_SET_ERR_MSG(extack, "Userspace can not set RTF_PCPU");
		goto out;
	}

	/* RTF_CACHE is an internal flag; can not be set by userspace */
	if (cfg->fc_flags & RTF_CACHE) {
		NL_SET_ERR_MSG(extack, "Userspace can not set RTF_CACHE");
		goto out;
	}

	if (cfg->fc_type > RTN_MAX) {
		NL_SET_ERR_MSG(extack, "Invalid route type");
		goto out;
	}

	if (cfg->fc_dst_len > 128) {
		NL_SET_ERR_MSG(extack, "Invalid prefix length");
		goto out;
	}
	if (cfg->fc_src_len > 128) {
		NL_SET_ERR_MSG(extack, "Invalid source address length");
		goto out;
	}
#ifndef CONFIG_IPV6_SUBTREES
	if (cfg->fc_src_len) {
		NL_SET_ERR_MSG(extack,
			       "Specifying source address requires IPV6_SUBTREES to be enabled");
		goto out;
	}
#endif
	if (cfg->fc_nh_id) {
		nh = nexthop_find_by_id(net, cfg->fc_nh_id);
		if (!nh) {
			NL_SET_ERR_MSG(extack, "Nexthop id does not exist");
			goto out;
		}
		err = fib6_check_nexthop(nh, cfg, extack);
		if (err)
			goto out;
	}

	err = -ENOBUFS;
	if (cfg->fc_nlinfo.nlh &&
	    !(cfg->fc_nlinfo.nlh->nlmsg_flags & NLM_F_CREATE)) {
		table = fib6_get_table(net, cfg->fc_table);
		if (!table) {
			pr_warn("NLM_F_CREATE should be specified when creating new route\n");
			table = fib6_new_table(net, cfg->fc_table);
		}
	} else {
		table = fib6_new_table(net, cfg->fc_table);
	}

	if (!table)
		goto out;

	err = -ENOMEM;
	rt = fib6_info_alloc(gfp_flags, !nh);
	if (!rt)
		goto out;

	rt->fib6_metrics = ip_fib_metrics_init(net, cfg->fc_mx, cfg->fc_mx_len,
					       extack);
	if (IS_ERR(rt->fib6_metrics)) {
		err = PTR_ERR(rt->fib6_metrics);
		/* Do not leave garbage there. */
		rt->fib6_metrics = (struct dst_metrics *)&dst_default_metrics;
		goto out;
	}

	if (cfg->fc_flags & RTF_ADDRCONF)
		rt->dst_nocount = true;

	if (cfg->fc_flags & RTF_EXPIRES)
		fib6_set_expires(rt, jiffies +
				clock_t_to_jiffies(cfg->fc_expires));
	else
		fib6_clean_expires(rt);

	if (cfg->fc_protocol == RTPROT_UNSPEC)
		cfg->fc_protocol = RTPROT_BOOT;
	rt->fib6_protocol = cfg->fc_protocol;

	rt->fib6_table = table;
	rt->fib6_metric = cfg->fc_metric;
	rt->fib6_type = cfg->fc_type ? : RTN_UNICAST;
	rt->fib6_flags = cfg->fc_flags & ~RTF_GATEWAY;

	ipv6_addr_prefix(&rt->fib6_dst.addr, &cfg->fc_dst, cfg->fc_dst_len);
	rt->fib6_dst.plen = cfg->fc_dst_len;
	if (rt->fib6_dst.plen == 128)
		rt->dst_host = true;

#ifdef CONFIG_IPV6_SUBTREES
	ipv6_addr_prefix(&rt->fib6_src.addr, &cfg->fc_src, cfg->fc_src_len);
	rt->fib6_src.plen = cfg->fc_src_len;
#endif
	if (nh) {
		if (!nexthop_get(nh)) {
			NL_SET_ERR_MSG(extack, "Nexthop has been deleted");
			goto out;
		}
		if (rt->fib6_src.plen) {
			NL_SET_ERR_MSG(extack, "Nexthops can not be used with source routing");
			goto out;
		}
		rt->nh = nh;
		fib6_nh = nexthop_fib6_nh(rt->nh);
	} else {
		err = fib6_nh_init(net, rt->fib6_nh, cfg, gfp_flags, extack);
		if (err)
			goto out;

		fib6_nh = rt->fib6_nh;

		/* We cannot add true routes via loopback here, they would
		 * result in kernel looping; promote them to reject routes
		 */
		addr_type = ipv6_addr_type(&cfg->fc_dst);
		if (fib6_is_reject(cfg->fc_flags, rt->fib6_nh->fib_nh_dev,
				   addr_type))
			rt->fib6_flags = RTF_REJECT | RTF_NONEXTHOP;
	}

	if (!ipv6_addr_any(&cfg->fc_prefsrc)) {
		struct net_device *dev = fib6_nh->fib_nh_dev;

		if (!ipv6_chk_addr(net, &cfg->fc_prefsrc, dev, 0)) {
			NL_SET_ERR_MSG(extack, "Invalid source address");
			err = -EINVAL;
			goto out;
		}
		rt->fib6_prefsrc.addr = cfg->fc_prefsrc;
		rt->fib6_prefsrc.plen = 128;
	} else
		rt->fib6_prefsrc.plen = 0;

	return rt;
out:
	fib6_info_release(rt);
	return ERR_PTR(err);
}

int ip6_route_add(struct fib6_config *cfg, gfp_t gfp_flags,
		  struct netlink_ext_ack *extack)
{
	struct fib6_info *rt;
	int err;

	rt = ip6_route_info_create(cfg, gfp_flags, extack);
	if (IS_ERR(rt))
		return PTR_ERR(rt);

	err = __ip6_ins_rt(rt, &cfg->fc_nlinfo, extack);
	fib6_info_release(rt);

	return err;
}

static int __ip6_del_rt(struct fib6_info *rt, struct nl_info *info)
{
	struct net *net = info->nl_net;
	struct fib6_table *table;
	int err;

	if (rt == net->ipv6.fib6_null_entry) {
		err = -ENOENT;
		goto out;
	}

	table = rt->fib6_table;
	spin_lock_bh(&table->tb6_lock);
	err = fib6_del(rt, info);
	spin_unlock_bh(&table->tb6_lock);

out:
	fib6_info_release(rt);
	return err;
}

int ip6_del_rt(struct net *net, struct fib6_info *rt)
{
	struct nl_info info = { .nl_net = net };

	return __ip6_del_rt(rt, &info);
}

static int __ip6_del_rt_siblings(struct fib6_info *rt, struct fib6_config *cfg)
{
	struct nl_info *info = &cfg->fc_nlinfo;
	struct net *net = info->nl_net;
	struct sk_buff *skb = NULL;
	struct fib6_table *table;
	int err = -ENOENT;

	if (rt == net->ipv6.fib6_null_entry)
		goto out_put;
	table = rt->fib6_table;
	spin_lock_bh(&table->tb6_lock);

	if (rt->fib6_nsiblings && cfg->fc_delete_all_nh) {
		struct fib6_info *sibling, *next_sibling;

		/* prefer to send a single notification with all hops */
		skb = nlmsg_new(rt6_nlmsg_size(rt), gfp_any());
		if (skb) {
			u32 seq = info->nlh ? info->nlh->nlmsg_seq : 0;

			if (rt6_fill_node(net, skb, rt, NULL,
					  NULL, NULL, 0, RTM_DELROUTE,
					  info->portid, seq, 0) < 0) {
				kfree_skb(skb);
				skb = NULL;
			} else
				info->skip_notify = 1;
		}

		info->skip_notify_kernel = 1;
		call_fib6_multipath_entry_notifiers(net,
						    FIB_EVENT_ENTRY_DEL,
						    rt,
						    rt->fib6_nsiblings,
						    NULL);
		list_for_each_entry_safe(sibling, next_sibling,
					 &rt->fib6_siblings,
					 fib6_siblings) {
			err = fib6_del(sibling, info);
			if (err)
				goto out_unlock;
		}
	}

	err = fib6_del(rt, info);
out_unlock:
	spin_unlock_bh(&table->tb6_lock);
out_put:
	fib6_info_release(rt);

	if (skb) {
		rtnl_notify(skb, net, info->portid, RTNLGRP_IPV6_ROUTE,
			    info->nlh, gfp_any());
	}
	return err;
}

static int __ip6_del_cached_rt(struct rt6_info *rt, struct fib6_config *cfg)
{
	int rc = -ESRCH;

	if (cfg->fc_ifindex && rt->dst.dev->ifindex != cfg->fc_ifindex)
		goto out;

	if (cfg->fc_flags & RTF_GATEWAY &&
	    !ipv6_addr_equal(&cfg->fc_gateway, &rt->rt6i_gateway))
		goto out;

	rc = rt6_remove_exception_rt(rt);
out:
	return rc;
}

static int ip6_del_cached_rt(struct fib6_config *cfg, struct fib6_info *rt,
			     struct fib6_nh *nh)
{
	struct fib6_result res = {
		.f6i = rt,
		.nh = nh,
	};
	struct rt6_info *rt_cache;

	rt_cache = rt6_find_cached_rt(&res, &cfg->fc_dst, &cfg->fc_src);
	if (rt_cache)
		return __ip6_del_cached_rt(rt_cache, cfg);

	return 0;
}

struct fib6_nh_del_cached_rt_arg {
	struct fib6_config *cfg;
	struct fib6_info *f6i;
};

static int fib6_nh_del_cached_rt(struct fib6_nh *nh, void *_arg)
{
	struct fib6_nh_del_cached_rt_arg *arg = _arg;
	int rc;

	rc = ip6_del_cached_rt(arg->cfg, arg->f6i, nh);
	return rc != -ESRCH ? rc : 0;
}

static int ip6_del_cached_rt_nh(struct fib6_config *cfg, struct fib6_info *f6i)
{
	struct fib6_nh_del_cached_rt_arg arg = {
		.cfg = cfg,
		.f6i = f6i
	};

	return nexthop_for_each_fib6_nh(f6i->nh, fib6_nh_del_cached_rt, &arg);
}

static int ip6_route_del(struct fib6_config *cfg,
			 struct netlink_ext_ack *extack)
{
	struct fib6_table *table;
	struct fib6_info *rt;
	struct fib6_node *fn;
	int err = -ESRCH;

	table = fib6_get_table(cfg->fc_nlinfo.nl_net, cfg->fc_table);
	if (!table) {
		NL_SET_ERR_MSG(extack, "FIB table does not exist");
		return err;
	}

	rcu_read_lock();

	fn = fib6_locate(&table->tb6_root,
			 &cfg->fc_dst, cfg->fc_dst_len,
			 &cfg->fc_src, cfg->fc_src_len,
			 !(cfg->fc_flags & RTF_CACHE));

	if (fn) {
		for_each_fib6_node_rt_rcu(fn) {
			struct fib6_nh *nh;

			if (rt->nh && cfg->fc_nh_id &&
			    rt->nh->id != cfg->fc_nh_id)
				continue;

			if (cfg->fc_flags & RTF_CACHE) {
				int rc = 0;

				if (rt->nh) {
					rc = ip6_del_cached_rt_nh(cfg, rt);
				} else if (cfg->fc_nh_id) {
					continue;
				} else {
					nh = rt->fib6_nh;
					rc = ip6_del_cached_rt(cfg, rt, nh);
				}
				if (rc != -ESRCH) {
					rcu_read_unlock();
					return rc;
				}
				continue;
			}

			if (cfg->fc_metric && cfg->fc_metric != rt->fib6_metric)
				continue;
			if (cfg->fc_protocol &&
			    cfg->fc_protocol != rt->fib6_protocol)
				continue;

			if (rt->nh) {
				if (!fib6_info_hold_safe(rt))
					continue;
				rcu_read_unlock();

				return __ip6_del_rt(rt, &cfg->fc_nlinfo);
			}
			if (cfg->fc_nh_id)
				continue;

			nh = rt->fib6_nh;
			if (cfg->fc_ifindex &&
			    (!nh->fib_nh_dev ||
			     nh->fib_nh_dev->ifindex != cfg->fc_ifindex))
				continue;
			if (cfg->fc_flags & RTF_GATEWAY &&
			    !ipv6_addr_equal(&cfg->fc_gateway, &nh->fib_nh_gw6))
				continue;
			if (!fib6_info_hold_safe(rt))
				continue;
			rcu_read_unlock();

			/* if gateway was specified only delete the one hop */
			if (cfg->fc_flags & RTF_GATEWAY)
				return __ip6_del_rt(rt, &cfg->fc_nlinfo);

			return __ip6_del_rt_siblings(rt, cfg);
		}
	}
	rcu_read_unlock();

	return err;
}

static void rt6_do_redirect(struct dst_entry *dst, struct sock *sk, struct sk_buff *skb)
{
	struct netevent_redirect netevent;
	struct rt6_info *rt, *nrt = NULL;
	struct fib6_result res = {};
	struct ndisc_options ndopts;
	struct inet6_dev *in6_dev;
	struct neighbour *neigh;
	struct rd_msg *msg;
	int optlen, on_link;
	u8 *lladdr;

	optlen = skb_tail_pointer(skb) - skb_transport_header(skb);
	optlen -= sizeof(*msg);

	if (optlen < 0) {
		net_dbg_ratelimited("rt6_do_redirect: packet too short\n");
		return;
	}

	msg = (struct rd_msg *)icmp6_hdr(skb);

	if (ipv6_addr_is_multicast(&msg->dest)) {
		net_dbg_ratelimited("rt6_do_redirect: destination address is multicast\n");
		return;
	}

	on_link = 0;
	if (ipv6_addr_equal(&msg->dest, &msg->target)) {
		on_link = 1;
	} else if (ipv6_addr_type(&msg->target) !=
		   (IPV6_ADDR_UNICAST|IPV6_ADDR_LINKLOCAL)) {
		net_dbg_ratelimited("rt6_do_redirect: target address is not link-local unicast\n");
		return;
	}

	in6_dev = __in6_dev_get(skb->dev);
	if (!in6_dev)
		return;
	if (in6_dev->cnf.forwarding || !in6_dev->cnf.accept_redirects)
		return;

	/* RFC2461 8.1:
	 *	The IP source address of the Redirect MUST be the same as the current
	 *	first-hop router for the specified ICMP Destination Address.
	 */

	if (!ndisc_parse_options(skb->dev, msg->opt, optlen, &ndopts)) {
		net_dbg_ratelimited("rt6_redirect: invalid ND options\n");
		return;
	}

	lladdr = NULL;
	if (ndopts.nd_opts_tgt_lladdr) {
		lladdr = ndisc_opt_addr_data(ndopts.nd_opts_tgt_lladdr,
					     skb->dev);
		if (!lladdr) {
			net_dbg_ratelimited("rt6_redirect: invalid link-layer address length\n");
			return;
		}
	}

	rt = (struct rt6_info *) dst;
	if (rt->rt6i_flags & RTF_REJECT) {
		net_dbg_ratelimited("rt6_redirect: source isn't a valid nexthop for redirect target\n");
		return;
	}

	/* Redirect received -> path was valid.
	 * Look, redirects are sent only in response to data packets,
	 * so that this nexthop apparently is reachable. --ANK
	 */
	dst_confirm_neigh(&rt->dst, &ipv6_hdr(skb)->saddr);

	neigh = __neigh_lookup(&nd_tbl, &msg->target, skb->dev, 1);
	if (!neigh)
		return;

	/*
	 *	We have finally decided to accept it.
	 */

	ndisc_update(skb->dev, neigh, lladdr, NUD_STALE,
		     NEIGH_UPDATE_F_WEAK_OVERRIDE|
		     NEIGH_UPDATE_F_OVERRIDE|
		     (on_link ? 0 : (NEIGH_UPDATE_F_OVERRIDE_ISROUTER|
				     NEIGH_UPDATE_F_ISROUTER)),
		     NDISC_REDIRECT, &ndopts);

	rcu_read_lock();
	res.f6i = rcu_dereference(rt->from);
	if (!res.f6i)
		goto out;

	if (res.f6i->nh) {
		struct fib6_nh_match_arg arg = {
			.dev = dst->dev,
			.gw = &rt->rt6i_gateway,
		};

		nexthop_for_each_fib6_nh(res.f6i->nh,
					 fib6_nh_find_match, &arg);

		/* fib6_info uses a nexthop that does not have fib6_nh
		 * using the dst->dev. Should be impossible
		 */
		if (!arg.match)
			goto out;
		res.nh = arg.match;
	} else {
		res.nh = res.f6i->fib6_nh;
	}

	res.fib6_flags = res.f6i->fib6_flags;
	res.fib6_type = res.f6i->fib6_type;
	nrt = ip6_rt_cache_alloc(&res, &msg->dest, NULL);
	if (!nrt)
		goto out;

	nrt->rt6i_flags = RTF_GATEWAY|RTF_UP|RTF_DYNAMIC|RTF_CACHE;
	if (on_link)
		nrt->rt6i_flags &= ~RTF_GATEWAY;

	nrt->rt6i_gateway = *(struct in6_addr *)neigh->primary_key;

	/* rt6_insert_exception() will take care of duplicated exceptions */
	if (rt6_insert_exception(nrt, &res)) {
		dst_release_immediate(&nrt->dst);
		goto out;
	}

	netevent.old = &rt->dst;
	netevent.new = &nrt->dst;
	netevent.daddr = &msg->dest;
	netevent.neigh = neigh;
	call_netevent_notifiers(NETEVENT_REDIRECT, &netevent);

out:
	rcu_read_unlock();
	neigh_release(neigh);
}

#ifdef CONFIG_IPV6_ROUTE_INFO
static struct fib6_info *rt6_get_route_info(struct net *net,
					   const struct in6_addr *prefix, int prefixlen,
					   const struct in6_addr *gwaddr,
					   struct net_device *dev)
{
	u32 tb_id = l3mdev_fib_table(dev) ? : RT6_TABLE_INFO;
	int ifindex = dev->ifindex;
	struct fib6_node *fn;
	struct fib6_info *rt = NULL;
	struct fib6_table *table;

	table = fib6_get_table(net, tb_id);
	if (!table)
		return NULL;

	rcu_read_lock();
	fn = fib6_locate(&table->tb6_root, prefix, prefixlen, NULL, 0, true);
	if (!fn)
		goto out;

	for_each_fib6_node_rt_rcu(fn) {
		/* these routes do not use nexthops */
		if (rt->nh)
			continue;
		if (rt->fib6_nh->fib_nh_dev->ifindex != ifindex)
			continue;
		if (!(rt->fib6_flags & RTF_ROUTEINFO) ||
		    !rt->fib6_nh->fib_nh_gw_family)
			continue;
		if (!ipv6_addr_equal(&rt->fib6_nh->fib_nh_gw6, gwaddr))
			continue;
		if (!fib6_info_hold_safe(rt))
			continue;
		break;
	}
out:
	rcu_read_unlock();
	return rt;
}

static struct fib6_info *rt6_add_route_info(struct net *net,
					   const struct in6_addr *prefix, int prefixlen,
					   const struct in6_addr *gwaddr,
					   struct net_device *dev,
					   unsigned int pref)
{
	struct fib6_config cfg = {
		.fc_metric	= IP6_RT_PRIO_USER,
		.fc_ifindex	= dev->ifindex,
		.fc_dst_len	= prefixlen,
		.fc_flags	= RTF_GATEWAY | RTF_ADDRCONF | RTF_ROUTEINFO |
				  RTF_UP | RTF_PREF(pref),
		.fc_protocol = RTPROT_RA,
		.fc_type = RTN_UNICAST,
		.fc_nlinfo.portid = 0,
		.fc_nlinfo.nlh = NULL,
		.fc_nlinfo.nl_net = net,
	};

	cfg.fc_table = l3mdev_fib_table(dev) ? : RT6_TABLE_INFO,
	cfg.fc_dst = *prefix;
	cfg.fc_gateway = *gwaddr;

	/* We should treat it as a default route if prefix length is 0. */
	if (!prefixlen)
		cfg.fc_flags |= RTF_DEFAULT;

	ip6_route_add(&cfg, GFP_ATOMIC, NULL);

	return rt6_get_route_info(net, prefix, prefixlen, gwaddr, dev);
}
#endif

struct fib6_info *rt6_get_dflt_router(struct net *net,
				     const struct in6_addr *addr,
				     struct net_device *dev)
{
	u32 tb_id = l3mdev_fib_table(dev) ? : RT6_TABLE_DFLT;
	struct fib6_info *rt;
	struct fib6_table *table;

	table = fib6_get_table(net, tb_id);
	if (!table)
		return NULL;

	rcu_read_lock();
	for_each_fib6_node_rt_rcu(&table->tb6_root) {
		struct fib6_nh *nh;

		/* RA routes do not use nexthops */
		if (rt->nh)
			continue;

		nh = rt->fib6_nh;
		if (dev == nh->fib_nh_dev &&
		    ((rt->fib6_flags & (RTF_ADDRCONF | RTF_DEFAULT)) == (RTF_ADDRCONF | RTF_DEFAULT)) &&
		    ipv6_addr_equal(&nh->fib_nh_gw6, addr))
			break;
	}
	if (rt && !fib6_info_hold_safe(rt))
		rt = NULL;
	rcu_read_unlock();
	return rt;
}

struct fib6_info *rt6_add_dflt_router(struct net *net,
				     const struct in6_addr *gwaddr,
				     struct net_device *dev,
				     unsigned int pref)
{
	struct fib6_config cfg = {
		.fc_table	= l3mdev_fib_table(dev) ? : RT6_TABLE_DFLT,
		.fc_metric	= IP6_RT_PRIO_USER,
		.fc_ifindex	= dev->ifindex,
		.fc_flags	= RTF_GATEWAY | RTF_ADDRCONF | RTF_DEFAULT |
				  RTF_UP | RTF_EXPIRES | RTF_PREF(pref),
		.fc_protocol = RTPROT_RA,
		.fc_type = RTN_UNICAST,
		.fc_nlinfo.portid = 0,
		.fc_nlinfo.nlh = NULL,
		.fc_nlinfo.nl_net = net,
	};

	cfg.fc_gateway = *gwaddr;

	if (!ip6_route_add(&cfg, GFP_ATOMIC, NULL)) {
		struct fib6_table *table;

		table = fib6_get_table(dev_net(dev), cfg.fc_table);
		if (table)
			table->flags |= RT6_TABLE_HAS_DFLT_ROUTER;
	}

	return rt6_get_dflt_router(net, gwaddr, dev);
}

static void __rt6_purge_dflt_routers(struct net *net,
				     struct fib6_table *table)
{
	struct fib6_info *rt;

restart:
	rcu_read_lock();
	for_each_fib6_node_rt_rcu(&table->tb6_root) {
		struct net_device *dev = fib6_info_nh_dev(rt);
		struct inet6_dev *idev = dev ? __in6_dev_get(dev) : NULL;

		if (rt->fib6_flags & (RTF_DEFAULT | RTF_ADDRCONF) &&
		    (!idev || idev->cnf.accept_ra != 2) &&
		    fib6_info_hold_safe(rt)) {
			rcu_read_unlock();
			ip6_del_rt(net, rt);
			goto restart;
		}
	}
	rcu_read_unlock();

	table->flags &= ~RT6_TABLE_HAS_DFLT_ROUTER;
}

void rt6_purge_dflt_routers(struct net *net)
{
	struct fib6_table *table;
	struct hlist_head *head;
	unsigned int h;

	rcu_read_lock();

	for (h = 0; h < FIB6_TABLE_HASHSZ; h++) {
		head = &net->ipv6.fib_table_hash[h];
		hlist_for_each_entry_rcu(table, head, tb6_hlist) {
			if (table->flags & RT6_TABLE_HAS_DFLT_ROUTER)
				__rt6_purge_dflt_routers(net, table);
		}
	}

	rcu_read_unlock();
}

static void rtmsg_to_fib6_config(struct net *net,
				 struct in6_rtmsg *rtmsg,
				 struct fib6_config *cfg)
{
	*cfg = (struct fib6_config){
		.fc_table = l3mdev_fib_table_by_index(net, rtmsg->rtmsg_ifindex) ?
			 : RT6_TABLE_MAIN,
		.fc_ifindex = rtmsg->rtmsg_ifindex,
		.fc_metric = rtmsg->rtmsg_metric ? : IP6_RT_PRIO_USER,
		.fc_expires = rtmsg->rtmsg_info,
		.fc_dst_len = rtmsg->rtmsg_dst_len,
		.fc_src_len = rtmsg->rtmsg_src_len,
		.fc_flags = rtmsg->rtmsg_flags,
		.fc_type = rtmsg->rtmsg_type,

		.fc_nlinfo.nl_net = net,

		.fc_dst = rtmsg->rtmsg_dst,
		.fc_src = rtmsg->rtmsg_src,
		.fc_gateway = rtmsg->rtmsg_gateway,
	};
}

int ipv6_route_ioctl(struct net *net, unsigned int cmd, void __user *arg)
{
	struct fib6_config cfg;
	struct in6_rtmsg rtmsg;
	int err;

	switch (cmd) {
	case SIOCADDRT:		/* Add a route */
	case SIOCDELRT:		/* Delete a route */
		if (!ns_capable(net->user_ns, CAP_NET_ADMIN))
			return -EPERM;
		err = copy_from_user(&rtmsg, arg,
				     sizeof(struct in6_rtmsg));
		if (err)
			return -EFAULT;

		rtmsg_to_fib6_config(net, &rtmsg, &cfg);

		rtnl_lock();
		switch (cmd) {
		case SIOCADDRT:
			err = ip6_route_add(&cfg, GFP_KERNEL, NULL);
			break;
		case SIOCDELRT:
			err = ip6_route_del(&cfg, NULL);
			break;
		default:
			err = -EINVAL;
		}
		rtnl_unlock();

		return err;
	}

	return -EINVAL;
}

/*
 *	Drop the packet on the floor
 */

static int ip6_pkt_drop(struct sk_buff *skb, u8 code, int ipstats_mib_noroutes)
{
	struct dst_entry *dst = skb_dst(skb);
	struct net *net = dev_net(dst->dev);
	struct inet6_dev *idev;
	int type;

	if (netif_is_l3_master(skb->dev) &&
	    dst->dev == net->loopback_dev)
		idev = __in6_dev_get_safely(dev_get_by_index_rcu(net, IP6CB(skb)->iif));
	else
		idev = ip6_dst_idev(dst);

	switch (ipstats_mib_noroutes) {
	case IPSTATS_MIB_INNOROUTES:
		type = ipv6_addr_type(&ipv6_hdr(skb)->daddr);
		if (type == IPV6_ADDR_ANY) {
			IP6_INC_STATS(net, idev, IPSTATS_MIB_INADDRERRORS);
			break;
		}
		/* FALLTHROUGH */
	case IPSTATS_MIB_OUTNOROUTES:
		IP6_INC_STATS(net, idev, ipstats_mib_noroutes);
		break;
	}

	/* Start over by dropping the dst for l3mdev case */
	if (netif_is_l3_master(skb->dev))
		skb_dst_drop(skb);

	icmpv6_send(skb, ICMPV6_DEST_UNREACH, code, 0);
	kfree_skb(skb);
	return 0;
}

static int ip6_pkt_discard(struct sk_buff *skb)
{
	return ip6_pkt_drop(skb, ICMPV6_NOROUTE, IPSTATS_MIB_INNOROUTES);
}

static int ip6_pkt_discard_out(struct net *net, struct sock *sk, struct sk_buff *skb)
{
	skb->dev = skb_dst(skb)->dev;
	return ip6_pkt_drop(skb, ICMPV6_NOROUTE, IPSTATS_MIB_OUTNOROUTES);
}

static int ip6_pkt_prohibit(struct sk_buff *skb)
{
	return ip6_pkt_drop(skb, ICMPV6_ADM_PROHIBITED, IPSTATS_MIB_INNOROUTES);
}

static int ip6_pkt_prohibit_out(struct net *net, struct sock *sk, struct sk_buff *skb)
{
	skb->dev = skb_dst(skb)->dev;
	return ip6_pkt_drop(skb, ICMPV6_ADM_PROHIBITED, IPSTATS_MIB_OUTNOROUTES);
}

/*
 *	Allocate a dst for local (unicast / anycast) address.
 */

struct fib6_info *addrconf_f6i_alloc(struct net *net,
				     struct inet6_dev *idev,
				     const struct in6_addr *addr,
				     bool anycast, gfp_t gfp_flags)
{
	struct fib6_config cfg = {
		.fc_table = l3mdev_fib_table(idev->dev) ? : RT6_TABLE_LOCAL,
		.fc_ifindex = idev->dev->ifindex,
		.fc_flags = RTF_UP | RTF_ADDRCONF | RTF_NONEXTHOP,
		.fc_dst = *addr,
		.fc_dst_len = 128,
		.fc_protocol = RTPROT_KERNEL,
		.fc_nlinfo.nl_net = net,
		.fc_ignore_dev_down = true,
	};

	if (anycast) {
		cfg.fc_type = RTN_ANYCAST;
		cfg.fc_flags |= RTF_ANYCAST;
	} else {
		cfg.fc_type = RTN_LOCAL;
		cfg.fc_flags |= RTF_LOCAL;
	}

	return ip6_route_info_create(&cfg, gfp_flags, NULL);
}

/* remove deleted ip from prefsrc entries */
struct arg_dev_net_ip {
	struct net_device *dev;
	struct net *net;
	struct in6_addr *addr;
};

static int fib6_remove_prefsrc(struct fib6_info *rt, void *arg)
{
	struct net_device *dev = ((struct arg_dev_net_ip *)arg)->dev;
	struct net *net = ((struct arg_dev_net_ip *)arg)->net;
	struct in6_addr *addr = ((struct arg_dev_net_ip *)arg)->addr;

	if (!rt->nh &&
	    ((void *)rt->fib6_nh->fib_nh_dev == dev || !dev) &&
	    rt != net->ipv6.fib6_null_entry &&
	    ipv6_addr_equal(addr, &rt->fib6_prefsrc.addr)) {
		spin_lock_bh(&rt6_exception_lock);
		/* remove prefsrc entry */
		rt->fib6_prefsrc.plen = 0;
		spin_unlock_bh(&rt6_exception_lock);
	}
	return 0;
}

void rt6_remove_prefsrc(struct inet6_ifaddr *ifp)
{
	struct net *net = dev_net(ifp->idev->dev);
	struct arg_dev_net_ip adni = {
		.dev = ifp->idev->dev,
		.net = net,
		.addr = &ifp->addr,
	};
	fib6_clean_all(net, fib6_remove_prefsrc, &adni);
}

#define RTF_RA_ROUTER		(RTF_ADDRCONF | RTF_DEFAULT)

/* Remove routers and update dst entries when gateway turn into host. */
static int fib6_clean_tohost(struct fib6_info *rt, void *arg)
{
	struct in6_addr *gateway = (struct in6_addr *)arg;
	struct fib6_nh *nh;

	/* RA routes do not use nexthops */
	if (rt->nh)
		return 0;

	nh = rt->fib6_nh;
	if (((rt->fib6_flags & RTF_RA_ROUTER) == RTF_RA_ROUTER) &&
	    nh->fib_nh_gw_family && ipv6_addr_equal(gateway, &nh->fib_nh_gw6))
		return -1;

	/* Further clean up cached routes in exception table.
	 * This is needed because cached route may have a different
	 * gateway than its 'parent' in the case of an ip redirect.
	 */
	fib6_nh_exceptions_clean_tohost(nh, gateway);

	return 0;
}

void rt6_clean_tohost(struct net *net, struct in6_addr *gateway)
{
	fib6_clean_all(net, fib6_clean_tohost, gateway);
}

struct arg_netdev_event {
	const struct net_device *dev;
	union {
		unsigned char nh_flags;
		unsigned long event;
	};
};

static struct fib6_info *rt6_multipath_first_sibling(const struct fib6_info *rt)
{
	struct fib6_info *iter;
	struct fib6_node *fn;

	fn = rcu_dereference_protected(rt->fib6_node,
			lockdep_is_held(&rt->fib6_table->tb6_lock));
	iter = rcu_dereference_protected(fn->leaf,
			lockdep_is_held(&rt->fib6_table->tb6_lock));
	while (iter) {
		if (iter->fib6_metric == rt->fib6_metric &&
		    rt6_qualify_for_ecmp(iter))
			return iter;
		iter = rcu_dereference_protected(iter->fib6_next,
				lockdep_is_held(&rt->fib6_table->tb6_lock));
	}

	return NULL;
}

/* only called for fib entries with builtin fib6_nh */
static bool rt6_is_dead(const struct fib6_info *rt)
{
	if (rt->fib6_nh->fib_nh_flags & RTNH_F_DEAD ||
	    (rt->fib6_nh->fib_nh_flags & RTNH_F_LINKDOWN &&
	     ip6_ignore_linkdown(rt->fib6_nh->fib_nh_dev)))
		return true;

	return false;
}

static int rt6_multipath_total_weight(const struct fib6_info *rt)
{
	struct fib6_info *iter;
	int total = 0;

	if (!rt6_is_dead(rt))
		total += rt->fib6_nh->fib_nh_weight;

	list_for_each_entry(iter, &rt->fib6_siblings, fib6_siblings) {
		if (!rt6_is_dead(iter))
			total += iter->fib6_nh->fib_nh_weight;
	}

	return total;
}

static void rt6_upper_bound_set(struct fib6_info *rt, int *weight, int total)
{
	int upper_bound = -1;

	if (!rt6_is_dead(rt)) {
		*weight += rt->fib6_nh->fib_nh_weight;
		upper_bound = DIV_ROUND_CLOSEST_ULL((u64) (*weight) << 31,
						    total) - 1;
	}
	atomic_set(&rt->fib6_nh->fib_nh_upper_bound, upper_bound);
}

static void rt6_multipath_upper_bound_set(struct fib6_info *rt, int total)
{
	struct fib6_info *iter;
	int weight = 0;

	rt6_upper_bound_set(rt, &weight, total);

	list_for_each_entry(iter, &rt->fib6_siblings, fib6_siblings)
		rt6_upper_bound_set(iter, &weight, total);
}

void rt6_multipath_rebalance(struct fib6_info *rt)
{
	struct fib6_info *first;
	int total;

	/* In case the entire multipath route was marked for flushing,
	 * then there is no need to rebalance upon the removal of every
	 * sibling route.
	 */
	if (!rt->fib6_nsiblings || rt->should_flush)
		return;

	/* During lookup routes are evaluated in order, so we need to
	 * make sure upper bounds are assigned from the first sibling
	 * onwards.
	 */
	first = rt6_multipath_first_sibling(rt);
	if (WARN_ON_ONCE(!first))
		return;

	total = rt6_multipath_total_weight(first);
	rt6_multipath_upper_bound_set(first, total);
}

static int fib6_ifup(struct fib6_info *rt, void *p_arg)
{
	const struct arg_netdev_event *arg = p_arg;
	struct net *net = dev_net(arg->dev);

	if (rt != net->ipv6.fib6_null_entry && !rt->nh &&
	    rt->fib6_nh->fib_nh_dev == arg->dev) {
		rt->fib6_nh->fib_nh_flags &= ~arg->nh_flags;
		fib6_update_sernum_upto_root(net, rt);
		rt6_multipath_rebalance(rt);
	}

	return 0;
}

void rt6_sync_up(struct net_device *dev, unsigned char nh_flags)
{
	struct arg_netdev_event arg = {
		.dev = dev,
		{
			.nh_flags = nh_flags,
		},
	};

	if (nh_flags & RTNH_F_DEAD && netif_carrier_ok(dev))
		arg.nh_flags |= RTNH_F_LINKDOWN;

	fib6_clean_all(dev_net(dev), fib6_ifup, &arg);
}

/* only called for fib entries with inline fib6_nh */
static bool rt6_multipath_uses_dev(const struct fib6_info *rt,
				   const struct net_device *dev)
{
	struct fib6_info *iter;

	if (rt->fib6_nh->fib_nh_dev == dev)
		return true;
	list_for_each_entry(iter, &rt->fib6_siblings, fib6_siblings)
		if (iter->fib6_nh->fib_nh_dev == dev)
			return true;

	return false;
}

static void rt6_multipath_flush(struct fib6_info *rt)
{
	struct fib6_info *iter;

	rt->should_flush = 1;
	list_for_each_entry(iter, &rt->fib6_siblings, fib6_siblings)
		iter->should_flush = 1;
}

static unsigned int rt6_multipath_dead_count(const struct fib6_info *rt,
					     const struct net_device *down_dev)
{
	struct fib6_info *iter;
	unsigned int dead = 0;

	if (rt->fib6_nh->fib_nh_dev == down_dev ||
	    rt->fib6_nh->fib_nh_flags & RTNH_F_DEAD)
		dead++;
	list_for_each_entry(iter, &rt->fib6_siblings, fib6_siblings)
		if (iter->fib6_nh->fib_nh_dev == down_dev ||
		    iter->fib6_nh->fib_nh_flags & RTNH_F_DEAD)
			dead++;

	return dead;
}

static void rt6_multipath_nh_flags_set(struct fib6_info *rt,
				       const struct net_device *dev,
				       unsigned char nh_flags)
{
	struct fib6_info *iter;

	if (rt->fib6_nh->fib_nh_dev == dev)
		rt->fib6_nh->fib_nh_flags |= nh_flags;
	list_for_each_entry(iter, &rt->fib6_siblings, fib6_siblings)
		if (iter->fib6_nh->fib_nh_dev == dev)
			iter->fib6_nh->fib_nh_flags |= nh_flags;
}

/* called with write lock held for table with rt */
static int fib6_ifdown(struct fib6_info *rt, void *p_arg)
{
	const struct arg_netdev_event *arg = p_arg;
	const struct net_device *dev = arg->dev;
	struct net *net = dev_net(dev);

	if (rt == net->ipv6.fib6_null_entry || rt->nh)
		return 0;

	switch (arg->event) {
	case NETDEV_UNREGISTER:
		return rt->fib6_nh->fib_nh_dev == dev ? -1 : 0;
	case NETDEV_DOWN:
		if (rt->should_flush)
			return -1;
		if (!rt->fib6_nsiblings)
			return rt->fib6_nh->fib_nh_dev == dev ? -1 : 0;
		if (rt6_multipath_uses_dev(rt, dev)) {
			unsigned int count;

			count = rt6_multipath_dead_count(rt, dev);
			if (rt->fib6_nsiblings + 1 == count) {
				rt6_multipath_flush(rt);
				return -1;
			}
			rt6_multipath_nh_flags_set(rt, dev, RTNH_F_DEAD |
						   RTNH_F_LINKDOWN);
			fib6_update_sernum(net, rt);
			rt6_multipath_rebalance(rt);
		}
		return -2;
	case NETDEV_CHANGE:
		if (rt->fib6_nh->fib_nh_dev != dev ||
		    rt->fib6_flags & (RTF_LOCAL | RTF_ANYCAST))
			break;
		rt->fib6_nh->fib_nh_flags |= RTNH_F_LINKDOWN;
		rt6_multipath_rebalance(rt);
		break;
	}

	return 0;
}

void rt6_sync_down_dev(struct net_device *dev, unsigned long event)
{
	struct arg_netdev_event arg = {
		.dev = dev,
		{
			.event = event,
		},
	};
	struct net *net = dev_net(dev);

	if (net->ipv6.sysctl.skip_notify_on_dev_down)
		fib6_clean_all_skip_notify(net, fib6_ifdown, &arg);
	else
		fib6_clean_all(net, fib6_ifdown, &arg);
}

void rt6_disable_ip(struct net_device *dev, unsigned long event)
{
	rt6_sync_down_dev(dev, event);
	rt6_uncached_list_flush_dev(dev_net(dev), dev);
	neigh_ifdown(&nd_tbl, dev);
}

struct rt6_mtu_change_arg {
	struct net_device *dev;
	unsigned int mtu;
	struct fib6_info *f6i;
};

static int fib6_nh_mtu_change(struct fib6_nh *nh, void *_arg)
{
	struct rt6_mtu_change_arg *arg = (struct rt6_mtu_change_arg *)_arg;
	struct fib6_info *f6i = arg->f6i;

	/* For administrative MTU increase, there is no way to discover
	 * IPv6 PMTU increase, so PMTU increase should be updated here.
	 * Since RFC 1981 doesn't include administrative MTU increase
	 * update PMTU increase is a MUST. (i.e. jumbo frame)
	 */
	if (nh->fib_nh_dev == arg->dev) {
		struct inet6_dev *idev = __in6_dev_get(arg->dev);
		u32 mtu = f6i->fib6_pmtu;

		if (mtu >= arg->mtu ||
		    (mtu < arg->mtu && mtu == idev->cnf.mtu6))
			fib6_metric_set(f6i, RTAX_MTU, arg->mtu);

		spin_lock_bh(&rt6_exception_lock);
		rt6_exceptions_update_pmtu(idev, nh, arg->mtu);
		spin_unlock_bh(&rt6_exception_lock);
	}

	return 0;
}

static int rt6_mtu_change_route(struct fib6_info *f6i, void *p_arg)
{
	struct rt6_mtu_change_arg *arg = (struct rt6_mtu_change_arg *) p_arg;
	struct inet6_dev *idev;

	/* In IPv6 pmtu discovery is not optional,
	   so that RTAX_MTU lock cannot disable it.
	   We still use this lock to block changes
	   caused by addrconf/ndisc.
	*/

	idev = __in6_dev_get(arg->dev);
	if (!idev)
		return 0;

	if (fib6_metric_locked(f6i, RTAX_MTU))
		return 0;

	arg->f6i = f6i;
	if (f6i->nh) {
		/* fib6_nh_mtu_change only returns 0, so this is safe */
		return nexthop_for_each_fib6_nh(f6i->nh, fib6_nh_mtu_change,
						arg);
	}

	return fib6_nh_mtu_change(f6i->fib6_nh, arg);
}

void rt6_mtu_change(struct net_device *dev, unsigned int mtu)
{
	struct rt6_mtu_change_arg arg = {
		.dev = dev,
		.mtu = mtu,
	};

	fib6_clean_all(dev_net(dev), rt6_mtu_change_route, &arg);
}

static const struct nla_policy rtm_ipv6_policy[RTA_MAX+1] = {
	[RTA_UNSPEC]		= { .strict_start_type = RTA_DPORT + 1 },
	[RTA_GATEWAY]           = { .len = sizeof(struct in6_addr) },
	[RTA_PREFSRC]		= { .len = sizeof(struct in6_addr) },
	[RTA_OIF]               = { .type = NLA_U32 },
	[RTA_IIF]		= { .type = NLA_U32 },
	[RTA_PRIORITY]          = { .type = NLA_U32 },
	[RTA_METRICS]           = { .type = NLA_NESTED },
	[RTA_MULTIPATH]		= { .len = sizeof(struct rtnexthop) },
	[RTA_PREF]              = { .type = NLA_U8 },
	[RTA_ENCAP_TYPE]	= { .type = NLA_U16 },
	[RTA_ENCAP]		= { .type = NLA_NESTED },
	[RTA_EXPIRES]		= { .type = NLA_U32 },
	[RTA_UID]		= { .type = NLA_U32 },
	[RTA_MARK]		= { .type = NLA_U32 },
	[RTA_TABLE]		= { .type = NLA_U32 },
	[RTA_IP_PROTO]		= { .type = NLA_U8 },
	[RTA_SPORT]		= { .type = NLA_U16 },
	[RTA_DPORT]		= { .type = NLA_U16 },
	[RTA_NH_ID]		= { .type = NLA_U32 },
};

static int rtm_to_fib6_config(struct sk_buff *skb, struct nlmsghdr *nlh,
			      struct fib6_config *cfg,
			      struct netlink_ext_ack *extack)
{
	struct rtmsg *rtm;
	struct nlattr *tb[RTA_MAX+1];
	unsigned int pref;
	int err;

	err = nlmsg_parse_deprecated(nlh, sizeof(*rtm), tb, RTA_MAX,
				     rtm_ipv6_policy, extack);
	if (err < 0)
		goto errout;

	err = -EINVAL;
	rtm = nlmsg_data(nlh);

	*cfg = (struct fib6_config){
		.fc_table = rtm->rtm_table,
		.fc_dst_len = rtm->rtm_dst_len,
		.fc_src_len = rtm->rtm_src_len,
		.fc_flags = RTF_UP,
		.fc_protocol = rtm->rtm_protocol,
		.fc_type = rtm->rtm_type,

		.fc_nlinfo.portid = NETLINK_CB(skb).portid,
		.fc_nlinfo.nlh = nlh,
		.fc_nlinfo.nl_net = sock_net(skb->sk),
	};

	if (rtm->rtm_type == RTN_UNREACHABLE ||
	    rtm->rtm_type == RTN_BLACKHOLE ||
	    rtm->rtm_type == RTN_PROHIBIT ||
	    rtm->rtm_type == RTN_THROW)
		cfg->fc_flags |= RTF_REJECT;

	if (rtm->rtm_type == RTN_LOCAL)
		cfg->fc_flags |= RTF_LOCAL;

	if (rtm->rtm_flags & RTM_F_CLONED)
		cfg->fc_flags |= RTF_CACHE;

	cfg->fc_flags |= (rtm->rtm_flags & RTNH_F_ONLINK);

	if (tb[RTA_NH_ID]) {
		if (tb[RTA_GATEWAY]   || tb[RTA_OIF] ||
		    tb[RTA_MULTIPATH] || tb[RTA_ENCAP]) {
			NL_SET_ERR_MSG(extack,
				       "Nexthop specification and nexthop id are mutually exclusive");
			goto errout;
		}
		cfg->fc_nh_id = nla_get_u32(tb[RTA_NH_ID]);
	}

	if (tb[RTA_GATEWAY]) {
		cfg->fc_gateway = nla_get_in6_addr(tb[RTA_GATEWAY]);
		cfg->fc_flags |= RTF_GATEWAY;
	}
	if (tb[RTA_VIA]) {
		NL_SET_ERR_MSG(extack, "IPv6 does not support RTA_VIA attribute");
		goto errout;
	}

	if (tb[RTA_DST]) {
		int plen = (rtm->rtm_dst_len + 7) >> 3;

		if (nla_len(tb[RTA_DST]) < plen)
			goto errout;

		nla_memcpy(&cfg->fc_dst, tb[RTA_DST], plen);
	}

	if (tb[RTA_SRC]) {
		int plen = (rtm->rtm_src_len + 7) >> 3;

		if (nla_len(tb[RTA_SRC]) < plen)
			goto errout;

		nla_memcpy(&cfg->fc_src, tb[RTA_SRC], plen);
	}

	if (tb[RTA_PREFSRC])
		cfg->fc_prefsrc = nla_get_in6_addr(tb[RTA_PREFSRC]);

	if (tb[RTA_OIF])
		cfg->fc_ifindex = nla_get_u32(tb[RTA_OIF]);

	if (tb[RTA_PRIORITY])
		cfg->fc_metric = nla_get_u32(tb[RTA_PRIORITY]);

	if (tb[RTA_METRICS]) {
		cfg->fc_mx = nla_data(tb[RTA_METRICS]);
		cfg->fc_mx_len = nla_len(tb[RTA_METRICS]);
	}

	if (tb[RTA_TABLE])
		cfg->fc_table = nla_get_u32(tb[RTA_TABLE]);

	if (tb[RTA_MULTIPATH]) {
		cfg->fc_mp = nla_data(tb[RTA_MULTIPATH]);
		cfg->fc_mp_len = nla_len(tb[RTA_MULTIPATH]);

		err = lwtunnel_valid_encap_type_attr(cfg->fc_mp,
						     cfg->fc_mp_len, extack);
		if (err < 0)
			goto errout;
	}

	if (tb[RTA_PREF]) {
		pref = nla_get_u8(tb[RTA_PREF]);
		if (pref != ICMPV6_ROUTER_PREF_LOW &&
		    pref != ICMPV6_ROUTER_PREF_HIGH)
			pref = ICMPV6_ROUTER_PREF_MEDIUM;
		cfg->fc_flags |= RTF_PREF(pref);
	}

	if (tb[RTA_ENCAP])
		cfg->fc_encap = tb[RTA_ENCAP];

	if (tb[RTA_ENCAP_TYPE]) {
		cfg->fc_encap_type = nla_get_u16(tb[RTA_ENCAP_TYPE]);

		err = lwtunnel_valid_encap_type(cfg->fc_encap_type, extack);
		if (err < 0)
			goto errout;
	}

	if (tb[RTA_EXPIRES]) {
		unsigned long timeout = addrconf_timeout_fixup(nla_get_u32(tb[RTA_EXPIRES]), HZ);

		if (addrconf_finite_timeout(timeout)) {
			cfg->fc_expires = jiffies_to_clock_t(timeout * HZ);
			cfg->fc_flags |= RTF_EXPIRES;
		}
	}

	err = 0;
errout:
	return err;
}

struct rt6_nh {
	struct fib6_info *fib6_info;
	struct fib6_config r_cfg;
	struct list_head next;
};

static int ip6_route_info_append(struct net *net,
				 struct list_head *rt6_nh_list,
				 struct fib6_info *rt,
				 struct fib6_config *r_cfg)
{
	struct rt6_nh *nh;
	int err = -EEXIST;

	list_for_each_entry(nh, rt6_nh_list, next) {
		/* check if fib6_info already exists */
		if (rt6_duplicate_nexthop(nh->fib6_info, rt))
			return err;
	}

	nh = kzalloc(sizeof(*nh), GFP_KERNEL);
	if (!nh)
		return -ENOMEM;
	nh->fib6_info = rt;
	memcpy(&nh->r_cfg, r_cfg, sizeof(*r_cfg));
	list_add_tail(&nh->next, rt6_nh_list);

	return 0;
}

static void ip6_route_mpath_notify(struct fib6_info *rt,
				   struct fib6_info *rt_last,
				   struct nl_info *info,
				   __u16 nlflags)
{
	/* if this is an APPEND route, then rt points to the first route
	 * inserted and rt_last points to last route inserted. Userspace
	 * wants a consistent dump of the route which starts at the first
	 * nexthop. Since sibling routes are always added at the end of
	 * the list, find the first sibling of the last route appended
	 */
	if ((nlflags & NLM_F_APPEND) && rt_last && rt_last->fib6_nsiblings) {
		rt = list_first_entry(&rt_last->fib6_siblings,
				      struct fib6_info,
				      fib6_siblings);
	}

	if (rt)
		inet6_rt_notify(RTM_NEWROUTE, rt, info, nlflags);
}

static int ip6_route_multipath_add(struct fib6_config *cfg,
				   struct netlink_ext_ack *extack)
{
	struct fib6_info *rt_notif = NULL, *rt_last = NULL;
	struct nl_info *info = &cfg->fc_nlinfo;
	enum fib_event_type event_type;
	struct fib6_config r_cfg;
	struct rtnexthop *rtnh;
	struct fib6_info *rt;
	struct rt6_nh *err_nh;
	struct rt6_nh *nh, *nh_safe;
	__u16 nlflags;
	int remaining;
	int attrlen;
	int err = 1;
	int nhn = 0;
	int replace = (cfg->fc_nlinfo.nlh &&
		       (cfg->fc_nlinfo.nlh->nlmsg_flags & NLM_F_REPLACE));
	LIST_HEAD(rt6_nh_list);

	nlflags = replace ? NLM_F_REPLACE : NLM_F_CREATE;
	if (info->nlh && info->nlh->nlmsg_flags & NLM_F_APPEND)
		nlflags |= NLM_F_APPEND;

	remaining = cfg->fc_mp_len;
	rtnh = (struct rtnexthop *)cfg->fc_mp;

	/* Parse a Multipath Entry and build a list (rt6_nh_list) of
	 * fib6_info structs per nexthop
	 */
	while (rtnh_ok(rtnh, remaining)) {
		memcpy(&r_cfg, cfg, sizeof(*cfg));
		if (rtnh->rtnh_ifindex)
			r_cfg.fc_ifindex = rtnh->rtnh_ifindex;

		attrlen = rtnh_attrlen(rtnh);
		if (attrlen > 0) {
			struct nlattr *nla, *attrs = rtnh_attrs(rtnh);

			nla = nla_find(attrs, attrlen, RTA_GATEWAY);
			if (nla) {
				r_cfg.fc_gateway = nla_get_in6_addr(nla);
				r_cfg.fc_flags |= RTF_GATEWAY;
			}
			r_cfg.fc_encap = nla_find(attrs, attrlen, RTA_ENCAP);
			nla = nla_find(attrs, attrlen, RTA_ENCAP_TYPE);
			if (nla)
				r_cfg.fc_encap_type = nla_get_u16(nla);
		}

		r_cfg.fc_flags |= (rtnh->rtnh_flags & RTNH_F_ONLINK);
		rt = ip6_route_info_create(&r_cfg, GFP_KERNEL, extack);
		if (IS_ERR(rt)) {
			err = PTR_ERR(rt);
			rt = NULL;
			goto cleanup;
		}
		if (!rt6_qualify_for_ecmp(rt)) {
			err = -EINVAL;
			NL_SET_ERR_MSG(extack,
				       "Device only routes can not be added for IPv6 using the multipath API.");
			fib6_info_release(rt);
			goto cleanup;
		}

		rt->fib6_nh->fib_nh_weight = rtnh->rtnh_hops + 1;

		err = ip6_route_info_append(info->nl_net, &rt6_nh_list,
					    rt, &r_cfg);
		if (err) {
			fib6_info_release(rt);
			goto cleanup;
		}

		rtnh = rtnh_next(rtnh, &remaining);
	}

	if (list_empty(&rt6_nh_list)) {
		NL_SET_ERR_MSG(extack,
			       "Invalid nexthop configuration - no valid nexthops");
		return -EINVAL;
	}

	/* for add and replace send one notification with all nexthops.
	 * Skip the notification in fib6_add_rt2node and send one with
	 * the full route when done
	 */
	info->skip_notify = 1;

	/* For add and replace, send one notification with all nexthops. For
	 * append, send one notification with all appended nexthops.
	 */
	info->skip_notify_kernel = 1;

	err_nh = NULL;
	list_for_each_entry(nh, &rt6_nh_list, next) {
		err = __ip6_ins_rt(nh->fib6_info, info, extack);
		fib6_info_release(nh->fib6_info);

		if (!err) {
			/* save reference to last route successfully inserted */
			rt_last = nh->fib6_info;

			/* save reference to first route for notification */
			if (!rt_notif)
				rt_notif = nh->fib6_info;
		}

		/* nh->fib6_info is used or freed at this point, reset to NULL*/
		nh->fib6_info = NULL;
		if (err) {
			if (replace && nhn)
				NL_SET_ERR_MSG_MOD(extack,
						   "multipath route replace failed (check consistency of installed routes)");
			err_nh = nh;
			goto add_errout;
		}

		/* Because each route is added like a single route we remove
		 * these flags after the first nexthop: if there is a collision,
		 * we have already failed to add the first nexthop:
		 * fib6_add_rt2node() has rejected it; when replacing, old
		 * nexthops have been replaced by first new, the rest should
		 * be added to it.
		 */
		cfg->fc_nlinfo.nlh->nlmsg_flags &= ~(NLM_F_EXCL |
						     NLM_F_REPLACE);
		nhn++;
	}

	event_type = replace ? FIB_EVENT_ENTRY_REPLACE : FIB_EVENT_ENTRY_ADD;
	err = call_fib6_multipath_entry_notifiers(info->nl_net, event_type,
						  rt_notif, nhn - 1, extack);
	if (err) {
		/* Delete all the siblings that were just added */
		err_nh = NULL;
		goto add_errout;
	}

	/* success ... tell user about new route */
	ip6_route_mpath_notify(rt_notif, rt_last, info, nlflags);
	goto cleanup;

add_errout:
	/* send notification for routes that were added so that
	 * the delete notifications sent by ip6_route_del are
	 * coherent
	 */
	if (rt_notif)
		ip6_route_mpath_notify(rt_notif, rt_last, info, nlflags);

	/* Delete routes that were already added */
	list_for_each_entry(nh, &rt6_nh_list, next) {
		if (err_nh == nh)
			break;
		ip6_route_del(&nh->r_cfg, extack);
	}

cleanup:
	list_for_each_entry_safe(nh, nh_safe, &rt6_nh_list, next) {
		if (nh->fib6_info)
			fib6_info_release(nh->fib6_info);
		list_del(&nh->next);
		kfree(nh);
	}

	return err;
}

static int ip6_route_multipath_del(struct fib6_config *cfg,
				   struct netlink_ext_ack *extack)
{
	struct fib6_config r_cfg;
	struct rtnexthop *rtnh;
	int remaining;
	int attrlen;
	int err = 1, last_err = 0;

	remaining = cfg->fc_mp_len;
	rtnh = (struct rtnexthop *)cfg->fc_mp;

	/* Parse a Multipath Entry */
	while (rtnh_ok(rtnh, remaining)) {
		memcpy(&r_cfg, cfg, sizeof(*cfg));
		if (rtnh->rtnh_ifindex)
			r_cfg.fc_ifindex = rtnh->rtnh_ifindex;

		attrlen = rtnh_attrlen(rtnh);
		if (attrlen > 0) {
			struct nlattr *nla, *attrs = rtnh_attrs(rtnh);

			nla = nla_find(attrs, attrlen, RTA_GATEWAY);
			if (nla) {
				nla_memcpy(&r_cfg.fc_gateway, nla, 16);
				r_cfg.fc_flags |= RTF_GATEWAY;
			}
		}
		err = ip6_route_del(&r_cfg, extack);
		if (err)
			last_err = err;

		rtnh = rtnh_next(rtnh, &remaining);
	}

	return last_err;
}

static int inet6_rtm_delroute(struct sk_buff *skb, struct nlmsghdr *nlh,
			      struct netlink_ext_ack *extack)
{
	struct fib6_config cfg;
	int err;

	err = rtm_to_fib6_config(skb, nlh, &cfg, extack);
	if (err < 0)
		return err;

	if (cfg.fc_nh_id &&
	    !nexthop_find_by_id(sock_net(skb->sk), cfg.fc_nh_id)) {
		NL_SET_ERR_MSG(extack, "Nexthop id does not exist");
		return -EINVAL;
	}

	if (cfg.fc_mp)
		return ip6_route_multipath_del(&cfg, extack);
	else {
		cfg.fc_delete_all_nh = 1;
		return ip6_route_del(&cfg, extack);
	}
}

static int inet6_rtm_newroute(struct sk_buff *skb, struct nlmsghdr *nlh,
			      struct netlink_ext_ack *extack)
{
	struct fib6_config cfg;
	int err;

	err = rtm_to_fib6_config(skb, nlh, &cfg, extack);
	if (err < 0)
		return err;

	if (cfg.fc_metric == 0)
		cfg.fc_metric = IP6_RT_PRIO_USER;

	if (cfg.fc_mp)
		return ip6_route_multipath_add(&cfg, extack);
	else
		return ip6_route_add(&cfg, GFP_KERNEL, extack);
}

/* add the overhead of this fib6_nh to nexthop_len */
static int rt6_nh_nlmsg_size(struct fib6_nh *nh, void *arg)
{
	int *nexthop_len = arg;

	*nexthop_len += nla_total_size(0)	 /* RTA_MULTIPATH */
		     + NLA_ALIGN(sizeof(struct rtnexthop))
		     + nla_total_size(16); /* RTA_GATEWAY */

	if (nh->fib_nh_lws) {
		/* RTA_ENCAP_TYPE */
		*nexthop_len += lwtunnel_get_encap_size(nh->fib_nh_lws);
		/* RTA_ENCAP */
		*nexthop_len += nla_total_size(2);
	}

	return 0;
}

static size_t rt6_nlmsg_size(struct fib6_info *f6i)
{
	int nexthop_len;

	if (f6i->nh) {
		nexthop_len = nla_total_size(4); /* RTA_NH_ID */
		nexthop_for_each_fib6_nh(f6i->nh, rt6_nh_nlmsg_size,
					 &nexthop_len);
	} else {
		struct fib6_nh *nh = f6i->fib6_nh;

		nexthop_len = 0;
		if (f6i->fib6_nsiblings) {
			nexthop_len = nla_total_size(0)	 /* RTA_MULTIPATH */
				    + NLA_ALIGN(sizeof(struct rtnexthop))
				    + nla_total_size(16) /* RTA_GATEWAY */
				    + lwtunnel_get_encap_size(nh->fib_nh_lws);

			nexthop_len *= f6i->fib6_nsiblings;
		}
		nexthop_len += lwtunnel_get_encap_size(nh->fib_nh_lws);
	}

	return NLMSG_ALIGN(sizeof(struct rtmsg))
	       + nla_total_size(16) /* RTA_SRC */
	       + nla_total_size(16) /* RTA_DST */
	       + nla_total_size(16) /* RTA_GATEWAY */
	       + nla_total_size(16) /* RTA_PREFSRC */
	       + nla_total_size(4) /* RTA_TABLE */
	       + nla_total_size(4) /* RTA_IIF */
	       + nla_total_size(4) /* RTA_OIF */
	       + nla_total_size(4) /* RTA_PRIORITY */
	       + RTAX_MAX * nla_total_size(4) /* RTA_METRICS */
	       + nla_total_size(sizeof(struct rta_cacheinfo))
	       + nla_total_size(TCP_CA_NAME_MAX) /* RTAX_CC_ALGO */
	       + nla_total_size(1) /* RTA_PREF */
	       + nexthop_len;
}

static int rt6_fill_node_nexthop(struct sk_buff *skb, struct nexthop *nh,
				 unsigned char *flags)
{
	if (nexthop_is_multipath(nh)) {
		struct nlattr *mp;

		mp = nla_nest_start(skb, RTA_MULTIPATH);
		if (!mp)
			goto nla_put_failure;

		if (nexthop_mpath_fill_node(skb, nh))
			goto nla_put_failure;

		nla_nest_end(skb, mp);
	} else {
		struct fib6_nh *fib6_nh;

		fib6_nh = nexthop_fib6_nh(nh);
		if (fib_nexthop_info(skb, &fib6_nh->nh_common,
				     flags, false) < 0)
			goto nla_put_failure;
	}

	return 0;

nla_put_failure:
	return -EMSGSIZE;
}

static int rt6_fill_node(struct net *net, struct sk_buff *skb,
			 struct fib6_info *rt, struct dst_entry *dst,
			 struct in6_addr *dest, struct in6_addr *src,
			 int iif, int type, u32 portid, u32 seq,
			 unsigned int flags)
{
	struct rt6_info *rt6 = (struct rt6_info *)dst;
	struct rt6key *rt6_dst, *rt6_src;
	u32 *pmetrics, table, rt6_flags;
	unsigned char nh_flags = 0;
	struct nlmsghdr *nlh;
	struct rtmsg *rtm;
	long expires = 0;

	nlh = nlmsg_put(skb, portid, seq, type, sizeof(*rtm), flags);
	if (!nlh)
		return -EMSGSIZE;

	if (rt6) {
		rt6_dst = &rt6->rt6i_dst;
		rt6_src = &rt6->rt6i_src;
		rt6_flags = rt6->rt6i_flags;
	} else {
		rt6_dst = &rt->fib6_dst;
		rt6_src = &rt->fib6_src;
		rt6_flags = rt->fib6_flags;
	}

	rtm = nlmsg_data(nlh);
	rtm->rtm_family = AF_INET6;
	rtm->rtm_dst_len = rt6_dst->plen;
	rtm->rtm_src_len = rt6_src->plen;
	rtm->rtm_tos = 0;
	if (rt->fib6_table)
		table = rt->fib6_table->tb6_id;
	else
		table = RT6_TABLE_UNSPEC;
	rtm->rtm_table = table < 256 ? table : RT_TABLE_COMPAT;
	if (nla_put_u32(skb, RTA_TABLE, table))
		goto nla_put_failure;

	rtm->rtm_type = rt->fib6_type;
	rtm->rtm_flags = 0;
	rtm->rtm_scope = RT_SCOPE_UNIVERSE;
	rtm->rtm_protocol = rt->fib6_protocol;

	if (rt6_flags & RTF_CACHE)
		rtm->rtm_flags |= RTM_F_CLONED;

	if (dest) {
		if (nla_put_in6_addr(skb, RTA_DST, dest))
			goto nla_put_failure;
		rtm->rtm_dst_len = 128;
	} else if (rtm->rtm_dst_len)
		if (nla_put_in6_addr(skb, RTA_DST, &rt6_dst->addr))
			goto nla_put_failure;
#ifdef CONFIG_IPV6_SUBTREES
	if (src) {
		if (nla_put_in6_addr(skb, RTA_SRC, src))
			goto nla_put_failure;
		rtm->rtm_src_len = 128;
	} else if (rtm->rtm_src_len &&
		   nla_put_in6_addr(skb, RTA_SRC, &rt6_src->addr))
		goto nla_put_failure;
#endif
	if (iif) {
#ifdef CONFIG_IPV6_MROUTE
		if (ipv6_addr_is_multicast(&rt6_dst->addr)) {
			int err = ip6mr_get_route(net, skb, rtm, portid);

			if (err == 0)
				return 0;
			if (err < 0)
				goto nla_put_failure;
		} else
#endif
			if (nla_put_u32(skb, RTA_IIF, iif))
				goto nla_put_failure;
	} else if (dest) {
		struct in6_addr saddr_buf;
		if (ip6_route_get_saddr(net, rt, dest, 0, &saddr_buf) == 0 &&
		    nla_put_in6_addr(skb, RTA_PREFSRC, &saddr_buf))
			goto nla_put_failure;
	}

	if (rt->fib6_prefsrc.plen) {
		struct in6_addr saddr_buf;
		saddr_buf = rt->fib6_prefsrc.addr;
		if (nla_put_in6_addr(skb, RTA_PREFSRC, &saddr_buf))
			goto nla_put_failure;
	}

	pmetrics = dst ? dst_metrics_ptr(dst) : rt->fib6_metrics->metrics;
	if (rtnetlink_put_metrics(skb, pmetrics) < 0)
		goto nla_put_failure;

	if (nla_put_u32(skb, RTA_PRIORITY, rt->fib6_metric))
		goto nla_put_failure;

	/* For multipath routes, walk the siblings list and add
	 * each as a nexthop within RTA_MULTIPATH.
	 */
	if (rt6) {
		if (rt6_flags & RTF_GATEWAY &&
		    nla_put_in6_addr(skb, RTA_GATEWAY, &rt6->rt6i_gateway))
			goto nla_put_failure;

		if (dst->dev && nla_put_u32(skb, RTA_OIF, dst->dev->ifindex))
			goto nla_put_failure;
	} else if (rt->fib6_nsiblings) {
		struct fib6_info *sibling, *next_sibling;
		struct nlattr *mp;

		mp = nla_nest_start_noflag(skb, RTA_MULTIPATH);
		if (!mp)
			goto nla_put_failure;

		if (fib_add_nexthop(skb, &rt->fib6_nh->nh_common,
				    rt->fib6_nh->fib_nh_weight) < 0)
			goto nla_put_failure;

		list_for_each_entry_safe(sibling, next_sibling,
					 &rt->fib6_siblings, fib6_siblings) {
			if (fib_add_nexthop(skb, &sibling->fib6_nh->nh_common,
					    sibling->fib6_nh->fib_nh_weight) < 0)
				goto nla_put_failure;
		}

		nla_nest_end(skb, mp);
	} else if (rt->nh) {
		if (nla_put_u32(skb, RTA_NH_ID, rt->nh->id))
			goto nla_put_failure;

		if (nexthop_is_blackhole(rt->nh))
			rtm->rtm_type = RTN_BLACKHOLE;

		if (rt6_fill_node_nexthop(skb, rt->nh, &nh_flags) < 0)
			goto nla_put_failure;

		rtm->rtm_flags |= nh_flags;
	} else {
		if (fib_nexthop_info(skb, &rt->fib6_nh->nh_common,
				     &nh_flags, false) < 0)
			goto nla_put_failure;

		rtm->rtm_flags |= nh_flags;
	}

	if (rt6_flags & RTF_EXPIRES) {
		expires = dst ? dst->expires : rt->expires;
		expires -= jiffies;
	}

	if (rtnl_put_cacheinfo(skb, dst, 0, expires, dst ? dst->error : 0) < 0)
		goto nla_put_failure;

	if (nla_put_u8(skb, RTA_PREF, IPV6_EXTRACT_PREF(rt6_flags)))
		goto nla_put_failure;


	nlmsg_end(skb, nlh);
	return 0;

nla_put_failure:
	nlmsg_cancel(skb, nlh);
	return -EMSGSIZE;
}

static int fib6_info_nh_uses_dev(struct fib6_nh *nh, void *arg)
{
	const struct net_device *dev = arg;

	if (nh->fib_nh_dev == dev)
		return 1;

	return 0;
}

static bool fib6_info_uses_dev(const struct fib6_info *f6i,
			       const struct net_device *dev)
{
	if (f6i->nh) {
		struct net_device *_dev = (struct net_device *)dev;

		return !!nexthop_for_each_fib6_nh(f6i->nh,
						  fib6_info_nh_uses_dev,
						  _dev);
	}

	if (f6i->fib6_nh->fib_nh_dev == dev)
		return true;

	if (f6i->fib6_nsiblings) {
		struct fib6_info *sibling, *next_sibling;

		list_for_each_entry_safe(sibling, next_sibling,
					 &f6i->fib6_siblings, fib6_siblings) {
			if (sibling->fib6_nh->fib_nh_dev == dev)
				return true;
		}
	}

	return false;
}

struct fib6_nh_exception_dump_walker {
	struct rt6_rtnl_dump_arg *dump;
	struct fib6_info *rt;
	unsigned int flags;
	unsigned int skip;
	unsigned int count;
};

static int rt6_nh_dump_exceptions(struct fib6_nh *nh, void *arg)
{
	struct fib6_nh_exception_dump_walker *w = arg;
	struct rt6_rtnl_dump_arg *dump = w->dump;
	struct rt6_exception_bucket *bucket;
	struct rt6_exception *rt6_ex;
	int i, err;

	bucket = fib6_nh_get_excptn_bucket(nh, NULL);
	if (!bucket)
		return 0;

	for (i = 0; i < FIB6_EXCEPTION_BUCKET_SIZE; i++) {
		hlist_for_each_entry(rt6_ex, &bucket->chain, hlist) {
			if (w->skip) {
				w->skip--;
				continue;
			}

			/* Expiration of entries doesn't bump sernum, insertion
			 * does. Removal is triggered by insertion, so we can
			 * rely on the fact that if entries change between two
			 * partial dumps, this node is scanned again completely,
			 * see rt6_insert_exception() and fib6_dump_table().
			 *
			 * Count expired entries we go through as handled
			 * entries that we'll skip next time, in case of partial
			 * node dump. Otherwise, if entries expire meanwhile,
			 * we'll skip the wrong amount.
			 */
			if (rt6_check_expired(rt6_ex->rt6i)) {
				w->count++;
				continue;
			}

			err = rt6_fill_node(dump->net, dump->skb, w->rt,
					    &rt6_ex->rt6i->dst, NULL, NULL, 0,
					    RTM_NEWROUTE,
					    NETLINK_CB(dump->cb->skb).portid,
					    dump->cb->nlh->nlmsg_seq, w->flags);
			if (err)
				return err;

			w->count++;
		}
		bucket++;
	}

	return 0;
}

/* Return -1 if done with node, number of handled routes on partial dump */
int rt6_dump_route(struct fib6_info *rt, void *p_arg, unsigned int skip)
{
	struct rt6_rtnl_dump_arg *arg = (struct rt6_rtnl_dump_arg *) p_arg;
	struct fib_dump_filter *filter = &arg->filter;
	unsigned int flags = NLM_F_MULTI;
	struct net *net = arg->net;
	int count = 0;

	if (rt == net->ipv6.fib6_null_entry)
		return -1;

	if ((filter->flags & RTM_F_PREFIX) &&
	    !(rt->fib6_flags & RTF_PREFIX_RT)) {
		/* success since this is not a prefix route */
		return -1;
	}
	if (filter->filter_set &&
	    ((filter->rt_type  && rt->fib6_type != filter->rt_type) ||
	     (filter->dev      && !fib6_info_uses_dev(rt, filter->dev)) ||
	     (filter->protocol && rt->fib6_protocol != filter->protocol))) {
		return -1;
	}

	if (filter->filter_set ||
	    !filter->dump_routes || !filter->dump_exceptions) {
		flags |= NLM_F_DUMP_FILTERED;
	}

	if (filter->dump_routes) {
		if (skip) {
			skip--;
		} else {
			if (rt6_fill_node(net, arg->skb, rt, NULL, NULL, NULL,
					  0, RTM_NEWROUTE,
					  NETLINK_CB(arg->cb->skb).portid,
					  arg->cb->nlh->nlmsg_seq, flags)) {
				return 0;
			}
			count++;
		}
	}

	if (filter->dump_exceptions) {
		struct fib6_nh_exception_dump_walker w = { .dump = arg,
							   .rt = rt,
							   .flags = flags,
							   .skip = skip,
							   .count = 0 };
		int err;

		rcu_read_lock();
		if (rt->nh) {
			err = nexthop_for_each_fib6_nh(rt->nh,
						       rt6_nh_dump_exceptions,
						       &w);
		} else {
			err = rt6_nh_dump_exceptions(rt->fib6_nh, &w);
		}
		rcu_read_unlock();

		if (err)
			return count += w.count;
	}

	return -1;
}

static int inet6_rtm_valid_getroute_req(struct sk_buff *skb,
					const struct nlmsghdr *nlh,
					struct nlattr **tb,
					struct netlink_ext_ack *extack)
{
	struct rtmsg *rtm;
	int i, err;

	if (nlh->nlmsg_len < nlmsg_msg_size(sizeof(*rtm))) {
		NL_SET_ERR_MSG_MOD(extack,
				   "Invalid header for get route request");
		return -EINVAL;
	}

	if (!netlink_strict_get_check(skb))
		return nlmsg_parse_deprecated(nlh, sizeof(*rtm), tb, RTA_MAX,
					      rtm_ipv6_policy, extack);

	rtm = nlmsg_data(nlh);
	if ((rtm->rtm_src_len && rtm->rtm_src_len != 128) ||
	    (rtm->rtm_dst_len && rtm->rtm_dst_len != 128) ||
	    rtm->rtm_table || rtm->rtm_protocol || rtm->rtm_scope ||
	    rtm->rtm_type) {
		NL_SET_ERR_MSG_MOD(extack, "Invalid values in header for get route request");
		return -EINVAL;
	}
	if (rtm->rtm_flags & ~RTM_F_FIB_MATCH) {
		NL_SET_ERR_MSG_MOD(extack,
				   "Invalid flags for get route request");
		return -EINVAL;
	}

	err = nlmsg_parse_deprecated_strict(nlh, sizeof(*rtm), tb, RTA_MAX,
					    rtm_ipv6_policy, extack);
	if (err)
		return err;

	if ((tb[RTA_SRC] && !rtm->rtm_src_len) ||
	    (tb[RTA_DST] && !rtm->rtm_dst_len)) {
		NL_SET_ERR_MSG_MOD(extack, "rtm_src_len and rtm_dst_len must be 128 for IPv6");
		return -EINVAL;
	}

	for (i = 0; i <= RTA_MAX; i++) {
		if (!tb[i])
			continue;

		switch (i) {
		case RTA_SRC:
		case RTA_DST:
		case RTA_IIF:
		case RTA_OIF:
		case RTA_MARK:
		case RTA_UID:
		case RTA_SPORT:
		case RTA_DPORT:
		case RTA_IP_PROTO:
			break;
		default:
			NL_SET_ERR_MSG_MOD(extack, "Unsupported attribute in get route request");
			return -EINVAL;
		}
	}

	return 0;
}

static int inet6_rtm_getroute(struct sk_buff *in_skb, struct nlmsghdr *nlh,
			      struct netlink_ext_ack *extack)
{
	struct net *net = sock_net(in_skb->sk);
	struct nlattr *tb[RTA_MAX+1];
	int err, iif = 0, oif = 0;
	struct fib6_info *from;
	struct dst_entry *dst;
	struct rt6_info *rt;
	struct sk_buff *skb;
	struct rtmsg *rtm;
	struct flowi6 fl6 = {};
	bool fibmatch;

	err = inet6_rtm_valid_getroute_req(in_skb, nlh, tb, extack);
	if (err < 0)
		goto errout;

	err = -EINVAL;
	rtm = nlmsg_data(nlh);
	fl6.flowlabel = ip6_make_flowinfo(rtm->rtm_tos, 0);
	fibmatch = !!(rtm->rtm_flags & RTM_F_FIB_MATCH);

	if (tb[RTA_SRC]) {
		if (nla_len(tb[RTA_SRC]) < sizeof(struct in6_addr))
			goto errout;

		fl6.saddr = *(struct in6_addr *)nla_data(tb[RTA_SRC]);
	}

	if (tb[RTA_DST]) {
		if (nla_len(tb[RTA_DST]) < sizeof(struct in6_addr))
			goto errout;

		fl6.daddr = *(struct in6_addr *)nla_data(tb[RTA_DST]);
	}

	if (tb[RTA_IIF])
		iif = nla_get_u32(tb[RTA_IIF]);

	if (tb[RTA_OIF])
		oif = nla_get_u32(tb[RTA_OIF]);

	if (tb[RTA_MARK])
		fl6.flowi6_mark = nla_get_u32(tb[RTA_MARK]);

	if (tb[RTA_UID])
		fl6.flowi6_uid = make_kuid(current_user_ns(),
					   nla_get_u32(tb[RTA_UID]));
	else
		fl6.flowi6_uid = iif ? INVALID_UID : current_uid();

	if (tb[RTA_SPORT])
		fl6.fl6_sport = nla_get_be16(tb[RTA_SPORT]);

	if (tb[RTA_DPORT])
		fl6.fl6_dport = nla_get_be16(tb[RTA_DPORT]);

	if (tb[RTA_IP_PROTO]) {
		err = rtm_getroute_parse_ip_proto(tb[RTA_IP_PROTO],
						  &fl6.flowi6_proto, AF_INET6,
						  extack);
		if (err)
			goto errout;
	}

	if (iif) {
		struct net_device *dev;
		int flags = 0;

		rcu_read_lock();

		dev = dev_get_by_index_rcu(net, iif);
		if (!dev) {
			rcu_read_unlock();
			err = -ENODEV;
			goto errout;
		}

		fl6.flowi6_iif = iif;

		if (!ipv6_addr_any(&fl6.saddr))
			flags |= RT6_LOOKUP_F_HAS_SADDR;

		dst = ip6_route_input_lookup(net, dev, &fl6, NULL, flags);

		rcu_read_unlock();
	} else {
		fl6.flowi6_oif = oif;

		dst = ip6_route_output(net, NULL, &fl6);
	}


	rt = container_of(dst, struct rt6_info, dst);
	if (rt->dst.error) {
		err = rt->dst.error;
		ip6_rt_put(rt);
		goto errout;
	}

	if (rt == net->ipv6.ip6_null_entry) {
		err = rt->dst.error;
		ip6_rt_put(rt);
		goto errout;
	}

	skb = alloc_skb(NLMSG_GOODSIZE, GFP_KERNEL);
	if (!skb) {
		ip6_rt_put(rt);
		err = -ENOBUFS;
		goto errout;
	}

	skb_dst_set(skb, &rt->dst);

	rcu_read_lock();
	from = rcu_dereference(rt->from);
	if (from) {
		if (fibmatch)
			err = rt6_fill_node(net, skb, from, NULL, NULL, NULL,
					    iif, RTM_NEWROUTE,
					    NETLINK_CB(in_skb).portid,
					    nlh->nlmsg_seq, 0);
		else
			err = rt6_fill_node(net, skb, from, dst, &fl6.daddr,
					    &fl6.saddr, iif, RTM_NEWROUTE,
					    NETLINK_CB(in_skb).portid,
					    nlh->nlmsg_seq, 0);
	} else {
		err = -ENETUNREACH;
	}
	rcu_read_unlock();

	if (err < 0) {
		kfree_skb(skb);
		goto errout;
	}

	err = rtnl_unicast(skb, net, NETLINK_CB(in_skb).portid);
errout:
	return err;
}

void inet6_rt_notify(int event, struct fib6_info *rt, struct nl_info *info,
		     unsigned int nlm_flags)
{
	struct sk_buff *skb;
	struct net *net = info->nl_net;
	u32 seq;
	int err;

	err = -ENOBUFS;
	seq = info->nlh ? info->nlh->nlmsg_seq : 0;

	skb = nlmsg_new(rt6_nlmsg_size(rt), gfp_any());
	if (!skb)
		goto errout;

	err = rt6_fill_node(net, skb, rt, NULL, NULL, NULL, 0,
			    event, info->portid, seq, nlm_flags);
	if (err < 0) {
		/* -EMSGSIZE implies BUG in rt6_nlmsg_size() */
		WARN_ON(err == -EMSGSIZE);
		kfree_skb(skb);
		goto errout;
	}
	rtnl_notify(skb, net, info->portid, RTNLGRP_IPV6_ROUTE,
		    info->nlh, gfp_any());
	return;
errout:
	if (err < 0)
		rtnl_set_sk_err(net, RTNLGRP_IPV6_ROUTE, err);
}

void fib6_rt_update(struct net *net, struct fib6_info *rt,
		    struct nl_info *info)
{
	u32 seq = info->nlh ? info->nlh->nlmsg_seq : 0;
	struct sk_buff *skb;
	int err = -ENOBUFS;

	/* call_fib6_entry_notifiers will be removed when in-kernel notifier
	 * is implemented and supported for nexthop objects
	 */
	call_fib6_entry_notifiers(net, FIB_EVENT_ENTRY_REPLACE, rt, NULL);

	skb = nlmsg_new(rt6_nlmsg_size(rt), gfp_any());
	if (!skb)
		goto errout;

	err = rt6_fill_node(net, skb, rt, NULL, NULL, NULL, 0,
			    RTM_NEWROUTE, info->portid, seq, NLM_F_REPLACE);
	if (err < 0) {
		/* -EMSGSIZE implies BUG in rt6_nlmsg_size() */
		WARN_ON(err == -EMSGSIZE);
		kfree_skb(skb);
		goto errout;
	}
	rtnl_notify(skb, net, info->portid, RTNLGRP_IPV6_ROUTE,
		    info->nlh, gfp_any());
	return;
errout:
	if (err < 0)
		rtnl_set_sk_err(net, RTNLGRP_IPV6_ROUTE, err);
}

static int ip6_route_dev_notify(struct notifier_block *this,
				unsigned long event, void *ptr)
{
	struct net_device *dev = netdev_notifier_info_to_dev(ptr);
	struct net *net = dev_net(dev);

	if (!(dev->flags & IFF_LOOPBACK))
		return NOTIFY_OK;

	if (event == NETDEV_REGISTER) {
		net->ipv6.fib6_null_entry->fib6_nh->fib_nh_dev = dev;
		net->ipv6.ip6_null_entry->dst.dev = dev;
		net->ipv6.ip6_null_entry->rt6i_idev = in6_dev_get(dev);
#ifdef CONFIG_IPV6_MULTIPLE_TABLES
		net->ipv6.ip6_prohibit_entry->dst.dev = dev;
		net->ipv6.ip6_prohibit_entry->rt6i_idev = in6_dev_get(dev);
		net->ipv6.ip6_blk_hole_entry->dst.dev = dev;
		net->ipv6.ip6_blk_hole_entry->rt6i_idev = in6_dev_get(dev);
#endif
	 } else if (event == NETDEV_UNREGISTER &&
		    dev->reg_state != NETREG_UNREGISTERED) {
		/* NETDEV_UNREGISTER could be fired for multiple times by
		 * netdev_wait_allrefs(). Make sure we only call this once.
		 */
		in6_dev_put_clear(&net->ipv6.ip6_null_entry->rt6i_idev);
#ifdef CONFIG_IPV6_MULTIPLE_TABLES
		in6_dev_put_clear(&net->ipv6.ip6_prohibit_entry->rt6i_idev);
		in6_dev_put_clear(&net->ipv6.ip6_blk_hole_entry->rt6i_idev);
#endif
	}

	return NOTIFY_OK;
}

/*
 *	/proc
 */

#ifdef CONFIG_PROC_FS
static int rt6_stats_seq_show(struct seq_file *seq, void *v)
{
	struct net *net = (struct net *)seq->private;
	seq_printf(seq, "%04x %04x %04x %04x %04x %04x %04x\n",
		   net->ipv6.rt6_stats->fib_nodes,
		   net->ipv6.rt6_stats->fib_route_nodes,
		   atomic_read(&net->ipv6.rt6_stats->fib_rt_alloc),
		   net->ipv6.rt6_stats->fib_rt_entries,
		   net->ipv6.rt6_stats->fib_rt_cache,
		   dst_entries_get_slow(&net->ipv6.ip6_dst_ops),
		   net->ipv6.rt6_stats->fib_discarded_routes);

	return 0;
}
#endif	/* CONFIG_PROC_FS */

#ifdef CONFIG_SYSCTL

static
int ipv6_sysctl_rtcache_flush(struct ctl_table *ctl, int write,
			      void __user *buffer, size_t *lenp, loff_t *ppos)
{
	struct net *net;
	int delay;
	int ret;
	if (!write)
		return -EINVAL;

	net = (struct net *)ctl->extra1;
	delay = net->ipv6.sysctl.flush_delay;
	ret = proc_dointvec(ctl, write, buffer, lenp, ppos);
	if (ret)
		return ret;

	fib6_run_gc(delay <= 0 ? 0 : (unsigned long)delay, net, delay > 0);
	return 0;
}

static struct ctl_table ipv6_route_table_template[] = {
	{
		.procname	=	"flush",
		.data		=	&init_net.ipv6.sysctl.flush_delay,
		.maxlen		=	sizeof(int),
		.mode		=	0200,
		.proc_handler	=	ipv6_sysctl_rtcache_flush
	},
	{
		.procname	=	"gc_thresh",
		.data		=	&ip6_dst_ops_template.gc_thresh,
		.maxlen		=	sizeof(int),
		.mode		=	0644,
		.proc_handler	=	proc_dointvec,
	},
	{
		.procname	=	"max_size",
		.data		=	&init_net.ipv6.sysctl.ip6_rt_max_size,
		.maxlen		=	sizeof(int),
		.mode		=	0644,
		.proc_handler	=	proc_dointvec,
	},
	{
		.procname	=	"gc_min_interval",
		.data		=	&init_net.ipv6.sysctl.ip6_rt_gc_min_interval,
		.maxlen		=	sizeof(int),
		.mode		=	0644,
		.proc_handler	=	proc_dointvec_jiffies,
	},
	{
		.procname	=	"gc_timeout",
		.data		=	&init_net.ipv6.sysctl.ip6_rt_gc_timeout,
		.maxlen		=	sizeof(int),
		.mode		=	0644,
		.proc_handler	=	proc_dointvec_jiffies,
	},
	{
		.procname	=	"gc_interval",
		.data		=	&init_net.ipv6.sysctl.ip6_rt_gc_interval,
		.maxlen		=	sizeof(int),
		.mode		=	0644,
		.proc_handler	=	proc_dointvec_jiffies,
	},
	{
		.procname	=	"gc_elasticity",
		.data		=	&init_net.ipv6.sysctl.ip6_rt_gc_elasticity,
		.maxlen		=	sizeof(int),
		.mode		=	0644,
		.proc_handler	=	proc_dointvec,
	},
	{
		.procname	=	"mtu_expires",
		.data		=	&init_net.ipv6.sysctl.ip6_rt_mtu_expires,
		.maxlen		=	sizeof(int),
		.mode		=	0644,
		.proc_handler	=	proc_dointvec_jiffies,
	},
	{
		.procname	=	"min_adv_mss",
		.data		=	&init_net.ipv6.sysctl.ip6_rt_min_advmss,
		.maxlen		=	sizeof(int),
		.mode		=	0644,
		.proc_handler	=	proc_dointvec,
	},
	{
		.procname	=	"gc_min_interval_ms",
		.data		=	&init_net.ipv6.sysctl.ip6_rt_gc_min_interval,
		.maxlen		=	sizeof(int),
		.mode		=	0644,
		.proc_handler	=	proc_dointvec_ms_jiffies,
	},
	{
		.procname	=	"skip_notify_on_dev_down",
		.data		=	&init_net.ipv6.sysctl.skip_notify_on_dev_down,
		.maxlen		=	sizeof(int),
		.mode		=	0644,
		.proc_handler	=	proc_dointvec_minmax,
		.extra1		=	SYSCTL_ZERO,
		.extra2		=	SYSCTL_ONE,
	},
	{ }
};

struct ctl_table * __net_init ipv6_route_sysctl_init(struct net *net)
{
	struct ctl_table *table;

	table = kmemdup(ipv6_route_table_template,
			sizeof(ipv6_route_table_template),
			GFP_KERNEL);

	if (table) {
		table[0].data = &net->ipv6.sysctl.flush_delay;
		table[0].extra1 = net;
		table[1].data = &net->ipv6.ip6_dst_ops.gc_thresh;
		table[2].data = &net->ipv6.sysctl.ip6_rt_max_size;
		table[3].data = &net->ipv6.sysctl.ip6_rt_gc_min_interval;
		table[4].data = &net->ipv6.sysctl.ip6_rt_gc_timeout;
		table[5].data = &net->ipv6.sysctl.ip6_rt_gc_interval;
		table[6].data = &net->ipv6.sysctl.ip6_rt_gc_elasticity;
		table[7].data = &net->ipv6.sysctl.ip6_rt_mtu_expires;
		table[8].data = &net->ipv6.sysctl.ip6_rt_min_advmss;
		table[9].data = &net->ipv6.sysctl.ip6_rt_gc_min_interval;
		table[10].data = &net->ipv6.sysctl.skip_notify_on_dev_down;

		/* Don't export sysctls to unprivileged users */
		if (net->user_ns != &init_user_ns)
			table[0].procname = NULL;
	}

	return table;
}
#endif

static int __net_init ip6_route_net_init(struct net *net)
{
	int ret = -ENOMEM;

	memcpy(&net->ipv6.ip6_dst_ops, &ip6_dst_ops_template,
	       sizeof(net->ipv6.ip6_dst_ops));

	if (dst_entries_init(&net->ipv6.ip6_dst_ops) < 0)
		goto out_ip6_dst_ops;

	net->ipv6.fib6_null_entry = fib6_info_alloc(GFP_KERNEL, true);
	if (!net->ipv6.fib6_null_entry)
		goto out_ip6_dst_entries;
	memcpy(net->ipv6.fib6_null_entry, &fib6_null_entry_template,
	       sizeof(*net->ipv6.fib6_null_entry));

	net->ipv6.ip6_null_entry = kmemdup(&ip6_null_entry_template,
					   sizeof(*net->ipv6.ip6_null_entry),
					   GFP_KERNEL);
	if (!net->ipv6.ip6_null_entry)
		goto out_fib6_null_entry;
	net->ipv6.ip6_null_entry->dst.ops = &net->ipv6.ip6_dst_ops;
	dst_init_metrics(&net->ipv6.ip6_null_entry->dst,
			 ip6_template_metrics, true);
	INIT_LIST_HEAD(&net->ipv6.ip6_null_entry->rt6i_uncached);

#ifdef CONFIG_IPV6_MULTIPLE_TABLES
	net->ipv6.fib6_has_custom_rules = false;
	net->ipv6.ip6_prohibit_entry = kmemdup(&ip6_prohibit_entry_template,
					       sizeof(*net->ipv6.ip6_prohibit_entry),
					       GFP_KERNEL);
	if (!net->ipv6.ip6_prohibit_entry)
		goto out_ip6_null_entry;
	net->ipv6.ip6_prohibit_entry->dst.ops = &net->ipv6.ip6_dst_ops;
	dst_init_metrics(&net->ipv6.ip6_prohibit_entry->dst,
			 ip6_template_metrics, true);
	INIT_LIST_HEAD(&net->ipv6.ip6_prohibit_entry->rt6i_uncached);

	net->ipv6.ip6_blk_hole_entry = kmemdup(&ip6_blk_hole_entry_template,
					       sizeof(*net->ipv6.ip6_blk_hole_entry),
					       GFP_KERNEL);
	if (!net->ipv6.ip6_blk_hole_entry)
		goto out_ip6_prohibit_entry;
	net->ipv6.ip6_blk_hole_entry->dst.ops = &net->ipv6.ip6_dst_ops;
	dst_init_metrics(&net->ipv6.ip6_blk_hole_entry->dst,
			 ip6_template_metrics, true);
	INIT_LIST_HEAD(&net->ipv6.ip6_blk_hole_entry->rt6i_uncached);
#endif

	net->ipv6.sysctl.flush_delay = 0;
	net->ipv6.sysctl.ip6_rt_max_size = 4096;
	net->ipv6.sysctl.ip6_rt_gc_min_interval = HZ / 2;
	net->ipv6.sysctl.ip6_rt_gc_timeout = 60*HZ;
	net->ipv6.sysctl.ip6_rt_gc_interval = 30*HZ;
	net->ipv6.sysctl.ip6_rt_gc_elasticity = 9;
	net->ipv6.sysctl.ip6_rt_mtu_expires = 10*60*HZ;
	net->ipv6.sysctl.ip6_rt_min_advmss = IPV6_MIN_MTU - 20 - 40;
	net->ipv6.sysctl.skip_notify_on_dev_down = 0;

	net->ipv6.ip6_rt_gc_expire = 30*HZ;

	ret = 0;
out:
	return ret;

#ifdef CONFIG_IPV6_MULTIPLE_TABLES
out_ip6_prohibit_entry:
	kfree(net->ipv6.ip6_prohibit_entry);
out_ip6_null_entry:
	kfree(net->ipv6.ip6_null_entry);
#endif
out_fib6_null_entry:
	kfree(net->ipv6.fib6_null_entry);
out_ip6_dst_entries:
	dst_entries_destroy(&net->ipv6.ip6_dst_ops);
out_ip6_dst_ops:
	goto out;
}

static void __net_exit ip6_route_net_exit(struct net *net)
{
	kfree(net->ipv6.fib6_null_entry);
	kfree(net->ipv6.ip6_null_entry);
#ifdef CONFIG_IPV6_MULTIPLE_TABLES
	kfree(net->ipv6.ip6_prohibit_entry);
	kfree(net->ipv6.ip6_blk_hole_entry);
#endif
	dst_entries_destroy(&net->ipv6.ip6_dst_ops);
}

static int __net_init ip6_route_net_init_late(struct net *net)
{
#ifdef CONFIG_PROC_FS
	proc_create_net("ipv6_route", 0, net->proc_net, &ipv6_route_seq_ops,
			sizeof(struct ipv6_route_iter));
	proc_create_net_single("rt6_stats", 0444, net->proc_net,
			rt6_stats_seq_show, NULL);
#endif
	return 0;
}

static void __net_exit ip6_route_net_exit_late(struct net *net)
{
#ifdef CONFIG_PROC_FS
	remove_proc_entry("ipv6_route", net->proc_net);
	remove_proc_entry("rt6_stats", net->proc_net);
#endif
}

static struct pernet_operations ip6_route_net_ops = {
	.init = ip6_route_net_init,
	.exit = ip6_route_net_exit,
};

static int __net_init ipv6_inetpeer_init(struct net *net)
{
	struct inet_peer_base *bp = kmalloc(sizeof(*bp), GFP_KERNEL);

	if (!bp)
		return -ENOMEM;
	inet_peer_base_init(bp);
	net->ipv6.peers = bp;
	return 0;
}

static void __net_exit ipv6_inetpeer_exit(struct net *net)
{
	struct inet_peer_base *bp = net->ipv6.peers;

	net->ipv6.peers = NULL;
	inetpeer_invalidate_tree(bp);
	kfree(bp);
}

static struct pernet_operations ipv6_inetpeer_ops = {
	.init	=	ipv6_inetpeer_init,
	.exit	=	ipv6_inetpeer_exit,
};

static struct pernet_operations ip6_route_net_late_ops = {
	.init = ip6_route_net_init_late,
	.exit = ip6_route_net_exit_late,
};

static struct notifier_block ip6_route_dev_notifier = {
	.notifier_call = ip6_route_dev_notify,
	.priority = ADDRCONF_NOTIFY_PRIORITY - 10,
};

void __init ip6_route_init_special_entries(void)
{
	/* Registering of the loopback is done before this portion of code,
	 * the loopback reference in rt6_info will not be taken, do it
	 * manually for init_net */
	init_net.ipv6.fib6_null_entry->fib6_nh->fib_nh_dev = init_net.loopback_dev;
	init_net.ipv6.ip6_null_entry->dst.dev = init_net.loopback_dev;
	init_net.ipv6.ip6_null_entry->rt6i_idev = in6_dev_get(init_net.loopback_dev);
  #ifdef CONFIG_IPV6_MULTIPLE_TABLES
	init_net.ipv6.ip6_prohibit_entry->dst.dev = init_net.loopback_dev;
	init_net.ipv6.ip6_prohibit_entry->rt6i_idev = in6_dev_get(init_net.loopback_dev);
	init_net.ipv6.ip6_blk_hole_entry->dst.dev = init_net.loopback_dev;
	init_net.ipv6.ip6_blk_hole_entry->rt6i_idev = in6_dev_get(init_net.loopback_dev);
  #endif
}

int __init ip6_route_init(void)
{
	int ret;
	int cpu;

	ret = -ENOMEM;
	ip6_dst_ops_template.kmem_cachep =
		kmem_cache_create("ip6_dst_cache", sizeof(struct rt6_info), 0,
				  SLAB_HWCACHE_ALIGN, NULL);
	if (!ip6_dst_ops_template.kmem_cachep)
		goto out;

	ret = dst_entries_init(&ip6_dst_blackhole_ops);
	if (ret)
		goto out_kmem_cache;

	ret = register_pernet_subsys(&ipv6_inetpeer_ops);
	if (ret)
		goto out_dst_entries;

	ret = register_pernet_subsys(&ip6_route_net_ops);
	if (ret)
		goto out_register_inetpeer;

	ip6_dst_blackhole_ops.kmem_cachep = ip6_dst_ops_template.kmem_cachep;

	ret = fib6_init();
	if (ret)
		goto out_register_subsys;

	ret = xfrm6_init();
	if (ret)
		goto out_fib6_init;

	ret = fib6_rules_init();
	if (ret)
		goto xfrm6_init;

	ret = register_pernet_subsys(&ip6_route_net_late_ops);
	if (ret)
		goto fib6_rules_init;

	ret = rtnl_register_module(THIS_MODULE, PF_INET6, RTM_NEWROUTE,
				   inet6_rtm_newroute, NULL, 0);
	if (ret < 0)
		goto out_register_late_subsys;

	ret = rtnl_register_module(THIS_MODULE, PF_INET6, RTM_DELROUTE,
				   inet6_rtm_delroute, NULL, 0);
	if (ret < 0)
		goto out_register_late_subsys;

	ret = rtnl_register_module(THIS_MODULE, PF_INET6, RTM_GETROUTE,
				   inet6_rtm_getroute, NULL,
				   RTNL_FLAG_DOIT_UNLOCKED);
	if (ret < 0)
		goto out_register_late_subsys;

	ret = register_netdevice_notifier(&ip6_route_dev_notifier);
	if (ret)
		goto out_register_late_subsys;

	for_each_possible_cpu(cpu) {
		struct uncached_list *ul = per_cpu_ptr(&rt6_uncached_list, cpu);

		INIT_LIST_HEAD(&ul->head);
		spin_lock_init(&ul->lock);
	}

out:
	return ret;

out_register_late_subsys:
	rtnl_unregister_all(PF_INET6);
	unregister_pernet_subsys(&ip6_route_net_late_ops);
fib6_rules_init:
	fib6_rules_cleanup();
xfrm6_init:
	xfrm6_fini();
out_fib6_init:
	fib6_gc_cleanup();
out_register_subsys:
	unregister_pernet_subsys(&ip6_route_net_ops);
out_register_inetpeer:
	unregister_pernet_subsys(&ipv6_inetpeer_ops);
out_dst_entries:
	dst_entries_destroy(&ip6_dst_blackhole_ops);
out_kmem_cache:
	kmem_cache_destroy(ip6_dst_ops_template.kmem_cachep);
	goto out;
}

void ip6_route_cleanup(void)
{
	unregister_netdevice_notifier(&ip6_route_dev_notifier);
	unregister_pernet_subsys(&ip6_route_net_late_ops);
	fib6_rules_cleanup();
	xfrm6_fini();
	fib6_gc_cleanup();
	unregister_pernet_subsys(&ipv6_inetpeer_ops);
	unregister_pernet_subsys(&ip6_route_net_ops);
	dst_entries_destroy(&ip6_dst_blackhole_ops);
	kmem_cache_destroy(ip6_dst_ops_template.kmem_cachep);
}<|MERGE_RESOLUTION|>--- conflicted
+++ resolved
@@ -1951,11 +1951,7 @@
 		nexthop_for_each_fib6_nh(from->nh, fib6_nh_find_match, &arg);
 
 		if (!arg.match)
-<<<<<<< HEAD
-			return;
-=======
 			goto unlock;
->>>>>>> ff5c6d5f
 		fib6_nh = arg.match;
 	} else {
 		fib6_nh = from->fib6_nh;
