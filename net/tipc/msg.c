/*
 * net/tipc/msg.c: TIPC message header routines
 *
 * Copyright (c) 2000-2006, 2014, Ericsson AB
 * Copyright (c) 2005, 2010-2011, Wind River Systems
 * All rights reserved.
 *
 * Redistribution and use in source and binary forms, with or without
 * modification, are permitted provided that the following conditions are met:
 *
 * 1. Redistributions of source code must retain the above copyright
 *    notice, this list of conditions and the following disclaimer.
 * 2. Redistributions in binary form must reproduce the above copyright
 *    notice, this list of conditions and the following disclaimer in the
 *    documentation and/or other materials provided with the distribution.
 * 3. Neither the names of the copyright holders nor the names of its
 *    contributors may be used to endorse or promote products derived from
 *    this software without specific prior written permission.
 *
 * Alternatively, this software may be distributed under the terms of the
 * GNU General Public License ("GPL") version 2 as published by the Free
 * Software Foundation.
 *
 * THIS SOFTWARE IS PROVIDED BY THE COPYRIGHT HOLDERS AND CONTRIBUTORS "AS IS"
 * AND ANY EXPRESS OR IMPLIED WARRANTIES, INCLUDING, BUT NOT LIMITED TO, THE
 * IMPLIED WARRANTIES OF MERCHANTABILITY AND FITNESS FOR A PARTICULAR PURPOSE
 * ARE DISCLAIMED. IN NO EVENT SHALL THE COPYRIGHT OWNER OR CONTRIBUTORS BE
 * LIABLE FOR ANY DIRECT, INDIRECT, INCIDENTAL, SPECIAL, EXEMPLARY, OR
 * CONSEQUENTIAL DAMAGES (INCLUDING, BUT NOT LIMITED TO, PROCUREMENT OF
 * SUBSTITUTE GOODS OR SERVICES; LOSS OF USE, DATA, OR PROFITS; OR BUSINESS
 * INTERRUPTION) HOWEVER CAUSED AND ON ANY THEORY OF LIABILITY, WHETHER IN
 * CONTRACT, STRICT LIABILITY, OR TORT (INCLUDING NEGLIGENCE OR OTHERWISE)
 * ARISING IN ANY WAY OUT OF THE USE OF THIS SOFTWARE, EVEN IF ADVISED OF THE
 * POSSIBILITY OF SUCH DAMAGE.
 */

#include "core.h"
#include "msg.h"
#include "addr.h"
#include "name_table.h"

#define MAX_FORWARD_SIZE 1024

static unsigned int align(unsigned int i)
{
	return (i + 3) & ~3u;
}

void tipc_msg_init(struct tipc_msg *m, u32 user, u32 type, u32 hsize,
		   u32 destnode)
{
	memset(m, 0, hsize);
	msg_set_version(m);
	msg_set_user(m, user);
	msg_set_hdr_sz(m, hsize);
	msg_set_size(m, hsize);
	msg_set_prevnode(m, tipc_own_addr);
	msg_set_type(m, type);
	msg_set_orignode(m, tipc_own_addr);
	msg_set_destnode(m, destnode);
}

/* tipc_buf_append(): Append a buffer to the fragment list of another buffer
 * @*headbuf: in:  NULL for first frag, otherwise value returned from prev call
 *            out: set when successful non-complete reassembly, otherwise NULL
 * @*buf:     in:  the buffer to append. Always defined
 *            out: head buf after sucessful complete reassembly, otherwise NULL
 * Returns 1 when reassembly complete, otherwise 0
 */
int tipc_buf_append(struct sk_buff **headbuf, struct sk_buff **buf)
{
	struct sk_buff *head = *headbuf;
	struct sk_buff *frag = *buf;
	struct sk_buff *tail;
	struct tipc_msg *msg;
	u32 fragid;
	int delta;
	bool headstolen;

	if (!frag)
		goto err;

	msg = buf_msg(frag);
	fragid = msg_type(msg);
	frag->next = NULL;
	skb_pull(frag, msg_hdr_sz(msg));

	if (fragid == FIRST_FRAGMENT) {
		if (unlikely(head))
			goto err;
		if (unlikely(skb_unclone(frag, GFP_ATOMIC)))
			goto err;
		head = *headbuf = frag;
		skb_frag_list_init(head);
<<<<<<< HEAD
=======
		TIPC_SKB_CB(head)->tail = NULL;
>>>>>>> 12b57e62
		*buf = NULL;
		return 0;
	}

	if (!head)
		goto err;

	if (skb_try_coalesce(head, frag, &headstolen, &delta)) {
		kfree_skb_partial(frag, headstolen);
	} else {
		tail = TIPC_SKB_CB(head)->tail;
		if (!skb_has_frag_list(head))
			skb_shinfo(head)->frag_list = frag;
		else
			tail->next = frag;
		head->truesize += frag->truesize;
		head->data_len += frag->len;
		head->len += frag->len;
		TIPC_SKB_CB(head)->tail = frag;
	}

	if (fragid == LAST_FRAGMENT) {
		*buf = head;
		TIPC_SKB_CB(head)->tail = NULL;
		*headbuf = NULL;
		return 1;
	}
	*buf = NULL;
	return 0;

err:
	pr_warn_ratelimited("Unable to build fragment list\n");
	kfree_skb(*buf);
	kfree_skb(*headbuf);
	*buf = *headbuf = NULL;
	return 0;
}


/**
 * tipc_msg_build - create buffer chain containing specified header and data
 * @mhdr: Message header, to be prepended to data
 * @iov: User data
 * @offset: Posision in iov to start copying from
 * @dsz: Total length of user data
 * @pktmax: Max packet size that can be used
 * @chain: Buffer or chain of buffers to be returned to caller
 * Returns message data size or errno: -ENOMEM, -EFAULT
 */
int tipc_msg_build(struct tipc_msg *mhdr, struct iovec const *iov,
		   int offset, int dsz, int pktmax , struct sk_buff **chain)
{
	int mhsz = msg_hdr_sz(mhdr);
	int msz = mhsz + dsz;
	int pktno = 1;
	int pktsz;
	int pktrem = pktmax;
	int drem = dsz;
	struct tipc_msg pkthdr;
	struct sk_buff *buf, *prev;
	char *pktpos;
	int rc;

	msg_set_size(mhdr, msz);

	/* No fragmentation needed? */
	if (likely(msz <= pktmax)) {
		buf = tipc_buf_acquire(msz);
		*chain = buf;
		if (unlikely(!buf))
			return -ENOMEM;
		skb_copy_to_linear_data(buf, mhdr, mhsz);
		pktpos = buf->data + mhsz;
		if (!dsz || !memcpy_fromiovecend(pktpos, iov, offset, dsz))
			return dsz;
		rc = -EFAULT;
		goto error;
	}

	/* Prepare reusable fragment header */
	tipc_msg_init(&pkthdr, MSG_FRAGMENTER, FIRST_FRAGMENT,
		      INT_H_SIZE, msg_destnode(mhdr));
	msg_set_size(&pkthdr, pktmax);
	msg_set_fragm_no(&pkthdr, pktno);

	/* Prepare first fragment */
	*chain = buf = tipc_buf_acquire(pktmax);
	if (!buf)
		return -ENOMEM;
	pktpos = buf->data;
	skb_copy_to_linear_data(buf, &pkthdr, INT_H_SIZE);
	pktpos += INT_H_SIZE;
	pktrem -= INT_H_SIZE;
	skb_copy_to_linear_data_offset(buf, INT_H_SIZE, mhdr, mhsz);
	pktpos += mhsz;
	pktrem -= mhsz;

	do {
		if (drem < pktrem)
			pktrem = drem;

		if (memcpy_fromiovecend(pktpos, iov, offset, pktrem)) {
			rc = -EFAULT;
			goto error;
		}
		drem -= pktrem;
		offset += pktrem;

		if (!drem)
			break;

		/* Prepare new fragment: */
		if (drem < (pktmax - INT_H_SIZE))
			pktsz = drem + INT_H_SIZE;
		else
			pktsz = pktmax;
		prev = buf;
		buf = tipc_buf_acquire(pktsz);
		if (!buf) {
			rc = -ENOMEM;
			goto error;
		}
		prev->next = buf;
		msg_set_type(&pkthdr, FRAGMENT);
		msg_set_size(&pkthdr, pktsz);
		msg_set_fragm_no(&pkthdr, ++pktno);
		skb_copy_to_linear_data(buf, &pkthdr, INT_H_SIZE);
		pktpos = buf->data + INT_H_SIZE;
		pktrem = pktsz - INT_H_SIZE;

	} while (1);

	msg_set_type(buf_msg(buf), LAST_FRAGMENT);
	return dsz;
error:
	kfree_skb_list(*chain);
	*chain = NULL;
	return rc;
}

/**
 * tipc_msg_bundle(): Append contents of a buffer to tail of an existing one
 * @bbuf: the existing buffer ("bundle")
 * @buf:  buffer to be appended
 * @mtu:  max allowable size for the bundle buffer
 * Consumes buffer if successful
 * Returns true if bundling could be performed, otherwise false
 */
bool tipc_msg_bundle(struct sk_buff *bbuf, struct sk_buff *buf, u32 mtu)
{
	struct tipc_msg *bmsg = buf_msg(bbuf);
	struct tipc_msg *msg = buf_msg(buf);
	unsigned int bsz = msg_size(bmsg);
	unsigned int msz = msg_size(msg);
	u32 start = align(bsz);
	u32 max = mtu - INT_H_SIZE;
	u32 pad = start - bsz;

	if (likely(msg_user(msg) == MSG_FRAGMENTER))
		return false;
	if (unlikely(msg_user(msg) == CHANGEOVER_PROTOCOL))
		return false;
	if (unlikely(msg_user(msg) == BCAST_PROTOCOL))
		return false;
	if (likely(msg_user(bmsg) != MSG_BUNDLER))
		return false;
	if (likely(msg_type(bmsg) != BUNDLE_OPEN))
		return false;
	if (unlikely(skb_tailroom(bbuf) < (pad + msz)))
		return false;
	if (unlikely(max < (start + msz)))
		return false;

	skb_put(bbuf, pad + msz);
	skb_copy_to_linear_data_offset(bbuf, start, buf->data, msz);
	msg_set_size(bmsg, start + msz);
	msg_set_msgcnt(bmsg, msg_msgcnt(bmsg) + 1);
	bbuf->next = buf->next;
	kfree_skb(buf);
	return true;
}

/**
 * tipc_msg_make_bundle(): Create bundle buf and append message to its tail
 * @buf:  buffer to be appended and replaced
 * @mtu:  max allowable size for the bundle buffer, inclusive header
 * @dnode: destination node for message. (Not always present in header)
 * Replaces buffer if successful
 * Returns true if sucess, otherwise false
 */
bool tipc_msg_make_bundle(struct sk_buff **buf, u32 mtu, u32 dnode)
{
	struct sk_buff *bbuf;
	struct tipc_msg *bmsg;
	struct tipc_msg *msg = buf_msg(*buf);
	u32 msz = msg_size(msg);
	u32 max = mtu - INT_H_SIZE;

	if (msg_user(msg) == MSG_FRAGMENTER)
		return false;
	if (msg_user(msg) == CHANGEOVER_PROTOCOL)
		return false;
	if (msg_user(msg) == BCAST_PROTOCOL)
		return false;
	if (msz > (max / 2))
		return false;

	bbuf = tipc_buf_acquire(max);
	if (!bbuf)
		return false;

	skb_trim(bbuf, INT_H_SIZE);
	bmsg = buf_msg(bbuf);
	tipc_msg_init(bmsg, MSG_BUNDLER, BUNDLE_OPEN, INT_H_SIZE, dnode);
	msg_set_seqno(bmsg, msg_seqno(msg));
	msg_set_ack(bmsg, msg_ack(msg));
	msg_set_bcast_ack(bmsg, msg_bcast_ack(msg));
	bbuf->next = (*buf)->next;
	tipc_msg_bundle(bbuf, *buf, mtu);
	*buf = bbuf;
	return true;
}

/**
 * tipc_msg_reverse(): swap source and destination addresses and add error code
 * @buf:  buffer containing message to be reversed
 * @dnode: return value: node where to send message after reversal
 * @err:  error code to be set in message
 * Consumes buffer if failure
 * Returns true if success, otherwise false
 */
bool tipc_msg_reverse(struct sk_buff *buf, u32 *dnode, int err)
{
	struct tipc_msg *msg = buf_msg(buf);
	uint imp = msg_importance(msg);
	struct tipc_msg ohdr;
	uint rdsz = min_t(uint, msg_data_sz(msg), MAX_FORWARD_SIZE);

	if (skb_linearize(buf))
		goto exit;
	if (msg_dest_droppable(msg))
		goto exit;
	if (msg_errcode(msg))
		goto exit;

	memcpy(&ohdr, msg, msg_hdr_sz(msg));
	imp = min_t(uint, imp + 1, TIPC_CRITICAL_IMPORTANCE);
	if (msg_isdata(msg))
		msg_set_importance(msg, imp);
	msg_set_errcode(msg, err);
	msg_set_origport(msg, msg_destport(&ohdr));
	msg_set_destport(msg, msg_origport(&ohdr));
	msg_set_prevnode(msg, tipc_own_addr);
	if (!msg_short(msg)) {
		msg_set_orignode(msg, msg_destnode(&ohdr));
		msg_set_destnode(msg, msg_orignode(&ohdr));
	}
	msg_set_size(msg, msg_hdr_sz(msg) + rdsz);
	skb_trim(buf, msg_size(msg));
	skb_orphan(buf);
	*dnode = msg_orignode(&ohdr);
	return true;
exit:
	kfree_skb(buf);
	return false;
}

/**
 * tipc_msg_eval: determine fate of message that found no destination
 * @buf: the buffer containing the message.
 * @dnode: return value: next-hop node, if message to be forwarded
 * @err: error code to use, if message to be rejected
 *
 * Does not consume buffer
 * Returns 0 (TIPC_OK) if message ok and we can try again, -TIPC error
 * code if message to be rejected
 */
int tipc_msg_eval(struct sk_buff *buf, u32 *dnode)
{
	struct tipc_msg *msg = buf_msg(buf);
	u32 dport;

	if (msg_type(msg) != TIPC_NAMED_MSG)
		return -TIPC_ERR_NO_PORT;
	if (skb_linearize(buf))
		return -TIPC_ERR_NO_NAME;
	if (msg_data_sz(msg) > MAX_FORWARD_SIZE)
		return -TIPC_ERR_NO_NAME;
	if (msg_reroute_cnt(msg) > 0)
		return -TIPC_ERR_NO_NAME;

	*dnode = addr_domain(msg_lookup_scope(msg));
	dport = tipc_nametbl_translate(msg_nametype(msg),
				       msg_nameinst(msg),
				       dnode);
	if (!dport)
		return -TIPC_ERR_NO_NAME;
	msg_incr_reroute_cnt(msg);
	msg_set_destnode(msg, *dnode);
	msg_set_destport(msg, dport);
	return TIPC_OK;
}

/* tipc_msg_reassemble() - clone a buffer chain of fragments and
 *                         reassemble the clones into one message
 */
struct sk_buff *tipc_msg_reassemble(struct sk_buff *chain)
{
	struct sk_buff *buf = chain;
	struct sk_buff *frag = buf;
	struct sk_buff *head = NULL;
	int hdr_sz;

	/* Copy header if single buffer */
	if (!buf->next) {
		hdr_sz = skb_headroom(buf) + msg_hdr_sz(buf_msg(buf));
		return __pskb_copy(buf, hdr_sz, GFP_ATOMIC);
	}

	/* Clone all fragments and reassemble */
	while (buf) {
		frag = skb_clone(buf, GFP_ATOMIC);
		if (!frag)
			goto error;
		frag->next = NULL;
		if (tipc_buf_append(&head, &frag))
			break;
		if (!head)
			goto error;
		buf = buf->next;
	}
	return frag;
error:
	pr_warn("Failed do clone local mcast rcv buffer\n");
	kfree_skb(head);
	return NULL;
}<|MERGE_RESOLUTION|>--- conflicted
+++ resolved
@@ -92,10 +92,7 @@
 			goto err;
 		head = *headbuf = frag;
 		skb_frag_list_init(head);
-<<<<<<< HEAD
-=======
 		TIPC_SKB_CB(head)->tail = NULL;
->>>>>>> 12b57e62
 		*buf = NULL;
 		return 0;
 	}
