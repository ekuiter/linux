/*
 * Copyright (c) 2006 - 2011 Intel Corporation.  All rights reserved.
 *
 * This software is available to you under a choice of one of two
 * licenses.  You may choose to be licensed under the terms of the GNU
 * General Public License (GPL) Version 2, available from the file
 * COPYING in the main directory of this source tree, or the
 * OpenIB.org BSD license below:
 *
 *     Redistribution and use in source and binary forms, with or
 *     without modification, are permitted provided that the following
 *     conditions are met:
 *
 *      - Redistributions of source code must retain the above
 *        copyright notice, this list of conditions and the following
 *        disclaimer.
 *
 *      - Redistributions in binary form must reproduce the above
 *        copyright notice, this list of conditions and the following
 *        disclaimer in the documentation and/or other materials
 *        provided with the distribution.
 *
 * THE SOFTWARE IS PROVIDED "AS IS", WITHOUT WARRANTY OF ANY KIND,
 * EXPRESS OR IMPLIED, INCLUDING BUT NOT LIMITED TO THE WARRANTIES OF
 * MERCHANTABILITY, FITNESS FOR A PARTICULAR PURPOSE AND
 * NONINFRINGEMENT. IN NO EVENT SHALL THE AUTHORS OR COPYRIGHT HOLDERS
 * BE LIABLE FOR ANY CLAIM, DAMAGES OR OTHER LIABILITY, WHETHER IN AN
 * ACTION OF CONTRACT, TORT OR OTHERWISE, ARISING FROM, OUT OF OR IN
 * CONNECTION WITH THE SOFTWARE OR THE USE OR OTHER DEALINGS IN THE
 * SOFTWARE.
 *
 */


#define TCPOPT_TIMESTAMP 8

#include <linux/atomic.h>
#include <linux/skbuff.h>
#include <linux/ip.h>
#include <linux/tcp.h>
#include <linux/init.h>
#include <linux/if_arp.h>
#include <linux/if_vlan.h>
#include <linux/notifier.h>
#include <linux/net.h>
#include <linux/types.h>
#include <linux/timer.h>
#include <linux/time.h>
#include <linux/delay.h>
#include <linux/etherdevice.h>
#include <linux/netdevice.h>
#include <linux/random.h>
#include <linux/list.h>
#include <linux/threads.h>
#include <linux/highmem.h>
#include <linux/slab.h>
#include <net/arp.h>
#include <net/neighbour.h>
#include <net/route.h>
#include <net/ip_fib.h>
#include <net/tcp.h>

#include "nes.h"

u32 cm_packets_sent;
u32 cm_packets_bounced;
u32 cm_packets_dropped;
u32 cm_packets_retrans;
u32 cm_packets_created;
u32 cm_packets_received;
atomic_t cm_listens_created;
atomic_t cm_listens_destroyed;
u32 cm_backlog_drops;
atomic_t cm_loopbacks;
atomic_t cm_nodes_created;
atomic_t cm_nodes_destroyed;
atomic_t cm_accel_dropped_pkts;
atomic_t cm_resets_recvd;

static inline int mini_cm_accelerated(struct nes_cm_core *, struct nes_cm_node *);
static struct nes_cm_listener *mini_cm_listen(struct nes_cm_core *, struct nes_vnic *, struct nes_cm_info *);
static int mini_cm_del_listen(struct nes_cm_core *, struct nes_cm_listener *);
static struct nes_cm_node *mini_cm_connect(struct nes_cm_core *, struct nes_vnic *, u16, void *, struct nes_cm_info *);
static int mini_cm_close(struct nes_cm_core *, struct nes_cm_node *);
static int mini_cm_accept(struct nes_cm_core *, struct nes_cm_node *);
static int mini_cm_reject(struct nes_cm_core *, struct nes_cm_node *);
static int mini_cm_recv_pkt(struct nes_cm_core *, struct nes_vnic *, struct sk_buff *);
static int mini_cm_dealloc_core(struct nes_cm_core *);
static int mini_cm_get(struct nes_cm_core *);
static int mini_cm_set(struct nes_cm_core *, u32, u32);

static void form_cm_frame(struct sk_buff *, struct nes_cm_node *, void *, u32, void *, u32, u8);
static int add_ref_cm_node(struct nes_cm_node *);
static int rem_ref_cm_node(struct nes_cm_core *, struct nes_cm_node *);

static int nes_cm_disconn_true(struct nes_qp *);
static int nes_cm_post_event(struct nes_cm_event *event);
static int nes_disconnect(struct nes_qp *nesqp, int abrupt);
static void nes_disconnect_worker(struct work_struct *work);

static int send_mpa_request(struct nes_cm_node *, struct sk_buff *);
static int send_mpa_reject(struct nes_cm_node *);
static int send_syn(struct nes_cm_node *, u32, struct sk_buff *);
static int send_reset(struct nes_cm_node *, struct sk_buff *);
static int send_ack(struct nes_cm_node *cm_node, struct sk_buff *skb);
static int send_fin(struct nes_cm_node *cm_node, struct sk_buff *skb);
static void process_packet(struct nes_cm_node *, struct sk_buff *, struct nes_cm_core *);

static void active_open_err(struct nes_cm_node *, struct sk_buff *, int);
static void passive_open_err(struct nes_cm_node *, struct sk_buff *, int);
static void cleanup_retrans_entry(struct nes_cm_node *);
static void handle_rcv_mpa(struct nes_cm_node *, struct sk_buff *);
static void free_retrans_entry(struct nes_cm_node *cm_node);
static int handle_tcp_options(struct nes_cm_node *cm_node, struct tcphdr *tcph, struct sk_buff *skb, int optionsize, int passive);

/* CM event handler functions */
static void cm_event_connected(struct nes_cm_event *);
static void cm_event_connect_error(struct nes_cm_event *);
static void cm_event_reset(struct nes_cm_event *);
static void cm_event_mpa_req(struct nes_cm_event *);
static void cm_event_mpa_reject(struct nes_cm_event *);
static void handle_recv_entry(struct nes_cm_node *cm_node, u32 rem_node);

/* MPA build functions */
static int cm_build_mpa_frame(struct nes_cm_node *, u8 **, u16 *, u8 *, u8);
static void build_mpa_v2(struct nes_cm_node *, void *, u8);
static void build_mpa_v1(struct nes_cm_node *, void *, u8);
static void build_rdma0_msg(struct nes_cm_node *, struct nes_qp **);

static void print_core(struct nes_cm_core *core);

/* External CM API Interface */
/* instance of function pointers for client API */
/* set address of this instance to cm_core->cm_ops at cm_core alloc */
static struct nes_cm_ops nes_cm_api = {
	mini_cm_accelerated,
	mini_cm_listen,
	mini_cm_del_listen,
	mini_cm_connect,
	mini_cm_close,
	mini_cm_accept,
	mini_cm_reject,
	mini_cm_recv_pkt,
	mini_cm_dealloc_core,
	mini_cm_get,
	mini_cm_set
};

static struct nes_cm_core *g_cm_core;

atomic_t cm_connects;
atomic_t cm_accepts;
atomic_t cm_disconnects;
atomic_t cm_closes;
atomic_t cm_connecteds;
atomic_t cm_connect_reqs;
atomic_t cm_rejects;

int nes_add_ref_cm_node(struct nes_cm_node *cm_node)
{
	return add_ref_cm_node(cm_node);
}

int nes_rem_ref_cm_node(struct nes_cm_node *cm_node)
{
	return rem_ref_cm_node(cm_node->cm_core, cm_node);
}

/**
 * create_event
 */
static struct nes_cm_event *create_event(struct nes_cm_node *	cm_node,
					 enum nes_cm_event_type type)
{
	struct nes_cm_event *event;

	if (!cm_node->cm_id)
		return NULL;

	/* allocate an empty event */
	event = kzalloc(sizeof(*event), GFP_ATOMIC);

	if (!event)
		return NULL;

	event->type = type;
	event->cm_node = cm_node;
	event->cm_info.rem_addr = cm_node->rem_addr;
	event->cm_info.loc_addr = cm_node->loc_addr;
	event->cm_info.rem_port = cm_node->rem_port;
	event->cm_info.loc_port = cm_node->loc_port;
	event->cm_info.cm_id = cm_node->cm_id;

	nes_debug(NES_DBG_CM, "cm_node=%p Created event=%p, type=%u, "
		  "dst_addr=%08x[%x], src_addr=%08x[%x]\n",
		  cm_node, event, type, event->cm_info.loc_addr,
		  event->cm_info.loc_port, event->cm_info.rem_addr,
		  event->cm_info.rem_port);

	nes_cm_post_event(event);
	return event;
}


/**
 * send_mpa_request
 */
static int send_mpa_request(struct nes_cm_node *cm_node, struct sk_buff *skb)
{
	u8 start_addr = 0;
	u8 *start_ptr = &start_addr;
	u8 **start_buff = &start_ptr;
	u16 buff_len = 0;

	if (!skb) {
		nes_debug(NES_DBG_CM, "skb set to NULL\n");
		return -1;
	}

	/* send an MPA Request frame */
	cm_build_mpa_frame(cm_node, start_buff, &buff_len, NULL, MPA_KEY_REQUEST);
	form_cm_frame(skb, cm_node, NULL, 0, *start_buff, buff_len, SET_ACK);

	return schedule_nes_timer(cm_node, skb, NES_TIMER_TYPE_SEND, 1, 0);
}



static int send_mpa_reject(struct nes_cm_node *cm_node)
{
	struct sk_buff *skb = NULL;
	u8 start_addr = 0;
	u8 *start_ptr = &start_addr;
	u8 **start_buff = &start_ptr;
	u16 buff_len = 0;
	struct ietf_mpa_v1 *mpa_frame;

	skb = dev_alloc_skb(MAX_CM_BUFFER);
	if (!skb) {
		nes_debug(NES_DBG_CM, "Failed to get a Free pkt\n");
		return -ENOMEM;
	}

	/* send an MPA reject frame */
	cm_build_mpa_frame(cm_node, start_buff, &buff_len, NULL, MPA_KEY_REPLY);
	mpa_frame = (struct ietf_mpa_v1 *)*start_buff;
	mpa_frame->flags |= IETF_MPA_FLAGS_REJECT;
	form_cm_frame(skb, cm_node, NULL, 0, *start_buff, buff_len, SET_ACK | SET_FIN);

	cm_node->state = NES_CM_STATE_FIN_WAIT1;
	return schedule_nes_timer(cm_node, skb, NES_TIMER_TYPE_SEND, 1, 0);
}


/**
 * recv_mpa - process a received TCP pkt, we are expecting an
 * IETF MPA frame
 */
static int parse_mpa(struct nes_cm_node *cm_node, u8 *buffer, u32 *type,
		     u32 len)
{
	struct ietf_mpa_v1 *mpa_frame;
	struct ietf_mpa_v2 *mpa_v2_frame;
	struct ietf_rtr_msg *rtr_msg;
	int mpa_hdr_len;
	int priv_data_len;

	*type = NES_MPA_REQUEST_ACCEPT;

	/* assume req frame is in tcp data payload */
	if (len < sizeof(struct ietf_mpa_v1)) {
		nes_debug(NES_DBG_CM, "The received ietf buffer was too small (%x)\n", len);
		return -EINVAL;
	}

	/* points to the beginning of the frame, which could be MPA V1 or V2 */
	mpa_frame = (struct ietf_mpa_v1 *)buffer;
	mpa_hdr_len = sizeof(struct ietf_mpa_v1);
	priv_data_len = ntohs(mpa_frame->priv_data_len);

	/* make sure mpa private data len is less than 512 bytes */
	if (priv_data_len > IETF_MAX_PRIV_DATA_LEN) {
		nes_debug(NES_DBG_CM, "The received Length of Private"
			  " Data field exceeds 512 octets\n");
		return -EINVAL;
	}
	/*
	 * make sure MPA receiver interoperate with the
	 * received MPA version and MPA key information
	 *
	 */
	if (mpa_frame->rev != IETF_MPA_V1 && mpa_frame->rev != IETF_MPA_V2) {
		nes_debug(NES_DBG_CM, "The received mpa version"
			  " is not supported\n");
		return -EINVAL;
	}
	/*
	* backwards compatibility only
	*/
	if (mpa_frame->rev > cm_node->mpa_frame_rev) {
		nes_debug(NES_DBG_CM, "The received mpa version"
			" can not be interoperated\n");
		return -EINVAL;
	} else {
		cm_node->mpa_frame_rev = mpa_frame->rev;
	}

	if (cm_node->state != NES_CM_STATE_MPAREQ_SENT) {
		if (memcmp(mpa_frame->key, IEFT_MPA_KEY_REQ, IETF_MPA_KEY_SIZE)) {
			nes_debug(NES_DBG_CM, "Unexpected MPA Key received \n");
			return -EINVAL;
		}
	} else {
		if (memcmp(mpa_frame->key, IEFT_MPA_KEY_REP, IETF_MPA_KEY_SIZE)) {
			nes_debug(NES_DBG_CM, "Unexpected MPA Key received \n");
			return -EINVAL;
		}
	}


	if (priv_data_len + mpa_hdr_len != len) {
		nes_debug(NES_DBG_CM, "The received ietf buffer was not right"
			" complete (%x + %x != %x)\n",
			priv_data_len, mpa_hdr_len, len);
		return -EINVAL;
	}
	/* make sure it does not exceed the max size */
	if (len > MAX_CM_BUFFER) {
		nes_debug(NES_DBG_CM, "The received ietf buffer was too large"
			" (%x + %x != %x)\n",
			priv_data_len, mpa_hdr_len, len);
		return -EINVAL;
	}

	cm_node->mpa_frame_size = priv_data_len;

	switch (mpa_frame->rev) {
	case IETF_MPA_V2: {
		u16 ird_size;
		u16 ord_size;
		u16 rtr_ctrl_ird;
		u16 rtr_ctrl_ord;

		mpa_v2_frame = (struct ietf_mpa_v2 *)buffer;
		mpa_hdr_len += IETF_RTR_MSG_SIZE;
		cm_node->mpa_frame_size -= IETF_RTR_MSG_SIZE;
		rtr_msg = &mpa_v2_frame->rtr_msg;

		/* parse rtr message */
		rtr_ctrl_ird = ntohs(rtr_msg->ctrl_ird);
		rtr_ctrl_ord = ntohs(rtr_msg->ctrl_ord);
		ird_size = rtr_ctrl_ird & IETF_NO_IRD_ORD;
		ord_size = rtr_ctrl_ord & IETF_NO_IRD_ORD;

		if (!(rtr_ctrl_ird & IETF_PEER_TO_PEER)) {
			/* send reset */
			return -EINVAL;
		}

		if (cm_node->state != NES_CM_STATE_MPAREQ_SENT) {
			/* responder */
			if (cm_node->ord_size > ird_size)
				cm_node->ord_size = ird_size;
		} else {
			/* initiator */
			if (cm_node->ord_size > ird_size)
				cm_node->ord_size = ird_size;

			if (cm_node->ird_size < ord_size) {
				/* no resources available */
				/* send terminate message */
				return -EINVAL;
			}
		}

		if (rtr_ctrl_ord & IETF_RDMA0_READ) {
			cm_node->send_rdma0_op = SEND_RDMA_READ_ZERO;
		} else if (rtr_ctrl_ord & IETF_RDMA0_WRITE) {
			cm_node->send_rdma0_op = SEND_RDMA_WRITE_ZERO;
		} else {        /* Not supported RDMA0 operation */
			return -EINVAL;
		}
		break;
	}
	case IETF_MPA_V1:
	default:
		break;
	}

	/* copy entire MPA frame to our cm_node's frame */
	memcpy(cm_node->mpa_frame_buf, buffer + mpa_hdr_len, cm_node->mpa_frame_size);

	if (mpa_frame->flags & IETF_MPA_FLAGS_REJECT)
		*type = NES_MPA_REQUEST_REJECT;
	return 0;
}


/**
 * form_cm_frame - get a free packet and build empty frame Use
 * node info to build.
 */
static void form_cm_frame(struct sk_buff *skb,
			  struct nes_cm_node *cm_node, void *options, u32 optionsize,
			  void *data, u32 datasize, u8 flags)
{
	struct tcphdr *tcph;
	struct iphdr *iph;
	struct ethhdr *ethh;
	u8 *buf;
	u16 packetsize = sizeof(*iph);

	packetsize += sizeof(*tcph);
	packetsize += optionsize + datasize;

	skb_trim(skb, 0);
	memset(skb->data, 0x00, ETH_HLEN + sizeof(*iph) + sizeof(*tcph));

	buf = skb_put(skb, packetsize + ETH_HLEN);

	ethh = (struct ethhdr *)buf;
	buf += ETH_HLEN;

	iph = (struct iphdr *)buf;
	buf += sizeof(*iph);
	tcph = (struct tcphdr *)buf;
	skb_reset_mac_header(skb);
	skb_set_network_header(skb, ETH_HLEN);
	skb_set_transport_header(skb, ETH_HLEN + sizeof(*iph));
	buf += sizeof(*tcph);

	skb->ip_summed = CHECKSUM_PARTIAL;
	skb->protocol = htons(0x800);
	skb->data_len = 0;
	skb->mac_len = ETH_HLEN;

	memcpy(ethh->h_dest, cm_node->rem_mac, ETH_ALEN);
	memcpy(ethh->h_source, cm_node->loc_mac, ETH_ALEN);
	ethh->h_proto = htons(0x0800);

	iph->version = IPVERSION;
	iph->ihl = 5;           /* 5 * 4Byte words, IP headr len */
	iph->tos = 0;
	iph->tot_len = htons(packetsize);
	iph->id = htons(++cm_node->tcp_cntxt.loc_id);

	iph->frag_off = htons(0x4000);
	iph->ttl = 0x40;
	iph->protocol = 0x06;   /* IPPROTO_TCP */

	iph->saddr = htonl(cm_node->loc_addr);
	iph->daddr = htonl(cm_node->rem_addr);

	tcph->source = htons(cm_node->loc_port);
	tcph->dest = htons(cm_node->rem_port);
	tcph->seq = htonl(cm_node->tcp_cntxt.loc_seq_num);

	if (flags & SET_ACK) {
		cm_node->tcp_cntxt.loc_ack_num = cm_node->tcp_cntxt.rcv_nxt;
		tcph->ack_seq = htonl(cm_node->tcp_cntxt.loc_ack_num);
		tcph->ack = 1;
	} else {
		tcph->ack_seq = 0;
	}

	if (flags & SET_SYN) {
		cm_node->tcp_cntxt.loc_seq_num++;
		tcph->syn = 1;
	} else {
		cm_node->tcp_cntxt.loc_seq_num += datasize;
	}

	if (flags & SET_FIN) {
		cm_node->tcp_cntxt.loc_seq_num++;
		tcph->fin = 1;
	}

	if (flags & SET_RST)
		tcph->rst = 1;

	tcph->doff = (u16)((sizeof(*tcph) + optionsize + 3) >> 2);
	tcph->window = htons(cm_node->tcp_cntxt.rcv_wnd);
	tcph->urg_ptr = 0;
	if (optionsize)
		memcpy(buf, options, optionsize);
	buf += optionsize;
	if (datasize)
		memcpy(buf, data, datasize);

	skb_shinfo(skb)->nr_frags = 0;
	cm_packets_created++;
}

/**
 * print_core - dump a cm core
 */
static void print_core(struct nes_cm_core *core)
{
	nes_debug(NES_DBG_CM, "---------------------------------------------\n");
	nes_debug(NES_DBG_CM, "CM Core  -- (core = %p )\n", core);
	if (!core)
		return;
	nes_debug(NES_DBG_CM, "---------------------------------------------\n");

	nes_debug(NES_DBG_CM, "State         : %u \n", core->state);

	nes_debug(NES_DBG_CM, "Listen Nodes  : %u \n", atomic_read(&core->listen_node_cnt));
	nes_debug(NES_DBG_CM, "Active Nodes  : %u \n", atomic_read(&core->node_cnt));

	nes_debug(NES_DBG_CM, "core          : %p \n", core);

	nes_debug(NES_DBG_CM, "-------------- end core ---------------\n");
}

/**
 * cm_build_mpa_frame - build a MPA V1 frame or MPA V2 frame
 */
static int cm_build_mpa_frame(struct nes_cm_node *cm_node, u8 **start_buff,
			      u16 *buff_len, u8 *pci_mem, u8 mpa_key)
{
	int ret = 0;

	*start_buff = (pci_mem) ? pci_mem : &cm_node->mpa_frame_buf[0];

	switch (cm_node->mpa_frame_rev) {
	case IETF_MPA_V1:
		*start_buff = (u8 *)*start_buff + sizeof(struct ietf_rtr_msg);
		*buff_len = sizeof(struct ietf_mpa_v1) + cm_node->mpa_frame_size;
		build_mpa_v1(cm_node, *start_buff, mpa_key);
		break;
	case IETF_MPA_V2:
		*buff_len = sizeof(struct ietf_mpa_v2) + cm_node->mpa_frame_size;
		build_mpa_v2(cm_node, *start_buff, mpa_key);
		break;
	default:
		ret = -EINVAL;
	}
	return ret;
}

/**
 * build_mpa_v2 - build a MPA V2 frame
 */
static void build_mpa_v2(struct nes_cm_node *cm_node,
			 void *start_addr, u8 mpa_key)
{
	struct ietf_mpa_v2 *mpa_frame = (struct ietf_mpa_v2 *)start_addr;
	struct ietf_rtr_msg *rtr_msg = &mpa_frame->rtr_msg;
	u16 ctrl_ird;
	u16 ctrl_ord;

	/* initialize the upper 5 bytes of the frame */
	build_mpa_v1(cm_node, start_addr, mpa_key);
	mpa_frame->flags |= IETF_MPA_V2_FLAG; /* set a bit to indicate MPA V2 */
	mpa_frame->priv_data_len += htons(IETF_RTR_MSG_SIZE);

	/* initialize RTR msg */
	ctrl_ird = (cm_node->ird_size > IETF_NO_IRD_ORD) ?
			    IETF_NO_IRD_ORD : cm_node->ird_size;
	ctrl_ord = (cm_node->ord_size > IETF_NO_IRD_ORD) ?
			    IETF_NO_IRD_ORD : cm_node->ord_size;

	ctrl_ird |= IETF_PEER_TO_PEER;
	ctrl_ird |= IETF_FLPDU_ZERO_LEN;

	switch (mpa_key) {
	case MPA_KEY_REQUEST:
		ctrl_ord |= IETF_RDMA0_WRITE;
		ctrl_ord |= IETF_RDMA0_READ;
		break;
	case MPA_KEY_REPLY:
		switch (cm_node->send_rdma0_op) {
		case SEND_RDMA_WRITE_ZERO:
			ctrl_ord |= IETF_RDMA0_WRITE;
			break;
		case SEND_RDMA_READ_ZERO:
			ctrl_ord |= IETF_RDMA0_READ;
			break;
		}
	}
	rtr_msg->ctrl_ird = htons(ctrl_ird);
	rtr_msg->ctrl_ord = htons(ctrl_ord);
}

/**
 * build_mpa_v1 - build a MPA V1 frame
 */
static void build_mpa_v1(struct nes_cm_node *cm_node, void *start_addr, u8 mpa_key)
{
	struct ietf_mpa_v1 *mpa_frame = (struct ietf_mpa_v1 *)start_addr;

	switch (mpa_key) {
	case MPA_KEY_REQUEST:
		memcpy(mpa_frame->key, IEFT_MPA_KEY_REQ, IETF_MPA_KEY_SIZE);
		break;
	case MPA_KEY_REPLY:
		memcpy(mpa_frame->key, IEFT_MPA_KEY_REP, IETF_MPA_KEY_SIZE);
		break;
	}
	mpa_frame->flags = IETF_MPA_FLAGS_CRC;
	mpa_frame->rev = cm_node->mpa_frame_rev;
	mpa_frame->priv_data_len = htons(cm_node->mpa_frame_size);
}

static void build_rdma0_msg(struct nes_cm_node *cm_node, struct nes_qp **nesqp_addr)
{
	u64 u64temp;
	struct nes_qp *nesqp = *nesqp_addr;
	struct nes_hw_qp_wqe *wqe = &nesqp->hwqp.sq_vbase[0];

	u64temp = (unsigned long)nesqp;
	u64temp |= NES_SW_CONTEXT_ALIGN >> 1;
	set_wqe_64bit_value(wqe->wqe_words, NES_IWARP_SQ_WQE_COMP_CTX_LOW_IDX, u64temp);

	wqe->wqe_words[NES_IWARP_SQ_WQE_FRAG0_LOW_IDX] = 0;
	wqe->wqe_words[NES_IWARP_SQ_WQE_FRAG0_HIGH_IDX] = 0;

	switch (cm_node->send_rdma0_op) {
	case SEND_RDMA_WRITE_ZERO:
		nes_debug(NES_DBG_CM, "Sending first write.\n");
		wqe->wqe_words[NES_IWARP_SQ_WQE_MISC_IDX] =
			cpu_to_le32(NES_IWARP_SQ_OP_RDMAW);
		wqe->wqe_words[NES_IWARP_SQ_WQE_TOTAL_PAYLOAD_IDX] = 0;
		wqe->wqe_words[NES_IWARP_SQ_WQE_LENGTH0_IDX] = 0;
		wqe->wqe_words[NES_IWARP_SQ_WQE_STAG0_IDX] = 0;
		break;

	case SEND_RDMA_READ_ZERO:
	default:
		if (cm_node->send_rdma0_op != SEND_RDMA_READ_ZERO) {
			printk(KERN_ERR "%s[%u]: Unsupported RDMA0 len operation=%u\n",
				 __func__, __LINE__, cm_node->send_rdma0_op);
			WARN_ON(1);
		}
		nes_debug(NES_DBG_CM, "Sending first rdma operation.\n");
		wqe->wqe_words[NES_IWARP_SQ_WQE_MISC_IDX] =
			cpu_to_le32(NES_IWARP_SQ_OP_RDMAR);
		wqe->wqe_words[NES_IWARP_SQ_WQE_RDMA_TO_LOW_IDX] = 1;
		wqe->wqe_words[NES_IWARP_SQ_WQE_RDMA_TO_HIGH_IDX] = 0;
		wqe->wqe_words[NES_IWARP_SQ_WQE_RDMA_LENGTH_IDX] = 0;
		wqe->wqe_words[NES_IWARP_SQ_WQE_RDMA_STAG_IDX] = 1;
		wqe->wqe_words[NES_IWARP_SQ_WQE_STAG0_IDX] = 1;
		break;
	}

	if (nesqp->sq_kmapped) {
		nesqp->sq_kmapped = 0;
		kunmap(nesqp->page);
	}

	/*use the reserved spot on the WQ for the extra first WQE*/
	nesqp->nesqp_context->ird_ord_sizes &= cpu_to_le32(~(NES_QPCONTEXT_ORDIRD_LSMM_PRESENT |
							     NES_QPCONTEXT_ORDIRD_WRPDU |
							     NES_QPCONTEXT_ORDIRD_ALSMM));
	nesqp->skip_lsmm = 1;
	nesqp->hwqp.sq_tail = 0;
}

/**
 * schedule_nes_timer
 * note - cm_node needs to be protected before calling this. Encase in:
 *			rem_ref_cm_node(cm_core, cm_node);add_ref_cm_node(cm_node);
 */
int schedule_nes_timer(struct nes_cm_node *cm_node, struct sk_buff *skb,
		       enum nes_timer_type type, int send_retrans,
		       int close_when_complete)
{
	unsigned long flags;
	struct nes_cm_core *cm_core = cm_node->cm_core;
	struct nes_timer_entry *new_send;
	int ret = 0;
	u32 was_timer_set;

	new_send = kzalloc(sizeof(*new_send), GFP_ATOMIC);
	if (!new_send)
		return -ENOMEM;

	/* new_send->timetosend = currenttime */
	new_send->retrycount = NES_DEFAULT_RETRYS;
	new_send->retranscount = NES_DEFAULT_RETRANS;
	new_send->skb = skb;
	new_send->timetosend = jiffies;
	new_send->type = type;
	new_send->netdev = cm_node->netdev;
	new_send->send_retrans = send_retrans;
	new_send->close_when_complete = close_when_complete;

	if (type == NES_TIMER_TYPE_CLOSE) {
		new_send->timetosend += (HZ / 10);
		if (cm_node->recv_entry) {
			kfree(new_send);
			WARN_ON(1);
			return -EINVAL;
		}
		cm_node->recv_entry = new_send;
	}

	if (type == NES_TIMER_TYPE_SEND) {
		new_send->seq_num = ntohl(tcp_hdr(skb)->seq);
		atomic_inc(&new_send->skb->users);
		spin_lock_irqsave(&cm_node->retrans_list_lock, flags);
		cm_node->send_entry = new_send;
		add_ref_cm_node(cm_node);
		spin_unlock_irqrestore(&cm_node->retrans_list_lock, flags);
		new_send->timetosend = jiffies + NES_RETRY_TIMEOUT;

		ret = nes_nic_cm_xmit(new_send->skb, cm_node->netdev);
		if (ret != NETDEV_TX_OK) {
			nes_debug(NES_DBG_CM, "Error sending packet %p "
				  "(jiffies = %lu)\n", new_send, jiffies);
			new_send->timetosend = jiffies;
			ret = NETDEV_TX_OK;
		} else {
			cm_packets_sent++;
			if (!send_retrans) {
				cleanup_retrans_entry(cm_node);
				if (close_when_complete)
					rem_ref_cm_node(cm_core, cm_node);
				return ret;
			}
		}
	}

	was_timer_set = timer_pending(&cm_core->tcp_timer);

	if (!was_timer_set) {
		cm_core->tcp_timer.expires = new_send->timetosend;
		add_timer(&cm_core->tcp_timer);
	}

	return ret;
}

static void nes_retrans_expired(struct nes_cm_node *cm_node)
{
	struct iw_cm_id *cm_id = cm_node->cm_id;
	enum nes_cm_node_state state = cm_node->state;
	cm_node->state = NES_CM_STATE_CLOSED;

	switch (state) {
	case NES_CM_STATE_SYN_RCVD:
	case NES_CM_STATE_CLOSING:
		rem_ref_cm_node(cm_node->cm_core, cm_node);
		break;
	case NES_CM_STATE_LAST_ACK:
	case NES_CM_STATE_FIN_WAIT1:
		if (cm_node->cm_id)
			cm_id->rem_ref(cm_id);
		send_reset(cm_node, NULL);
		break;
	default:
		add_ref_cm_node(cm_node);
		send_reset(cm_node, NULL);
		create_event(cm_node, NES_CM_EVENT_ABORTED);
	}
}

static void handle_recv_entry(struct nes_cm_node *cm_node, u32 rem_node)
{
	struct nes_timer_entry *recv_entry = cm_node->recv_entry;
	struct iw_cm_id *cm_id = cm_node->cm_id;
	struct nes_qp *nesqp;
	unsigned long qplockflags;

	if (!recv_entry)
		return;
	nesqp = (struct nes_qp *)recv_entry->skb;
	if (nesqp) {
		spin_lock_irqsave(&nesqp->lock, qplockflags);
		if (nesqp->cm_id) {
			nes_debug(NES_DBG_CM, "QP%u: cm_id = %p, "
				  "refcount = %d: HIT A "
				  "NES_TIMER_TYPE_CLOSE with something "
				  "to do!!!\n", nesqp->hwqp.qp_id, cm_id,
				  atomic_read(&nesqp->refcount));
			nesqp->hw_tcp_state = NES_AEQE_TCP_STATE_CLOSED;
			nesqp->last_aeq = NES_AEQE_AEID_RESET_SENT;
			nesqp->ibqp_state = IB_QPS_ERR;
			spin_unlock_irqrestore(&nesqp->lock, qplockflags);
			nes_cm_disconn(nesqp);
		} else {
			spin_unlock_irqrestore(&nesqp->lock, qplockflags);
			nes_debug(NES_DBG_CM, "QP%u: cm_id = %p, "
				  "refcount = %d: HIT A "
				  "NES_TIMER_TYPE_CLOSE with nothing "
				  "to do!!!\n", nesqp->hwqp.qp_id, cm_id,
				  atomic_read(&nesqp->refcount));
		}
	} else if (rem_node) {
		/* TIME_WAIT state */
		rem_ref_cm_node(cm_node->cm_core, cm_node);
	}
	if (cm_node->cm_id)
		cm_id->rem_ref(cm_id);
	kfree(recv_entry);
	cm_node->recv_entry = NULL;
}

/**
 * nes_cm_timer_tick
 */
static void nes_cm_timer_tick(unsigned long pass)
{
	unsigned long flags;
	unsigned long nexttimeout = jiffies + NES_LONG_TIME;
	struct nes_cm_node *cm_node;
	struct nes_timer_entry *send_entry, *recv_entry;
	struct list_head *list_core_temp;
	struct list_head *list_node;
	struct nes_cm_core *cm_core = g_cm_core;
	u32 settimer = 0;
	unsigned long timetosend;
	int ret = NETDEV_TX_OK;

	struct list_head timer_list;

	INIT_LIST_HEAD(&timer_list);
	spin_lock_irqsave(&cm_core->ht_lock, flags);

	list_for_each_safe(list_node, list_core_temp,
			   &cm_core->connected_nodes) {
		cm_node = container_of(list_node, struct nes_cm_node, list);
		if ((cm_node->recv_entry) || (cm_node->send_entry)) {
			add_ref_cm_node(cm_node);
			list_add(&cm_node->timer_entry, &timer_list);
		}
	}
	spin_unlock_irqrestore(&cm_core->ht_lock, flags);

	list_for_each_safe(list_node, list_core_temp, &timer_list) {
		cm_node = container_of(list_node, struct nes_cm_node,
				       timer_entry);
		recv_entry = cm_node->recv_entry;

		if (recv_entry) {
			if (time_after(recv_entry->timetosend, jiffies)) {
				if (nexttimeout > recv_entry->timetosend ||
				    !settimer) {
					nexttimeout = recv_entry->timetosend;
					settimer = 1;
				}
			} else {
				handle_recv_entry(cm_node, 1);
			}
		}

		spin_lock_irqsave(&cm_node->retrans_list_lock, flags);
		do {
			send_entry = cm_node->send_entry;
			if (!send_entry)
				break;
			if (time_after(send_entry->timetosend, jiffies)) {
				if (cm_node->state != NES_CM_STATE_TSA) {
					if ((nexttimeout >
					     send_entry->timetosend) ||
					    !settimer) {
						nexttimeout =
							send_entry->timetosend;
						settimer = 1;
					}
				} else {
					free_retrans_entry(cm_node);
				}
				break;
			}

			if ((cm_node->state == NES_CM_STATE_TSA) ||
			    (cm_node->state == NES_CM_STATE_CLOSED)) {
				free_retrans_entry(cm_node);
				break;
			}

			if (!send_entry->retranscount ||
			    !send_entry->retrycount) {
				cm_packets_dropped++;
				free_retrans_entry(cm_node);

				spin_unlock_irqrestore(
					&cm_node->retrans_list_lock, flags);
				nes_retrans_expired(cm_node);
				cm_node->state = NES_CM_STATE_CLOSED;
				spin_lock_irqsave(&cm_node->retrans_list_lock,
						  flags);
				break;
			}
			atomic_inc(&send_entry->skb->users);
			cm_packets_retrans++;
			nes_debug(NES_DBG_CM, "Retransmitting send_entry %p "
				  "for node %p, jiffies = %lu, time to send = "
				  "%lu, retranscount = %u, send_entry->seq_num = "
				  "0x%08X, cm_node->tcp_cntxt.rem_ack_num = "
				  "0x%08X\n", send_entry, cm_node, jiffies,
				  send_entry->timetosend,
				  send_entry->retranscount,
				  send_entry->seq_num,
				  cm_node->tcp_cntxt.rem_ack_num);

			spin_unlock_irqrestore(&cm_node->retrans_list_lock,
					       flags);
			ret = nes_nic_cm_xmit(send_entry->skb, cm_node->netdev);
			spin_lock_irqsave(&cm_node->retrans_list_lock, flags);
			if (ret != NETDEV_TX_OK) {
				nes_debug(NES_DBG_CM, "rexmit failed for "
					  "node=%p\n", cm_node);
				cm_packets_bounced++;
				send_entry->retrycount--;
				nexttimeout = jiffies + NES_SHORT_TIME;
				settimer = 1;
				break;
			} else {
				cm_packets_sent++;
			}
			nes_debug(NES_DBG_CM, "Packet Sent: retrans count = "
				  "%u, retry count = %u.\n",
				  send_entry->retranscount,
				  send_entry->retrycount);
			if (send_entry->send_retrans) {
				send_entry->retranscount--;
				timetosend = (NES_RETRY_TIMEOUT <<
					      (NES_DEFAULT_RETRANS - send_entry->retranscount));

				send_entry->timetosend = jiffies +
							 min(timetosend, NES_MAX_TIMEOUT);
				if (nexttimeout > send_entry->timetosend ||
				    !settimer) {
					nexttimeout = send_entry->timetosend;
					settimer = 1;
				}
			} else {
				int close_when_complete;
				close_when_complete =
					send_entry->close_when_complete;
				nes_debug(NES_DBG_CM, "cm_node=%p state=%d\n",
					  cm_node, cm_node->state);
				free_retrans_entry(cm_node);
				if (close_when_complete)
					rem_ref_cm_node(cm_node->cm_core,
							cm_node);
			}
		} while (0);

		spin_unlock_irqrestore(&cm_node->retrans_list_lock, flags);
		rem_ref_cm_node(cm_node->cm_core, cm_node);
	}

	if (settimer) {
		if (!timer_pending(&cm_core->tcp_timer)) {
			cm_core->tcp_timer.expires = nexttimeout;
			add_timer(&cm_core->tcp_timer);
		}
	}
}


/**
 * send_syn
 */
static int send_syn(struct nes_cm_node *cm_node, u32 sendack,
		    struct sk_buff *skb)
{
	int ret;
	int flags = SET_SYN;
	char optionsbuffer[sizeof(struct option_mss) +
			   sizeof(struct option_windowscale) + sizeof(struct option_base) +
			   TCP_OPTIONS_PADDING];

	int optionssize = 0;
	/* Sending MSS option */
	union all_known_options *options;

	if (!cm_node)
		return -EINVAL;

	options = (union all_known_options *)&optionsbuffer[optionssize];
	options->as_mss.optionnum = OPTION_NUMBER_MSS;
	options->as_mss.length = sizeof(struct option_mss);
	options->as_mss.mss = htons(cm_node->tcp_cntxt.mss);
	optionssize += sizeof(struct option_mss);

	options = (union all_known_options *)&optionsbuffer[optionssize];
	options->as_windowscale.optionnum = OPTION_NUMBER_WINDOW_SCALE;
	options->as_windowscale.length = sizeof(struct option_windowscale);
	options->as_windowscale.shiftcount = cm_node->tcp_cntxt.rcv_wscale;
	optionssize += sizeof(struct option_windowscale);

	if (sendack && !(NES_DRV_OPT_SUPRESS_OPTION_BC & nes_drv_opt)) {
		options = (union all_known_options *)&optionsbuffer[optionssize];
		options->as_base.optionnum = OPTION_NUMBER_WRITE0;
		options->as_base.length = sizeof(struct option_base);
		optionssize += sizeof(struct option_base);
		/* we need the size to be a multiple of 4 */
		options = (union all_known_options *)&optionsbuffer[optionssize];
		options->as_end = 1;
		optionssize += 1;
		options = (union all_known_options *)&optionsbuffer[optionssize];
		options->as_end = 1;
		optionssize += 1;
	}

	options = (union all_known_options *)&optionsbuffer[optionssize];
	options->as_end = OPTION_NUMBER_END;
	optionssize += 1;

	if (!skb)
		skb = dev_alloc_skb(MAX_CM_BUFFER);
	if (!skb) {
		nes_debug(NES_DBG_CM, "Failed to get a Free pkt\n");
		return -1;
	}

	if (sendack)
		flags |= SET_ACK;

	form_cm_frame(skb, cm_node, optionsbuffer, optionssize, NULL, 0, flags);
	ret = schedule_nes_timer(cm_node, skb, NES_TIMER_TYPE_SEND, 1, 0);

	return ret;
}


/**
 * send_reset
 */
static int send_reset(struct nes_cm_node *cm_node, struct sk_buff *skb)
{
	int ret;
	int flags = SET_RST | SET_ACK;

	if (!skb)
		skb = dev_alloc_skb(MAX_CM_BUFFER);
	if (!skb) {
		nes_debug(NES_DBG_CM, "Failed to get a Free pkt\n");
		return -ENOMEM;
	}

	form_cm_frame(skb, cm_node, NULL, 0, NULL, 0, flags);
	ret = schedule_nes_timer(cm_node, skb, NES_TIMER_TYPE_SEND, 0, 1);

	return ret;
}


/**
 * send_ack
 */
static int send_ack(struct nes_cm_node *cm_node, struct sk_buff *skb)
{
	int ret;

	if (!skb)
		skb = dev_alloc_skb(MAX_CM_BUFFER);

	if (!skb) {
		nes_debug(NES_DBG_CM, "Failed to get a Free pkt\n");
		return -1;
	}

	form_cm_frame(skb, cm_node, NULL, 0, NULL, 0, SET_ACK);
	ret = schedule_nes_timer(cm_node, skb, NES_TIMER_TYPE_SEND, 0, 0);

	return ret;
}


/**
 * send_fin
 */
static int send_fin(struct nes_cm_node *cm_node, struct sk_buff *skb)
{
	int ret;

	/* if we didn't get a frame get one */
	if (!skb)
		skb = dev_alloc_skb(MAX_CM_BUFFER);

	if (!skb) {
		nes_debug(NES_DBG_CM, "Failed to get a Free pkt\n");
		return -1;
	}

	form_cm_frame(skb, cm_node, NULL, 0, NULL, 0, SET_ACK | SET_FIN);
	ret = schedule_nes_timer(cm_node, skb, NES_TIMER_TYPE_SEND, 1, 0);

	return ret;
}


/**
 * find_node - find a cm node that matches the reference cm node
 */
static struct nes_cm_node *find_node(struct nes_cm_core *cm_core,
				     u16 rem_port, nes_addr_t rem_addr, u16 loc_port, nes_addr_t loc_addr)
{
	unsigned long flags;
	struct list_head *hte;
	struct nes_cm_node *cm_node;

	/* get a handle on the hte */
	hte = &cm_core->connected_nodes;

	/* walk list and find cm_node associated with this session ID */
	spin_lock_irqsave(&cm_core->ht_lock, flags);
	list_for_each_entry(cm_node, hte, list) {
		/* compare quad, return node handle if a match */
		nes_debug(NES_DBG_CM, "finding node %x:%x =? %x:%x ^ %x:%x =? %x:%x\n",
			  cm_node->loc_addr, cm_node->loc_port,
			  loc_addr, loc_port,
			  cm_node->rem_addr, cm_node->rem_port,
			  rem_addr, rem_port);
		if ((cm_node->loc_addr == loc_addr) && (cm_node->loc_port == loc_port) &&
		    (cm_node->rem_addr == rem_addr) && (cm_node->rem_port == rem_port)) {
			add_ref_cm_node(cm_node);
			spin_unlock_irqrestore(&cm_core->ht_lock, flags);
			return cm_node;
		}
	}
	spin_unlock_irqrestore(&cm_core->ht_lock, flags);

	/* no owner node */
	return NULL;
}


/**
 * find_listener - find a cm node listening on this addr-port pair
 */
static struct nes_cm_listener *find_listener(struct nes_cm_core *cm_core,
					     nes_addr_t dst_addr, u16 dst_port, enum nes_cm_listener_state listener_state)
{
	unsigned long flags;
	struct nes_cm_listener *listen_node;

	/* walk list and find cm_node associated with this session ID */
	spin_lock_irqsave(&cm_core->listen_list_lock, flags);
	list_for_each_entry(listen_node, &cm_core->listen_list.list, list) {
		/* compare node pair, return node handle if a match */
		if (((listen_node->loc_addr == dst_addr) ||
		     listen_node->loc_addr == 0x00000000) &&
		    (listen_node->loc_port == dst_port) &&
		    (listener_state & listen_node->listener_state)) {
			atomic_inc(&listen_node->ref_count);
			spin_unlock_irqrestore(&cm_core->listen_list_lock, flags);
			return listen_node;
		}
	}
	spin_unlock_irqrestore(&cm_core->listen_list_lock, flags);

	/* no listener */
	return NULL;
}


/**
 * add_hte_node - add a cm node to the hash table
 */
static int add_hte_node(struct nes_cm_core *cm_core, struct nes_cm_node *cm_node)
{
	unsigned long flags;
	struct list_head *hte;

	if (!cm_node || !cm_core)
		return -EINVAL;

	nes_debug(NES_DBG_CM, "Adding Node %p to Active Connection HT\n",
		  cm_node);

	spin_lock_irqsave(&cm_core->ht_lock, flags);

	/* get a handle on the hash table element (list head for this slot) */
	hte = &cm_core->connected_nodes;
	list_add_tail(&cm_node->list, hte);
	atomic_inc(&cm_core->ht_node_cnt);

	spin_unlock_irqrestore(&cm_core->ht_lock, flags);

	return 0;
}


/**
 * mini_cm_dec_refcnt_listen
 */
static int mini_cm_dec_refcnt_listen(struct nes_cm_core *cm_core,
				     struct nes_cm_listener *listener, int free_hanging_nodes)
{
	int ret = -EINVAL;
	int err = 0;
	unsigned long flags;
	struct list_head *list_pos = NULL;
	struct list_head *list_temp = NULL;
	struct nes_cm_node *cm_node = NULL;
	struct list_head reset_list;

	nes_debug(NES_DBG_CM, "attempting listener= %p free_nodes= %d, "
		  "refcnt=%d\n", listener, free_hanging_nodes,
		  atomic_read(&listener->ref_count));
	/* free non-accelerated child nodes for this listener */
	INIT_LIST_HEAD(&reset_list);
	if (free_hanging_nodes) {
		spin_lock_irqsave(&cm_core->ht_lock, flags);
		list_for_each_safe(list_pos, list_temp,
				   &g_cm_core->connected_nodes) {
			cm_node = container_of(list_pos, struct nes_cm_node,
					       list);
			if ((cm_node->listener == listener) &&
			    (!cm_node->accelerated)) {
				add_ref_cm_node(cm_node);
				list_add(&cm_node->reset_entry, &reset_list);
			}
		}
		spin_unlock_irqrestore(&cm_core->ht_lock, flags);
	}

	list_for_each_safe(list_pos, list_temp, &reset_list) {
		cm_node = container_of(list_pos, struct nes_cm_node,
				       reset_entry);
		{
			struct nes_cm_node *loopback = cm_node->loopbackpartner;
			enum nes_cm_node_state old_state;
			if (NES_CM_STATE_FIN_WAIT1 <= cm_node->state) {
				rem_ref_cm_node(cm_node->cm_core, cm_node);
			} else {
				if (!loopback) {
					cleanup_retrans_entry(cm_node);
					err = send_reset(cm_node, NULL);
					if (err) {
						cm_node->state =
							NES_CM_STATE_CLOSED;
						WARN_ON(1);
					} else {
						old_state = cm_node->state;
						cm_node->state = NES_CM_STATE_LISTENER_DESTROYED;
						if (old_state != NES_CM_STATE_MPAREQ_RCVD)
							rem_ref_cm_node(
								cm_node->cm_core,
								cm_node);
					}
				} else {
					struct nes_cm_event event;

					event.cm_node = loopback;
					event.cm_info.rem_addr =
							loopback->rem_addr;
					event.cm_info.loc_addr =
							loopback->loc_addr;
					event.cm_info.rem_port =
							loopback->rem_port;
					event.cm_info.loc_port =
							 loopback->loc_port;
					event.cm_info.cm_id = loopback->cm_id;
					add_ref_cm_node(loopback);
					loopback->state = NES_CM_STATE_CLOSED;
					cm_event_connect_error(&event);
					cm_node->state = NES_CM_STATE_LISTENER_DESTROYED;

					rem_ref_cm_node(cm_node->cm_core,
							 cm_node);

				}
			}
		}
	}

	spin_lock_irqsave(&cm_core->listen_list_lock, flags);
	if (!atomic_dec_return(&listener->ref_count)) {
		list_del(&listener->list);

		/* decrement our listen node count */
		atomic_dec(&cm_core->listen_node_cnt);

		spin_unlock_irqrestore(&cm_core->listen_list_lock, flags);

		if (listener->nesvnic)
			nes_manage_apbvt(listener->nesvnic, listener->loc_port,
					 PCI_FUNC(listener->nesvnic->nesdev->pcidev->devfn), NES_MANAGE_APBVT_DEL);

		nes_debug(NES_DBG_CM, "destroying listener (%p)\n", listener);

		kfree(listener);
		listener = NULL;
		ret = 0;
		atomic_inc(&cm_listens_destroyed);
	} else {
		spin_unlock_irqrestore(&cm_core->listen_list_lock, flags);
	}
	if (listener) {
		if (atomic_read(&listener->pend_accepts_cnt) > 0)
			nes_debug(NES_DBG_CM, "destroying listener (%p)"
				  " with non-zero pending accepts=%u\n",
				  listener, atomic_read(&listener->pend_accepts_cnt));
	}

	return ret;
}


/**
 * mini_cm_del_listen
 */
static int mini_cm_del_listen(struct nes_cm_core *cm_core,
			      struct nes_cm_listener *listener)
{
	listener->listener_state = NES_CM_LISTENER_PASSIVE_STATE;
	listener->cm_id = NULL; /* going to be destroyed pretty soon */
	return mini_cm_dec_refcnt_listen(cm_core, listener, 1);
}


/**
 * mini_cm_accelerated
 */
static inline int mini_cm_accelerated(struct nes_cm_core *cm_core,
				      struct nes_cm_node *cm_node)
{
	u32 was_timer_set;

	cm_node->accelerated = 1;

	if (cm_node->accept_pend) {
		BUG_ON(!cm_node->listener);
		atomic_dec(&cm_node->listener->pend_accepts_cnt);
		cm_node->accept_pend = 0;
		BUG_ON(atomic_read(&cm_node->listener->pend_accepts_cnt) < 0);
	}

	was_timer_set = timer_pending(&cm_core->tcp_timer);
	if (!was_timer_set) {
		cm_core->tcp_timer.expires = jiffies + NES_SHORT_TIME;
		add_timer(&cm_core->tcp_timer);
	}

	return 0;
}


/**
 * nes_addr_resolve_neigh
 */
static int nes_addr_resolve_neigh(struct nes_vnic *nesvnic, u32 dst_ip, int arpindex)
{
	struct rtable *rt;
	struct neighbour *neigh;
	int rc = arpindex;
	struct net_device *netdev;
	struct nes_adapter *nesadapter = nesvnic->nesdev->nesadapter;

	rt = ip_route_output(&init_net, htonl(dst_ip), 0, 0, 0);
	if (IS_ERR(rt)) {
		printk(KERN_ERR "%s: ip_route_output_key failed for 0x%08X\n",
		       __func__, dst_ip);
		return rc;
	}

	if (netif_is_bond_slave(nesvnic->netdev))
		netdev = nesvnic->netdev->master;
	else
		netdev = nesvnic->netdev;

	neigh = dst_neigh_lookup(&rt->dst, &dst_ip);

	rcu_read_lock();
	if (neigh) {
		if (neigh->nud_state & NUD_VALID) {
			nes_debug(NES_DBG_CM, "Neighbor MAC address for 0x%08X"
				  " is %pM, Gateway is 0x%08X \n", dst_ip,
				  neigh->ha, ntohl(rt->rt_gateway));

			if (arpindex >= 0) {
				if (!memcmp(nesadapter->arp_table[arpindex].mac_addr,
					    neigh->ha, ETH_ALEN)) {
					/* Mac address same as in nes_arp_table */
					goto out;
				}

				nes_manage_arp_cache(nesvnic->netdev,
						     nesadapter->arp_table[arpindex].mac_addr,
						     dst_ip, NES_ARP_DELETE);
			}

			nes_manage_arp_cache(nesvnic->netdev, neigh->ha,
					     dst_ip, NES_ARP_ADD);
			rc = nes_arp_table(nesvnic->nesdev, dst_ip, NULL,
					   NES_ARP_RESOLVE);
		} else {
			neigh_event_send(neigh, NULL);
		}
	}
<<<<<<< HEAD

=======
>>>>>>> 04be2298
out:
	rcu_read_unlock();

	if (neigh)
		neigh_release(neigh);

	ip_rt_put(rt);
	return rc;
}

/**
 * make_cm_node - create a new instance of a cm node
 */
static struct nes_cm_node *make_cm_node(struct nes_cm_core *cm_core,
					struct nes_vnic *nesvnic, struct nes_cm_info *cm_info,
					struct nes_cm_listener *listener)
{
	struct nes_cm_node *cm_node;
	struct timespec ts;
	int oldarpindex = 0;
	int arpindex = 0;
	struct nes_device *nesdev;
	struct nes_adapter *nesadapter;

	/* create an hte and cm_node for this instance */
	cm_node = kzalloc(sizeof(*cm_node), GFP_ATOMIC);
	if (!cm_node)
		return NULL;

	/* set our node specific transport info */
	cm_node->loc_addr = cm_info->loc_addr;
	cm_node->rem_addr = cm_info->rem_addr;
	cm_node->loc_port = cm_info->loc_port;
	cm_node->rem_port = cm_info->rem_port;

	cm_node->mpa_frame_rev = mpa_version;
	cm_node->send_rdma0_op = SEND_RDMA_READ_ZERO;
	cm_node->ird_size = IETF_NO_IRD_ORD;
	cm_node->ord_size = IETF_NO_IRD_ORD;

	nes_debug(NES_DBG_CM, "Make node addresses : loc = %pI4:%x, rem = %pI4:%x\n",
		  &cm_node->loc_addr, cm_node->loc_port,
		  &cm_node->rem_addr, cm_node->rem_port);
	cm_node->listener = listener;
	cm_node->netdev = nesvnic->netdev;
	cm_node->cm_id = cm_info->cm_id;
	memcpy(cm_node->loc_mac, nesvnic->netdev->dev_addr, ETH_ALEN);

	nes_debug(NES_DBG_CM, "listener=%p, cm_id=%p\n", cm_node->listener,
		  cm_node->cm_id);

	spin_lock_init(&cm_node->retrans_list_lock);

	cm_node->loopbackpartner = NULL;
	atomic_set(&cm_node->ref_count, 1);
	/* associate our parent CM core */
	cm_node->cm_core = cm_core;
	cm_node->tcp_cntxt.loc_id = NES_CM_DEF_LOCAL_ID;
	cm_node->tcp_cntxt.rcv_wscale = NES_CM_DEFAULT_RCV_WND_SCALE;
	cm_node->tcp_cntxt.rcv_wnd = NES_CM_DEFAULT_RCV_WND_SCALED >>
				     NES_CM_DEFAULT_RCV_WND_SCALE;
	ts = current_kernel_time();
	cm_node->tcp_cntxt.loc_seq_num = htonl(ts.tv_nsec);
	cm_node->tcp_cntxt.mss = nesvnic->max_frame_size - sizeof(struct iphdr) -
				 sizeof(struct tcphdr) - ETH_HLEN - VLAN_HLEN;
	cm_node->tcp_cntxt.rcv_nxt = 0;
	/* get a unique session ID , add thread_id to an upcounter to handle race */
	atomic_inc(&cm_core->node_cnt);
	cm_node->conn_type = cm_info->conn_type;
	cm_node->apbvt_set = 0;
	cm_node->accept_pend = 0;

	cm_node->nesvnic = nesvnic;
	/* get some device handles, for arp lookup */
	nesdev = nesvnic->nesdev;
	nesadapter = nesdev->nesadapter;

	cm_node->loopbackpartner = NULL;

	/* get the mac addr for the remote node */
	if (ipv4_is_loopback(htonl(cm_node->rem_addr))) {
		arpindex = nes_arp_table(nesdev, ntohl(nesvnic->local_ipaddr), NULL, NES_ARP_RESOLVE);
	} else {
		oldarpindex = nes_arp_table(nesdev, cm_node->rem_addr, NULL, NES_ARP_RESOLVE);
		arpindex = nes_addr_resolve_neigh(nesvnic, cm_info->rem_addr, oldarpindex);
	}
	if (arpindex < 0) {
		kfree(cm_node);
		return NULL;
	}

	/* copy the mac addr to node context */
	memcpy(cm_node->rem_mac, nesadapter->arp_table[arpindex].mac_addr, ETH_ALEN);
	nes_debug(NES_DBG_CM, "Remote mac addr from arp table: %pM\n",
		  cm_node->rem_mac);

	add_hte_node(cm_core, cm_node);
	atomic_inc(&cm_nodes_created);

	return cm_node;
}


/**
 * add_ref_cm_node - destroy an instance of a cm node
 */
static int add_ref_cm_node(struct nes_cm_node *cm_node)
{
	atomic_inc(&cm_node->ref_count);
	return 0;
}


/**
 * rem_ref_cm_node - destroy an instance of a cm node
 */
static int rem_ref_cm_node(struct nes_cm_core *cm_core,
			   struct nes_cm_node *cm_node)
{
	unsigned long flags;
	struct nes_qp *nesqp;

	if (!cm_node)
		return -EINVAL;

	spin_lock_irqsave(&cm_node->cm_core->ht_lock, flags);
	if (atomic_dec_return(&cm_node->ref_count)) {
		spin_unlock_irqrestore(&cm_node->cm_core->ht_lock, flags);
		return 0;
	}
	list_del(&cm_node->list);
	atomic_dec(&cm_core->ht_node_cnt);
	spin_unlock_irqrestore(&cm_node->cm_core->ht_lock, flags);

	/* if the node is destroyed before connection was accelerated */
	if (!cm_node->accelerated && cm_node->accept_pend) {
		BUG_ON(!cm_node->listener);
		atomic_dec(&cm_node->listener->pend_accepts_cnt);
		BUG_ON(atomic_read(&cm_node->listener->pend_accepts_cnt) < 0);
	}
	WARN_ON(cm_node->send_entry);
	if (cm_node->recv_entry)
		handle_recv_entry(cm_node, 0);
	if (cm_node->listener) {
		mini_cm_dec_refcnt_listen(cm_core, cm_node->listener, 0);
	} else {
		if (cm_node->apbvt_set && cm_node->nesvnic) {
			nes_manage_apbvt(cm_node->nesvnic, cm_node->loc_port,
					 PCI_FUNC(
						 cm_node->nesvnic->nesdev->pcidev->devfn),
					 NES_MANAGE_APBVT_DEL);
		}
	}

	atomic_dec(&cm_core->node_cnt);
	atomic_inc(&cm_nodes_destroyed);
	nesqp = cm_node->nesqp;
	if (nesqp) {
		nesqp->cm_node = NULL;
		nes_rem_ref(&nesqp->ibqp);
		cm_node->nesqp = NULL;
	}

	kfree(cm_node);
	return 0;
}

/**
 * process_options
 */
static int process_options(struct nes_cm_node *cm_node, u8 *optionsloc,
			   u32 optionsize, u32 syn_packet)
{
	u32 tmp;
	u32 offset = 0;
	union all_known_options *all_options;
	char got_mss_option = 0;

	while (offset < optionsize) {
		all_options = (union all_known_options *)(optionsloc + offset);
		switch (all_options->as_base.optionnum) {
		case OPTION_NUMBER_END:
			offset = optionsize;
			break;
		case OPTION_NUMBER_NONE:
			offset += 1;
			continue;
		case OPTION_NUMBER_MSS:
			nes_debug(NES_DBG_CM, "%s: MSS Length: %d Offset: %d "
				  "Size: %d\n", __func__,
				  all_options->as_mss.length, offset, optionsize);
			got_mss_option = 1;
			if (all_options->as_mss.length != 4) {
				return 1;
			} else {
				tmp = ntohs(all_options->as_mss.mss);
				if (tmp > 0 && tmp <
				    cm_node->tcp_cntxt.mss)
					cm_node->tcp_cntxt.mss = tmp;
			}
			break;
		case OPTION_NUMBER_WINDOW_SCALE:
			cm_node->tcp_cntxt.snd_wscale =
				all_options->as_windowscale.shiftcount;
			break;
		default:
			nes_debug(NES_DBG_CM, "TCP Option not understood: %x\n",
				  all_options->as_base.optionnum);
			break;
		}
		offset += all_options->as_base.length;
	}
	if ((!got_mss_option) && (syn_packet))
		cm_node->tcp_cntxt.mss = NES_CM_DEFAULT_MSS;
	return 0;
}

static void drop_packet(struct sk_buff *skb)
{
	atomic_inc(&cm_accel_dropped_pkts);
	dev_kfree_skb_any(skb);
}

static void handle_fin_pkt(struct nes_cm_node *cm_node)
{
	nes_debug(NES_DBG_CM, "Received FIN, cm_node = %p, state = %u. "
		  "refcnt=%d\n", cm_node, cm_node->state,
		  atomic_read(&cm_node->ref_count));
	switch (cm_node->state) {
	case NES_CM_STATE_SYN_RCVD:
	case NES_CM_STATE_SYN_SENT:
	case NES_CM_STATE_ESTABLISHED:
	case NES_CM_STATE_MPAREJ_RCVD:
		cm_node->tcp_cntxt.rcv_nxt++;
		cleanup_retrans_entry(cm_node);
		cm_node->state = NES_CM_STATE_LAST_ACK;
		send_fin(cm_node, NULL);
		break;
	case NES_CM_STATE_MPAREQ_SENT:
		create_event(cm_node, NES_CM_EVENT_ABORTED);
		cm_node->tcp_cntxt.rcv_nxt++;
		cleanup_retrans_entry(cm_node);
		cm_node->state = NES_CM_STATE_CLOSED;
		add_ref_cm_node(cm_node);
		send_reset(cm_node, NULL);
		break;
	case NES_CM_STATE_FIN_WAIT1:
		cm_node->tcp_cntxt.rcv_nxt++;
		cleanup_retrans_entry(cm_node);
		cm_node->state = NES_CM_STATE_CLOSING;
		send_ack(cm_node, NULL);
		/* Wait for ACK as this is simultaneous close..
		* After we receive ACK, do not send anything..
		* Just rm the node.. Done.. */
		break;
	case NES_CM_STATE_FIN_WAIT2:
		cm_node->tcp_cntxt.rcv_nxt++;
		cleanup_retrans_entry(cm_node);
		cm_node->state = NES_CM_STATE_TIME_WAIT;
		send_ack(cm_node, NULL);
		schedule_nes_timer(cm_node, NULL,  NES_TIMER_TYPE_CLOSE, 1, 0);
		break;
	case NES_CM_STATE_TIME_WAIT:
		cm_node->tcp_cntxt.rcv_nxt++;
		cleanup_retrans_entry(cm_node);
		cm_node->state = NES_CM_STATE_CLOSED;
		rem_ref_cm_node(cm_node->cm_core, cm_node);
		break;
	case NES_CM_STATE_TSA:
	default:
		nes_debug(NES_DBG_CM, "Error Rcvd FIN for node-%p state = %d\n",
			cm_node, cm_node->state);
		break;
	}
}


static void handle_rst_pkt(struct nes_cm_node *cm_node, struct sk_buff *skb,
	struct tcphdr *tcph)
{

	int	reset = 0;	/* whether to send reset in case of err.. */
	atomic_inc(&cm_resets_recvd);
	nes_debug(NES_DBG_CM, "Received Reset, cm_node = %p, state = %u."
			" refcnt=%d\n", cm_node, cm_node->state,
			atomic_read(&cm_node->ref_count));
	cleanup_retrans_entry(cm_node);
	switch (cm_node->state) {
	case NES_CM_STATE_SYN_SENT:
	case NES_CM_STATE_MPAREQ_SENT:
		nes_debug(NES_DBG_CM, "%s[%u] create abort for cm_node=%p "
			"listener=%p state=%d\n", __func__, __LINE__, cm_node,
			cm_node->listener, cm_node->state);
		switch (cm_node->mpa_frame_rev) {
		case IETF_MPA_V2:
			cm_node->mpa_frame_rev = IETF_MPA_V1;
			/* send a syn and goto syn sent state */
			cm_node->state = NES_CM_STATE_SYN_SENT;
			if (send_syn(cm_node, 0, NULL)) {
				active_open_err(cm_node, skb, reset);
			}
			break;
		case IETF_MPA_V1:
		default:
			active_open_err(cm_node, skb, reset);
			break;
		}
		break;
	case NES_CM_STATE_MPAREQ_RCVD:
		atomic_inc(&cm_node->passive_state);
		dev_kfree_skb_any(skb);
		break;
	case NES_CM_STATE_ESTABLISHED:
	case NES_CM_STATE_SYN_RCVD:
	case NES_CM_STATE_LISTENING:
		nes_debug(NES_DBG_CM, "Bad state %s[%u]\n", __func__, __LINE__);
		passive_open_err(cm_node, skb, reset);
		break;
	case NES_CM_STATE_TSA:
		active_open_err(cm_node, skb, reset);
		break;
	case NES_CM_STATE_CLOSED:
		drop_packet(skb);
		break;
	case NES_CM_STATE_FIN_WAIT2:
	case NES_CM_STATE_FIN_WAIT1:
	case NES_CM_STATE_LAST_ACK:
		cm_node->cm_id->rem_ref(cm_node->cm_id);
	case NES_CM_STATE_TIME_WAIT:
		cm_node->state = NES_CM_STATE_CLOSED;
		rem_ref_cm_node(cm_node->cm_core, cm_node);
		drop_packet(skb);
		break;
	default:
		drop_packet(skb);
		break;
	}
}


static void handle_rcv_mpa(struct nes_cm_node *cm_node, struct sk_buff *skb)
{
	int ret = 0;
	int datasize = skb->len;
	u8 *dataloc = skb->data;

	enum nes_cm_event_type type = NES_CM_EVENT_UNKNOWN;
	u32 res_type;

	ret = parse_mpa(cm_node, dataloc, &res_type, datasize);
	if (ret) {
		nes_debug(NES_DBG_CM, "didn't like MPA Request\n");
		if (cm_node->state == NES_CM_STATE_MPAREQ_SENT) {
			nes_debug(NES_DBG_CM, "%s[%u] create abort for "
				  "cm_node=%p listener=%p state=%d\n", __func__,
				  __LINE__, cm_node, cm_node->listener,
				  cm_node->state);
			active_open_err(cm_node, skb, 1);
		} else {
			passive_open_err(cm_node, skb, 1);
		}
		return;
	}

	switch (cm_node->state) {
	case NES_CM_STATE_ESTABLISHED:
		if (res_type == NES_MPA_REQUEST_REJECT)
			/*BIG problem as we are receiving the MPA.. So should
			 * not be REJECT.. This is Passive Open.. We can
			 * only receive it Reject for Active Open...*/
			WARN_ON(1);
		cm_node->state = NES_CM_STATE_MPAREQ_RCVD;
		type = NES_CM_EVENT_MPA_REQ;
		atomic_set(&cm_node->passive_state,
			   NES_PASSIVE_STATE_INDICATED);
		break;
	case NES_CM_STATE_MPAREQ_SENT:
		cleanup_retrans_entry(cm_node);
		if (res_type == NES_MPA_REQUEST_REJECT) {
			type = NES_CM_EVENT_MPA_REJECT;
			cm_node->state = NES_CM_STATE_MPAREJ_RCVD;
		} else {
			type = NES_CM_EVENT_CONNECTED;
			cm_node->state = NES_CM_STATE_TSA;
		}

		break;
	default:
		WARN_ON(1);
		break;
	}
	dev_kfree_skb_any(skb);
	create_event(cm_node, type);
}

static void indicate_pkt_err(struct nes_cm_node *cm_node, struct sk_buff *skb)
{
	switch (cm_node->state) {
	case NES_CM_STATE_SYN_SENT:
	case NES_CM_STATE_MPAREQ_SENT:
		nes_debug(NES_DBG_CM, "%s[%u] create abort for cm_node=%p "
			  "listener=%p state=%d\n", __func__, __LINE__, cm_node,
			  cm_node->listener, cm_node->state);
		active_open_err(cm_node, skb, 1);
		break;
	case NES_CM_STATE_ESTABLISHED:
	case NES_CM_STATE_SYN_RCVD:
		passive_open_err(cm_node, skb, 1);
		break;
	case NES_CM_STATE_TSA:
	default:
		drop_packet(skb);
	}
}

static int check_syn(struct nes_cm_node *cm_node, struct tcphdr *tcph,
		     struct sk_buff *skb)
{
	int err;

	err = ((ntohl(tcph->ack_seq) == cm_node->tcp_cntxt.loc_seq_num)) ? 0 : 1;
	if (err)
		active_open_err(cm_node, skb, 1);

	return err;
}

static int check_seq(struct nes_cm_node *cm_node, struct tcphdr *tcph,
		     struct sk_buff *skb)
{
	int err = 0;
	u32 seq;
	u32 ack_seq;
	u32 loc_seq_num = cm_node->tcp_cntxt.loc_seq_num;
	u32 rcv_nxt = cm_node->tcp_cntxt.rcv_nxt;
	u32 rcv_wnd;

	seq = ntohl(tcph->seq);
	ack_seq = ntohl(tcph->ack_seq);
	rcv_wnd = cm_node->tcp_cntxt.rcv_wnd;
	if (ack_seq != loc_seq_num)
		err = 1;
	else if (!between(seq, rcv_nxt, (rcv_nxt + rcv_wnd)))
		err = 1;
	if (err) {
		nes_debug(NES_DBG_CM, "%s[%u] create abort for cm_node=%p "
			  "listener=%p state=%d\n", __func__, __LINE__, cm_node,
			  cm_node->listener, cm_node->state);
		indicate_pkt_err(cm_node, skb);
		nes_debug(NES_DBG_CM, "seq ERROR cm_node =%p seq=0x%08X "
			  "rcv_nxt=0x%08X rcv_wnd=0x%x\n", cm_node, seq, rcv_nxt,
			  rcv_wnd);
	}
	return err;
}

/*
 * handle_syn_pkt() is for Passive node. The syn packet is received when a node
 * is created with a listener or it may comein as rexmitted packet which in
 * that case will be just dropped.
 */
static void handle_syn_pkt(struct nes_cm_node *cm_node, struct sk_buff *skb,
			   struct tcphdr *tcph)
{
	int ret;
	u32 inc_sequence;
	int optionsize;

	optionsize = (tcph->doff << 2) - sizeof(struct tcphdr);
	skb_trim(skb, 0);
	inc_sequence = ntohl(tcph->seq);

	switch (cm_node->state) {
	case NES_CM_STATE_SYN_SENT:
	case NES_CM_STATE_MPAREQ_SENT:
		/* Rcvd syn on active open connection*/
		active_open_err(cm_node, skb, 1);
		break;
	case NES_CM_STATE_LISTENING:
		/* Passive OPEN */
		if (atomic_read(&cm_node->listener->pend_accepts_cnt) >
		    cm_node->listener->backlog) {
			nes_debug(NES_DBG_CM, "drop syn due to backlog "
				  "pressure \n");
			cm_backlog_drops++;
			passive_open_err(cm_node, skb, 0);
			break;
		}
		ret = handle_tcp_options(cm_node, tcph, skb, optionsize,
					 1);
		if (ret) {
			passive_open_err(cm_node, skb, 0);
			/* drop pkt */
			break;
		}
		cm_node->tcp_cntxt.rcv_nxt = inc_sequence + 1;
		BUG_ON(cm_node->send_entry);
		cm_node->accept_pend = 1;
		atomic_inc(&cm_node->listener->pend_accepts_cnt);

		cm_node->state = NES_CM_STATE_SYN_RCVD;
		send_syn(cm_node, 1, skb);
		break;
	case NES_CM_STATE_CLOSED:
		cleanup_retrans_entry(cm_node);
		add_ref_cm_node(cm_node);
		send_reset(cm_node, skb);
		break;
	case NES_CM_STATE_TSA:
	case NES_CM_STATE_ESTABLISHED:
	case NES_CM_STATE_FIN_WAIT1:
	case NES_CM_STATE_FIN_WAIT2:
	case NES_CM_STATE_MPAREQ_RCVD:
	case NES_CM_STATE_LAST_ACK:
	case NES_CM_STATE_CLOSING:
	case NES_CM_STATE_UNKNOWN:
	default:
		drop_packet(skb);
		break;
	}
}

static void handle_synack_pkt(struct nes_cm_node *cm_node, struct sk_buff *skb,
			      struct tcphdr *tcph)
{
	int ret;
	u32 inc_sequence;
	int optionsize;

	optionsize = (tcph->doff << 2) - sizeof(struct tcphdr);
	skb_trim(skb, 0);
	inc_sequence = ntohl(tcph->seq);
	switch (cm_node->state) {
	case NES_CM_STATE_SYN_SENT:
		cleanup_retrans_entry(cm_node);
		/* active open */
		if (check_syn(cm_node, tcph, skb))
			return;
		cm_node->tcp_cntxt.rem_ack_num = ntohl(tcph->ack_seq);
		/* setup options */
		ret = handle_tcp_options(cm_node, tcph, skb, optionsize, 0);
		if (ret) {
			nes_debug(NES_DBG_CM, "cm_node=%p tcp_options failed\n",
				  cm_node);
			break;
		}
		cleanup_retrans_entry(cm_node);
		cm_node->tcp_cntxt.rcv_nxt = inc_sequence + 1;
		send_mpa_request(cm_node, skb);
		cm_node->state = NES_CM_STATE_MPAREQ_SENT;
		break;
	case NES_CM_STATE_MPAREQ_RCVD:
		/* passive open, so should not be here */
		passive_open_err(cm_node, skb, 1);
		break;
	case NES_CM_STATE_LISTENING:
		cm_node->tcp_cntxt.loc_seq_num = ntohl(tcph->ack_seq);
		cleanup_retrans_entry(cm_node);
		cm_node->state = NES_CM_STATE_CLOSED;
		send_reset(cm_node, skb);
		break;
	case NES_CM_STATE_CLOSED:
		cm_node->tcp_cntxt.loc_seq_num = ntohl(tcph->ack_seq);
		cleanup_retrans_entry(cm_node);
		add_ref_cm_node(cm_node);
		send_reset(cm_node, skb);
		break;
	case NES_CM_STATE_ESTABLISHED:
	case NES_CM_STATE_FIN_WAIT1:
	case NES_CM_STATE_FIN_WAIT2:
	case NES_CM_STATE_LAST_ACK:
	case NES_CM_STATE_TSA:
	case NES_CM_STATE_CLOSING:
	case NES_CM_STATE_UNKNOWN:
	case NES_CM_STATE_MPAREQ_SENT:
	default:
		drop_packet(skb);
		break;
	}
}

static int handle_ack_pkt(struct nes_cm_node *cm_node, struct sk_buff *skb,
			  struct tcphdr *tcph)
{
	int datasize = 0;
	u32 inc_sequence;
	int ret = 0;
	int optionsize;

	optionsize = (tcph->doff << 2) - sizeof(struct tcphdr);

	if (check_seq(cm_node, tcph, skb))
		return -EINVAL;

	skb_pull(skb, tcph->doff << 2);
	inc_sequence = ntohl(tcph->seq);
	datasize = skb->len;
	switch (cm_node->state) {
	case NES_CM_STATE_SYN_RCVD:
		/* Passive OPEN */
		cleanup_retrans_entry(cm_node);
		ret = handle_tcp_options(cm_node, tcph, skb, optionsize, 1);
		if (ret)
			break;
		cm_node->tcp_cntxt.rem_ack_num = ntohl(tcph->ack_seq);
		cm_node->state = NES_CM_STATE_ESTABLISHED;
		if (datasize) {
			cm_node->tcp_cntxt.rcv_nxt = inc_sequence + datasize;
			handle_rcv_mpa(cm_node, skb);
		} else { /* rcvd ACK only */
			dev_kfree_skb_any(skb);
		}
		break;
	case NES_CM_STATE_ESTABLISHED:
		/* Passive OPEN */
		cleanup_retrans_entry(cm_node);
		if (datasize) {
			cm_node->tcp_cntxt.rcv_nxt = inc_sequence + datasize;
			handle_rcv_mpa(cm_node, skb);
		} else {
			drop_packet(skb);
		}
		break;
	case NES_CM_STATE_MPAREQ_SENT:
		cm_node->tcp_cntxt.rem_ack_num = ntohl(tcph->ack_seq);
		if (datasize) {
			cm_node->tcp_cntxt.rcv_nxt = inc_sequence + datasize;
			handle_rcv_mpa(cm_node, skb);
		} else { /* Could be just an ack pkt.. */
			dev_kfree_skb_any(skb);
		}
		break;
	case NES_CM_STATE_LISTENING:
		cleanup_retrans_entry(cm_node);
		cm_node->state = NES_CM_STATE_CLOSED;
		send_reset(cm_node, skb);
		break;
	case NES_CM_STATE_CLOSED:
		cleanup_retrans_entry(cm_node);
		add_ref_cm_node(cm_node);
		send_reset(cm_node, skb);
		break;
	case NES_CM_STATE_LAST_ACK:
	case NES_CM_STATE_CLOSING:
		cleanup_retrans_entry(cm_node);
		cm_node->state = NES_CM_STATE_CLOSED;
		cm_node->cm_id->rem_ref(cm_node->cm_id);
		rem_ref_cm_node(cm_node->cm_core, cm_node);
		drop_packet(skb);
		break;
	case NES_CM_STATE_FIN_WAIT1:
		cleanup_retrans_entry(cm_node);
		drop_packet(skb);
		cm_node->state = NES_CM_STATE_FIN_WAIT2;
		break;
	case NES_CM_STATE_SYN_SENT:
	case NES_CM_STATE_FIN_WAIT2:
	case NES_CM_STATE_TSA:
	case NES_CM_STATE_MPAREQ_RCVD:
	case NES_CM_STATE_UNKNOWN:
	default:
		cleanup_retrans_entry(cm_node);
		drop_packet(skb);
		break;
	}
	return ret;
}



static int handle_tcp_options(struct nes_cm_node *cm_node, struct tcphdr *tcph,
			      struct sk_buff *skb, int optionsize, int passive)
{
	u8 *optionsloc = (u8 *)&tcph[1];

	if (optionsize) {
		if (process_options(cm_node, optionsloc, optionsize,
				    (u32)tcph->syn)) {
			nes_debug(NES_DBG_CM, "%s: Node %p, Sending RESET\n",
				  __func__, cm_node);
			if (passive)
				passive_open_err(cm_node, skb, 1);
			else
				active_open_err(cm_node, skb, 1);
			return 1;
		}
	}

	cm_node->tcp_cntxt.snd_wnd = ntohs(tcph->window) <<
				     cm_node->tcp_cntxt.snd_wscale;

	if (cm_node->tcp_cntxt.snd_wnd > cm_node->tcp_cntxt.max_snd_wnd)
		cm_node->tcp_cntxt.max_snd_wnd = cm_node->tcp_cntxt.snd_wnd;
	return 0;
}

/*
 * active_open_err() will send reset() if flag set..
 * It will also send ABORT event.
 */
static void active_open_err(struct nes_cm_node *cm_node, struct sk_buff *skb,
			    int reset)
{
	cleanup_retrans_entry(cm_node);
	if (reset) {
		nes_debug(NES_DBG_CM, "ERROR active err called for cm_node=%p, "
			  "state=%d\n", cm_node, cm_node->state);
		add_ref_cm_node(cm_node);
		send_reset(cm_node, skb);
	} else {
		dev_kfree_skb_any(skb);
	}

	cm_node->state = NES_CM_STATE_CLOSED;
	create_event(cm_node, NES_CM_EVENT_ABORTED);
}

/*
 * passive_open_err() will either do a reset() or will free up the skb and
 * remove the cm_node.
 */
static void passive_open_err(struct nes_cm_node *cm_node, struct sk_buff *skb,
			     int reset)
{
	cleanup_retrans_entry(cm_node);
	cm_node->state = NES_CM_STATE_CLOSED;
	if (reset) {
		nes_debug(NES_DBG_CM, "passive_open_err sending RST for "
			  "cm_node=%p state =%d\n", cm_node, cm_node->state);
		send_reset(cm_node, skb);
	} else {
		dev_kfree_skb_any(skb);
		rem_ref_cm_node(cm_node->cm_core, cm_node);
	}
}

/*
 * free_retrans_entry() routines assumes that the retrans_list_lock has
 * been acquired before calling.
 */
static void free_retrans_entry(struct nes_cm_node *cm_node)
{
	struct nes_timer_entry *send_entry;

	send_entry = cm_node->send_entry;
	if (send_entry) {
		cm_node->send_entry = NULL;
		dev_kfree_skb_any(send_entry->skb);
		kfree(send_entry);
		rem_ref_cm_node(cm_node->cm_core, cm_node);
	}
}

static void cleanup_retrans_entry(struct nes_cm_node *cm_node)
{
	unsigned long flags;

	spin_lock_irqsave(&cm_node->retrans_list_lock, flags);
	free_retrans_entry(cm_node);
	spin_unlock_irqrestore(&cm_node->retrans_list_lock, flags);
}

/**
 * process_packet
 * Returns skb if to be freed, else it will return NULL if already used..
 */
static void process_packet(struct nes_cm_node *cm_node, struct sk_buff *skb,
			   struct nes_cm_core *cm_core)
{
	enum nes_tcpip_pkt_type pkt_type = NES_PKT_TYPE_UNKNOWN;
	struct tcphdr *tcph = tcp_hdr(skb);
	u32 fin_set = 0;
	int ret = 0;

	skb_pull(skb, ip_hdr(skb)->ihl << 2);

	nes_debug(NES_DBG_CM, "process_packet: cm_node=%p state =%d syn=%d "
		  "ack=%d rst=%d fin=%d\n", cm_node, cm_node->state, tcph->syn,
		  tcph->ack, tcph->rst, tcph->fin);

	if (tcph->rst) {
		pkt_type = NES_PKT_TYPE_RST;
	} else if (tcph->syn) {
		pkt_type = NES_PKT_TYPE_SYN;
		if (tcph->ack)
			pkt_type = NES_PKT_TYPE_SYNACK;
	} else if (tcph->ack) {
		pkt_type = NES_PKT_TYPE_ACK;
	}
	if (tcph->fin)
		fin_set = 1;

	switch (pkt_type) {
	case NES_PKT_TYPE_SYN:
		handle_syn_pkt(cm_node, skb, tcph);
		break;
	case NES_PKT_TYPE_SYNACK:
		handle_synack_pkt(cm_node, skb, tcph);
		break;
	case NES_PKT_TYPE_ACK:
		ret = handle_ack_pkt(cm_node, skb, tcph);
		if (fin_set && !ret)
			handle_fin_pkt(cm_node);
		break;
	case NES_PKT_TYPE_RST:
		handle_rst_pkt(cm_node, skb, tcph);
		break;
	default:
		if ((fin_set) && (!check_seq(cm_node, tcph, skb)))
			handle_fin_pkt(cm_node);
		drop_packet(skb);
		break;
	}
}

/**
 * mini_cm_listen - create a listen node with params
 */
static struct nes_cm_listener *mini_cm_listen(struct nes_cm_core *cm_core,
					      struct nes_vnic *nesvnic, struct nes_cm_info *cm_info)
{
	struct nes_cm_listener *listener;
	unsigned long flags;

	nes_debug(NES_DBG_CM, "Search for 0x%08x : 0x%04x\n",
		  cm_info->loc_addr, cm_info->loc_port);

	/* cannot have multiple matching listeners */
	listener = find_listener(cm_core, htonl(cm_info->loc_addr),
				 htons(cm_info->loc_port), NES_CM_LISTENER_EITHER_STATE);
	if (listener && listener->listener_state == NES_CM_LISTENER_ACTIVE_STATE) {
		/* find automatically incs ref count ??? */
		atomic_dec(&listener->ref_count);
		nes_debug(NES_DBG_CM, "Not creating listener since it already exists\n");
		return NULL;
	}

	if (!listener) {
		/* create a CM listen node (1/2 node to compare incoming traffic to) */
		listener = kzalloc(sizeof(*listener), GFP_ATOMIC);
		if (!listener) {
			nes_debug(NES_DBG_CM, "Not creating listener memory allocation failed\n");
			return NULL;
		}

		listener->loc_addr = htonl(cm_info->loc_addr);
		listener->loc_port = htons(cm_info->loc_port);
		listener->reused_node = 0;

		atomic_set(&listener->ref_count, 1);
	}
	/* pasive case */
	/* find already inc'ed the ref count */
	else {
		listener->reused_node = 1;
	}

	listener->cm_id = cm_info->cm_id;
	atomic_set(&listener->pend_accepts_cnt, 0);
	listener->cm_core = cm_core;
	listener->nesvnic = nesvnic;
	atomic_inc(&cm_core->node_cnt);

	listener->conn_type = cm_info->conn_type;
	listener->backlog = cm_info->backlog;
	listener->listener_state = NES_CM_LISTENER_ACTIVE_STATE;

	if (!listener->reused_node) {
		spin_lock_irqsave(&cm_core->listen_list_lock, flags);
		list_add(&listener->list, &cm_core->listen_list.list);
		spin_unlock_irqrestore(&cm_core->listen_list_lock, flags);
		atomic_inc(&cm_core->listen_node_cnt);
	}

	nes_debug(NES_DBG_CM, "Api - listen(): addr=0x%08X, port=0x%04x,"
		  " listener = %p, backlog = %d, cm_id = %p.\n",
		  cm_info->loc_addr, cm_info->loc_port,
		  listener, listener->backlog, listener->cm_id);

	return listener;
}


/**
 * mini_cm_connect - make a connection node with params
 */
static struct nes_cm_node *mini_cm_connect(struct nes_cm_core *cm_core,
					   struct nes_vnic *nesvnic, u16 private_data_len,
					   void *private_data, struct nes_cm_info *cm_info)
{
	int ret = 0;
	struct nes_cm_node *cm_node;
	struct nes_cm_listener *loopbackremotelistener;
	struct nes_cm_node *loopbackremotenode;
	struct nes_cm_info loopback_cm_info;
	u8 *start_buff;

	/* create a CM connection node */
	cm_node = make_cm_node(cm_core, nesvnic, cm_info, NULL);
	if (!cm_node)
		return NULL;

	/* set our node side to client (active) side */
	cm_node->tcp_cntxt.client = 1;
	cm_node->tcp_cntxt.rcv_wscale = NES_CM_DEFAULT_RCV_WND_SCALE;

	if (cm_info->loc_addr == cm_info->rem_addr) {
		loopbackremotelistener = find_listener(cm_core,
						       ntohl(nesvnic->local_ipaddr), cm_node->rem_port,
						       NES_CM_LISTENER_ACTIVE_STATE);
		if (loopbackremotelistener == NULL) {
			create_event(cm_node, NES_CM_EVENT_ABORTED);
		} else {
			loopback_cm_info = *cm_info;
			loopback_cm_info.loc_port = cm_info->rem_port;
			loopback_cm_info.rem_port = cm_info->loc_port;
			loopback_cm_info.cm_id = loopbackremotelistener->cm_id;
			loopbackremotenode = make_cm_node(cm_core, nesvnic,
							  &loopback_cm_info, loopbackremotelistener);
			if (!loopbackremotenode) {
				rem_ref_cm_node(cm_node->cm_core, cm_node);
				return NULL;
			}
			atomic_inc(&cm_loopbacks);
			loopbackremotenode->loopbackpartner = cm_node;
			loopbackremotenode->tcp_cntxt.rcv_wscale =
				NES_CM_DEFAULT_RCV_WND_SCALE;
			cm_node->loopbackpartner = loopbackremotenode;
			memcpy(loopbackremotenode->mpa_frame_buf, private_data,
			       private_data_len);
			loopbackremotenode->mpa_frame_size = private_data_len;

			/* we are done handling this state. */
			/* set node to a TSA state */
			cm_node->state = NES_CM_STATE_TSA;
			cm_node->tcp_cntxt.rcv_nxt =
				loopbackremotenode->tcp_cntxt.loc_seq_num;
			loopbackremotenode->tcp_cntxt.rcv_nxt =
				cm_node->tcp_cntxt.loc_seq_num;
			cm_node->tcp_cntxt.max_snd_wnd =
				loopbackremotenode->tcp_cntxt.rcv_wnd;
			loopbackremotenode->tcp_cntxt.max_snd_wnd =
				cm_node->tcp_cntxt.rcv_wnd;
			cm_node->tcp_cntxt.snd_wnd =
				loopbackremotenode->tcp_cntxt.rcv_wnd;
			loopbackremotenode->tcp_cntxt.snd_wnd =
				cm_node->tcp_cntxt.rcv_wnd;
			cm_node->tcp_cntxt.snd_wscale =
				loopbackremotenode->tcp_cntxt.rcv_wscale;
			loopbackremotenode->tcp_cntxt.snd_wscale =
				cm_node->tcp_cntxt.rcv_wscale;
			loopbackremotenode->state = NES_CM_STATE_MPAREQ_RCVD;
			create_event(loopbackremotenode, NES_CM_EVENT_MPA_REQ);
		}
		return cm_node;
	}

	start_buff = &cm_node->mpa_frame_buf[0] + sizeof(struct ietf_mpa_v2);
	cm_node->mpa_frame_size = private_data_len;

	memcpy(start_buff, private_data, private_data_len);

	/* send a syn and goto syn sent state */
	cm_node->state = NES_CM_STATE_SYN_SENT;
	ret = send_syn(cm_node, 0, NULL);

	if (ret) {
		/* error in sending the syn free up the cm_node struct */
		nes_debug(NES_DBG_CM, "Api - connect() FAILED: dest "
			  "addr=0x%08X, port=0x%04x, cm_node=%p, cm_id = %p.\n",
			  cm_node->rem_addr, cm_node->rem_port, cm_node,
			  cm_node->cm_id);
		rem_ref_cm_node(cm_node->cm_core, cm_node);
		cm_node = NULL;
	}

	if (cm_node) {
		nes_debug(NES_DBG_CM, "Api - connect(): dest addr=0x%08X,"
			  "port=0x%04x, cm_node=%p, cm_id = %p.\n",
			  cm_node->rem_addr, cm_node->rem_port, cm_node,
			  cm_node->cm_id);
	}

	return cm_node;
}


/**
 * mini_cm_accept - accept a connection
 * This function is never called
 */
static int mini_cm_accept(struct nes_cm_core *cm_core, struct nes_cm_node *cm_node)
{
	return 0;
}


/**
 * mini_cm_reject - reject and teardown a connection
 */
static int mini_cm_reject(struct nes_cm_core *cm_core, struct nes_cm_node *cm_node)
{
	int ret = 0;
	int err = 0;
	int passive_state;
	struct nes_cm_event event;
	struct iw_cm_id *cm_id = cm_node->cm_id;
	struct nes_cm_node *loopback = cm_node->loopbackpartner;

	nes_debug(NES_DBG_CM, "%s cm_node=%p type=%d state=%d\n",
		  __func__, cm_node, cm_node->tcp_cntxt.client, cm_node->state);

	if (cm_node->tcp_cntxt.client)
		return ret;
	cleanup_retrans_entry(cm_node);

	if (!loopback) {
		passive_state = atomic_add_return(1, &cm_node->passive_state);
		if (passive_state == NES_SEND_RESET_EVENT) {
			cm_node->state = NES_CM_STATE_CLOSED;
			rem_ref_cm_node(cm_core, cm_node);
		} else {
			if (cm_node->state == NES_CM_STATE_LISTENER_DESTROYED) {
				rem_ref_cm_node(cm_core, cm_node);
			} else {
				ret = send_mpa_reject(cm_node);
				if (ret) {
					cm_node->state = NES_CM_STATE_CLOSED;
					err = send_reset(cm_node, NULL);
					if (err)
						WARN_ON(1);
				} else {
					cm_id->add_ref(cm_id);
				}
			}
		}
	} else {
		cm_node->cm_id = NULL;
		if (cm_node->state == NES_CM_STATE_LISTENER_DESTROYED) {
			rem_ref_cm_node(cm_core, cm_node);
			rem_ref_cm_node(cm_core, loopback);
		} else {
			event.cm_node = loopback;
			event.cm_info.rem_addr = loopback->rem_addr;
			event.cm_info.loc_addr = loopback->loc_addr;
			event.cm_info.rem_port = loopback->rem_port;
			event.cm_info.loc_port = loopback->loc_port;
			event.cm_info.cm_id = loopback->cm_id;
			cm_event_mpa_reject(&event);
			rem_ref_cm_node(cm_core, cm_node);
			loopback->state = NES_CM_STATE_CLOSING;

			cm_id = loopback->cm_id;
			rem_ref_cm_node(cm_core, loopback);
			cm_id->rem_ref(cm_id);
		}
	}

	return ret;
}


/**
 * mini_cm_close
 */
static int mini_cm_close(struct nes_cm_core *cm_core, struct nes_cm_node *cm_node)
{
	int ret = 0;

	if (!cm_core || !cm_node)
		return -EINVAL;

	switch (cm_node->state) {
	case NES_CM_STATE_SYN_RCVD:
	case NES_CM_STATE_SYN_SENT:
	case NES_CM_STATE_ONE_SIDE_ESTABLISHED:
	case NES_CM_STATE_ESTABLISHED:
	case NES_CM_STATE_ACCEPTING:
	case NES_CM_STATE_MPAREQ_SENT:
	case NES_CM_STATE_MPAREQ_RCVD:
		cleanup_retrans_entry(cm_node);
		send_reset(cm_node, NULL);
		break;
	case NES_CM_STATE_CLOSE_WAIT:
		cm_node->state = NES_CM_STATE_LAST_ACK;
		send_fin(cm_node, NULL);
		break;
	case NES_CM_STATE_FIN_WAIT1:
	case NES_CM_STATE_FIN_WAIT2:
	case NES_CM_STATE_LAST_ACK:
	case NES_CM_STATE_TIME_WAIT:
	case NES_CM_STATE_CLOSING:
		ret = -1;
		break;
	case NES_CM_STATE_LISTENING:
		cleanup_retrans_entry(cm_node);
		send_reset(cm_node, NULL);
		break;
	case NES_CM_STATE_MPAREJ_RCVD:
	case NES_CM_STATE_UNKNOWN:
	case NES_CM_STATE_INITED:
	case NES_CM_STATE_CLOSED:
	case NES_CM_STATE_LISTENER_DESTROYED:
		ret = rem_ref_cm_node(cm_core, cm_node);
		break;
	case NES_CM_STATE_TSA:
		if (cm_node->send_entry)
			printk(KERN_ERR "ERROR Close got called from STATE_TSA "
			       "send_entry=%p\n", cm_node->send_entry);
		ret = rem_ref_cm_node(cm_core, cm_node);
		break;
	}
	return ret;
}


/**
 * recv_pkt - recv an ETHERNET packet, and process it through CM
 * node state machine
 */
static int mini_cm_recv_pkt(struct nes_cm_core *cm_core,
			    struct nes_vnic *nesvnic, struct sk_buff *skb)
{
	struct nes_cm_node *cm_node = NULL;
	struct nes_cm_listener *listener = NULL;
	struct iphdr *iph;
	struct tcphdr *tcph;
	struct nes_cm_info nfo;
	int skb_handled = 1;
	__be32 tmp_daddr, tmp_saddr;

	if (!skb)
		return 0;
	if (skb->len < sizeof(struct iphdr) + sizeof(struct tcphdr))
		return 0;

	iph = (struct iphdr *)skb->data;
	tcph = (struct tcphdr *)(skb->data + sizeof(struct iphdr));

	nfo.loc_addr = ntohl(iph->daddr);
	nfo.loc_port = ntohs(tcph->dest);
	nfo.rem_addr = ntohl(iph->saddr);
	nfo.rem_port = ntohs(tcph->source);

	tmp_daddr = cpu_to_be32(iph->daddr);
	tmp_saddr = cpu_to_be32(iph->saddr);

	nes_debug(NES_DBG_CM, "Received packet: dest=%pI4:0x%04X src=%pI4:0x%04X\n",
		  &tmp_daddr, tcph->dest, &tmp_saddr, tcph->source);

	do {
		cm_node = find_node(cm_core,
				    nfo.rem_port, nfo.rem_addr,
				    nfo.loc_port, nfo.loc_addr);

		if (!cm_node) {
			/* Only type of packet accepted are for */
			/* the PASSIVE open (syn only) */
			if ((!tcph->syn) || (tcph->ack)) {
				skb_handled = 0;
				break;
			}
			listener = find_listener(cm_core, nfo.loc_addr,
						 nfo.loc_port,
						 NES_CM_LISTENER_ACTIVE_STATE);
			if (!listener) {
				nfo.cm_id = NULL;
				nfo.conn_type = 0;
				nes_debug(NES_DBG_CM, "Unable to find listener for the pkt\n");
				skb_handled = 0;
				break;
			}
			nfo.cm_id = listener->cm_id;
			nfo.conn_type = listener->conn_type;
			cm_node = make_cm_node(cm_core, nesvnic, &nfo,
					       listener);
			if (!cm_node) {
				nes_debug(NES_DBG_CM, "Unable to allocate "
					  "node\n");
				cm_packets_dropped++;
				atomic_dec(&listener->ref_count);
				dev_kfree_skb_any(skb);
				break;
			}
			if (!tcph->rst && !tcph->fin) {
				cm_node->state = NES_CM_STATE_LISTENING;
			} else {
				cm_packets_dropped++;
				rem_ref_cm_node(cm_core, cm_node);
				dev_kfree_skb_any(skb);
				break;
			}
			add_ref_cm_node(cm_node);
		} else if (cm_node->state == NES_CM_STATE_TSA) {
			if (cm_node->nesqp->pau_mode)
				nes_queue_mgt_skbs(skb, nesvnic, cm_node->nesqp);
			else {
				rem_ref_cm_node(cm_core, cm_node);
				atomic_inc(&cm_accel_dropped_pkts);
				dev_kfree_skb_any(skb);
			}
			break;
		}
		skb_reset_network_header(skb);
		skb_set_transport_header(skb, sizeof(*tcph));
		skb->len = ntohs(iph->tot_len);
		process_packet(cm_node, skb, cm_core);
		rem_ref_cm_node(cm_core, cm_node);
	} while (0);
	return skb_handled;
}


/**
 * nes_cm_alloc_core - allocate a top level instance of a cm core
 */
static struct nes_cm_core *nes_cm_alloc_core(void)
{
	struct nes_cm_core *cm_core;

	/* setup the CM core */
	/* alloc top level core control structure */
	cm_core = kzalloc(sizeof(*cm_core), GFP_KERNEL);
	if (!cm_core)
		return NULL;

	INIT_LIST_HEAD(&cm_core->connected_nodes);
	init_timer(&cm_core->tcp_timer);
	cm_core->tcp_timer.function = nes_cm_timer_tick;

	cm_core->mtu = NES_CM_DEFAULT_MTU;
	cm_core->state = NES_CM_STATE_INITED;
	cm_core->free_tx_pkt_max = NES_CM_DEFAULT_FREE_PKTS;

	atomic_set(&cm_core->events_posted, 0);

	cm_core->api = &nes_cm_api;

	spin_lock_init(&cm_core->ht_lock);
	spin_lock_init(&cm_core->listen_list_lock);

	INIT_LIST_HEAD(&cm_core->listen_list.list);

	nes_debug(NES_DBG_CM, "Init CM Core completed -- cm_core=%p\n", cm_core);

	nes_debug(NES_DBG_CM, "Enable QUEUE EVENTS\n");
	cm_core->event_wq = create_singlethread_workqueue("nesewq");
	cm_core->post_event = nes_cm_post_event;
	nes_debug(NES_DBG_CM, "Enable QUEUE DISCONNECTS\n");
	cm_core->disconn_wq = create_singlethread_workqueue("nesdwq");

	print_core(cm_core);
	return cm_core;
}


/**
 * mini_cm_dealloc_core - deallocate a top level instance of a cm core
 */
static int mini_cm_dealloc_core(struct nes_cm_core *cm_core)
{
	nes_debug(NES_DBG_CM, "De-Alloc CM Core (%p)\n", cm_core);

	if (!cm_core)
		return -EINVAL;

	barrier();

	if (timer_pending(&cm_core->tcp_timer))
		del_timer(&cm_core->tcp_timer);

	destroy_workqueue(cm_core->event_wq);
	destroy_workqueue(cm_core->disconn_wq);
	nes_debug(NES_DBG_CM, "\n");
	kfree(cm_core);

	return 0;
}


/**
 * mini_cm_get
 */
static int mini_cm_get(struct nes_cm_core *cm_core)
{
	return cm_core->state;
}


/**
 * mini_cm_set
 */
static int mini_cm_set(struct nes_cm_core *cm_core, u32 type, u32 value)
{
	int ret = 0;

	switch (type) {
	case NES_CM_SET_PKT_SIZE:
		cm_core->mtu = value;
		break;
	case NES_CM_SET_FREE_PKT_Q_SIZE:
		cm_core->free_tx_pkt_max = value;
		break;
	default:
		/* unknown set option */
		ret = -EINVAL;
	}

	return ret;
}


/**
 * nes_cm_init_tsa_conn setup HW; MPA frames must be
 * successfully exchanged when this is called
 */
static int nes_cm_init_tsa_conn(struct nes_qp *nesqp, struct nes_cm_node *cm_node)
{
	int ret = 0;

	if (!nesqp)
		return -EINVAL;

	nesqp->nesqp_context->misc |= cpu_to_le32(NES_QPCONTEXT_MISC_IPV4 |
						  NES_QPCONTEXT_MISC_NO_NAGLE | NES_QPCONTEXT_MISC_DO_NOT_FRAG |
						  NES_QPCONTEXT_MISC_DROS);

	if (cm_node->tcp_cntxt.snd_wscale || cm_node->tcp_cntxt.rcv_wscale)
		nesqp->nesqp_context->misc |= cpu_to_le32(NES_QPCONTEXT_MISC_WSCALE);

	nesqp->nesqp_context->misc2 |= cpu_to_le32(64 << NES_QPCONTEXT_MISC2_TTL_SHIFT);

	nesqp->nesqp_context->mss |= cpu_to_le32(((u32)cm_node->tcp_cntxt.mss) << 16);

	nesqp->nesqp_context->tcp_state_flow_label |= cpu_to_le32(
		(u32)NES_QPCONTEXT_TCPSTATE_EST << NES_QPCONTEXT_TCPFLOW_TCP_STATE_SHIFT);

	nesqp->nesqp_context->pd_index_wscale |= cpu_to_le32(
		(cm_node->tcp_cntxt.snd_wscale << NES_QPCONTEXT_PDWSCALE_SND_WSCALE_SHIFT) &
		NES_QPCONTEXT_PDWSCALE_SND_WSCALE_MASK);

	nesqp->nesqp_context->pd_index_wscale |= cpu_to_le32(
		(cm_node->tcp_cntxt.rcv_wscale << NES_QPCONTEXT_PDWSCALE_RCV_WSCALE_SHIFT) &
		NES_QPCONTEXT_PDWSCALE_RCV_WSCALE_MASK);

	nesqp->nesqp_context->keepalive = cpu_to_le32(0x80);
	nesqp->nesqp_context->ts_recent = 0;
	nesqp->nesqp_context->ts_age = 0;
	nesqp->nesqp_context->snd_nxt = cpu_to_le32(cm_node->tcp_cntxt.loc_seq_num);
	nesqp->nesqp_context->snd_wnd = cpu_to_le32(cm_node->tcp_cntxt.snd_wnd);
	nesqp->nesqp_context->rcv_nxt = cpu_to_le32(cm_node->tcp_cntxt.rcv_nxt);
	nesqp->nesqp_context->rcv_wnd = cpu_to_le32(cm_node->tcp_cntxt.rcv_wnd <<
						    cm_node->tcp_cntxt.rcv_wscale);
	nesqp->nesqp_context->snd_max = cpu_to_le32(cm_node->tcp_cntxt.loc_seq_num);
	nesqp->nesqp_context->snd_una = cpu_to_le32(cm_node->tcp_cntxt.loc_seq_num);
	nesqp->nesqp_context->srtt = 0;
	nesqp->nesqp_context->rttvar = cpu_to_le32(0x6);
	nesqp->nesqp_context->ssthresh = cpu_to_le32(0x3FFFC000);
	nesqp->nesqp_context->cwnd = cpu_to_le32(2 * cm_node->tcp_cntxt.mss);
	nesqp->nesqp_context->snd_wl1 = cpu_to_le32(cm_node->tcp_cntxt.rcv_nxt);
	nesqp->nesqp_context->snd_wl2 = cpu_to_le32(cm_node->tcp_cntxt.loc_seq_num);
	nesqp->nesqp_context->max_snd_wnd = cpu_to_le32(cm_node->tcp_cntxt.max_snd_wnd);

	nes_debug(NES_DBG_CM, "QP%u: rcv_nxt = 0x%08X, snd_nxt = 0x%08X,"
		  " Setting MSS to %u, PDWscale = 0x%08X, rcv_wnd = %u, context misc = 0x%08X.\n",
		  nesqp->hwqp.qp_id, le32_to_cpu(nesqp->nesqp_context->rcv_nxt),
		  le32_to_cpu(nesqp->nesqp_context->snd_nxt),
		  cm_node->tcp_cntxt.mss, le32_to_cpu(nesqp->nesqp_context->pd_index_wscale),
		  le32_to_cpu(nesqp->nesqp_context->rcv_wnd),
		  le32_to_cpu(nesqp->nesqp_context->misc));
	nes_debug(NES_DBG_CM, "  snd_wnd  = 0x%08X.\n", le32_to_cpu(nesqp->nesqp_context->snd_wnd));
	nes_debug(NES_DBG_CM, "  snd_cwnd = 0x%08X.\n", le32_to_cpu(nesqp->nesqp_context->cwnd));
	nes_debug(NES_DBG_CM, "  max_swnd = 0x%08X.\n", le32_to_cpu(nesqp->nesqp_context->max_snd_wnd));

	nes_debug(NES_DBG_CM, "Change cm_node state to TSA\n");
	cm_node->state = NES_CM_STATE_TSA;

	return ret;
}


/**
 * nes_cm_disconn
 */
int nes_cm_disconn(struct nes_qp *nesqp)
{
	struct disconn_work *work;

	work = kzalloc(sizeof *work, GFP_ATOMIC);
	if (!work)
		return -ENOMEM;  /* Timer will clean up */

	nes_add_ref(&nesqp->ibqp);
	work->nesqp = nesqp;
	INIT_WORK(&work->work, nes_disconnect_worker);
	queue_work(g_cm_core->disconn_wq, &work->work);
	return 0;
}


/**
 * nes_disconnect_worker
 */
static void nes_disconnect_worker(struct work_struct *work)
{
	struct disconn_work *dwork = container_of(work, struct disconn_work, work);
	struct nes_qp *nesqp = dwork->nesqp;

	kfree(dwork);
	nes_debug(NES_DBG_CM, "processing AEQE id 0x%04X for QP%u.\n",
		  nesqp->last_aeq, nesqp->hwqp.qp_id);
	nes_cm_disconn_true(nesqp);
	nes_rem_ref(&nesqp->ibqp);
}


/**
 * nes_cm_disconn_true
 */
static int nes_cm_disconn_true(struct nes_qp *nesqp)
{
	unsigned long flags;
	int ret = 0;
	struct iw_cm_id *cm_id;
	struct iw_cm_event cm_event;
	struct nes_vnic *nesvnic;
	u16 last_ae;
	u8 original_hw_tcp_state;
	u8 original_ibqp_state;
	int disconn_status = 0;
	int issue_disconn = 0;
	int issue_close = 0;
	int issue_flush = 0;
	u32 flush_q = NES_CQP_FLUSH_RQ;
	struct ib_event ibevent;

	if (!nesqp) {
		nes_debug(NES_DBG_CM, "disconnect_worker nesqp is NULL\n");
		return -1;
	}

	spin_lock_irqsave(&nesqp->lock, flags);
	cm_id = nesqp->cm_id;
	/* make sure we havent already closed this connection */
	if (!cm_id) {
		nes_debug(NES_DBG_CM, "QP%u disconnect_worker cmid is NULL\n",
			  nesqp->hwqp.qp_id);
		spin_unlock_irqrestore(&nesqp->lock, flags);
		return -1;
	}

	nesvnic = to_nesvnic(nesqp->ibqp.device);
	nes_debug(NES_DBG_CM, "Disconnecting QP%u\n", nesqp->hwqp.qp_id);

	original_hw_tcp_state = nesqp->hw_tcp_state;
	original_ibqp_state = nesqp->ibqp_state;
	last_ae = nesqp->last_aeq;

	if (nesqp->term_flags) {
		issue_disconn = 1;
		issue_close = 1;
		nesqp->cm_id = NULL;
		del_timer(&nesqp->terminate_timer);
		if (nesqp->flush_issued == 0) {
			nesqp->flush_issued = 1;
			issue_flush = 1;
		}
	} else if ((original_hw_tcp_state == NES_AEQE_TCP_STATE_CLOSE_WAIT) ||
			((original_ibqp_state == IB_QPS_RTS) &&
			(last_ae == NES_AEQE_AEID_LLP_CONNECTION_RESET))) {
		issue_disconn = 1;
		if (last_ae == NES_AEQE_AEID_LLP_CONNECTION_RESET)
			disconn_status = -ECONNRESET;
	}

	if (((original_hw_tcp_state == NES_AEQE_TCP_STATE_CLOSED) ||
		 (original_hw_tcp_state == NES_AEQE_TCP_STATE_TIME_WAIT) ||
		 (last_ae == NES_AEQE_AEID_RDMAP_ROE_BAD_LLP_CLOSE) ||
		 (last_ae == NES_AEQE_AEID_LLP_CONNECTION_RESET))) {
		issue_close = 1;
		nesqp->cm_id = NULL;
		if (nesqp->flush_issued == 0) {
			nesqp->flush_issued = 1;
			issue_flush = 1;
		}
	}

	spin_unlock_irqrestore(&nesqp->lock, flags);

	if ((issue_flush) && (nesqp->destroyed == 0)) {
		/* Flush the queue(s) */
		if (nesqp->hw_iwarp_state >= NES_AEQE_IWARP_STATE_TERMINATE)
			flush_q |= NES_CQP_FLUSH_SQ;
		flush_wqes(nesvnic->nesdev, nesqp, flush_q, 1);

		if (nesqp->term_flags) {
			ibevent.device = nesqp->ibqp.device;
			ibevent.event = nesqp->terminate_eventtype;
			ibevent.element.qp = &nesqp->ibqp;
			nesqp->ibqp.event_handler(&ibevent, nesqp->ibqp.qp_context);
		}
	}

	if ((cm_id) && (cm_id->event_handler)) {
		if (issue_disconn) {
			atomic_inc(&cm_disconnects);
			cm_event.event = IW_CM_EVENT_DISCONNECT;
			cm_event.status = disconn_status;
			cm_event.local_addr = cm_id->local_addr;
			cm_event.remote_addr = cm_id->remote_addr;
			cm_event.private_data = NULL;
			cm_event.private_data_len = 0;

			nes_debug(NES_DBG_CM, "Generating a CM Disconnect Event"
				  " for  QP%u, SQ Head = %u, SQ Tail = %u. "
				  "cm_id = %p, refcount = %u.\n",
				  nesqp->hwqp.qp_id, nesqp->hwqp.sq_head,
				  nesqp->hwqp.sq_tail, cm_id,
				  atomic_read(&nesqp->refcount));

			ret = cm_id->event_handler(cm_id, &cm_event);
			if (ret)
				nes_debug(NES_DBG_CM, "OFA CM event_handler "
					  "returned, ret=%d\n", ret);
		}

		if (issue_close) {
			atomic_inc(&cm_closes);
			nes_disconnect(nesqp, 1);

			cm_id->provider_data = nesqp;
			/* Send up the close complete event */
			cm_event.event = IW_CM_EVENT_CLOSE;
			cm_event.status = 0;
			cm_event.provider_data = cm_id->provider_data;
			cm_event.local_addr = cm_id->local_addr;
			cm_event.remote_addr = cm_id->remote_addr;
			cm_event.private_data = NULL;
			cm_event.private_data_len = 0;

			ret = cm_id->event_handler(cm_id, &cm_event);
			if (ret)
				nes_debug(NES_DBG_CM, "OFA CM event_handler returned, ret=%d\n", ret);

			cm_id->rem_ref(cm_id);
		}
	}

	return 0;
}


/**
 * nes_disconnect
 */
static int nes_disconnect(struct nes_qp *nesqp, int abrupt)
{
	int ret = 0;
	struct nes_vnic *nesvnic;
	struct nes_device *nesdev;
	struct nes_ib_device *nesibdev;

	nesvnic = to_nesvnic(nesqp->ibqp.device);
	if (!nesvnic)
		return -EINVAL;

	nesdev = nesvnic->nesdev;
	nesibdev = nesvnic->nesibdev;

	nes_debug(NES_DBG_CM, "netdev refcnt = %u.\n",
			netdev_refcnt_read(nesvnic->netdev));

	if (nesqp->active_conn) {

		/* indicate this connection is NOT active */
		nesqp->active_conn = 0;
	} else {
		/* Need to free the Last Streaming Mode Message */
		if (nesqp->ietf_frame) {
			if (nesqp->lsmm_mr)
				nesibdev->ibdev.dereg_mr(nesqp->lsmm_mr);
			pci_free_consistent(nesdev->pcidev,
					    nesqp->private_data_len + nesqp->ietf_frame_size,
					    nesqp->ietf_frame, nesqp->ietf_frame_pbase);
		}
	}

	/* close the CM node down if it is still active */
	if (nesqp->cm_node) {
		nes_debug(NES_DBG_CM, "Call close API\n");

		g_cm_core->api->close(g_cm_core, nesqp->cm_node);
	}

	return ret;
}


/**
 * nes_accept
 */
int nes_accept(struct iw_cm_id *cm_id, struct iw_cm_conn_param *conn_param)
{
	u64 u64temp;
	struct ib_qp *ibqp;
	struct nes_qp *nesqp;
	struct nes_vnic *nesvnic;
	struct nes_device *nesdev;
	struct nes_cm_node *cm_node;
	struct nes_adapter *adapter;
	struct ib_qp_attr attr;
	struct iw_cm_event cm_event;
	struct nes_hw_qp_wqe *wqe;
	struct nes_v4_quad nes_quad;
	u32 crc_value;
	int ret;
	int passive_state;
	struct nes_ib_device *nesibdev;
	struct ib_mr *ibmr = NULL;
	struct ib_phys_buf ibphysbuf;
	struct nes_pd *nespd;
	u64 tagged_offset;
	u8 mpa_frame_offset = 0;
	struct ietf_mpa_v2 *mpa_v2_frame;
	u8 start_addr = 0;
	u8 *start_ptr = &start_addr;
	u8 **start_buff = &start_ptr;
	u16 buff_len = 0;

	ibqp = nes_get_qp(cm_id->device, conn_param->qpn);
	if (!ibqp)
		return -EINVAL;

	/* get all our handles */
	nesqp = to_nesqp(ibqp);
	nesvnic = to_nesvnic(nesqp->ibqp.device);
	nesdev = nesvnic->nesdev;
	adapter = nesdev->nesadapter;

	cm_node = (struct nes_cm_node *)cm_id->provider_data;
	nes_debug(NES_DBG_CM, "nes_accept: cm_node= %p nesvnic=%p, netdev=%p,"
		"%s\n", cm_node, nesvnic, nesvnic->netdev,
		nesvnic->netdev->name);

	if (NES_CM_STATE_LISTENER_DESTROYED == cm_node->state) {
		if (cm_node->loopbackpartner)
			rem_ref_cm_node(cm_node->cm_core, cm_node->loopbackpartner);
		rem_ref_cm_node(cm_node->cm_core, cm_node);
		return -EINVAL;
	}

	passive_state = atomic_add_return(1, &cm_node->passive_state);
	if (passive_state == NES_SEND_RESET_EVENT) {
		rem_ref_cm_node(cm_node->cm_core, cm_node);
		return -ECONNRESET;
	}

	/* associate the node with the QP */
	nesqp->cm_node = (void *)cm_node;
	cm_node->nesqp = nesqp;

	nes_debug(NES_DBG_CM, "QP%u, cm_node=%p, jiffies = %lu listener = %p\n",
		nesqp->hwqp.qp_id, cm_node, jiffies, cm_node->listener);
	atomic_inc(&cm_accepts);

	nes_debug(NES_DBG_CM, "netdev refcnt = %u.\n",
			netdev_refcnt_read(nesvnic->netdev));

	nesqp->ietf_frame_size = sizeof(struct ietf_mpa_v2);
	/* allocate the ietf frame and space for private data */
	nesqp->ietf_frame = pci_alloc_consistent(nesdev->pcidev,
						 nesqp->ietf_frame_size + conn_param->private_data_len,
						 &nesqp->ietf_frame_pbase);

	if (!nesqp->ietf_frame) {
		nes_debug(NES_DBG_CM, "Unable to allocate memory for private data\n");
		return -ENOMEM;
	}
	mpa_v2_frame = (struct ietf_mpa_v2 *)nesqp->ietf_frame;

	if (cm_node->mpa_frame_rev == IETF_MPA_V1)
		mpa_frame_offset = 4;

	memcpy(mpa_v2_frame->priv_data, conn_param->private_data,
	       conn_param->private_data_len);

	cm_build_mpa_frame(cm_node, start_buff, &buff_len, nesqp->ietf_frame, MPA_KEY_REPLY);
	nesqp->private_data_len = conn_param->private_data_len;

	/* setup our first outgoing iWarp send WQE (the IETF frame response) */
	wqe = &nesqp->hwqp.sq_vbase[0];

	if (cm_id->remote_addr.sin_addr.s_addr !=
	    cm_id->local_addr.sin_addr.s_addr) {
		u64temp = (unsigned long)nesqp;
		nesibdev = nesvnic->nesibdev;
		nespd = nesqp->nespd;
		ibphysbuf.addr = nesqp->ietf_frame_pbase + mpa_frame_offset;
		ibphysbuf.size = buff_len;
		tagged_offset = (u64)(unsigned long)*start_buff;
		ibmr = nesibdev->ibdev.reg_phys_mr((struct ib_pd *)nespd,
						   &ibphysbuf, 1,
						   IB_ACCESS_LOCAL_WRITE,
						   &tagged_offset);
		if (!ibmr) {
			nes_debug(NES_DBG_CM, "Unable to register memory region"
				  "for lSMM for cm_node = %p \n",
				  cm_node);
			pci_free_consistent(nesdev->pcidev,
					    nesqp->private_data_len + nesqp->ietf_frame_size,
					    nesqp->ietf_frame, nesqp->ietf_frame_pbase);
			return -ENOMEM;
		}

		ibmr->pd = &nespd->ibpd;
		ibmr->device = nespd->ibpd.device;
		nesqp->lsmm_mr = ibmr;

		u64temp |= NES_SW_CONTEXT_ALIGN >> 1;
		set_wqe_64bit_value(wqe->wqe_words,
				    NES_IWARP_SQ_WQE_COMP_CTX_LOW_IDX,
				    u64temp);
		wqe->wqe_words[NES_IWARP_SQ_WQE_MISC_IDX] =
			cpu_to_le32(NES_IWARP_SQ_WQE_STREAMING |
				    NES_IWARP_SQ_WQE_WRPDU);
		wqe->wqe_words[NES_IWARP_SQ_WQE_TOTAL_PAYLOAD_IDX] =
			cpu_to_le32(buff_len);
		set_wqe_64bit_value(wqe->wqe_words,
				    NES_IWARP_SQ_WQE_FRAG0_LOW_IDX,
				    (u64)(unsigned long)(*start_buff));
		wqe->wqe_words[NES_IWARP_SQ_WQE_LENGTH0_IDX] =
			cpu_to_le32(buff_len);
		wqe->wqe_words[NES_IWARP_SQ_WQE_STAG0_IDX] = ibmr->lkey;
		if (nesqp->sq_kmapped) {
			nesqp->sq_kmapped = 0;
			kunmap(nesqp->page);
		}

		nesqp->nesqp_context->ird_ord_sizes |=
			cpu_to_le32(NES_QPCONTEXT_ORDIRD_LSMM_PRESENT |
				    NES_QPCONTEXT_ORDIRD_WRPDU);
	} else {
		nesqp->nesqp_context->ird_ord_sizes |=
			cpu_to_le32(NES_QPCONTEXT_ORDIRD_WRPDU);
	}
	nesqp->skip_lsmm = 1;


	/* Cache the cm_id in the qp */
	nesqp->cm_id = cm_id;
	cm_node->cm_id = cm_id;

	/*  nesqp->cm_node = (void *)cm_id->provider_data; */
	cm_id->provider_data = nesqp;
	nesqp->active_conn = 0;

	if (cm_node->state == NES_CM_STATE_TSA)
		nes_debug(NES_DBG_CM, "Already state = TSA for cm_node=%p\n",
			  cm_node);

	nes_cm_init_tsa_conn(nesqp, cm_node);

	nesqp->nesqp_context->tcpPorts[0] =
		cpu_to_le16(ntohs(cm_id->local_addr.sin_port));
	nesqp->nesqp_context->tcpPorts[1] =
		cpu_to_le16(ntohs(cm_id->remote_addr.sin_port));

	if (ipv4_is_loopback(cm_id->remote_addr.sin_addr.s_addr))
		nesqp->nesqp_context->ip0 =
			cpu_to_le32(ntohl(nesvnic->local_ipaddr));
	else
		nesqp->nesqp_context->ip0 =
			cpu_to_le32(ntohl(cm_id->remote_addr.sin_addr.s_addr));

	nesqp->nesqp_context->misc2 |= cpu_to_le32(
		(u32)PCI_FUNC(nesdev->pcidev->devfn) <<
		NES_QPCONTEXT_MISC2_SRC_IP_SHIFT);

	nesqp->nesqp_context->arp_index_vlan |=
		cpu_to_le32(nes_arp_table(nesdev,
					  le32_to_cpu(nesqp->nesqp_context->ip0), NULL,
					  NES_ARP_RESOLVE) << 16);

	nesqp->nesqp_context->ts_val_delta = cpu_to_le32(
		jiffies - nes_read_indexed(nesdev, NES_IDX_TCP_NOW));

	nesqp->nesqp_context->ird_index = cpu_to_le32(nesqp->hwqp.qp_id);

	nesqp->nesqp_context->ird_ord_sizes |= cpu_to_le32(
		((u32)1 << NES_QPCONTEXT_ORDIRD_IWARP_MODE_SHIFT));
	nesqp->nesqp_context->ird_ord_sizes |=
		cpu_to_le32((u32)conn_param->ord);

	memset(&nes_quad, 0, sizeof(nes_quad));
	nes_quad.DstIpAdrIndex =
		cpu_to_le32((u32)PCI_FUNC(nesdev->pcidev->devfn) << 24);
	if (ipv4_is_loopback(cm_id->remote_addr.sin_addr.s_addr))
		nes_quad.SrcIpadr = nesvnic->local_ipaddr;
	else
		nes_quad.SrcIpadr = cm_id->remote_addr.sin_addr.s_addr;
	nes_quad.TcpPorts[0] = cm_id->remote_addr.sin_port;
	nes_quad.TcpPorts[1] = cm_id->local_addr.sin_port;

	/* Produce hash key */
	crc_value = get_crc_value(&nes_quad);
	nesqp->hte_index = cpu_to_be32(crc_value ^ 0xffffffff);
	nes_debug(NES_DBG_CM, "HTE Index = 0x%08X, CRC = 0x%08X\n",
		  nesqp->hte_index, nesqp->hte_index & adapter->hte_index_mask);

	nesqp->hte_index &= adapter->hte_index_mask;
	nesqp->nesqp_context->hte_index = cpu_to_le32(nesqp->hte_index);

	cm_node->cm_core->api->accelerated(cm_node->cm_core, cm_node);

	nes_debug(NES_DBG_CM, "QP%u, Destination IP = 0x%08X:0x%04X, local = "
		  "0x%08X:0x%04X, rcv_nxt=0x%08X, snd_nxt=0x%08X, mpa + "
		  "private data length=%u.\n", nesqp->hwqp.qp_id,
		  ntohl(cm_id->remote_addr.sin_addr.s_addr),
		  ntohs(cm_id->remote_addr.sin_port),
		  ntohl(cm_id->local_addr.sin_addr.s_addr),
		  ntohs(cm_id->local_addr.sin_port),
		  le32_to_cpu(nesqp->nesqp_context->rcv_nxt),
		  le32_to_cpu(nesqp->nesqp_context->snd_nxt),
		  buff_len);

	/* notify OF layer that accept event was successful */
	cm_id->add_ref(cm_id);
	nes_add_ref(&nesqp->ibqp);

	cm_event.event = IW_CM_EVENT_ESTABLISHED;
	cm_event.status = 0;
	cm_event.provider_data = (void *)nesqp;
	cm_event.local_addr = cm_id->local_addr;
	cm_event.remote_addr = cm_id->remote_addr;
	cm_event.private_data = NULL;
	cm_event.private_data_len = 0;
	ret = cm_id->event_handler(cm_id, &cm_event);
	attr.qp_state = IB_QPS_RTS;
	nes_modify_qp(&nesqp->ibqp, &attr, IB_QP_STATE, NULL);
	if (cm_node->loopbackpartner) {
		cm_node->loopbackpartner->mpa_frame_size =
			nesqp->private_data_len;
		/* copy entire MPA frame to our cm_node's frame */
		memcpy(cm_node->loopbackpartner->mpa_frame_buf,
		       conn_param->private_data, conn_param->private_data_len);
		create_event(cm_node->loopbackpartner, NES_CM_EVENT_CONNECTED);
	}
	if (ret)
		printk(KERN_ERR "%s[%u] OFA CM event_handler returned, "
		       "ret=%d\n", __func__, __LINE__, ret);

	return 0;
}


/**
 * nes_reject
 */
int nes_reject(struct iw_cm_id *cm_id, const void *pdata, u8 pdata_len)
{
	struct nes_cm_node *cm_node;
	struct nes_cm_node *loopback;
	struct nes_cm_core *cm_core;
	u8 *start_buff;

	atomic_inc(&cm_rejects);
	cm_node = (struct nes_cm_node *)cm_id->provider_data;
	loopback = cm_node->loopbackpartner;
	cm_core = cm_node->cm_core;
	cm_node->cm_id = cm_id;

	if (pdata_len + sizeof(struct ietf_mpa_v2) > MAX_CM_BUFFER)
		return -EINVAL;

	if (loopback) {
		memcpy(&loopback->mpa_frame.priv_data, pdata, pdata_len);
		loopback->mpa_frame.priv_data_len = pdata_len;
		loopback->mpa_frame_size = pdata_len;
	} else {
		start_buff = &cm_node->mpa_frame_buf[0] + sizeof(struct ietf_mpa_v2);
		cm_node->mpa_frame_size = pdata_len;
		memcpy(start_buff, pdata, pdata_len);
	}
	return cm_core->api->reject(cm_core, cm_node);
}


/**
 * nes_connect
 * setup and launch cm connect node
 */
int nes_connect(struct iw_cm_id *cm_id, struct iw_cm_conn_param *conn_param)
{
	struct ib_qp *ibqp;
	struct nes_qp *nesqp;
	struct nes_vnic *nesvnic;
	struct nes_device *nesdev;
	struct nes_cm_node *cm_node;
	struct nes_cm_info cm_info;
	int apbvt_set = 0;

	ibqp = nes_get_qp(cm_id->device, conn_param->qpn);
	if (!ibqp)
		return -EINVAL;
	nesqp = to_nesqp(ibqp);
	if (!nesqp)
		return -EINVAL;
	nesvnic = to_nesvnic(nesqp->ibqp.device);
	if (!nesvnic)
		return -EINVAL;
	nesdev = nesvnic->nesdev;
	if (!nesdev)
		return -EINVAL;

	if (!(cm_id->local_addr.sin_port) || !(cm_id->remote_addr.sin_port))
		return -EINVAL;

	nes_debug(NES_DBG_CM, "QP%u, current IP = 0x%08X, Destination IP = "
		  "0x%08X:0x%04X, local = 0x%08X:0x%04X.\n", nesqp->hwqp.qp_id,
		  ntohl(nesvnic->local_ipaddr),
		  ntohl(cm_id->remote_addr.sin_addr.s_addr),
		  ntohs(cm_id->remote_addr.sin_port),
		  ntohl(cm_id->local_addr.sin_addr.s_addr),
		  ntohs(cm_id->local_addr.sin_port));

	atomic_inc(&cm_connects);
	nesqp->active_conn = 1;

	/* cache the cm_id in the qp */
	nesqp->cm_id = cm_id;

	cm_id->provider_data = nesqp;

	nesqp->private_data_len = conn_param->private_data_len;
	nesqp->nesqp_context->ird_ord_sizes |= cpu_to_le32((u32)conn_param->ord);
	nes_debug(NES_DBG_CM, "requested ord = 0x%08X.\n", (u32)conn_param->ord);
	nes_debug(NES_DBG_CM, "mpa private data len =%u\n",
		  conn_param->private_data_len);

	if (cm_id->local_addr.sin_addr.s_addr !=
	    cm_id->remote_addr.sin_addr.s_addr) {
		nes_manage_apbvt(nesvnic, ntohs(cm_id->local_addr.sin_port),
				 PCI_FUNC(nesdev->pcidev->devfn), NES_MANAGE_APBVT_ADD);
		apbvt_set = 1;
	}

	/* set up the connection params for the node */
	cm_info.loc_addr = htonl(cm_id->local_addr.sin_addr.s_addr);
	cm_info.loc_port = htons(cm_id->local_addr.sin_port);
	cm_info.rem_addr = htonl(cm_id->remote_addr.sin_addr.s_addr);
	cm_info.rem_port = htons(cm_id->remote_addr.sin_port);
	cm_info.cm_id = cm_id;
	cm_info.conn_type = NES_CM_IWARP_CONN_TYPE;

	cm_id->add_ref(cm_id);

	/* create a connect CM node connection */
	cm_node = g_cm_core->api->connect(g_cm_core, nesvnic,
					  conn_param->private_data_len, (void *)conn_param->private_data,
					  &cm_info);
	if (!cm_node) {
		if (apbvt_set)
			nes_manage_apbvt(nesvnic, ntohs(cm_id->local_addr.sin_port),
					 PCI_FUNC(nesdev->pcidev->devfn),
					 NES_MANAGE_APBVT_DEL);

		cm_id->rem_ref(cm_id);
		return -ENOMEM;
	}

	cm_node->apbvt_set = apbvt_set;
	nesqp->cm_node = cm_node;
	cm_node->nesqp = nesqp;
	nes_add_ref(&nesqp->ibqp);

	return 0;
}


/**
 * nes_create_listen
 */
int nes_create_listen(struct iw_cm_id *cm_id, int backlog)
{
	struct nes_vnic *nesvnic;
	struct nes_cm_listener *cm_node;
	struct nes_cm_info cm_info;
	int err;

	nes_debug(NES_DBG_CM, "cm_id = %p, local port = 0x%04X.\n",
			cm_id, ntohs(cm_id->local_addr.sin_port));

	nesvnic = to_nesvnic(cm_id->device);
	if (!nesvnic)
		return -EINVAL;

	nes_debug(NES_DBG_CM, "nesvnic=%p, netdev=%p, %s\n",
			nesvnic, nesvnic->netdev, nesvnic->netdev->name);

	nes_debug(NES_DBG_CM, "nesvnic->local_ipaddr=0x%08x, sin_addr.s_addr=0x%08x\n",
			nesvnic->local_ipaddr, cm_id->local_addr.sin_addr.s_addr);

	/* setup listen params in our api call struct */
	cm_info.loc_addr = nesvnic->local_ipaddr;
	cm_info.loc_port = cm_id->local_addr.sin_port;
	cm_info.backlog = backlog;
	cm_info.cm_id = cm_id;

	cm_info.conn_type = NES_CM_IWARP_CONN_TYPE;


	cm_node = g_cm_core->api->listen(g_cm_core, nesvnic, &cm_info);
	if (!cm_node) {
		printk(KERN_ERR "%s[%u] Error returned from listen API call\n",
		       __func__, __LINE__);
		return -ENOMEM;
	}

	cm_id->provider_data = cm_node;

	if (!cm_node->reused_node) {
		err = nes_manage_apbvt(nesvnic,
				       ntohs(cm_id->local_addr.sin_port),
				       PCI_FUNC(nesvnic->nesdev->pcidev->devfn),
				       NES_MANAGE_APBVT_ADD);
		if (err) {
			printk(KERN_ERR "nes_manage_apbvt call returned %d.\n",
			       err);
			g_cm_core->api->stop_listener(g_cm_core, (void *)cm_node);
			return err;
		}
		atomic_inc(&cm_listens_created);
	}

	cm_id->add_ref(cm_id);
	cm_id->provider_data = (void *)cm_node;


	return 0;
}


/**
 * nes_destroy_listen
 */
int nes_destroy_listen(struct iw_cm_id *cm_id)
{
	if (cm_id->provider_data)
		g_cm_core->api->stop_listener(g_cm_core, cm_id->provider_data);
	else
		nes_debug(NES_DBG_CM, "cm_id->provider_data was NULL\n");

	cm_id->rem_ref(cm_id);

	return 0;
}


/**
 * nes_cm_recv
 */
int nes_cm_recv(struct sk_buff *skb, struct net_device *netdevice)
{
	int rc = 0;

	cm_packets_received++;
	if ((g_cm_core) && (g_cm_core->api))
		rc = g_cm_core->api->recv_pkt(g_cm_core, netdev_priv(netdevice), skb);
	else
		nes_debug(NES_DBG_CM, "Unable to process packet for CM,"
			  " cm is not setup properly.\n");

	return rc;
}


/**
 * nes_cm_start
 * Start and init a cm core module
 */
int nes_cm_start(void)
{
	nes_debug(NES_DBG_CM, "\n");
	/* create the primary CM core, pass this handle to subsequent core inits */
	g_cm_core = nes_cm_alloc_core();
	if (g_cm_core)
		return 0;
	else
		return -ENOMEM;
}


/**
 * nes_cm_stop
 * stop and dealloc all cm core instances
 */
int nes_cm_stop(void)
{
	g_cm_core->api->destroy_cm_core(g_cm_core);
	return 0;
}


/**
 * cm_event_connected
 * handle a connected event, setup QPs and HW
 */
static void cm_event_connected(struct nes_cm_event *event)
{
	struct nes_qp *nesqp;
	struct nes_vnic *nesvnic;
	struct nes_device *nesdev;
	struct nes_cm_node *cm_node;
	struct nes_adapter *nesadapter;
	struct ib_qp_attr attr;
	struct iw_cm_id *cm_id;
	struct iw_cm_event cm_event;
	struct nes_v4_quad nes_quad;
	u32 crc_value;
	int ret;

	/* get all our handles */
	cm_node = event->cm_node;
	cm_id = cm_node->cm_id;
	nes_debug(NES_DBG_CM, "cm_event_connected - %p - cm_id = %p\n", cm_node, cm_id);
	nesqp = (struct nes_qp *)cm_id->provider_data;
	nesvnic = to_nesvnic(nesqp->ibqp.device);
	nesdev = nesvnic->nesdev;
	nesadapter = nesdev->nesadapter;

	if (nesqp->destroyed)
		return;
	atomic_inc(&cm_connecteds);
	nes_debug(NES_DBG_CM, "QP%u attempting to connect to  0x%08X:0x%04X on"
		  " local port 0x%04X. jiffies = %lu.\n",
		  nesqp->hwqp.qp_id,
		  ntohl(cm_id->remote_addr.sin_addr.s_addr),
		  ntohs(cm_id->remote_addr.sin_port),
		  ntohs(cm_id->local_addr.sin_port),
		  jiffies);

	nes_cm_init_tsa_conn(nesqp, cm_node);

	/* set the QP tsa context */
	nesqp->nesqp_context->tcpPorts[0] =
		cpu_to_le16(ntohs(cm_id->local_addr.sin_port));
	nesqp->nesqp_context->tcpPorts[1] =
		cpu_to_le16(ntohs(cm_id->remote_addr.sin_port));
	if (ipv4_is_loopback(cm_id->remote_addr.sin_addr.s_addr))
		nesqp->nesqp_context->ip0 =
			cpu_to_le32(ntohl(nesvnic->local_ipaddr));
	else
		nesqp->nesqp_context->ip0 =
			cpu_to_le32(ntohl(cm_id->remote_addr.sin_addr.s_addr));

	nesqp->nesqp_context->misc2 |= cpu_to_le32(
			(u32)PCI_FUNC(nesdev->pcidev->devfn) <<
			NES_QPCONTEXT_MISC2_SRC_IP_SHIFT);
	nesqp->nesqp_context->arp_index_vlan |= cpu_to_le32(
			nes_arp_table(nesdev,
			le32_to_cpu(nesqp->nesqp_context->ip0),
			NULL, NES_ARP_RESOLVE) << 16);
	nesqp->nesqp_context->ts_val_delta = cpu_to_le32(
			jiffies - nes_read_indexed(nesdev, NES_IDX_TCP_NOW));
	nesqp->nesqp_context->ird_index = cpu_to_le32(nesqp->hwqp.qp_id);
	nesqp->nesqp_context->ird_ord_sizes |=
			cpu_to_le32((u32)1 <<
			NES_QPCONTEXT_ORDIRD_IWARP_MODE_SHIFT);

	/* Adjust tail for not having a LSMM */
	/*nesqp->hwqp.sq_tail = 1;*/

	build_rdma0_msg(cm_node, &nesqp);

	nes_write32(nesdev->regs + NES_WQE_ALLOC,
		    (1 << 24) | 0x00800000 | nesqp->hwqp.qp_id);

	memset(&nes_quad, 0, sizeof(nes_quad));

	nes_quad.DstIpAdrIndex =
		cpu_to_le32((u32)PCI_FUNC(nesdev->pcidev->devfn) << 24);
	if (ipv4_is_loopback(cm_id->remote_addr.sin_addr.s_addr))
		nes_quad.SrcIpadr = nesvnic->local_ipaddr;
	else
		nes_quad.SrcIpadr = cm_id->remote_addr.sin_addr.s_addr;
	nes_quad.TcpPorts[0] = cm_id->remote_addr.sin_port;
	nes_quad.TcpPorts[1] = cm_id->local_addr.sin_port;

	/* Produce hash key */
	crc_value = get_crc_value(&nes_quad);
	nesqp->hte_index = cpu_to_be32(crc_value ^ 0xffffffff);
	nes_debug(NES_DBG_CM, "HTE Index = 0x%08X, After CRC = 0x%08X\n",
		  nesqp->hte_index, nesqp->hte_index & nesadapter->hte_index_mask);

	nesqp->hte_index &= nesadapter->hte_index_mask;
	nesqp->nesqp_context->hte_index = cpu_to_le32(nesqp->hte_index);

	nesqp->ietf_frame = &cm_node->mpa_frame;
	nesqp->private_data_len = (u8)cm_node->mpa_frame_size;
	cm_node->cm_core->api->accelerated(cm_node->cm_core, cm_node);

	/* notify OF layer we successfully created the requested connection */
	cm_event.event = IW_CM_EVENT_CONNECT_REPLY;
	cm_event.status = 0;
	cm_event.provider_data = cm_id->provider_data;
	cm_event.local_addr.sin_family = AF_INET;
	cm_event.local_addr.sin_port = cm_id->local_addr.sin_port;
	cm_event.remote_addr = cm_id->remote_addr;

	cm_event.private_data = (void *)event->cm_node->mpa_frame_buf;
	cm_event.private_data_len = (u8)event->cm_node->mpa_frame_size;
	cm_event.ird = cm_node->ird_size;
	cm_event.ord = cm_node->ord_size;

	cm_event.local_addr.sin_addr.s_addr = event->cm_info.rem_addr;
	ret = cm_id->event_handler(cm_id, &cm_event);
	nes_debug(NES_DBG_CM, "OFA CM event_handler returned, ret=%d\n", ret);

	if (ret)
		printk(KERN_ERR "%s[%u] OFA CM event_handler returned, "
		       "ret=%d\n", __func__, __LINE__, ret);
	attr.qp_state = IB_QPS_RTS;
	nes_modify_qp(&nesqp->ibqp, &attr, IB_QP_STATE, NULL);

	nes_debug(NES_DBG_CM, "Exiting connect thread for QP%u. jiffies = "
		  "%lu\n", nesqp->hwqp.qp_id, jiffies);

	return;
}


/**
 * cm_event_connect_error
 */
static void cm_event_connect_error(struct nes_cm_event *event)
{
	struct nes_qp *nesqp;
	struct iw_cm_id *cm_id;
	struct iw_cm_event cm_event;
	/* struct nes_cm_info cm_info; */
	int ret;

	if (!event->cm_node)
		return;

	cm_id = event->cm_node->cm_id;
	if (!cm_id)
		return;

	nes_debug(NES_DBG_CM, "cm_node=%p, cm_id=%p\n", event->cm_node, cm_id);
	nesqp = cm_id->provider_data;

	if (!nesqp)
		return;

	/* notify OF layer about this connection error event */
	/* cm_id->rem_ref(cm_id); */
	nesqp->cm_id = NULL;
	cm_id->provider_data = NULL;
	cm_event.event = IW_CM_EVENT_CONNECT_REPLY;
	cm_event.status = -ECONNRESET;
	cm_event.provider_data = cm_id->provider_data;
	cm_event.local_addr = cm_id->local_addr;
	cm_event.remote_addr = cm_id->remote_addr;
	cm_event.private_data = NULL;
	cm_event.private_data_len = 0;

	nes_debug(NES_DBG_CM, "call CM_EVENT REJECTED, local_addr=%08x, "
		  "remove_addr=%08x\n", cm_event.local_addr.sin_addr.s_addr,
		  cm_event.remote_addr.sin_addr.s_addr);

	ret = cm_id->event_handler(cm_id, &cm_event);
	nes_debug(NES_DBG_CM, "OFA CM event_handler returned, ret=%d\n", ret);
	if (ret)
		printk(KERN_ERR "%s[%u] OFA CM event_handler returned, "
		       "ret=%d\n", __func__, __LINE__, ret);
	cm_id->rem_ref(cm_id);

	rem_ref_cm_node(event->cm_node->cm_core, event->cm_node);
	return;
}


/**
 * cm_event_reset
 */
static void cm_event_reset(struct nes_cm_event *event)
{
	struct nes_qp *nesqp;
	struct iw_cm_id *cm_id;
	struct iw_cm_event cm_event;
	/* struct nes_cm_info cm_info; */
	int ret;

	if (!event->cm_node)
		return;

	if (!event->cm_node->cm_id)
		return;

	cm_id = event->cm_node->cm_id;

	nes_debug(NES_DBG_CM, "%p - cm_id = %p\n", event->cm_node, cm_id);
	nesqp = cm_id->provider_data;
	if (!nesqp)
		return;

	nesqp->cm_id = NULL;
	/* cm_id->provider_data = NULL; */
	cm_event.event = IW_CM_EVENT_DISCONNECT;
	cm_event.status = -ECONNRESET;
	cm_event.provider_data = cm_id->provider_data;
	cm_event.local_addr = cm_id->local_addr;
	cm_event.remote_addr = cm_id->remote_addr;
	cm_event.private_data = NULL;
	cm_event.private_data_len = 0;

	cm_id->add_ref(cm_id);
	ret = cm_id->event_handler(cm_id, &cm_event);
	atomic_inc(&cm_closes);
	cm_event.event = IW_CM_EVENT_CLOSE;
	cm_event.status = 0;
	cm_event.provider_data = cm_id->provider_data;
	cm_event.local_addr = cm_id->local_addr;
	cm_event.remote_addr = cm_id->remote_addr;
	cm_event.private_data = NULL;
	cm_event.private_data_len = 0;
	nes_debug(NES_DBG_CM, "NODE %p Generating CLOSE\n", event->cm_node);
	ret = cm_id->event_handler(cm_id, &cm_event);

	nes_debug(NES_DBG_CM, "OFA CM event_handler returned, ret=%d\n", ret);


	/* notify OF layer about this connection error event */
	cm_id->rem_ref(cm_id);

	return;
}


/**
 * cm_event_mpa_req
 */
static void cm_event_mpa_req(struct nes_cm_event *event)
{
	struct iw_cm_id *cm_id;
	struct iw_cm_event cm_event;
	int ret;
	struct nes_cm_node *cm_node;

	cm_node = event->cm_node;
	if (!cm_node)
		return;
	cm_id = cm_node->cm_id;

	atomic_inc(&cm_connect_reqs);
	nes_debug(NES_DBG_CM, "cm_node = %p - cm_id = %p, jiffies = %lu\n",
		  cm_node, cm_id, jiffies);

	cm_event.event = IW_CM_EVENT_CONNECT_REQUEST;
	cm_event.status = 0;
	cm_event.provider_data = (void *)cm_node;

	cm_event.local_addr.sin_family = AF_INET;
	cm_event.local_addr.sin_port = htons(event->cm_info.loc_port);
	cm_event.local_addr.sin_addr.s_addr = htonl(event->cm_info.loc_addr);

	cm_event.remote_addr.sin_family = AF_INET;
	cm_event.remote_addr.sin_port = htons(event->cm_info.rem_port);
	cm_event.remote_addr.sin_addr.s_addr = htonl(event->cm_info.rem_addr);
	cm_event.private_data = cm_node->mpa_frame_buf;
	cm_event.private_data_len = (u8)cm_node->mpa_frame_size;
	cm_event.ird = cm_node->ird_size;
	cm_event.ord = cm_node->ord_size;

	ret = cm_id->event_handler(cm_id, &cm_event);
	if (ret)
		printk(KERN_ERR "%s[%u] OFA CM event_handler returned, ret=%d\n",
		       __func__, __LINE__, ret);
	return;
}


static void cm_event_mpa_reject(struct nes_cm_event *event)
{
	struct iw_cm_id *cm_id;
	struct iw_cm_event cm_event;
	struct nes_cm_node *cm_node;
	int ret;

	cm_node = event->cm_node;
	if (!cm_node)
		return;
	cm_id = cm_node->cm_id;

	atomic_inc(&cm_connect_reqs);
	nes_debug(NES_DBG_CM, "cm_node = %p - cm_id = %p, jiffies = %lu\n",
		  cm_node, cm_id, jiffies);

	cm_event.event = IW_CM_EVENT_CONNECT_REPLY;
	cm_event.status = -ECONNREFUSED;
	cm_event.provider_data = cm_id->provider_data;

	cm_event.local_addr.sin_family = AF_INET;
	cm_event.local_addr.sin_port = htons(event->cm_info.loc_port);
	cm_event.local_addr.sin_addr.s_addr = htonl(event->cm_info.loc_addr);

	cm_event.remote_addr.sin_family = AF_INET;
	cm_event.remote_addr.sin_port = htons(event->cm_info.rem_port);
	cm_event.remote_addr.sin_addr.s_addr = htonl(event->cm_info.rem_addr);

	cm_event.private_data = cm_node->mpa_frame_buf;
	cm_event.private_data_len = (u8)cm_node->mpa_frame_size;

	nes_debug(NES_DBG_CM, "call CM_EVENT_MPA_REJECTED, local_addr=%08x, "
		  "remove_addr=%08x\n",
		  cm_event.local_addr.sin_addr.s_addr,
		  cm_event.remote_addr.sin_addr.s_addr);

	ret = cm_id->event_handler(cm_id, &cm_event);
	if (ret)
		printk(KERN_ERR "%s[%u] OFA CM event_handler returned, ret=%d\n",
		       __func__, __LINE__, ret);

	return;
}


static void nes_cm_event_handler(struct work_struct *);

/**
 * nes_cm_post_event
 * post an event to the cm event handler
 */
static int nes_cm_post_event(struct nes_cm_event *event)
{
	atomic_inc(&event->cm_node->cm_core->events_posted);
	add_ref_cm_node(event->cm_node);
	event->cm_info.cm_id->add_ref(event->cm_info.cm_id);
	INIT_WORK(&event->event_work, nes_cm_event_handler);
	nes_debug(NES_DBG_CM, "cm_node=%p queue_work, event=%p\n",
		  event->cm_node, event);

	queue_work(event->cm_node->cm_core->event_wq, &event->event_work);

	nes_debug(NES_DBG_CM, "Exit\n");
	return 0;
}


/**
 * nes_cm_event_handler
 * worker function to handle cm events
 * will free instance of nes_cm_event
 */
static void nes_cm_event_handler(struct work_struct *work)
{
	struct nes_cm_event *event = container_of(work, struct nes_cm_event,
						  event_work);
	struct nes_cm_core *cm_core;

	if ((!event) || (!event->cm_node) || (!event->cm_node->cm_core))
		return;

	cm_core = event->cm_node->cm_core;
	nes_debug(NES_DBG_CM, "event=%p, event->type=%u, events posted=%u\n",
		  event, event->type, atomic_read(&cm_core->events_posted));

	switch (event->type) {
	case NES_CM_EVENT_MPA_REQ:
		cm_event_mpa_req(event);
		nes_debug(NES_DBG_CM, "cm_node=%p CM Event: MPA REQUEST\n",
			  event->cm_node);
		break;
	case NES_CM_EVENT_RESET:
		nes_debug(NES_DBG_CM, "cm_node = %p CM Event: RESET\n",
			  event->cm_node);
		cm_event_reset(event);
		break;
	case NES_CM_EVENT_CONNECTED:
		if ((!event->cm_node->cm_id) ||
		    (event->cm_node->state != NES_CM_STATE_TSA))
			break;
		cm_event_connected(event);
		nes_debug(NES_DBG_CM, "CM Event: CONNECTED\n");
		break;
	case NES_CM_EVENT_MPA_REJECT:
		if ((!event->cm_node->cm_id) ||
		    (event->cm_node->state == NES_CM_STATE_TSA))
			break;
		cm_event_mpa_reject(event);
		nes_debug(NES_DBG_CM, "CM Event: REJECT\n");
		break;

	case NES_CM_EVENT_ABORTED:
		if ((!event->cm_node->cm_id) ||
		    (event->cm_node->state == NES_CM_STATE_TSA))
			break;
		cm_event_connect_error(event);
		nes_debug(NES_DBG_CM, "CM Event: ABORTED\n");
		break;
	case NES_CM_EVENT_DROPPED_PKT:
		nes_debug(NES_DBG_CM, "CM Event: DROPPED PKT\n");
		break;
	default:
		nes_debug(NES_DBG_CM, "CM Event: UNKNOWN EVENT TYPE\n");
		break;
	}

	atomic_dec(&cm_core->events_posted);
	event->cm_info.cm_id->rem_ref(event->cm_info.cm_id);
	rem_ref_cm_node(cm_core, event->cm_node);
	kfree(event);

	return;
}<|MERGE_RESOLUTION|>--- conflicted
+++ resolved
@@ -1385,10 +1385,6 @@
 			neigh_event_send(neigh, NULL);
 		}
 	}
-<<<<<<< HEAD
-
-=======
->>>>>>> 04be2298
 out:
 	rcu_read_unlock();
 
