/*
 * RainShadow Tech HDMI CEC driver
 *
 * Copyright 2016 Hans Verkuil <hverkuil@xs4all.nl
 *
 * This program is free software; you can redistribute it and/or modify it
 * under the terms of the GNU General Public License as published by the
 * Free Software Foundation; either version of 2 of the License, or (at your
 * option) any later version. See the file COPYING in the main directory of
 * this archive for more details.
 */

/*
 * Notes:
 *
 * The higher level protocols are currently disabled. This can be added
 * later, similar to how this is done for the Pulse Eight CEC driver.
 *
 * Documentation of the protocol is available here:
 *
 * http://rainshadowtech.com/doc/HDMICECtoUSBandRS232v2.0.pdf
 */

#include <linux/completion.h>
#include <linux/ctype.h>
#include <linux/delay.h>
#include <linux/init.h>
#include <linux/interrupt.h>
#include <linux/kernel.h>
#include <linux/module.h>
#include <linux/serio.h>
#include <linux/slab.h>
#include <linux/spinlock.h>
#include <linux/time.h>
#include <linux/workqueue.h>

#include <media/cec.h>

MODULE_AUTHOR("Hans Verkuil <hverkuil@xs4all.nl>");
MODULE_DESCRIPTION("RainShadow Tech HDMI CEC driver");
MODULE_LICENSE("GPL");

#define DATA_SIZE 256

struct rain {
	struct device *dev;
	struct serio *serio;
	struct cec_adapter *adap;
	struct completion cmd_done;
	struct work_struct work;

	/* Low-level ringbuffer, collecting incoming characters */
	char buf[DATA_SIZE];
	unsigned int buf_rd_idx;
	unsigned int buf_wr_idx;
	unsigned int buf_len;
	spinlock_t buf_lock;

	/* command buffer */
	char cmd[DATA_SIZE];
	unsigned int cmd_idx;
	bool cmd_started;

	/* reply to a command, only used to store the firmware version */
	char cmd_reply[DATA_SIZE];

	struct mutex write_lock;
};

static void rain_process_msg(struct rain *rain)
{
	struct cec_msg msg = {};
	const char *cmd = rain->cmd + 3;
	int stat = -1;

	for (; *cmd; cmd++) {
		if (!isxdigit(*cmd))
			continue;
		if (isxdigit(cmd[0]) && isxdigit(cmd[1])) {
			if (msg.len == CEC_MAX_MSG_SIZE)
				break;
			if (hex2bin(msg.msg + msg.len, cmd, 1))
				continue;
			msg.len++;
			cmd++;
			continue;
		}
		if (!cmd[1])
			stat = hex_to_bin(cmd[0]);
		break;
	}

	if (rain->cmd[0] == 'R') {
		if (stat == 1 || stat == 2)
			cec_received_msg(rain->adap, &msg);
		return;
	}

	switch (stat) {
	case 1:
		cec_transmit_attempt_done(rain->adap, CEC_TX_STATUS_OK);
		break;
	case 2:
		cec_transmit_attempt_done(rain->adap, CEC_TX_STATUS_NACK);
		break;
	default:
		cec_transmit_attempt_done(rain->adap, CEC_TX_STATUS_LOW_DRIVE);
		break;
	}
}

static void rain_irq_work_handler(struct work_struct *work)
{
	struct rain *rain =
		container_of(work, struct rain, work);

	while (true) {
		unsigned long flags;
<<<<<<< HEAD
		bool exit_loop = false;
=======
>>>>>>> 68add657
		char data;

		spin_lock_irqsave(&rain->buf_lock, flags);
		if (!rain->buf_len) {
			spin_unlock_irqrestore(&rain->buf_lock, flags);
			break;
		}

		data = rain->buf[rain->buf_rd_idx];
		rain->buf_len--;
		rain->buf_rd_idx = (rain->buf_rd_idx + 1) & 0xff;

		spin_unlock_irqrestore(&rain->buf_lock, flags);

		if (!rain->cmd_started && data != '?')
			continue;

		switch (data) {
		case '\r':
			rain->cmd[rain->cmd_idx] = '\0';
			dev_dbg(rain->dev, "received: %s\n", rain->cmd);
			if (!memcmp(rain->cmd, "REC", 3) ||
			    !memcmp(rain->cmd, "STA", 3)) {
				rain_process_msg(rain);
			} else {
				strcpy(rain->cmd_reply, rain->cmd);
				complete(&rain->cmd_done);
			}
			rain->cmd_idx = 0;
			rain->cmd_started = false;
			break;

		case '\n':
			rain->cmd_idx = 0;
			rain->cmd_started = false;
			break;

		case '?':
			rain->cmd_idx = 0;
			rain->cmd_started = true;
			break;

		default:
			if (rain->cmd_idx >= DATA_SIZE - 1) {
				dev_dbg(rain->dev,
					"throwing away %d bytes of garbage\n", rain->cmd_idx);
				rain->cmd_idx = 0;
			}
			rain->cmd[rain->cmd_idx++] = data;
			break;
		}
	}
}

static irqreturn_t rain_interrupt(struct serio *serio, unsigned char data,
				    unsigned int flags)
{
	struct rain *rain = serio_get_drvdata(serio);

	if (rain->buf_len == DATA_SIZE) {
		dev_warn_once(rain->dev, "buffer overflow\n");
		return IRQ_HANDLED;
	}
	spin_lock(&rain->buf_lock);
	rain->buf_len++;
	rain->buf[rain->buf_wr_idx] = data;
	rain->buf_wr_idx = (rain->buf_wr_idx + 1) & 0xff;
	spin_unlock(&rain->buf_lock);
	schedule_work(&rain->work);
	return IRQ_HANDLED;
}

static void rain_disconnect(struct serio *serio)
{
	struct rain *rain = serio_get_drvdata(serio);

	cancel_work_sync(&rain->work);
	cec_unregister_adapter(rain->adap);
	dev_info(&serio->dev, "disconnected\n");
	serio_close(serio);
	serio_set_drvdata(serio, NULL);
	kfree(rain);
}

static int rain_send(struct rain *rain, const char *command)
{
	int err = serio_write(rain->serio, '!');

	dev_dbg(rain->dev, "send: %s\n", command);
	while (!err && *command)
		err = serio_write(rain->serio, *command++);
	if (!err)
		err = serio_write(rain->serio, '~');

	return err;
}

static int rain_send_and_wait(struct rain *rain,
			      const char *cmd, const char *reply)
{
	int err;

	init_completion(&rain->cmd_done);

	mutex_lock(&rain->write_lock);
	err = rain_send(rain, cmd);
	if (err)
		goto err;

	if (!wait_for_completion_timeout(&rain->cmd_done, HZ)) {
		err = -ETIMEDOUT;
		goto err;
	}
	if (reply && strncmp(rain->cmd_reply, reply, strlen(reply))) {
		dev_dbg(rain->dev,
			 "transmit of '%s': received '%s' instead of '%s'\n",
			 cmd, rain->cmd_reply, reply);
		err = -EIO;
	}
err:
	mutex_unlock(&rain->write_lock);
	return err;
}

static int rain_setup(struct rain *rain, struct serio *serio,
			struct cec_log_addrs *log_addrs, u16 *pa)
{
	int err;

	err = rain_send_and_wait(rain, "R", "REV");
	if (err)
		return err;
	dev_info(rain->dev, "Firmware version %s\n", rain->cmd_reply + 4);

	err = rain_send_and_wait(rain, "Q 1", "QTY");
	if (err)
		return err;
	err = rain_send_and_wait(rain, "c0000", "CFG");
	if (err)
		return err;
	return rain_send_and_wait(rain, "A F 0000", "ADR");
}

static int rain_cec_adap_enable(struct cec_adapter *adap, bool enable)
{
	return 0;
}

static int rain_cec_adap_log_addr(struct cec_adapter *adap, u8 log_addr)
{
	struct rain *rain = cec_get_drvdata(adap);
	u8 cmd[16];

	if (log_addr == CEC_LOG_ADDR_INVALID)
		log_addr = CEC_LOG_ADDR_UNREGISTERED;
	snprintf(cmd, sizeof(cmd), "A %x", log_addr);
	return rain_send_and_wait(rain, cmd, "ADR");
}

static int rain_cec_adap_transmit(struct cec_adapter *adap, u8 attempts,
				    u32 signal_free_time, struct cec_msg *msg)
{
	struct rain *rain = cec_get_drvdata(adap);
	char cmd[2 * CEC_MAX_MSG_SIZE + 16];
	unsigned int i;
	int err;

	if (msg->len == 1) {
		snprintf(cmd, sizeof(cmd), "x%x", cec_msg_destination(msg));
	} else {
		char hex[3];

		snprintf(cmd, sizeof(cmd), "x%x %02x ",
			 cec_msg_destination(msg), msg->msg[1]);
		for (i = 2; i < msg->len; i++) {
			snprintf(hex, sizeof(hex), "%02x", msg->msg[i]);
			strlcat(cmd, hex, sizeof(cmd));
		}
	}
	mutex_lock(&rain->write_lock);
	err = rain_send(rain, cmd);
	mutex_unlock(&rain->write_lock);
	return err;
}

static const struct cec_adap_ops rain_cec_adap_ops = {
	.adap_enable = rain_cec_adap_enable,
	.adap_log_addr = rain_cec_adap_log_addr,
	.adap_transmit = rain_cec_adap_transmit,
};

static int rain_connect(struct serio *serio, struct serio_driver *drv)
{
	u32 caps = CEC_CAP_TRANSMIT | CEC_CAP_LOG_ADDRS | CEC_CAP_PHYS_ADDR |
		CEC_CAP_PASSTHROUGH | CEC_CAP_RC | CEC_CAP_MONITOR_ALL;
	struct rain *rain;
	int err = -ENOMEM;
	struct cec_log_addrs log_addrs = {};
	u16 pa = CEC_PHYS_ADDR_INVALID;

	rain = kzalloc(sizeof(*rain), GFP_KERNEL);

	if (!rain)
		return -ENOMEM;

	rain->serio = serio;
	rain->adap = cec_allocate_adapter(&rain_cec_adap_ops, rain,
		"HDMI CEC", caps, 1);
	err = PTR_ERR_OR_ZERO(rain->adap);
	if (err < 0)
		goto free_device;

	rain->dev = &serio->dev;
	serio_set_drvdata(serio, rain);
	INIT_WORK(&rain->work, rain_irq_work_handler);
	mutex_init(&rain->write_lock);
	spin_lock_init(&rain->buf_lock);

	err = serio_open(serio, drv);
	if (err)
		goto delete_adap;

	err = rain_setup(rain, serio, &log_addrs, &pa);
	if (err)
		goto close_serio;

	err = cec_register_adapter(rain->adap, &serio->dev);
	if (err < 0)
		goto close_serio;

	rain->dev = &rain->adap->devnode.dev;
	return 0;

close_serio:
	serio_close(serio);
delete_adap:
	cec_delete_adapter(rain->adap);
	serio_set_drvdata(serio, NULL);
free_device:
	kfree(rain);
	return err;
}

static struct serio_device_id rain_serio_ids[] = {
	{
		.type	= SERIO_RS232,
		.proto	= SERIO_RAINSHADOW_CEC,
		.id	= SERIO_ANY,
		.extra	= SERIO_ANY,
	},
	{ 0 }
};

MODULE_DEVICE_TABLE(serio, rain_serio_ids);

static struct serio_driver rain_drv = {
	.driver		= {
		.name	= "rainshadow-cec",
	},
	.description	= "RainShadow Tech HDMI CEC driver",
	.id_table	= rain_serio_ids,
	.interrupt	= rain_interrupt,
	.connect	= rain_connect,
	.disconnect	= rain_disconnect,
};

module_serio_driver(rain_drv);<|MERGE_RESOLUTION|>--- conflicted
+++ resolved
@@ -116,10 +116,6 @@
 
 	while (true) {
 		unsigned long flags;
-<<<<<<< HEAD
-		bool exit_loop = false;
-=======
->>>>>>> 68add657
 		char data;
 
 		spin_lock_irqsave(&rain->buf_lock, flags);
