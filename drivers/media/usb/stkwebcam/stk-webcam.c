--- conflicted
+++ resolved
@@ -163,11 +163,7 @@
 			sizeof(u8),
 			500);
 	if (ret >= 0)
-<<<<<<< HEAD
-		memcpy(value, buf, sizeof(u8));
-=======
 		*value = *buf;
->>>>>>> e4062077
 
 	kfree(buf);
 	return ret;
