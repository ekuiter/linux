--- conflicted
+++ resolved
@@ -6,12 +6,6 @@
  *  USB/RS232 I-Force joysticks and wheels.
  */
 
-<<<<<<< HEAD
-/*
- */
-
-=======
->>>>>>> 476fdc88
 #include <asm/unaligned.h>
 #include "iforce.h"
 
