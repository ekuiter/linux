--- conflicted
+++ resolved
@@ -909,10 +909,6 @@
  *	block, build the host specific scb structures and if there is room
  *	queue the command down to the controller
  */
-<<<<<<< HEAD
-
-=======
->>>>>>> f72bd029
 static int inia100_queue_lck(struct scsi_cmnd *cmd)
 {
 	struct orc_scb *scb;
