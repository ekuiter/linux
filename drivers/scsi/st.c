--- conflicted
+++ resolved
@@ -3837,10 +3837,7 @@
 	case CDROM_SEND_PACKET:
 		if (!capable(CAP_SYS_RAWIO))
 			return -EPERM;
-<<<<<<< HEAD
-=======
 		break;
->>>>>>> aa00e828
 	default:
 		break;
 	}
