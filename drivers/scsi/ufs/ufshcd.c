--- conflicted
+++ resolved
@@ -8099,10 +8099,6 @@
 		err = -ENOMEM;
 		goto out_error;
 	}
-<<<<<<< HEAD
-
-=======
->>>>>>> d9a7910f
 	hba = shost_priv(host);
 	hba->host = host;
 	hba->dev = dev;
