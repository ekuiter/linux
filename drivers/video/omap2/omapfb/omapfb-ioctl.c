/*
 * linux/drivers/video/omap2/omapfb-ioctl.c
 *
 * Copyright (C) 2008 Nokia Corporation
 * Author: Tomi Valkeinen <tomi.valkeinen@nokia.com>
 *
 * Some code and ideas taken from drivers/video/omap/ driver
 * by Imre Deak.
 *
 * This program is free software; you can redistribute it and/or modify it
 * under the terms of the GNU General Public License version 2 as published by
 * the Free Software Foundation.
 *
 * This program is distributed in the hope that it will be useful, but WITHOUT
 * ANY WARRANTY; without even the implied warranty of MERCHANTABILITY or
 * FITNESS FOR A PARTICULAR PURPOSE.  See the GNU General Public License for
 * more details.
 *
 * You should have received a copy of the GNU General Public License along with
 * this program.  If not, see <http://www.gnu.org/licenses/>.
 */

#include <linux/fb.h>
#include <linux/device.h>
#include <linux/uaccess.h>
#include <linux/platform_device.h>
#include <linux/mm.h>
#include <linux/omapfb.h>
#include <linux/vmalloc.h>
#include <linux/export.h>
#include <linux/sizes.h>

#include <video/omapdss.h>
#include <video/omapvrfb.h>
<<<<<<< HEAD
#include <plat/vram.h>
=======
>>>>>>> b07ae531

#include "omapfb.h"

static u8 get_mem_idx(struct omapfb_info *ofbi)
{
	if (ofbi->id == ofbi->region->id)
		return 0;

	return OMAPFB_MEM_IDX_ENABLED | ofbi->region->id;
}

static struct omapfb2_mem_region *get_mem_region(struct omapfb_info *ofbi,
						 u8 mem_idx)
{
	struct omapfb2_device *fbdev = ofbi->fbdev;

	if (mem_idx & OMAPFB_MEM_IDX_ENABLED)
		mem_idx &= OMAPFB_MEM_IDX_MASK;
	else
		mem_idx = ofbi->id;

	if (mem_idx >= fbdev->num_fbs)
		return NULL;

	return &fbdev->regions[mem_idx];
}

static int omapfb_setup_plane(struct fb_info *fbi, struct omapfb_plane_info *pi)
{
	struct omapfb_info *ofbi = FB2OFB(fbi);
	struct omapfb2_device *fbdev = ofbi->fbdev;
	struct omap_overlay *ovl;
	struct omap_overlay_info old_info;
	struct omapfb2_mem_region *old_rg, *new_rg;
	int r = 0;

	DBG("omapfb_setup_plane\n");

	if (ofbi->num_overlays == 0) {
		r = -EINVAL;
		goto out;
	}

	/* XXX uses only the first overlay */
	ovl = ofbi->overlays[0];

	old_rg = ofbi->region;
	new_rg = get_mem_region(ofbi, pi->mem_idx);
	if (!new_rg) {
		r = -EINVAL;
		goto out;
	}

	/* Take the locks in a specific order to keep lockdep happy */
	if (old_rg->id < new_rg->id) {
		omapfb_get_mem_region(old_rg);
		omapfb_get_mem_region(new_rg);
	} else if (new_rg->id < old_rg->id) {
		omapfb_get_mem_region(new_rg);
		omapfb_get_mem_region(old_rg);
	} else
		omapfb_get_mem_region(old_rg);

	if (pi->enabled && !new_rg->size) {
		/*
		 * This plane's memory was freed, can't enable it
		 * until it's reallocated.
		 */
		r = -EINVAL;
		goto put_mem;
	}

	ovl->get_overlay_info(ovl, &old_info);

	if (old_rg != new_rg) {
		ofbi->region = new_rg;
		set_fb_fix(fbi);
	}

	if (!pi->enabled) {
		r = ovl->disable(ovl);
		if (r)
			goto undo;
	}

	if (pi->enabled) {
		r = omapfb_setup_overlay(fbi, ovl, pi->pos_x, pi->pos_y,
			pi->out_width, pi->out_height);
		if (r)
			goto undo;
	} else {
		struct omap_overlay_info info;

		ovl->get_overlay_info(ovl, &info);

		info.pos_x = pi->pos_x;
		info.pos_y = pi->pos_y;
		info.out_width = pi->out_width;
		info.out_height = pi->out_height;

		r = ovl->set_overlay_info(ovl, &info);
		if (r)
			goto undo;
	}

	if (ovl->manager)
		ovl->manager->apply(ovl->manager);

	if (pi->enabled) {
		r = ovl->enable(ovl);
		if (r)
			goto undo;
	}

	/* Release the locks in a specific order to keep lockdep happy */
	if (old_rg->id > new_rg->id) {
		omapfb_put_mem_region(old_rg);
		omapfb_put_mem_region(new_rg);
	} else if (new_rg->id > old_rg->id) {
		omapfb_put_mem_region(new_rg);
		omapfb_put_mem_region(old_rg);
	} else
		omapfb_put_mem_region(old_rg);

	return 0;

 undo:
	if (old_rg != new_rg) {
		ofbi->region = old_rg;
		set_fb_fix(fbi);
	}

	ovl->set_overlay_info(ovl, &old_info);
 put_mem:
	/* Release the locks in a specific order to keep lockdep happy */
	if (old_rg->id > new_rg->id) {
		omapfb_put_mem_region(old_rg);
		omapfb_put_mem_region(new_rg);
	} else if (new_rg->id > old_rg->id) {
		omapfb_put_mem_region(new_rg);
		omapfb_put_mem_region(old_rg);
	} else
		omapfb_put_mem_region(old_rg);
 out:
	dev_err(fbdev->dev, "setup_plane failed\n");

	return r;
}

static int omapfb_query_plane(struct fb_info *fbi, struct omapfb_plane_info *pi)
{
	struct omapfb_info *ofbi = FB2OFB(fbi);

	if (ofbi->num_overlays == 0) {
		memset(pi, 0, sizeof(*pi));
	} else {
		struct omap_overlay *ovl;
		struct omap_overlay_info ovli;

		ovl = ofbi->overlays[0];
		ovl->get_overlay_info(ovl, &ovli);

		pi->pos_x = ovli.pos_x;
		pi->pos_y = ovli.pos_y;
		pi->enabled = ovl->is_enabled(ovl);
		pi->channel_out = 0; /* xxx */
		pi->mirror = 0;
		pi->mem_idx = get_mem_idx(ofbi);
		pi->out_width = ovli.out_width;
		pi->out_height = ovli.out_height;
	}

	return 0;
}

static int omapfb_setup_mem(struct fb_info *fbi, struct omapfb_mem_info *mi)
{
	struct omapfb_info *ofbi = FB2OFB(fbi);
	struct omapfb2_device *fbdev = ofbi->fbdev;
	struct omap_dss_device *display = fb2display(fbi);
	struct omapfb2_mem_region *rg;
	int r = 0, i;
	size_t size;

	if (mi->type != OMAPFB_MEMTYPE_SDRAM)
		return -EINVAL;

	size = PAGE_ALIGN(mi->size);

	if (display && display->driver->sync)
		display->driver->sync(display);

	rg = ofbi->region;

	down_write_nested(&rg->lock, rg->id);
	atomic_inc(&rg->lock_count);

	if (rg->size == size && rg->type == mi->type)
		goto out;

	if (atomic_read(&rg->map_count)) {
		r = -EBUSY;
		goto out;
	}

	for (i = 0; i < fbdev->num_fbs; i++) {
		struct omapfb_info *ofbi2 = FB2OFB(fbdev->fbs[i]);
		int j;

		if (ofbi2->region != rg)
			continue;

		for (j = 0; j < ofbi2->num_overlays; j++) {
			struct omap_overlay *ovl;
			ovl = ofbi2->overlays[j];
			if (ovl->is_enabled(ovl)) {
				r = -EBUSY;
				goto out;
			}
		}
	}

	r = omapfb_realloc_fbmem(fbi, size, mi->type);
	if (r) {
		dev_err(fbdev->dev, "realloc fbmem failed\n");
		goto out;
	}

 out:
	atomic_dec(&rg->lock_count);
	up_write(&rg->lock);

	return r;
}

static int omapfb_query_mem(struct fb_info *fbi, struct omapfb_mem_info *mi)
{
	struct omapfb_info *ofbi = FB2OFB(fbi);
	struct omapfb2_mem_region *rg;

	rg = omapfb_get_mem_region(ofbi->region);
	memset(mi, 0, sizeof(*mi));

	mi->size = rg->size;
	mi->type = rg->type;

	omapfb_put_mem_region(rg);

	return 0;
}

static int omapfb_update_window(struct fb_info *fbi,
		u32 x, u32 y, u32 w, u32 h)
{
	struct omap_dss_device *display = fb2display(fbi);
	u16 dw, dh;

	if (!display)
		return 0;

	if (w == 0 || h == 0)
		return 0;

	display->driver->get_resolution(display, &dw, &dh);

	if (x + w > dw || y + h > dh)
		return -EINVAL;

	return display->driver->update(display, x, y, w, h);
}

int omapfb_set_update_mode(struct fb_info *fbi,
				   enum omapfb_update_mode mode)
{
	struct omap_dss_device *display = fb2display(fbi);
	struct omapfb_info *ofbi = FB2OFB(fbi);
	struct omapfb2_device *fbdev = ofbi->fbdev;
	struct omapfb_display_data *d;
	int r;

	if (!display)
		return -EINVAL;

	if (mode != OMAPFB_AUTO_UPDATE && mode != OMAPFB_MANUAL_UPDATE)
		return -EINVAL;

	omapfb_lock(fbdev);

	d = get_display_data(fbdev, display);

	if (d->update_mode == mode) {
		omapfb_unlock(fbdev);
		return 0;
	}

	r = 0;

	if (display->caps & OMAP_DSS_DISPLAY_CAP_MANUAL_UPDATE) {
		if (mode == OMAPFB_AUTO_UPDATE)
			omapfb_start_auto_update(fbdev, display);
		else /* MANUAL_UPDATE */
			omapfb_stop_auto_update(fbdev, display);

		d->update_mode = mode;
	} else { /* AUTO_UPDATE */
		if (mode == OMAPFB_MANUAL_UPDATE)
			r = -EINVAL;
	}

	omapfb_unlock(fbdev);

	return r;
}

int omapfb_get_update_mode(struct fb_info *fbi,
		enum omapfb_update_mode *mode)
{
	struct omap_dss_device *display = fb2display(fbi);
	struct omapfb_info *ofbi = FB2OFB(fbi);
	struct omapfb2_device *fbdev = ofbi->fbdev;
	struct omapfb_display_data *d;

	if (!display)
		return -EINVAL;

	omapfb_lock(fbdev);

	d = get_display_data(fbdev, display);

	*mode = d->update_mode;

	omapfb_unlock(fbdev);

	return 0;
}

/* XXX this color key handling is a hack... */
static struct omapfb_color_key omapfb_color_keys[2];

static int _omapfb_set_color_key(struct omap_overlay_manager *mgr,
		struct omapfb_color_key *ck)
{
	struct omap_overlay_manager_info info;
	enum omap_dss_trans_key_type kt;
	int r;

	mgr->get_manager_info(mgr, &info);

	if (ck->key_type == OMAPFB_COLOR_KEY_DISABLED) {
		info.trans_enabled = false;
		omapfb_color_keys[mgr->id] = *ck;

		r = mgr->set_manager_info(mgr, &info);
		if (r)
			return r;

		r = mgr->apply(mgr);

		return r;
	}

	switch (ck->key_type) {
	case OMAPFB_COLOR_KEY_GFX_DST:
		kt = OMAP_DSS_COLOR_KEY_GFX_DST;
		break;
	case OMAPFB_COLOR_KEY_VID_SRC:
		kt = OMAP_DSS_COLOR_KEY_VID_SRC;
		break;
	default:
		return -EINVAL;
	}

	info.default_color = ck->background;
	info.trans_key = ck->trans_key;
	info.trans_key_type = kt;
	info.trans_enabled = true;

	omapfb_color_keys[mgr->id] = *ck;

	r = mgr->set_manager_info(mgr, &info);
	if (r)
		return r;

	r = mgr->apply(mgr);

	return r;
}

static int omapfb_set_color_key(struct fb_info *fbi,
		struct omapfb_color_key *ck)
{
	struct omapfb_info *ofbi = FB2OFB(fbi);
	struct omapfb2_device *fbdev = ofbi->fbdev;
	int r;
	int i;
	struct omap_overlay_manager *mgr = NULL;

	omapfb_lock(fbdev);

	for (i = 0; i < ofbi->num_overlays; i++) {
		if (ofbi->overlays[i]->manager) {
			mgr = ofbi->overlays[i]->manager;
			break;
		}
	}

	if (!mgr) {
		r = -EINVAL;
		goto err;
	}

	r = _omapfb_set_color_key(mgr, ck);
err:
	omapfb_unlock(fbdev);

	return r;
}

static int omapfb_get_color_key(struct fb_info *fbi,
		struct omapfb_color_key *ck)
{
	struct omapfb_info *ofbi = FB2OFB(fbi);
	struct omapfb2_device *fbdev = ofbi->fbdev;
	struct omap_overlay_manager *mgr = NULL;
	int r = 0;
	int i;

	omapfb_lock(fbdev);

	for (i = 0; i < ofbi->num_overlays; i++) {
		if (ofbi->overlays[i]->manager) {
			mgr = ofbi->overlays[i]->manager;
			break;
		}
	}

	if (!mgr) {
		r = -EINVAL;
		goto err;
	}

	*ck = omapfb_color_keys[mgr->id];
err:
	omapfb_unlock(fbdev);

	return r;
}

static int omapfb_memory_read(struct fb_info *fbi,
		struct omapfb_memory_read *mr)
{
	struct omap_dss_device *display = fb2display(fbi);
	void *buf;
	int r;

	if (!display || !display->driver->memory_read)
		return -ENOENT;

	if (!access_ok(VERIFY_WRITE, mr->buffer, mr->buffer_size))
		return -EFAULT;

	if (mr->w * mr->h * 3 > mr->buffer_size)
		return -EINVAL;

	buf = vmalloc(mr->buffer_size);
	if (!buf) {
		DBG("vmalloc failed\n");
		return -ENOMEM;
	}

	r = display->driver->memory_read(display, buf, mr->buffer_size,
			mr->x, mr->y, mr->w, mr->h);

	if (r > 0) {
		if (copy_to_user(mr->buffer, buf, mr->buffer_size))
			r = -EFAULT;
	}

	vfree(buf);

	return r;
}

static int omapfb_get_ovl_colormode(struct omapfb2_device *fbdev,
			     struct omapfb_ovl_colormode *mode)
{
	int ovl_idx = mode->overlay_idx;
	int mode_idx = mode->mode_idx;
	struct omap_overlay *ovl;
	enum omap_color_mode supported_modes;
	struct fb_var_screeninfo var;
	int i;

	if (ovl_idx >= fbdev->num_overlays)
		return -ENODEV;
	ovl = fbdev->overlays[ovl_idx];
	supported_modes = ovl->supported_modes;

	mode_idx = mode->mode_idx;

	for (i = 0; i < sizeof(supported_modes) * 8; i++) {
		if (!(supported_modes & (1 << i)))
			continue;
		/*
		 * It's possible that the FB doesn't support a mode
		 * that is supported by the overlay, so call the
		 * following here.
		 */
		if (dss_mode_to_fb_mode(1 << i, &var) < 0)
			continue;

		mode_idx--;
		if (mode_idx < 0)
			break;
	}

	if (i == sizeof(supported_modes) * 8)
		return -ENOENT;

	mode->bits_per_pixel = var.bits_per_pixel;
	mode->nonstd = var.nonstd;
	mode->red = var.red;
	mode->green = var.green;
	mode->blue = var.blue;
	mode->transp = var.transp;

	return 0;
}

static int omapfb_wait_for_go(struct fb_info *fbi)
{
	struct omapfb_info *ofbi = FB2OFB(fbi);
	int r = 0;
	int i;

	for (i = 0; i < ofbi->num_overlays; ++i) {
		struct omap_overlay *ovl = ofbi->overlays[i];
		r = ovl->wait_for_go(ovl);
		if (r)
			break;
	}

	return r;
}

int omapfb_ioctl(struct fb_info *fbi, unsigned int cmd, unsigned long arg)
{
	struct omapfb_info *ofbi = FB2OFB(fbi);
	struct omapfb2_device *fbdev = ofbi->fbdev;
	struct omap_dss_device *display = fb2display(fbi);
	struct omap_overlay_manager *mgr;

	union {
		struct omapfb_update_window_old	uwnd_o;
		struct omapfb_update_window	uwnd;
		struct omapfb_plane_info	plane_info;
		struct omapfb_caps		caps;
		struct omapfb_mem_info          mem_info;
		struct omapfb_color_key		color_key;
		struct omapfb_ovl_colormode	ovl_colormode;
		enum omapfb_update_mode		update_mode;
		int test_num;
		struct omapfb_memory_read	memory_read;
		struct omapfb_vram_info		vram_info;
		struct omapfb_tearsync_info	tearsync_info;
		struct omapfb_display_info	display_info;
		u32				crt;
	} p;

	int r = 0;

	switch (cmd) {
	case OMAPFB_SYNC_GFX:
		DBG("ioctl SYNC_GFX\n");
		if (!display || !display->driver->sync) {
			/* DSS1 never returns an error here, so we neither */
			/*r = -EINVAL;*/
			break;
		}

		r = display->driver->sync(display);
		break;

	case OMAPFB_UPDATE_WINDOW_OLD:
		DBG("ioctl UPDATE_WINDOW_OLD\n");
		if (!display || !display->driver->update) {
			r = -EINVAL;
			break;
		}

		if (copy_from_user(&p.uwnd_o,
					(void __user *)arg,
					sizeof(p.uwnd_o))) {
			r = -EFAULT;
			break;
		}

		r = omapfb_update_window(fbi, p.uwnd_o.x, p.uwnd_o.y,
				p.uwnd_o.width, p.uwnd_o.height);
		break;

	case OMAPFB_UPDATE_WINDOW:
		DBG("ioctl UPDATE_WINDOW\n");
		if (!display || !display->driver->update) {
			r = -EINVAL;
			break;
		}

		if (copy_from_user(&p.uwnd, (void __user *)arg,
					sizeof(p.uwnd))) {
			r = -EFAULT;
			break;
		}

		r = omapfb_update_window(fbi, p.uwnd.x, p.uwnd.y,
				p.uwnd.width, p.uwnd.height);
		break;

	case OMAPFB_SETUP_PLANE:
		DBG("ioctl SETUP_PLANE\n");
		if (copy_from_user(&p.plane_info, (void __user *)arg,
					sizeof(p.plane_info)))
			r = -EFAULT;
		else
			r = omapfb_setup_plane(fbi, &p.plane_info);
		break;

	case OMAPFB_QUERY_PLANE:
		DBG("ioctl QUERY_PLANE\n");
		r = omapfb_query_plane(fbi, &p.plane_info);
		if (r < 0)
			break;
		if (copy_to_user((void __user *)arg, &p.plane_info,
					sizeof(p.plane_info)))
			r = -EFAULT;
		break;

	case OMAPFB_SETUP_MEM:
		DBG("ioctl SETUP_MEM\n");
		if (copy_from_user(&p.mem_info, (void __user *)arg,
					sizeof(p.mem_info)))
			r = -EFAULT;
		else
			r = omapfb_setup_mem(fbi, &p.mem_info);
		break;

	case OMAPFB_QUERY_MEM:
		DBG("ioctl QUERY_MEM\n");
		r = omapfb_query_mem(fbi, &p.mem_info);
		if (r < 0)
			break;
		if (copy_to_user((void __user *)arg, &p.mem_info,
					sizeof(p.mem_info)))
			r = -EFAULT;
		break;

	case OMAPFB_GET_CAPS:
		DBG("ioctl GET_CAPS\n");
		if (!display) {
			r = -EINVAL;
			break;
		}

		memset(&p.caps, 0, sizeof(p.caps));
		if (display->caps & OMAP_DSS_DISPLAY_CAP_MANUAL_UPDATE)
			p.caps.ctrl |= OMAPFB_CAPS_MANUAL_UPDATE;
		if (display->caps & OMAP_DSS_DISPLAY_CAP_TEAR_ELIM)
			p.caps.ctrl |= OMAPFB_CAPS_TEARSYNC;

		if (copy_to_user((void __user *)arg, &p.caps, sizeof(p.caps)))
			r = -EFAULT;
		break;

	case OMAPFB_GET_OVERLAY_COLORMODE:
		DBG("ioctl GET_OVERLAY_COLORMODE\n");
		if (copy_from_user(&p.ovl_colormode, (void __user *)arg,
				   sizeof(p.ovl_colormode))) {
			r = -EFAULT;
			break;
		}
		r = omapfb_get_ovl_colormode(fbdev, &p.ovl_colormode);
		if (r < 0)
			break;
		if (copy_to_user((void __user *)arg, &p.ovl_colormode,
				 sizeof(p.ovl_colormode)))
			r = -EFAULT;
		break;

	case OMAPFB_SET_UPDATE_MODE:
		DBG("ioctl SET_UPDATE_MODE\n");
		if (get_user(p.update_mode, (int __user *)arg))
			r = -EFAULT;
		else
			r = omapfb_set_update_mode(fbi, p.update_mode);
		break;

	case OMAPFB_GET_UPDATE_MODE:
		DBG("ioctl GET_UPDATE_MODE\n");
		r = omapfb_get_update_mode(fbi, &p.update_mode);
		if (r)
			break;
		if (put_user(p.update_mode,
					(enum omapfb_update_mode __user *)arg))
			r = -EFAULT;
		break;

	case OMAPFB_SET_COLOR_KEY:
		DBG("ioctl SET_COLOR_KEY\n");
		if (copy_from_user(&p.color_key, (void __user *)arg,
				   sizeof(p.color_key)))
			r = -EFAULT;
		else
			r = omapfb_set_color_key(fbi, &p.color_key);
		break;

	case OMAPFB_GET_COLOR_KEY:
		DBG("ioctl GET_COLOR_KEY\n");
		r = omapfb_get_color_key(fbi, &p.color_key);
		if (r)
			break;
		if (copy_to_user((void __user *)arg, &p.color_key,
				 sizeof(p.color_key)))
			r = -EFAULT;
		break;

	case FBIO_WAITFORVSYNC:
		if (get_user(p.crt, (__u32 __user *)arg)) {
			r = -EFAULT;
			break;
		}
		if (p.crt != 0) {
			r = -ENODEV;
			break;
		}
		/* FALLTHROUGH */

	case OMAPFB_WAITFORVSYNC:
		DBG("ioctl WAITFORVSYNC\n");
		if (!display || !display->output || !display->output->manager) {
			r = -EINVAL;
			break;
		}

		mgr = display->output->manager;

		r = mgr->wait_for_vsync(mgr);
		break;

	case OMAPFB_WAITFORGO:
		DBG("ioctl WAITFORGO\n");
		if (!display) {
			r = -EINVAL;
			break;
		}

		r = omapfb_wait_for_go(fbi);
		break;

	/* LCD and CTRL tests do the same thing for backward
	 * compatibility */
	case OMAPFB_LCD_TEST:
		DBG("ioctl LCD_TEST\n");
		if (get_user(p.test_num, (int __user *)arg)) {
			r = -EFAULT;
			break;
		}
		if (!display || !display->driver->run_test) {
			r = -EINVAL;
			break;
		}

		r = display->driver->run_test(display, p.test_num);

		break;

	case OMAPFB_CTRL_TEST:
		DBG("ioctl CTRL_TEST\n");
		if (get_user(p.test_num, (int __user *)arg)) {
			r = -EFAULT;
			break;
		}
		if (!display || !display->driver->run_test) {
			r = -EINVAL;
			break;
		}

		r = display->driver->run_test(display, p.test_num);

		break;

	case OMAPFB_MEMORY_READ:
		DBG("ioctl MEMORY_READ\n");

		if (copy_from_user(&p.memory_read, (void __user *)arg,
					sizeof(p.memory_read))) {
			r = -EFAULT;
			break;
		}

		r = omapfb_memory_read(fbi, &p.memory_read);

		break;

	case OMAPFB_GET_VRAM_INFO: {
		DBG("ioctl GET_VRAM_INFO\n");

		/*
		 * We don't have the ability to get this vram info anymore.
		 * Fill in something that should keep the applications working.
		 */
		p.vram_info.total = SZ_1M * 64;
		p.vram_info.free = SZ_1M * 64;
		p.vram_info.largest_free_block = SZ_1M * 64;

		if (copy_to_user((void __user *)arg, &p.vram_info,
					sizeof(p.vram_info)))
			r = -EFAULT;
		break;
	}

	case OMAPFB_SET_TEARSYNC: {
		DBG("ioctl SET_TEARSYNC\n");

		if (copy_from_user(&p.tearsync_info, (void __user *)arg,
					sizeof(p.tearsync_info))) {
			r = -EFAULT;
			break;
		}

		if (!display || !display->driver->enable_te) {
			r = -ENODEV;
			break;
		}

		r = display->driver->enable_te(display,
				!!p.tearsync_info.enabled);

		break;
	}

	case OMAPFB_GET_DISPLAY_INFO: {
		u16 xres, yres;

		DBG("ioctl GET_DISPLAY_INFO\n");

		if (display == NULL) {
			r = -ENODEV;
			break;
		}

		display->driver->get_resolution(display, &xres, &yres);

		p.display_info.xres = xres;
		p.display_info.yres = yres;

		if (display->driver->get_dimensions) {
			u32 w, h;
			display->driver->get_dimensions(display, &w, &h);
			p.display_info.width = w;
			p.display_info.height = h;
		} else {
			p.display_info.width = 0;
			p.display_info.height = 0;
		}

		if (copy_to_user((void __user *)arg, &p.display_info,
					sizeof(p.display_info)))
			r = -EFAULT;
		break;
	}

	default:
		dev_err(fbdev->dev, "Unknown ioctl 0x%x\n", cmd);
		r = -EINVAL;
	}

	if (r < 0)
		DBG("ioctl failed: %d\n", r);

	return r;
}

<|MERGE_RESOLUTION|>--- conflicted
+++ resolved
@@ -32,10 +32,6 @@
 
 #include <video/omapdss.h>
 #include <video/omapvrfb.h>
-<<<<<<< HEAD
-#include <plat/vram.h>
-=======
->>>>>>> b07ae531
 
 #include "omapfb.h"
 
