--- conflicted
+++ resolved
@@ -133,10 +133,7 @@
 };
 
 struct ipu_cpmem;
-<<<<<<< HEAD
-=======
 struct ipu_csi;
->>>>>>> cad24d5b
 struct ipu_dc_priv;
 struct ipu_dmfc_priv;
 struct ipu_di;
