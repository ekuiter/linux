/*
 * Copyright 2014 Advanced Micro Devices, Inc.
 *
 * Permission is hereby granted, free of charge, to any person obtaining a
 * copy of this software and associated documentation files (the "Software"),
 * to deal in the Software without restriction, including without limitation
 * the rights to use, copy, modify, merge, publish, distribute, sublicense,
 * and/or sell copies of the Software, and to permit persons to whom the
 * Software is furnished to do so, subject to the following conditions:
 *
 * The above copyright notice and this permission notice shall be included in
 * all copies or substantial portions of the Software.
 *
 * THE SOFTWARE IS PROVIDED "AS IS", WITHOUT WARRANTY OF ANY KIND, EXPRESS OR
 * IMPLIED, INCLUDING BUT NOT LIMITED TO THE WARRANTIES OF MERCHANTABILITY,
 * FITNESS FOR A PARTICULAR PURPOSE AND NONINFRINGEMENT.  IN NO EVENT SHALL
 * THE COPYRIGHT HOLDER(S) OR AUTHOR(S) BE LIABLE FOR ANY CLAIM, DAMAGES OR
 * OTHER LIABILITY, WHETHER IN AN ACTION OF CONTRACT, TORT OR OTHERWISE,
 * ARISING FROM, OUT OF OR IN CONNECTION WITH THE SOFTWARE OR THE USE OR
 * OTHER DEALINGS IN THE SOFTWARE.
 */

#include <linux/device.h>
#include <linux/export.h>
#include <linux/err.h>
#include <linux/fs.h>
#include <linux/file.h>
#include <linux/sched.h>
#include <linux/slab.h>
#include <linux/uaccess.h>
#include <linux/compat.h>
#include <uapi/linux/kfd_ioctl.h>
#include <linux/time.h>
#include <linux/mm.h>
#include <linux/mman.h>
#include <linux/dma-buf.h>
#include <asm/processor.h>
#include "kfd_priv.h"
#include "kfd_device_queue_manager.h"
#include "kfd_dbgmgr.h"
#include "amdgpu_amdkfd.h"

static long kfd_ioctl(struct file *, unsigned int, unsigned long);
static int kfd_open(struct inode *, struct file *);
static int kfd_release(struct inode *, struct file *);
static int kfd_mmap(struct file *, struct vm_area_struct *);

static const char kfd_dev_name[] = "kfd";

static const struct file_operations kfd_fops = {
	.owner = THIS_MODULE,
	.unlocked_ioctl = kfd_ioctl,
	.compat_ioctl = compat_ptr_ioctl,
	.open = kfd_open,
	.release = kfd_release,
	.mmap = kfd_mmap,
};

static int kfd_char_dev_major = -1;
static struct class *kfd_class;
struct device *kfd_device;

int kfd_chardev_init(void)
{
	int err = 0;

	kfd_char_dev_major = register_chrdev(0, kfd_dev_name, &kfd_fops);
	err = kfd_char_dev_major;
	if (err < 0)
		goto err_register_chrdev;

	kfd_class = class_create(THIS_MODULE, kfd_dev_name);
	err = PTR_ERR(kfd_class);
	if (IS_ERR(kfd_class))
		goto err_class_create;

	kfd_device = device_create(kfd_class, NULL,
					MKDEV(kfd_char_dev_major, 0),
					NULL, kfd_dev_name);
	err = PTR_ERR(kfd_device);
	if (IS_ERR(kfd_device))
		goto err_device_create;

	return 0;

err_device_create:
	class_destroy(kfd_class);
err_class_create:
	unregister_chrdev(kfd_char_dev_major, kfd_dev_name);
err_register_chrdev:
	return err;
}

void kfd_chardev_exit(void)
{
	device_destroy(kfd_class, MKDEV(kfd_char_dev_major, 0));
	class_destroy(kfd_class);
	unregister_chrdev(kfd_char_dev_major, kfd_dev_name);
}

struct device *kfd_chardev(void)
{
	return kfd_device;
}


static int kfd_open(struct inode *inode, struct file *filep)
{
	struct kfd_process *process;
	bool is_32bit_user_mode;

	if (iminor(inode) != 0)
		return -ENODEV;

	is_32bit_user_mode = in_compat_syscall();

	if (is_32bit_user_mode) {
		dev_warn(kfd_device,
			"Process %d (32-bit) failed to open /dev/kfd\n"
			"32-bit processes are not supported by amdkfd\n",
			current->pid);
		return -EPERM;
	}

	process = kfd_create_process(filep);
	if (IS_ERR(process))
		return PTR_ERR(process);

	if (kfd_is_locked()) {
<<<<<<< HEAD
=======
		dev_dbg(kfd_device, "kfd is locked!\n"
				"process %d unreferenced", process->pasid);
>>>>>>> 51e0a7c0
		kfd_unref_process(process);
		return -EAGAIN;
	}

	/* filep now owns the reference returned by kfd_create_process */
	filep->private_data = process;

	dev_dbg(kfd_device, "process %d opened, compat mode (32 bit) - %d\n",
		process->pasid, process->is_32bit_user_mode);

	return 0;
}

static int kfd_release(struct inode *inode, struct file *filep)
{
	struct kfd_process *process = filep->private_data;

	if (process)
		kfd_unref_process(process);

	return 0;
}

static int kfd_ioctl_get_version(struct file *filep, struct kfd_process *p,
					void *data)
{
	struct kfd_ioctl_get_version_args *args = data;

	args->major_version = KFD_IOCTL_MAJOR_VERSION;
	args->minor_version = KFD_IOCTL_MINOR_VERSION;

	return 0;
}

static int set_queue_properties_from_user(struct queue_properties *q_properties,
				struct kfd_ioctl_create_queue_args *args)
{
	if (args->queue_percentage > KFD_MAX_QUEUE_PERCENTAGE) {
		pr_err("Queue percentage must be between 0 to KFD_MAX_QUEUE_PERCENTAGE\n");
		return -EINVAL;
	}

	if (args->queue_priority > KFD_MAX_QUEUE_PRIORITY) {
		pr_err("Queue priority must be between 0 to KFD_MAX_QUEUE_PRIORITY\n");
		return -EINVAL;
	}

	if ((args->ring_base_address) &&
		(!access_ok((const void __user *) args->ring_base_address,
			sizeof(uint64_t)))) {
		pr_err("Can't access ring base address\n");
		return -EFAULT;
	}

	if (!is_power_of_2(args->ring_size) && (args->ring_size != 0)) {
		pr_err("Ring size must be a power of 2 or 0\n");
		return -EINVAL;
	}

	if (!access_ok((const void __user *) args->read_pointer_address,
			sizeof(uint32_t))) {
		pr_err("Can't access read pointer\n");
		return -EFAULT;
	}

	if (!access_ok((const void __user *) args->write_pointer_address,
			sizeof(uint32_t))) {
		pr_err("Can't access write pointer\n");
		return -EFAULT;
	}

	if (args->eop_buffer_address &&
		!access_ok((const void __user *) args->eop_buffer_address,
			sizeof(uint32_t))) {
		pr_debug("Can't access eop buffer");
		return -EFAULT;
	}

	if (args->ctx_save_restore_address &&
		!access_ok((const void __user *) args->ctx_save_restore_address,
			sizeof(uint32_t))) {
		pr_debug("Can't access ctx save restore buffer");
		return -EFAULT;
	}

	q_properties->is_interop = false;
	q_properties->queue_percent = args->queue_percentage;
	q_properties->priority = args->queue_priority;
	q_properties->queue_address = args->ring_base_address;
	q_properties->queue_size = args->ring_size;
	q_properties->read_ptr = (uint32_t *) args->read_pointer_address;
	q_properties->write_ptr = (uint32_t *) args->write_pointer_address;
	q_properties->eop_ring_buffer_address = args->eop_buffer_address;
	q_properties->eop_ring_buffer_size = args->eop_buffer_size;
	q_properties->ctx_save_restore_area_address =
			args->ctx_save_restore_address;
	q_properties->ctx_save_restore_area_size = args->ctx_save_restore_size;
	q_properties->ctl_stack_size = args->ctl_stack_size;
	if (args->queue_type == KFD_IOC_QUEUE_TYPE_COMPUTE ||
		args->queue_type == KFD_IOC_QUEUE_TYPE_COMPUTE_AQL)
		q_properties->type = KFD_QUEUE_TYPE_COMPUTE;
	else if (args->queue_type == KFD_IOC_QUEUE_TYPE_SDMA)
		q_properties->type = KFD_QUEUE_TYPE_SDMA;
	else if (args->queue_type == KFD_IOC_QUEUE_TYPE_SDMA_XGMI)
		q_properties->type = KFD_QUEUE_TYPE_SDMA_XGMI;
	else
		return -ENOTSUPP;

	if (args->queue_type == KFD_IOC_QUEUE_TYPE_COMPUTE_AQL)
		q_properties->format = KFD_QUEUE_FORMAT_AQL;
	else
		q_properties->format = KFD_QUEUE_FORMAT_PM4;

	pr_debug("Queue Percentage: %d, %d\n",
			q_properties->queue_percent, args->queue_percentage);

	pr_debug("Queue Priority: %d, %d\n",
			q_properties->priority, args->queue_priority);

	pr_debug("Queue Address: 0x%llX, 0x%llX\n",
			q_properties->queue_address, args->ring_base_address);

	pr_debug("Queue Size: 0x%llX, %u\n",
			q_properties->queue_size, args->ring_size);

	pr_debug("Queue r/w Pointers: %px, %px\n",
			q_properties->read_ptr,
			q_properties->write_ptr);

	pr_debug("Queue Format: %d\n", q_properties->format);

	pr_debug("Queue EOP: 0x%llX\n", q_properties->eop_ring_buffer_address);

	pr_debug("Queue CTX save area: 0x%llX\n",
			q_properties->ctx_save_restore_area_address);

	return 0;
}

static int kfd_ioctl_create_queue(struct file *filep, struct kfd_process *p,
					void *data)
{
	struct kfd_ioctl_create_queue_args *args = data;
	struct kfd_dev *dev;
	int err = 0;
	unsigned int queue_id;
	struct kfd_process_device *pdd;
	struct queue_properties q_properties;
	uint32_t doorbell_offset_in_process = 0;

	memset(&q_properties, 0, sizeof(struct queue_properties));

	pr_debug("Creating queue ioctl\n");

	err = set_queue_properties_from_user(&q_properties, args);
	if (err)
		return err;

	pr_debug("Looking for gpu id 0x%x\n", args->gpu_id);
	dev = kfd_device_by_id(args->gpu_id);
	if (!dev) {
		pr_debug("Could not find gpu id 0x%x\n", args->gpu_id);
		return -EINVAL;
	}

	mutex_lock(&p->mutex);

	pdd = kfd_bind_process_to_device(dev, p);
	if (IS_ERR(pdd)) {
		err = -ESRCH;
		goto err_bind_process;
	}

	pr_debug("Creating queue for PASID 0x%x on gpu 0x%x\n",
			p->pasid,
			dev->id);

	err = pqm_create_queue(&p->pqm, dev, filep, &q_properties, &queue_id,
			&doorbell_offset_in_process);
	if (err != 0)
		goto err_create_queue;

	args->queue_id = queue_id;


	/* Return gpu_id as doorbell offset for mmap usage */
	args->doorbell_offset = KFD_MMAP_TYPE_DOORBELL;
	args->doorbell_offset |= KFD_MMAP_GPU_ID(args->gpu_id);
	if (KFD_IS_SOC15(dev->device_info->asic_family))
		/* On SOC15 ASICs, include the doorbell offset within the
		 * process doorbell frame, which is 2 pages.
		 */
		args->doorbell_offset |= doorbell_offset_in_process;

	mutex_unlock(&p->mutex);

	pr_debug("Queue id %d was created successfully\n", args->queue_id);

	pr_debug("Ring buffer address == 0x%016llX\n",
			args->ring_base_address);

	pr_debug("Read ptr address    == 0x%016llX\n",
			args->read_pointer_address);

	pr_debug("Write ptr address   == 0x%016llX\n",
			args->write_pointer_address);

	return 0;

err_create_queue:
err_bind_process:
	mutex_unlock(&p->mutex);
	return err;
}

static int kfd_ioctl_destroy_queue(struct file *filp, struct kfd_process *p,
					void *data)
{
	int retval;
	struct kfd_ioctl_destroy_queue_args *args = data;

	pr_debug("Destroying queue id %d for pasid 0x%x\n",
				args->queue_id,
				p->pasid);

	mutex_lock(&p->mutex);

	retval = pqm_destroy_queue(&p->pqm, args->queue_id);

	mutex_unlock(&p->mutex);
	return retval;
}

static int kfd_ioctl_update_queue(struct file *filp, struct kfd_process *p,
					void *data)
{
	int retval;
	struct kfd_ioctl_update_queue_args *args = data;
	struct queue_properties properties;

	if (args->queue_percentage > KFD_MAX_QUEUE_PERCENTAGE) {
		pr_err("Queue percentage must be between 0 to KFD_MAX_QUEUE_PERCENTAGE\n");
		return -EINVAL;
	}

	if (args->queue_priority > KFD_MAX_QUEUE_PRIORITY) {
		pr_err("Queue priority must be between 0 to KFD_MAX_QUEUE_PRIORITY\n");
		return -EINVAL;
	}

	if ((args->ring_base_address) &&
		(!access_ok((const void __user *) args->ring_base_address,
			sizeof(uint64_t)))) {
		pr_err("Can't access ring base address\n");
		return -EFAULT;
	}

	if (!is_power_of_2(args->ring_size) && (args->ring_size != 0)) {
		pr_err("Ring size must be a power of 2 or 0\n");
		return -EINVAL;
	}

	properties.queue_address = args->ring_base_address;
	properties.queue_size = args->ring_size;
	properties.queue_percent = args->queue_percentage;
	properties.priority = args->queue_priority;

	pr_debug("Updating queue id %d for pasid 0x%x\n",
			args->queue_id, p->pasid);

	mutex_lock(&p->mutex);

	retval = pqm_update_queue(&p->pqm, args->queue_id, &properties);

	mutex_unlock(&p->mutex);

	return retval;
}

static int kfd_ioctl_set_cu_mask(struct file *filp, struct kfd_process *p,
					void *data)
{
	int retval;
	const int max_num_cus = 1024;
	struct kfd_ioctl_set_cu_mask_args *args = data;
	struct queue_properties properties;
	uint32_t __user *cu_mask_ptr = (uint32_t __user *)args->cu_mask_ptr;
	size_t cu_mask_size = sizeof(uint32_t) * (args->num_cu_mask / 32);

	if ((args->num_cu_mask % 32) != 0) {
		pr_debug("num_cu_mask 0x%x must be a multiple of 32",
				args->num_cu_mask);
		return -EINVAL;
	}

	properties.cu_mask_count = args->num_cu_mask;
	if (properties.cu_mask_count == 0) {
		pr_debug("CU mask cannot be 0");
		return -EINVAL;
	}

	/* To prevent an unreasonably large CU mask size, set an arbitrary
	 * limit of max_num_cus bits.  We can then just drop any CU mask bits
	 * past max_num_cus bits and just use the first max_num_cus bits.
	 */
	if (properties.cu_mask_count > max_num_cus) {
		pr_debug("CU mask cannot be greater than 1024 bits");
		properties.cu_mask_count = max_num_cus;
		cu_mask_size = sizeof(uint32_t) * (max_num_cus/32);
	}

	properties.cu_mask = kzalloc(cu_mask_size, GFP_KERNEL);
	if (!properties.cu_mask)
		return -ENOMEM;

	retval = copy_from_user(properties.cu_mask, cu_mask_ptr, cu_mask_size);
	if (retval) {
		pr_debug("Could not copy CU mask from userspace");
		kfree(properties.cu_mask);
		return -EFAULT;
	}

	mutex_lock(&p->mutex);

	retval = pqm_set_cu_mask(&p->pqm, args->queue_id, &properties);

	mutex_unlock(&p->mutex);

	if (retval)
		kfree(properties.cu_mask);

	return retval;
}

static int kfd_ioctl_get_queue_wave_state(struct file *filep,
					  struct kfd_process *p, void *data)
{
	struct kfd_ioctl_get_queue_wave_state_args *args = data;
	int r;

	mutex_lock(&p->mutex);

	r = pqm_get_wave_state(&p->pqm, args->queue_id,
			       (void __user *)args->ctl_stack_address,
			       &args->ctl_stack_used_size,
			       &args->save_area_used_size);

	mutex_unlock(&p->mutex);

	return r;
}

static int kfd_ioctl_set_memory_policy(struct file *filep,
					struct kfd_process *p, void *data)
{
	struct kfd_ioctl_set_memory_policy_args *args = data;
	struct kfd_dev *dev;
	int err = 0;
	struct kfd_process_device *pdd;
	enum cache_policy default_policy, alternate_policy;

	if (args->default_policy != KFD_IOC_CACHE_POLICY_COHERENT
	    && args->default_policy != KFD_IOC_CACHE_POLICY_NONCOHERENT) {
		return -EINVAL;
	}

	if (args->alternate_policy != KFD_IOC_CACHE_POLICY_COHERENT
	    && args->alternate_policy != KFD_IOC_CACHE_POLICY_NONCOHERENT) {
		return -EINVAL;
	}

	dev = kfd_device_by_id(args->gpu_id);
	if (!dev)
		return -EINVAL;

	mutex_lock(&p->mutex);

	pdd = kfd_bind_process_to_device(dev, p);
	if (IS_ERR(pdd)) {
		err = -ESRCH;
		goto out;
	}

	default_policy = (args->default_policy == KFD_IOC_CACHE_POLICY_COHERENT)
			 ? cache_policy_coherent : cache_policy_noncoherent;

	alternate_policy =
		(args->alternate_policy == KFD_IOC_CACHE_POLICY_COHERENT)
		   ? cache_policy_coherent : cache_policy_noncoherent;

	if (!dev->dqm->ops.set_cache_memory_policy(dev->dqm,
				&pdd->qpd,
				default_policy,
				alternate_policy,
				(void __user *)args->alternate_aperture_base,
				args->alternate_aperture_size))
		err = -EINVAL;

out:
	mutex_unlock(&p->mutex);

	return err;
}

static int kfd_ioctl_set_trap_handler(struct file *filep,
					struct kfd_process *p, void *data)
{
	struct kfd_ioctl_set_trap_handler_args *args = data;
	struct kfd_dev *dev;
	int err = 0;
	struct kfd_process_device *pdd;

	dev = kfd_device_by_id(args->gpu_id);
	if (!dev)
		return -EINVAL;

	mutex_lock(&p->mutex);

	pdd = kfd_bind_process_to_device(dev, p);
	if (IS_ERR(pdd)) {
		err = -ESRCH;
		goto out;
	}

	if (dev->dqm->ops.set_trap_handler(dev->dqm,
					&pdd->qpd,
					args->tba_addr,
					args->tma_addr))
		err = -EINVAL;

out:
	mutex_unlock(&p->mutex);

	return err;
}

static int kfd_ioctl_dbg_register(struct file *filep,
				struct kfd_process *p, void *data)
{
	struct kfd_ioctl_dbg_register_args *args = data;
	struct kfd_dev *dev;
	struct kfd_dbgmgr *dbgmgr_ptr;
	struct kfd_process_device *pdd;
	bool create_ok;
	long status = 0;

	dev = kfd_device_by_id(args->gpu_id);
	if (!dev)
		return -EINVAL;

	if (dev->device_info->asic_family == CHIP_CARRIZO) {
		pr_debug("kfd_ioctl_dbg_register not supported on CZ\n");
		return -EINVAL;
	}

	mutex_lock(&p->mutex);
	mutex_lock(kfd_get_dbgmgr_mutex());

	/*
	 * make sure that we have pdd, if this the first queue created for
	 * this process
	 */
	pdd = kfd_bind_process_to_device(dev, p);
	if (IS_ERR(pdd)) {
		status = PTR_ERR(pdd);
		goto out;
	}

	if (!dev->dbgmgr) {
		/* In case of a legal call, we have no dbgmgr yet */
		create_ok = kfd_dbgmgr_create(&dbgmgr_ptr, dev);
		if (create_ok) {
			status = kfd_dbgmgr_register(dbgmgr_ptr, p);
			if (status != 0)
				kfd_dbgmgr_destroy(dbgmgr_ptr);
			else
				dev->dbgmgr = dbgmgr_ptr;
		}
	} else {
		pr_debug("debugger already registered\n");
		status = -EINVAL;
	}

out:
	mutex_unlock(kfd_get_dbgmgr_mutex());
	mutex_unlock(&p->mutex);

	return status;
}

static int kfd_ioctl_dbg_unregister(struct file *filep,
				struct kfd_process *p, void *data)
{
	struct kfd_ioctl_dbg_unregister_args *args = data;
	struct kfd_dev *dev;
	long status;

	dev = kfd_device_by_id(args->gpu_id);
	if (!dev || !dev->dbgmgr)
		return -EINVAL;

	if (dev->device_info->asic_family == CHIP_CARRIZO) {
		pr_debug("kfd_ioctl_dbg_unregister not supported on CZ\n");
		return -EINVAL;
	}

	mutex_lock(kfd_get_dbgmgr_mutex());

	status = kfd_dbgmgr_unregister(dev->dbgmgr, p);
	if (!status) {
		kfd_dbgmgr_destroy(dev->dbgmgr);
		dev->dbgmgr = NULL;
	}

	mutex_unlock(kfd_get_dbgmgr_mutex());

	return status;
}

/*
 * Parse and generate variable size data structure for address watch.
 * Total size of the buffer and # watch points is limited in order
 * to prevent kernel abuse. (no bearing to the much smaller HW limitation
 * which is enforced by dbgdev module)
 * please also note that the watch address itself are not "copied from user",
 * since it be set into the HW in user mode values.
 *
 */
static int kfd_ioctl_dbg_address_watch(struct file *filep,
					struct kfd_process *p, void *data)
{
	struct kfd_ioctl_dbg_address_watch_args *args = data;
	struct kfd_dev *dev;
	struct dbg_address_watch_info aw_info;
	unsigned char *args_buff;
	long status;
	void __user *cmd_from_user;
	uint64_t watch_mask_value = 0;
	unsigned int args_idx = 0;

	memset((void *) &aw_info, 0, sizeof(struct dbg_address_watch_info));

	dev = kfd_device_by_id(args->gpu_id);
	if (!dev)
		return -EINVAL;

	if (dev->device_info->asic_family == CHIP_CARRIZO) {
		pr_debug("kfd_ioctl_dbg_wave_control not supported on CZ\n");
		return -EINVAL;
	}

	cmd_from_user = (void __user *) args->content_ptr;

	/* Validate arguments */

	if ((args->buf_size_in_bytes > MAX_ALLOWED_AW_BUFF_SIZE) ||
		(args->buf_size_in_bytes <= sizeof(*args) + sizeof(int) * 2) ||
		(cmd_from_user == NULL))
		return -EINVAL;

	/* this is the actual buffer to work with */
	args_buff = memdup_user(cmd_from_user,
				args->buf_size_in_bytes - sizeof(*args));
	if (IS_ERR(args_buff))
		return PTR_ERR(args_buff);

	aw_info.process = p;

	aw_info.num_watch_points = *((uint32_t *)(&args_buff[args_idx]));
	args_idx += sizeof(aw_info.num_watch_points);

	aw_info.watch_mode = (enum HSA_DBG_WATCH_MODE *) &args_buff[args_idx];
	args_idx += sizeof(enum HSA_DBG_WATCH_MODE) * aw_info.num_watch_points;

	/*
	 * set watch address base pointer to point on the array base
	 * within args_buff
	 */
	aw_info.watch_address = (uint64_t *) &args_buff[args_idx];

	/* skip over the addresses buffer */
	args_idx += sizeof(aw_info.watch_address) * aw_info.num_watch_points;

	if (args_idx >= args->buf_size_in_bytes - sizeof(*args)) {
		status = -EINVAL;
		goto out;
	}

	watch_mask_value = (uint64_t) args_buff[args_idx];

	if (watch_mask_value > 0) {
		/*
		 * There is an array of masks.
		 * set watch mask base pointer to point on the array base
		 * within args_buff
		 */
		aw_info.watch_mask = (uint64_t *) &args_buff[args_idx];

		/* skip over the masks buffer */
		args_idx += sizeof(aw_info.watch_mask) *
				aw_info.num_watch_points;
	} else {
		/* just the NULL mask, set to NULL and skip over it */
		aw_info.watch_mask = NULL;
		args_idx += sizeof(aw_info.watch_mask);
	}

	if (args_idx >= args->buf_size_in_bytes - sizeof(args)) {
		status = -EINVAL;
		goto out;
	}

	/* Currently HSA Event is not supported for DBG */
	aw_info.watch_event = NULL;

	mutex_lock(kfd_get_dbgmgr_mutex());

	status = kfd_dbgmgr_address_watch(dev->dbgmgr, &aw_info);

	mutex_unlock(kfd_get_dbgmgr_mutex());

out:
	kfree(args_buff);

	return status;
}

/* Parse and generate fixed size data structure for wave control */
static int kfd_ioctl_dbg_wave_control(struct file *filep,
					struct kfd_process *p, void *data)
{
	struct kfd_ioctl_dbg_wave_control_args *args = data;
	struct kfd_dev *dev;
	struct dbg_wave_control_info wac_info;
	unsigned char *args_buff;
	uint32_t computed_buff_size;
	long status;
	void __user *cmd_from_user;
	unsigned int args_idx = 0;

	memset((void *) &wac_info, 0, sizeof(struct dbg_wave_control_info));

	/* we use compact form, independent of the packing attribute value */
	computed_buff_size = sizeof(*args) +
				sizeof(wac_info.mode) +
				sizeof(wac_info.operand) +
				sizeof(wac_info.dbgWave_msg.DbgWaveMsg) +
				sizeof(wac_info.dbgWave_msg.MemoryVA) +
				sizeof(wac_info.trapId);

	dev = kfd_device_by_id(args->gpu_id);
	if (!dev)
		return -EINVAL;

	if (dev->device_info->asic_family == CHIP_CARRIZO) {
		pr_debug("kfd_ioctl_dbg_wave_control not supported on CZ\n");
		return -EINVAL;
	}

	/* input size must match the computed "compact" size */
	if (args->buf_size_in_bytes != computed_buff_size) {
		pr_debug("size mismatch, computed : actual %u : %u\n",
				args->buf_size_in_bytes, computed_buff_size);
		return -EINVAL;
	}

	cmd_from_user = (void __user *) args->content_ptr;

	if (cmd_from_user == NULL)
		return -EINVAL;

	/* copy the entire buffer from user */

	args_buff = memdup_user(cmd_from_user,
				args->buf_size_in_bytes - sizeof(*args));
	if (IS_ERR(args_buff))
		return PTR_ERR(args_buff);

	/* move ptr to the start of the "pay-load" area */
	wac_info.process = p;

	wac_info.operand = *((enum HSA_DBG_WAVEOP *)(&args_buff[args_idx]));
	args_idx += sizeof(wac_info.operand);

	wac_info.mode = *((enum HSA_DBG_WAVEMODE *)(&args_buff[args_idx]));
	args_idx += sizeof(wac_info.mode);

	wac_info.trapId = *((uint32_t *)(&args_buff[args_idx]));
	args_idx += sizeof(wac_info.trapId);

	wac_info.dbgWave_msg.DbgWaveMsg.WaveMsgInfoGen2.Value =
					*((uint32_t *)(&args_buff[args_idx]));
	wac_info.dbgWave_msg.MemoryVA = NULL;

	mutex_lock(kfd_get_dbgmgr_mutex());

	pr_debug("Calling dbg manager process %p, operand %u, mode %u, trapId %u, message %u\n",
			wac_info.process, wac_info.operand,
			wac_info.mode, wac_info.trapId,
			wac_info.dbgWave_msg.DbgWaveMsg.WaveMsgInfoGen2.Value);

	status = kfd_dbgmgr_wave_control(dev->dbgmgr, &wac_info);

	pr_debug("Returned status of dbg manager is %ld\n", status);

	mutex_unlock(kfd_get_dbgmgr_mutex());

	kfree(args_buff);

	return status;
}

static int kfd_ioctl_get_clock_counters(struct file *filep,
				struct kfd_process *p, void *data)
{
	struct kfd_ioctl_get_clock_counters_args *args = data;
	struct kfd_dev *dev;

	dev = kfd_device_by_id(args->gpu_id);
	if (dev)
		/* Reading GPU clock counter from KGD */
		args->gpu_clock_counter = amdgpu_amdkfd_get_gpu_clock_counter(dev->kgd);
	else
		/* Node without GPU resource */
		args->gpu_clock_counter = 0;

	/* No access to rdtsc. Using raw monotonic time */
	args->cpu_clock_counter = ktime_get_raw_ns();
	args->system_clock_counter = ktime_get_boottime_ns();

	/* Since the counter is in nano-seconds we use 1GHz frequency */
	args->system_clock_freq = 1000000000;

	return 0;
}


static int kfd_ioctl_get_process_apertures(struct file *filp,
				struct kfd_process *p, void *data)
{
	struct kfd_ioctl_get_process_apertures_args *args = data;
	struct kfd_process_device_apertures *pAperture;
	struct kfd_process_device *pdd;

	dev_dbg(kfd_device, "get apertures for PASID 0x%x", p->pasid);

	args->num_of_nodes = 0;

	mutex_lock(&p->mutex);

	/*if the process-device list isn't empty*/
	if (kfd_has_process_device_data(p)) {
		/* Run over all pdd of the process */
		pdd = kfd_get_first_process_device_data(p);
		do {
			pAperture =
				&args->process_apertures[args->num_of_nodes];
			pAperture->gpu_id = pdd->dev->id;
			pAperture->lds_base = pdd->lds_base;
			pAperture->lds_limit = pdd->lds_limit;
			pAperture->gpuvm_base = pdd->gpuvm_base;
			pAperture->gpuvm_limit = pdd->gpuvm_limit;
			pAperture->scratch_base = pdd->scratch_base;
			pAperture->scratch_limit = pdd->scratch_limit;

			dev_dbg(kfd_device,
				"node id %u\n", args->num_of_nodes);
			dev_dbg(kfd_device,
				"gpu id %u\n", pdd->dev->id);
			dev_dbg(kfd_device,
				"lds_base %llX\n", pdd->lds_base);
			dev_dbg(kfd_device,
				"lds_limit %llX\n", pdd->lds_limit);
			dev_dbg(kfd_device,
				"gpuvm_base %llX\n", pdd->gpuvm_base);
			dev_dbg(kfd_device,
				"gpuvm_limit %llX\n", pdd->gpuvm_limit);
			dev_dbg(kfd_device,
				"scratch_base %llX\n", pdd->scratch_base);
			dev_dbg(kfd_device,
				"scratch_limit %llX\n", pdd->scratch_limit);

			args->num_of_nodes++;

			pdd = kfd_get_next_process_device_data(p, pdd);
		} while (pdd && (args->num_of_nodes < NUM_OF_SUPPORTED_GPUS));
	}

	mutex_unlock(&p->mutex);

	return 0;
}

static int kfd_ioctl_get_process_apertures_new(struct file *filp,
				struct kfd_process *p, void *data)
{
	struct kfd_ioctl_get_process_apertures_new_args *args = data;
	struct kfd_process_device_apertures *pa;
	struct kfd_process_device *pdd;
	uint32_t nodes = 0;
	int ret;

	dev_dbg(kfd_device, "get apertures for PASID 0x%x", p->pasid);

	if (args->num_of_nodes == 0) {
		/* Return number of nodes, so that user space can alloacate
		 * sufficient memory
		 */
		mutex_lock(&p->mutex);

		if (!kfd_has_process_device_data(p))
			goto out_unlock;

		/* Run over all pdd of the process */
		pdd = kfd_get_first_process_device_data(p);
		do {
			args->num_of_nodes++;
			pdd = kfd_get_next_process_device_data(p, pdd);
		} while (pdd);

		goto out_unlock;
	}

	/* Fill in process-aperture information for all available
	 * nodes, but not more than args->num_of_nodes as that is
	 * the amount of memory allocated by user
	 */
	pa = kzalloc((sizeof(struct kfd_process_device_apertures) *
				args->num_of_nodes), GFP_KERNEL);
	if (!pa)
		return -ENOMEM;

	mutex_lock(&p->mutex);

	if (!kfd_has_process_device_data(p)) {
		args->num_of_nodes = 0;
		kfree(pa);
		goto out_unlock;
	}

	/* Run over all pdd of the process */
	pdd = kfd_get_first_process_device_data(p);
	do {
		pa[nodes].gpu_id = pdd->dev->id;
		pa[nodes].lds_base = pdd->lds_base;
		pa[nodes].lds_limit = pdd->lds_limit;
		pa[nodes].gpuvm_base = pdd->gpuvm_base;
		pa[nodes].gpuvm_limit = pdd->gpuvm_limit;
		pa[nodes].scratch_base = pdd->scratch_base;
		pa[nodes].scratch_limit = pdd->scratch_limit;

		dev_dbg(kfd_device,
			"gpu id %u\n", pdd->dev->id);
		dev_dbg(kfd_device,
			"lds_base %llX\n", pdd->lds_base);
		dev_dbg(kfd_device,
			"lds_limit %llX\n", pdd->lds_limit);
		dev_dbg(kfd_device,
			"gpuvm_base %llX\n", pdd->gpuvm_base);
		dev_dbg(kfd_device,
			"gpuvm_limit %llX\n", pdd->gpuvm_limit);
		dev_dbg(kfd_device,
			"scratch_base %llX\n", pdd->scratch_base);
		dev_dbg(kfd_device,
			"scratch_limit %llX\n", pdd->scratch_limit);
		nodes++;

		pdd = kfd_get_next_process_device_data(p, pdd);
	} while (pdd && (nodes < args->num_of_nodes));
	mutex_unlock(&p->mutex);

	args->num_of_nodes = nodes;
	ret = copy_to_user(
			(void __user *)args->kfd_process_device_apertures_ptr,
			pa,
			(nodes * sizeof(struct kfd_process_device_apertures)));
	kfree(pa);
	return ret ? -EFAULT : 0;

out_unlock:
	mutex_unlock(&p->mutex);
	return 0;
}

static int kfd_ioctl_create_event(struct file *filp, struct kfd_process *p,
					void *data)
{
	struct kfd_ioctl_create_event_args *args = data;
	int err;

	/* For dGPUs the event page is allocated in user mode. The
	 * handle is passed to KFD with the first call to this IOCTL
	 * through the event_page_offset field.
	 */
	if (args->event_page_offset) {
		struct kfd_dev *kfd;
		struct kfd_process_device *pdd;
		void *mem, *kern_addr;
		uint64_t size;

		if (p->signal_page) {
			pr_err("Event page is already set\n");
			return -EINVAL;
		}

		kfd = kfd_device_by_id(GET_GPU_ID(args->event_page_offset));
		if (!kfd) {
			pr_err("Getting device by id failed in %s\n", __func__);
			return -EINVAL;
		}

		mutex_lock(&p->mutex);
		pdd = kfd_bind_process_to_device(kfd, p);
		if (IS_ERR(pdd)) {
			err = PTR_ERR(pdd);
			goto out_unlock;
		}

		mem = kfd_process_device_translate_handle(pdd,
				GET_IDR_HANDLE(args->event_page_offset));
		if (!mem) {
			pr_err("Can't find BO, offset is 0x%llx\n",
			       args->event_page_offset);
			err = -EINVAL;
			goto out_unlock;
		}
		mutex_unlock(&p->mutex);

		err = amdgpu_amdkfd_gpuvm_map_gtt_bo_to_kernel(kfd->kgd,
						mem, &kern_addr, &size);
		if (err) {
			pr_err("Failed to map event page to kernel\n");
			return err;
		}

		err = kfd_event_page_set(p, kern_addr, size);
		if (err) {
			pr_err("Failed to set event page\n");
			return err;
		}
	}

	err = kfd_event_create(filp, p, args->event_type,
				args->auto_reset != 0, args->node_id,
				&args->event_id, &args->event_trigger_data,
				&args->event_page_offset,
				&args->event_slot_index);

	return err;

out_unlock:
	mutex_unlock(&p->mutex);
	return err;
}

static int kfd_ioctl_destroy_event(struct file *filp, struct kfd_process *p,
					void *data)
{
	struct kfd_ioctl_destroy_event_args *args = data;

	return kfd_event_destroy(p, args->event_id);
}

static int kfd_ioctl_set_event(struct file *filp, struct kfd_process *p,
				void *data)
{
	struct kfd_ioctl_set_event_args *args = data;

	return kfd_set_event(p, args->event_id);
}

static int kfd_ioctl_reset_event(struct file *filp, struct kfd_process *p,
				void *data)
{
	struct kfd_ioctl_reset_event_args *args = data;

	return kfd_reset_event(p, args->event_id);
}

static int kfd_ioctl_wait_events(struct file *filp, struct kfd_process *p,
				void *data)
{
	struct kfd_ioctl_wait_events_args *args = data;
	int err;

	err = kfd_wait_on_events(p, args->num_events,
			(void __user *)args->events_ptr,
			(args->wait_for_all != 0),
			args->timeout, &args->wait_result);

	return err;
}
static int kfd_ioctl_set_scratch_backing_va(struct file *filep,
					struct kfd_process *p, void *data)
{
	struct kfd_ioctl_set_scratch_backing_va_args *args = data;
	struct kfd_process_device *pdd;
	struct kfd_dev *dev;
	long err;

	dev = kfd_device_by_id(args->gpu_id);
	if (!dev)
		return -EINVAL;

	mutex_lock(&p->mutex);

	pdd = kfd_bind_process_to_device(dev, p);
	if (IS_ERR(pdd)) {
		err = PTR_ERR(pdd);
		goto bind_process_to_device_fail;
	}

	pdd->qpd.sh_hidden_private_base = args->va_addr;

	mutex_unlock(&p->mutex);

	if (dev->dqm->sched_policy == KFD_SCHED_POLICY_NO_HWS &&
	    pdd->qpd.vmid != 0 && dev->kfd2kgd->set_scratch_backing_va)
		dev->kfd2kgd->set_scratch_backing_va(
			dev->kgd, args->va_addr, pdd->qpd.vmid);

	return 0;

bind_process_to_device_fail:
	mutex_unlock(&p->mutex);
	return err;
}

static int kfd_ioctl_get_tile_config(struct file *filep,
		struct kfd_process *p, void *data)
{
	struct kfd_ioctl_get_tile_config_args *args = data;
	struct kfd_dev *dev;
	struct tile_config config;
	int err = 0;

	dev = kfd_device_by_id(args->gpu_id);
	if (!dev)
		return -EINVAL;

	amdgpu_amdkfd_get_tile_config(dev->kgd, &config);

	args->gb_addr_config = config.gb_addr_config;
	args->num_banks = config.num_banks;
	args->num_ranks = config.num_ranks;

	if (args->num_tile_configs > config.num_tile_configs)
		args->num_tile_configs = config.num_tile_configs;
	err = copy_to_user((void __user *)args->tile_config_ptr,
			config.tile_config_ptr,
			args->num_tile_configs * sizeof(uint32_t));
	if (err) {
		args->num_tile_configs = 0;
		return -EFAULT;
	}

	if (args->num_macro_tile_configs > config.num_macro_tile_configs)
		args->num_macro_tile_configs =
				config.num_macro_tile_configs;
	err = copy_to_user((void __user *)args->macro_tile_config_ptr,
			config.macro_tile_config_ptr,
			args->num_macro_tile_configs * sizeof(uint32_t));
	if (err) {
		args->num_macro_tile_configs = 0;
		return -EFAULT;
	}

	return 0;
}

static int kfd_ioctl_acquire_vm(struct file *filep, struct kfd_process *p,
				void *data)
{
	struct kfd_ioctl_acquire_vm_args *args = data;
	struct kfd_process_device *pdd;
	struct kfd_dev *dev;
	struct file *drm_file;
	int ret;

	dev = kfd_device_by_id(args->gpu_id);
	if (!dev)
		return -EINVAL;

	drm_file = fget(args->drm_fd);
	if (!drm_file)
		return -EINVAL;

	mutex_lock(&p->mutex);

	pdd = kfd_get_process_device_data(dev, p);
	if (!pdd) {
		ret = -EINVAL;
		goto err_unlock;
	}

	if (pdd->drm_file) {
		ret = pdd->drm_file == drm_file ? 0 : -EBUSY;
		goto err_unlock;
	}

	ret = kfd_process_device_init_vm(pdd, drm_file);
	if (ret)
		goto err_unlock;
	/* On success, the PDD keeps the drm_file reference */
	mutex_unlock(&p->mutex);

	return 0;

err_unlock:
	mutex_unlock(&p->mutex);
	fput(drm_file);
	return ret;
}

bool kfd_dev_is_large_bar(struct kfd_dev *dev)
{
	struct kfd_local_mem_info mem_info;

	if (debug_largebar) {
		pr_debug("Simulate large-bar allocation on non large-bar machine\n");
		return true;
	}

	if (dev->device_info->needs_iommu_device)
		return false;

	amdgpu_amdkfd_get_local_mem_info(dev->kgd, &mem_info);
	if (mem_info.local_mem_size_private == 0 &&
			mem_info.local_mem_size_public > 0)
		return true;
	return false;
}

static int kfd_ioctl_alloc_memory_of_gpu(struct file *filep,
					struct kfd_process *p, void *data)
{
	struct kfd_ioctl_alloc_memory_of_gpu_args *args = data;
	struct kfd_process_device *pdd;
	void *mem;
	struct kfd_dev *dev;
	int idr_handle;
	long err;
	uint64_t offset = args->mmap_offset;
	uint32_t flags = args->flags;

	if (args->size == 0)
		return -EINVAL;

	dev = kfd_device_by_id(args->gpu_id);
	if (!dev)
		return -EINVAL;

	if ((flags & KFD_IOC_ALLOC_MEM_FLAGS_PUBLIC) &&
		(flags & KFD_IOC_ALLOC_MEM_FLAGS_VRAM) &&
		!kfd_dev_is_large_bar(dev)) {
		pr_err("Alloc host visible vram on small bar is not allowed\n");
		return -EINVAL;
	}

	if (flags & KFD_IOC_ALLOC_MEM_FLAGS_DOORBELL) {
		if (args->size != kfd_doorbell_process_slice(dev))
			return -EINVAL;
		offset = kfd_get_process_doorbells(dev, p);
	} else if (flags & KFD_IOC_ALLOC_MEM_FLAGS_MMIO_REMAP) {
		if (args->size != PAGE_SIZE)
			return -EINVAL;
		offset = amdgpu_amdkfd_get_mmio_remap_phys_addr(dev->kgd);
		if (!offset)
			return -ENOMEM;
	}

	mutex_lock(&p->mutex);

	pdd = kfd_bind_process_to_device(dev, p);
	if (IS_ERR(pdd)) {
		err = PTR_ERR(pdd);
		goto err_unlock;
	}

	err = amdgpu_amdkfd_gpuvm_alloc_memory_of_gpu(
		dev->kgd, args->va_addr, args->size,
		pdd->vm, (struct kgd_mem **) &mem, &offset,
		flags);

	if (err)
		goto err_unlock;

	idr_handle = kfd_process_device_create_obj_handle(pdd, mem);
	if (idr_handle < 0) {
		err = -EFAULT;
		goto err_free;
	}

	mutex_unlock(&p->mutex);

	args->handle = MAKE_HANDLE(args->gpu_id, idr_handle);
	args->mmap_offset = offset;

	/* MMIO is mapped through kfd device
	 * Generate a kfd mmap offset
	 */
	if (flags & KFD_IOC_ALLOC_MEM_FLAGS_MMIO_REMAP)
		args->mmap_offset = KFD_MMAP_TYPE_MMIO
					| KFD_MMAP_GPU_ID(args->gpu_id);

	return 0;

err_free:
	amdgpu_amdkfd_gpuvm_free_memory_of_gpu(dev->kgd, (struct kgd_mem *)mem);
err_unlock:
	mutex_unlock(&p->mutex);
	return err;
}

static int kfd_ioctl_free_memory_of_gpu(struct file *filep,
					struct kfd_process *p, void *data)
{
	struct kfd_ioctl_free_memory_of_gpu_args *args = data;
	struct kfd_process_device *pdd;
	void *mem;
	struct kfd_dev *dev;
	int ret;

	dev = kfd_device_by_id(GET_GPU_ID(args->handle));
	if (!dev)
		return -EINVAL;

	mutex_lock(&p->mutex);

	pdd = kfd_get_process_device_data(dev, p);
	if (!pdd) {
		pr_err("Process device data doesn't exist\n");
		ret = -EINVAL;
		goto err_unlock;
	}

	mem = kfd_process_device_translate_handle(
		pdd, GET_IDR_HANDLE(args->handle));
	if (!mem) {
		ret = -EINVAL;
		goto err_unlock;
	}

	ret = amdgpu_amdkfd_gpuvm_free_memory_of_gpu(dev->kgd,
						(struct kgd_mem *)mem);

	/* If freeing the buffer failed, leave the handle in place for
	 * clean-up during process tear-down.
	 */
	if (!ret)
		kfd_process_device_remove_obj_handle(
			pdd, GET_IDR_HANDLE(args->handle));

err_unlock:
	mutex_unlock(&p->mutex);
	return ret;
}

static int kfd_ioctl_map_memory_to_gpu(struct file *filep,
					struct kfd_process *p, void *data)
{
	struct kfd_ioctl_map_memory_to_gpu_args *args = data;
	struct kfd_process_device *pdd, *peer_pdd;
	void *mem;
	struct kfd_dev *dev, *peer;
	long err = 0;
	int i;
	uint32_t *devices_arr = NULL;

	dev = kfd_device_by_id(GET_GPU_ID(args->handle));
	if (!dev)
		return -EINVAL;

	if (!args->n_devices) {
		pr_debug("Device IDs array empty\n");
		return -EINVAL;
	}
	if (args->n_success > args->n_devices) {
		pr_debug("n_success exceeds n_devices\n");
		return -EINVAL;
	}

	devices_arr = kmalloc_array(args->n_devices, sizeof(*devices_arr),
				    GFP_KERNEL);
	if (!devices_arr)
		return -ENOMEM;

	err = copy_from_user(devices_arr,
			     (void __user *)args->device_ids_array_ptr,
			     args->n_devices * sizeof(*devices_arr));
	if (err != 0) {
		err = -EFAULT;
		goto copy_from_user_failed;
	}

	mutex_lock(&p->mutex);

	pdd = kfd_bind_process_to_device(dev, p);
	if (IS_ERR(pdd)) {
		err = PTR_ERR(pdd);
		goto bind_process_to_device_failed;
	}

	mem = kfd_process_device_translate_handle(pdd,
						GET_IDR_HANDLE(args->handle));
	if (!mem) {
		err = -ENOMEM;
		goto get_mem_obj_from_handle_failed;
	}

	for (i = args->n_success; i < args->n_devices; i++) {
		peer = kfd_device_by_id(devices_arr[i]);
		if (!peer) {
			pr_debug("Getting device by id failed for 0x%x\n",
				 devices_arr[i]);
			err = -EINVAL;
			goto get_mem_obj_from_handle_failed;
		}

		peer_pdd = kfd_bind_process_to_device(peer, p);
		if (IS_ERR(peer_pdd)) {
			err = PTR_ERR(peer_pdd);
			goto get_mem_obj_from_handle_failed;
		}
		err = amdgpu_amdkfd_gpuvm_map_memory_to_gpu(
			peer->kgd, (struct kgd_mem *)mem, peer_pdd->vm);
		if (err) {
			pr_err("Failed to map to gpu %d/%d\n",
			       i, args->n_devices);
			goto map_memory_to_gpu_failed;
		}
		args->n_success = i+1;
	}

	mutex_unlock(&p->mutex);

	err = amdgpu_amdkfd_gpuvm_sync_memory(dev->kgd, (struct kgd_mem *) mem, true);
	if (err) {
		pr_debug("Sync memory failed, wait interrupted by user signal\n");
		goto sync_memory_failed;
	}

	/* Flush TLBs after waiting for the page table updates to complete */
	for (i = 0; i < args->n_devices; i++) {
		peer = kfd_device_by_id(devices_arr[i]);
		if (WARN_ON_ONCE(!peer))
			continue;
		peer_pdd = kfd_get_process_device_data(peer, p);
		if (WARN_ON_ONCE(!peer_pdd))
			continue;
		kfd_flush_tlb(peer_pdd);
	}

	kfree(devices_arr);

	return err;

bind_process_to_device_failed:
get_mem_obj_from_handle_failed:
map_memory_to_gpu_failed:
	mutex_unlock(&p->mutex);
copy_from_user_failed:
sync_memory_failed:
	kfree(devices_arr);

	return err;
}

static int kfd_ioctl_unmap_memory_from_gpu(struct file *filep,
					struct kfd_process *p, void *data)
{
	struct kfd_ioctl_unmap_memory_from_gpu_args *args = data;
	struct kfd_process_device *pdd, *peer_pdd;
	void *mem;
	struct kfd_dev *dev, *peer;
	long err = 0;
	uint32_t *devices_arr = NULL, i;

	dev = kfd_device_by_id(GET_GPU_ID(args->handle));
	if (!dev)
		return -EINVAL;

	if (!args->n_devices) {
		pr_debug("Device IDs array empty\n");
		return -EINVAL;
	}
	if (args->n_success > args->n_devices) {
		pr_debug("n_success exceeds n_devices\n");
		return -EINVAL;
	}

	devices_arr = kmalloc_array(args->n_devices, sizeof(*devices_arr),
				    GFP_KERNEL);
	if (!devices_arr)
		return -ENOMEM;

	err = copy_from_user(devices_arr,
			     (void __user *)args->device_ids_array_ptr,
			     args->n_devices * sizeof(*devices_arr));
	if (err != 0) {
		err = -EFAULT;
		goto copy_from_user_failed;
	}

	mutex_lock(&p->mutex);

	pdd = kfd_get_process_device_data(dev, p);
	if (!pdd) {
		err = -EINVAL;
		goto bind_process_to_device_failed;
	}

	mem = kfd_process_device_translate_handle(pdd,
						GET_IDR_HANDLE(args->handle));
	if (!mem) {
		err = -ENOMEM;
		goto get_mem_obj_from_handle_failed;
	}

	for (i = args->n_success; i < args->n_devices; i++) {
		peer = kfd_device_by_id(devices_arr[i]);
		if (!peer) {
			err = -EINVAL;
			goto get_mem_obj_from_handle_failed;
		}

		peer_pdd = kfd_get_process_device_data(peer, p);
		if (!peer_pdd) {
			err = -ENODEV;
			goto get_mem_obj_from_handle_failed;
		}
		err = amdgpu_amdkfd_gpuvm_unmap_memory_from_gpu(
			peer->kgd, (struct kgd_mem *)mem, peer_pdd->vm);
		if (err) {
			pr_err("Failed to unmap from gpu %d/%d\n",
			       i, args->n_devices);
			goto unmap_memory_from_gpu_failed;
		}
		args->n_success = i+1;
	}
	kfree(devices_arr);

	mutex_unlock(&p->mutex);

	return 0;

bind_process_to_device_failed:
get_mem_obj_from_handle_failed:
unmap_memory_from_gpu_failed:
	mutex_unlock(&p->mutex);
copy_from_user_failed:
	kfree(devices_arr);
	return err;
}

static int kfd_ioctl_get_dmabuf_info(struct file *filep,
		struct kfd_process *p, void *data)
{
	struct kfd_ioctl_get_dmabuf_info_args *args = data;
	struct kfd_dev *dev = NULL;
	struct kgd_dev *dma_buf_kgd;
	void *metadata_buffer = NULL;
	uint32_t flags;
	unsigned int i;
	int r;

	/* Find a KFD GPU device that supports the get_dmabuf_info query */
	for (i = 0; kfd_topology_enum_kfd_devices(i, &dev) == 0; i++)
		if (dev)
			break;
	if (!dev)
		return -EINVAL;

	if (args->metadata_ptr) {
		metadata_buffer = kzalloc(args->metadata_size, GFP_KERNEL);
		if (!metadata_buffer)
			return -ENOMEM;
	}

	/* Get dmabuf info from KGD */
	r = amdgpu_amdkfd_get_dmabuf_info(dev->kgd, args->dmabuf_fd,
					  &dma_buf_kgd, &args->size,
					  metadata_buffer, args->metadata_size,
					  &args->metadata_size, &flags);
	if (r)
		goto exit;

	/* Reverse-lookup gpu_id from kgd pointer */
	dev = kfd_device_by_kgd(dma_buf_kgd);
	if (!dev) {
		r = -EINVAL;
		goto exit;
	}
	args->gpu_id = dev->id;
	args->flags = flags;

	/* Copy metadata buffer to user mode */
	if (metadata_buffer) {
		r = copy_to_user((void __user *)args->metadata_ptr,
				 metadata_buffer, args->metadata_size);
		if (r != 0)
			r = -EFAULT;
	}

exit:
	kfree(metadata_buffer);

	return r;
}

static int kfd_ioctl_import_dmabuf(struct file *filep,
				   struct kfd_process *p, void *data)
{
	struct kfd_ioctl_import_dmabuf_args *args = data;
	struct kfd_process_device *pdd;
	struct dma_buf *dmabuf;
	struct kfd_dev *dev;
	int idr_handle;
	uint64_t size;
	void *mem;
	int r;

	dev = kfd_device_by_id(args->gpu_id);
	if (!dev)
		return -EINVAL;

	dmabuf = dma_buf_get(args->dmabuf_fd);
	if (IS_ERR(dmabuf))
		return PTR_ERR(dmabuf);

	mutex_lock(&p->mutex);

	pdd = kfd_bind_process_to_device(dev, p);
	if (IS_ERR(pdd)) {
		r = PTR_ERR(pdd);
		goto err_unlock;
	}

	r = amdgpu_amdkfd_gpuvm_import_dmabuf(dev->kgd, dmabuf,
					      args->va_addr, pdd->vm,
					      (struct kgd_mem **)&mem, &size,
					      NULL);
	if (r)
		goto err_unlock;

	idr_handle = kfd_process_device_create_obj_handle(pdd, mem);
	if (idr_handle < 0) {
		r = -EFAULT;
		goto err_free;
	}

	mutex_unlock(&p->mutex);

	args->handle = MAKE_HANDLE(args->gpu_id, idr_handle);

	return 0;

err_free:
	amdgpu_amdkfd_gpuvm_free_memory_of_gpu(dev->kgd, (struct kgd_mem *)mem);
err_unlock:
	mutex_unlock(&p->mutex);
	return r;
}

#define AMDKFD_IOCTL_DEF(ioctl, _func, _flags) \
	[_IOC_NR(ioctl)] = {.cmd = ioctl, .func = _func, .flags = _flags, \
			    .cmd_drv = 0, .name = #ioctl}

/** Ioctl table */
static const struct amdkfd_ioctl_desc amdkfd_ioctls[] = {
	AMDKFD_IOCTL_DEF(AMDKFD_IOC_GET_VERSION,
			kfd_ioctl_get_version, 0),

	AMDKFD_IOCTL_DEF(AMDKFD_IOC_CREATE_QUEUE,
			kfd_ioctl_create_queue, 0),

	AMDKFD_IOCTL_DEF(AMDKFD_IOC_DESTROY_QUEUE,
			kfd_ioctl_destroy_queue, 0),

	AMDKFD_IOCTL_DEF(AMDKFD_IOC_SET_MEMORY_POLICY,
			kfd_ioctl_set_memory_policy, 0),

	AMDKFD_IOCTL_DEF(AMDKFD_IOC_GET_CLOCK_COUNTERS,
			kfd_ioctl_get_clock_counters, 0),

	AMDKFD_IOCTL_DEF(AMDKFD_IOC_GET_PROCESS_APERTURES,
			kfd_ioctl_get_process_apertures, 0),

	AMDKFD_IOCTL_DEF(AMDKFD_IOC_UPDATE_QUEUE,
			kfd_ioctl_update_queue, 0),

	AMDKFD_IOCTL_DEF(AMDKFD_IOC_CREATE_EVENT,
			kfd_ioctl_create_event, 0),

	AMDKFD_IOCTL_DEF(AMDKFD_IOC_DESTROY_EVENT,
			kfd_ioctl_destroy_event, 0),

	AMDKFD_IOCTL_DEF(AMDKFD_IOC_SET_EVENT,
			kfd_ioctl_set_event, 0),

	AMDKFD_IOCTL_DEF(AMDKFD_IOC_RESET_EVENT,
			kfd_ioctl_reset_event, 0),

	AMDKFD_IOCTL_DEF(AMDKFD_IOC_WAIT_EVENTS,
			kfd_ioctl_wait_events, 0),

	AMDKFD_IOCTL_DEF(AMDKFD_IOC_DBG_REGISTER,
			kfd_ioctl_dbg_register, 0),

	AMDKFD_IOCTL_DEF(AMDKFD_IOC_DBG_UNREGISTER,
			kfd_ioctl_dbg_unregister, 0),

	AMDKFD_IOCTL_DEF(AMDKFD_IOC_DBG_ADDRESS_WATCH,
			kfd_ioctl_dbg_address_watch, 0),

	AMDKFD_IOCTL_DEF(AMDKFD_IOC_DBG_WAVE_CONTROL,
			kfd_ioctl_dbg_wave_control, 0),

	AMDKFD_IOCTL_DEF(AMDKFD_IOC_SET_SCRATCH_BACKING_VA,
			kfd_ioctl_set_scratch_backing_va, 0),

	AMDKFD_IOCTL_DEF(AMDKFD_IOC_GET_TILE_CONFIG,
			kfd_ioctl_get_tile_config, 0),

	AMDKFD_IOCTL_DEF(AMDKFD_IOC_SET_TRAP_HANDLER,
			kfd_ioctl_set_trap_handler, 0),

	AMDKFD_IOCTL_DEF(AMDKFD_IOC_GET_PROCESS_APERTURES_NEW,
			kfd_ioctl_get_process_apertures_new, 0),

	AMDKFD_IOCTL_DEF(AMDKFD_IOC_ACQUIRE_VM,
			kfd_ioctl_acquire_vm, 0),

	AMDKFD_IOCTL_DEF(AMDKFD_IOC_ALLOC_MEMORY_OF_GPU,
			kfd_ioctl_alloc_memory_of_gpu, 0),

	AMDKFD_IOCTL_DEF(AMDKFD_IOC_FREE_MEMORY_OF_GPU,
			kfd_ioctl_free_memory_of_gpu, 0),

	AMDKFD_IOCTL_DEF(AMDKFD_IOC_MAP_MEMORY_TO_GPU,
			kfd_ioctl_map_memory_to_gpu, 0),

	AMDKFD_IOCTL_DEF(AMDKFD_IOC_UNMAP_MEMORY_FROM_GPU,
			kfd_ioctl_unmap_memory_from_gpu, 0),

	AMDKFD_IOCTL_DEF(AMDKFD_IOC_SET_CU_MASK,
			kfd_ioctl_set_cu_mask, 0),

	AMDKFD_IOCTL_DEF(AMDKFD_IOC_GET_QUEUE_WAVE_STATE,
			kfd_ioctl_get_queue_wave_state, 0),

	AMDKFD_IOCTL_DEF(AMDKFD_IOC_GET_DMABUF_INFO,
				kfd_ioctl_get_dmabuf_info, 0),

	AMDKFD_IOCTL_DEF(AMDKFD_IOC_IMPORT_DMABUF,
				kfd_ioctl_import_dmabuf, 0),

};

#define AMDKFD_CORE_IOCTL_COUNT	ARRAY_SIZE(amdkfd_ioctls)

static long kfd_ioctl(struct file *filep, unsigned int cmd, unsigned long arg)
{
	struct kfd_process *process;
	amdkfd_ioctl_t *func;
	const struct amdkfd_ioctl_desc *ioctl = NULL;
	unsigned int nr = _IOC_NR(cmd);
	char stack_kdata[128];
	char *kdata = NULL;
	unsigned int usize, asize;
	int retcode = -EINVAL;

	if (nr >= AMDKFD_CORE_IOCTL_COUNT)
		goto err_i1;

	if ((nr >= AMDKFD_COMMAND_START) && (nr < AMDKFD_COMMAND_END)) {
		u32 amdkfd_size;

		ioctl = &amdkfd_ioctls[nr];

		amdkfd_size = _IOC_SIZE(ioctl->cmd);
		usize = asize = _IOC_SIZE(cmd);
		if (amdkfd_size > asize)
			asize = amdkfd_size;

		cmd = ioctl->cmd;
	} else
		goto err_i1;

	dev_dbg(kfd_device, "ioctl cmd 0x%x (#0x%x), arg 0x%lx\n", cmd, nr, arg);

	/* Get the process struct from the filep. Only the process
	 * that opened /dev/kfd can use the file descriptor. Child
	 * processes need to create their own KFD device context.
	 */
	process = filep->private_data;
	if (process->lead_thread != current->group_leader) {
		dev_dbg(kfd_device, "Using KFD FD in wrong process\n");
		retcode = -EBADF;
		goto err_i1;
	}

	/* Do not trust userspace, use our own definition */
	func = ioctl->func;

	if (unlikely(!func)) {
		dev_dbg(kfd_device, "no function\n");
		retcode = -EINVAL;
		goto err_i1;
	}

	if (cmd & (IOC_IN | IOC_OUT)) {
		if (asize <= sizeof(stack_kdata)) {
			kdata = stack_kdata;
		} else {
			kdata = kmalloc(asize, GFP_KERNEL);
			if (!kdata) {
				retcode = -ENOMEM;
				goto err_i1;
			}
		}
		if (asize > usize)
			memset(kdata + usize, 0, asize - usize);
	}

	if (cmd & IOC_IN) {
		if (copy_from_user(kdata, (void __user *)arg, usize) != 0) {
			retcode = -EFAULT;
			goto err_i1;
		}
	} else if (cmd & IOC_OUT) {
		memset(kdata, 0, usize);
	}

	retcode = func(filep, process, kdata);

	if (cmd & IOC_OUT)
		if (copy_to_user((void __user *)arg, kdata, usize) != 0)
			retcode = -EFAULT;

err_i1:
	if (!ioctl)
		dev_dbg(kfd_device, "invalid ioctl: pid=%d, cmd=0x%02x, nr=0x%02x\n",
			  task_pid_nr(current), cmd, nr);

	if (kdata != stack_kdata)
		kfree(kdata);

	if (retcode)
		dev_dbg(kfd_device, "ioctl cmd (#0x%x), arg 0x%lx, ret = %d\n",
				nr, arg, retcode);

	return retcode;
}

static int kfd_mmio_mmap(struct kfd_dev *dev, struct kfd_process *process,
		      struct vm_area_struct *vma)
{
	phys_addr_t address;
	int ret;

	if (vma->vm_end - vma->vm_start != PAGE_SIZE)
		return -EINVAL;

	address = amdgpu_amdkfd_get_mmio_remap_phys_addr(dev->kgd);

	vma->vm_flags |= VM_IO | VM_DONTCOPY | VM_DONTEXPAND | VM_NORESERVE |
				VM_DONTDUMP | VM_PFNMAP;

	vma->vm_page_prot = pgprot_noncached(vma->vm_page_prot);

	pr_debug("pasid 0x%x mapping mmio page\n"
		 "     target user address == 0x%08llX\n"
		 "     physical address    == 0x%08llX\n"
		 "     vm_flags            == 0x%04lX\n"
		 "     size                == 0x%04lX\n",
		 process->pasid, (unsigned long long) vma->vm_start,
		 address, vma->vm_flags, PAGE_SIZE);

	ret = io_remap_pfn_range(vma,
				vma->vm_start,
				address >> PAGE_SHIFT,
				PAGE_SIZE,
				vma->vm_page_prot);
	return ret;
}


static int kfd_mmap(struct file *filp, struct vm_area_struct *vma)
{
	struct kfd_process *process;
	struct kfd_dev *dev = NULL;
	unsigned long mmap_offset;
	unsigned int gpu_id;

	process = kfd_get_process(current);
	if (IS_ERR(process))
		return PTR_ERR(process);

	mmap_offset = vma->vm_pgoff << PAGE_SHIFT;
	gpu_id = KFD_MMAP_GET_GPU_ID(mmap_offset);
	if (gpu_id)
		dev = kfd_device_by_id(gpu_id);

	switch (mmap_offset & KFD_MMAP_TYPE_MASK) {
	case KFD_MMAP_TYPE_DOORBELL:
		if (!dev)
			return -ENODEV;
		return kfd_doorbell_mmap(dev, process, vma);

	case KFD_MMAP_TYPE_EVENTS:
		return kfd_event_mmap(process, vma);

	case KFD_MMAP_TYPE_RESERVED_MEM:
		if (!dev)
			return -ENODEV;
		return kfd_reserved_mem_mmap(dev, process, vma);
	case KFD_MMAP_TYPE_MMIO:
		if (!dev)
			return -ENODEV;
		return kfd_mmio_mmap(dev, process, vma);
	}

	return -EFAULT;
}<|MERGE_RESOLUTION|>--- conflicted
+++ resolved
@@ -127,11 +127,8 @@
 		return PTR_ERR(process);
 
 	if (kfd_is_locked()) {
-<<<<<<< HEAD
-=======
 		dev_dbg(kfd_device, "kfd is locked!\n"
 				"process %d unreferenced", process->pasid);
->>>>>>> 51e0a7c0
 		kfd_unref_process(process);
 		return -EAGAIN;
 	}
