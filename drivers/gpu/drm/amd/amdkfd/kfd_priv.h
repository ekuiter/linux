--- conflicted
+++ resolved
@@ -176,10 +176,7 @@
 	bool needs_iommu_device;
 	bool needs_pci_atomics;
 	unsigned int num_sdma_engines;
-<<<<<<< HEAD
-=======
 	unsigned int num_sdma_queues_per_engine;
->>>>>>> 81de2525
 };
 
 struct kfd_mem_obj {
@@ -265,11 +262,8 @@
 
 	/* xGMI */
 	uint64_t hive_id;
-<<<<<<< HEAD
-=======
 
 	bool pci_atomic_requested;
->>>>>>> 81de2525
 };
 
 /* KGD2KFD callbacks */
