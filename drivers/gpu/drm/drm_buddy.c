--- conflicted
+++ resolved
@@ -555,14 +555,6 @@
 
 	list_splice_tail(&allocated, blocks);
 
-<<<<<<< HEAD
-	if (total_allocated < size) {
-		err = -ENOSPC;
-		goto err_free;
-	}
-
-=======
->>>>>>> 9a69de8a
 	return 0;
 
 err_undo:
