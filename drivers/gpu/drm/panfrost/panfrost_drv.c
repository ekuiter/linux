// SPDX-License-Identifier: GPL-2.0
/* Copyright 2018 Marty E. Plummer <hanetzer@startmail.com> */
/* Copyright 2019 Linaro, Ltd., Rob Herring <robh@kernel.org> */
/* Copyright 2019 Collabora ltd. */

#include <linux/module.h>
#include <linux/of_platform.h>
#include <linux/pagemap.h>
#include <linux/pm_runtime.h>
#include <drm/panfrost_drm.h>
#include <drm/drm_drv.h>
#include <drm/drm_ioctl.h>
#include <drm/drm_syncobj.h>
#include <drm/drm_utils.h>

#include "panfrost_device.h"
#include "panfrost_devfreq.h"
#include "panfrost_gem.h"
#include "panfrost_mmu.h"
#include "panfrost_job.h"
#include "panfrost_gpu.h"
#include "panfrost_perfcnt.h"

static bool unstable_ioctls;
module_param_unsafe(unstable_ioctls, bool, 0600);

static int panfrost_ioctl_get_param(struct drm_device *ddev, void *data, struct drm_file *file)
{
	struct drm_panfrost_get_param *param = data;
	struct panfrost_device *pfdev = ddev->dev_private;

	if (param->pad != 0)
		return -EINVAL;

#define PANFROST_FEATURE(name, member)			\
	case DRM_PANFROST_PARAM_ ## name:		\
		param->value = pfdev->features.member;	\
		break
#define PANFROST_FEATURE_ARRAY(name, member, max)			\
	case DRM_PANFROST_PARAM_ ## name ## 0 ...			\
		DRM_PANFROST_PARAM_ ## name ## max:			\
		param->value = pfdev->features.member[param->param -	\
			DRM_PANFROST_PARAM_ ## name ## 0];		\
		break

	switch (param->param) {
		PANFROST_FEATURE(GPU_PROD_ID, id);
		PANFROST_FEATURE(GPU_REVISION, revision);
		PANFROST_FEATURE(SHADER_PRESENT, shader_present);
		PANFROST_FEATURE(TILER_PRESENT, tiler_present);
		PANFROST_FEATURE(L2_PRESENT, l2_present);
		PANFROST_FEATURE(STACK_PRESENT, stack_present);
		PANFROST_FEATURE(AS_PRESENT, as_present);
		PANFROST_FEATURE(JS_PRESENT, js_present);
		PANFROST_FEATURE(L2_FEATURES, l2_features);
		PANFROST_FEATURE(CORE_FEATURES, core_features);
		PANFROST_FEATURE(TILER_FEATURES, tiler_features);
		PANFROST_FEATURE(MEM_FEATURES, mem_features);
		PANFROST_FEATURE(MMU_FEATURES, mmu_features);
		PANFROST_FEATURE(THREAD_FEATURES, thread_features);
		PANFROST_FEATURE(MAX_THREADS, max_threads);
		PANFROST_FEATURE(THREAD_MAX_WORKGROUP_SZ,
				thread_max_workgroup_sz);
		PANFROST_FEATURE(THREAD_MAX_BARRIER_SZ,
				thread_max_barrier_sz);
		PANFROST_FEATURE(COHERENCY_FEATURES, coherency_features);
		PANFROST_FEATURE_ARRAY(TEXTURE_FEATURES, texture_features, 3);
		PANFROST_FEATURE_ARRAY(JS_FEATURES, js_features, 15);
		PANFROST_FEATURE(NR_CORE_GROUPS, nr_core_groups);
		PANFROST_FEATURE(THREAD_TLS_ALLOC, thread_tls_alloc);
	default:
		return -EINVAL;
	}

	return 0;
}

static int panfrost_ioctl_create_bo(struct drm_device *dev, void *data,
		struct drm_file *file)
{
	struct panfrost_file_priv *priv = file->driver_priv;
	struct panfrost_gem_object *bo;
	struct drm_panfrost_create_bo *args = data;
	struct panfrost_gem_mapping *mapping;

	if (!args->size || args->pad ||
	    (args->flags & ~(PANFROST_BO_NOEXEC | PANFROST_BO_HEAP)))
		return -EINVAL;

	/* Heaps should never be executable */
	if ((args->flags & PANFROST_BO_HEAP) &&
	    !(args->flags & PANFROST_BO_NOEXEC))
		return -EINVAL;

	bo = panfrost_gem_create_with_handle(file, dev, args->size, args->flags,
					     &args->handle);
	if (IS_ERR(bo))
		return PTR_ERR(bo);

	mapping = panfrost_gem_mapping_get(bo, priv);
	if (!mapping) {
		drm_gem_object_put_unlocked(&bo->base.base);
		return -EINVAL;
	}

	args->offset = mapping->mmnode.start << PAGE_SHIFT;
	panfrost_gem_mapping_put(mapping);

	return 0;
}

/**
 * panfrost_lookup_bos() - Sets up job->bo[] with the GEM objects
 * referenced by the job.
 * @dev: DRM device
 * @file_priv: DRM file for this fd
 * @args: IOCTL args
 * @job: job being set up
 *
 * Resolve handles from userspace to BOs and attach them to job.
 *
 * Note that this function doesn't need to unreference the BOs on
 * failure, because that will happen at panfrost_job_cleanup() time.
 */
static int
panfrost_lookup_bos(struct drm_device *dev,
		  struct drm_file *file_priv,
		  struct drm_panfrost_submit *args,
		  struct panfrost_job *job)
{
	struct panfrost_file_priv *priv = file_priv->driver_priv;
	struct panfrost_gem_object *bo;
	unsigned int i;
	int ret;

	job->bo_count = args->bo_handle_count;

	if (!job->bo_count)
		return 0;

	job->implicit_fences = kvmalloc_array(job->bo_count,
				  sizeof(struct dma_fence *),
				  GFP_KERNEL | __GFP_ZERO);
	if (!job->implicit_fences)
		return -ENOMEM;

	ret = drm_gem_objects_lookup(file_priv,
				     (void __user *)(uintptr_t)args->bo_handles,
				     job->bo_count, &job->bos);
	if (ret)
		return ret;

	job->mappings = kvmalloc_array(job->bo_count,
				       sizeof(struct panfrost_gem_mapping *),
				       GFP_KERNEL | __GFP_ZERO);
	if (!job->mappings)
		return -ENOMEM;

	for (i = 0; i < job->bo_count; i++) {
		struct panfrost_gem_mapping *mapping;

		bo = to_panfrost_bo(job->bos[i]);
		mapping = panfrost_gem_mapping_get(bo, priv);
		if (!mapping) {
			ret = -EINVAL;
			break;
		}

<<<<<<< HEAD
=======
		atomic_inc(&bo->gpu_usecount);
>>>>>>> bde7b0ea
		job->mappings[i] = mapping;
	}

	return ret;
}

/**
 * panfrost_copy_in_sync() - Sets up job->in_fences[] with the sync objects
 * referenced by the job.
 * @dev: DRM device
 * @file_priv: DRM file for this fd
 * @args: IOCTL args
 * @job: job being set up
 *
 * Resolve syncobjs from userspace to fences and attach them to job.
 *
 * Note that this function doesn't need to unreference the fences on
 * failure, because that will happen at panfrost_job_cleanup() time.
 */
static int
panfrost_copy_in_sync(struct drm_device *dev,
		  struct drm_file *file_priv,
		  struct drm_panfrost_submit *args,
		  struct panfrost_job *job)
{
	u32 *handles;
	int ret = 0;
	int i;

	job->in_fence_count = args->in_sync_count;

	if (!job->in_fence_count)
		return 0;

	job->in_fences = kvmalloc_array(job->in_fence_count,
					sizeof(struct dma_fence *),
					GFP_KERNEL | __GFP_ZERO);
	if (!job->in_fences) {
		DRM_DEBUG("Failed to allocate job in fences\n");
		return -ENOMEM;
	}

	handles = kvmalloc_array(job->in_fence_count, sizeof(u32), GFP_KERNEL);
	if (!handles) {
		ret = -ENOMEM;
		DRM_DEBUG("Failed to allocate incoming syncobj handles\n");
		goto fail;
	}

	if (copy_from_user(handles,
			   (void __user *)(uintptr_t)args->in_syncs,
			   job->in_fence_count * sizeof(u32))) {
		ret = -EFAULT;
		DRM_DEBUG("Failed to copy in syncobj handles\n");
		goto fail;
	}

	for (i = 0; i < job->in_fence_count; i++) {
		ret = drm_syncobj_find_fence(file_priv, handles[i], 0, 0,
					     &job->in_fences[i]);
		if (ret == -EINVAL)
			goto fail;
	}

fail:
	kvfree(handles);
	return ret;
}

static int panfrost_ioctl_submit(struct drm_device *dev, void *data,
		struct drm_file *file)
{
	struct panfrost_device *pfdev = dev->dev_private;
	struct drm_panfrost_submit *args = data;
	struct drm_syncobj *sync_out = NULL;
	struct panfrost_job *job;
	int ret = 0;

	if (!args->jc)
		return -EINVAL;

	if (args->requirements && args->requirements != PANFROST_JD_REQ_FS)
		return -EINVAL;

	if (args->out_sync > 0) {
		sync_out = drm_syncobj_find(file, args->out_sync);
		if (!sync_out)
			return -ENODEV;
	}

	job = kzalloc(sizeof(*job), GFP_KERNEL);
	if (!job) {
		ret = -ENOMEM;
		goto fail_out_sync;
	}

	kref_init(&job->refcount);

	job->pfdev = pfdev;
	job->jc = args->jc;
	job->requirements = args->requirements;
	job->flush_id = panfrost_gpu_get_latest_flush_id(pfdev);
	job->file_priv = file->driver_priv;

	ret = panfrost_copy_in_sync(dev, file, args, job);
	if (ret)
		goto fail_job;

	ret = panfrost_lookup_bos(dev, file, args, job);
	if (ret)
		goto fail_job;

	ret = panfrost_job_push(job);
	if (ret)
		goto fail_job;

	/* Update the return sync object for the job */
	if (sync_out)
		drm_syncobj_replace_fence(sync_out, job->render_done_fence);

fail_job:
	panfrost_job_put(job);
fail_out_sync:
	if (sync_out)
		drm_syncobj_put(sync_out);

	return ret;
}

static int
panfrost_ioctl_wait_bo(struct drm_device *dev, void *data,
		       struct drm_file *file_priv)
{
	long ret;
	struct drm_panfrost_wait_bo *args = data;
	struct drm_gem_object *gem_obj;
	unsigned long timeout = drm_timeout_abs_to_jiffies(args->timeout_ns);

	if (args->pad)
		return -EINVAL;

	gem_obj = drm_gem_object_lookup(file_priv, args->handle);
	if (!gem_obj)
		return -ENOENT;

	ret = dma_resv_wait_timeout_rcu(gem_obj->resv, true,
						  true, timeout);
	if (!ret)
		ret = timeout ? -ETIMEDOUT : -EBUSY;

	drm_gem_object_put_unlocked(gem_obj);

	return ret;
}

static int panfrost_ioctl_mmap_bo(struct drm_device *dev, void *data,
		      struct drm_file *file_priv)
{
	struct drm_panfrost_mmap_bo *args = data;
	struct drm_gem_object *gem_obj;
	int ret;

	if (args->flags != 0) {
		DRM_INFO("unknown mmap_bo flags: %d\n", args->flags);
		return -EINVAL;
	}

	gem_obj = drm_gem_object_lookup(file_priv, args->handle);
	if (!gem_obj) {
		DRM_DEBUG("Failed to look up GEM BO %d\n", args->handle);
		return -ENOENT;
	}

	/* Don't allow mmapping of heap objects as pages are not pinned. */
	if (to_panfrost_bo(gem_obj)->is_heap) {
		ret = -EINVAL;
		goto out;
	}

	ret = drm_gem_create_mmap_offset(gem_obj);
	if (ret == 0)
		args->offset = drm_vma_node_offset_addr(&gem_obj->vma_node);

out:
	drm_gem_object_put_unlocked(gem_obj);
	return ret;
}

static int panfrost_ioctl_get_bo_offset(struct drm_device *dev, void *data,
			    struct drm_file *file_priv)
{
	struct panfrost_file_priv *priv = file_priv->driver_priv;
	struct drm_panfrost_get_bo_offset *args = data;
	struct panfrost_gem_mapping *mapping;
	struct drm_gem_object *gem_obj;
	struct panfrost_gem_object *bo;

	gem_obj = drm_gem_object_lookup(file_priv, args->handle);
	if (!gem_obj) {
		DRM_DEBUG("Failed to look up GEM BO %d\n", args->handle);
		return -ENOENT;
	}
	bo = to_panfrost_bo(gem_obj);

	mapping = panfrost_gem_mapping_get(bo, priv);
	drm_gem_object_put_unlocked(gem_obj);

	if (!mapping)
		return -EINVAL;

	args->offset = mapping->mmnode.start << PAGE_SHIFT;
	panfrost_gem_mapping_put(mapping);
	return 0;
}

static int panfrost_ioctl_madvise(struct drm_device *dev, void *data,
				  struct drm_file *file_priv)
{
	struct panfrost_file_priv *priv = file_priv->driver_priv;
	struct drm_panfrost_madvise *args = data;
	struct panfrost_device *pfdev = dev->dev_private;
	struct drm_gem_object *gem_obj;
	struct panfrost_gem_object *bo;
	int ret = 0;

	gem_obj = drm_gem_object_lookup(file_priv, args->handle);
	if (!gem_obj) {
		DRM_DEBUG("Failed to look up GEM BO %d\n", args->handle);
		return -ENOENT;
	}

	bo = to_panfrost_bo(gem_obj);

	mutex_lock(&pfdev->shrinker_lock);
	mutex_lock(&bo->mappings.lock);
	if (args->madv == PANFROST_MADV_DONTNEED) {
		struct panfrost_gem_mapping *first;

		first = list_first_entry(&bo->mappings.list,
					 struct panfrost_gem_mapping,
					 node);

		/*
		 * If we want to mark the BO purgeable, there must be only one
		 * user: the caller FD.
		 * We could do something smarter and mark the BO purgeable only
		 * when all its users have marked it purgeable, but globally
		 * visible/shared BOs are likely to never be marked purgeable
		 * anyway, so let's not bother.
		 */
		if (!list_is_singular(&bo->mappings.list) ||
		    WARN_ON_ONCE(first->mmu != &priv->mmu)) {
			ret = -EINVAL;
			goto out_unlock_mappings;
		}
	}

	args->retained = drm_gem_shmem_madvise(gem_obj, args->madv);

	if (args->retained) {
		if (args->madv == PANFROST_MADV_DONTNEED)
			list_add_tail(&bo->base.madv_list,
				      &pfdev->shrinker_list);
		else if (args->madv == PANFROST_MADV_WILLNEED)
			list_del_init(&bo->base.madv_list);
	}

out_unlock_mappings:
	mutex_unlock(&bo->mappings.lock);
	mutex_unlock(&pfdev->shrinker_lock);

	drm_gem_object_put_unlocked(gem_obj);
	return ret;
}

int panfrost_unstable_ioctl_check(void)
{
	if (!unstable_ioctls)
		return -ENOSYS;

	return 0;
}

#define PFN_4G		(SZ_4G >> PAGE_SHIFT)
#define PFN_4G_MASK	(PFN_4G - 1)
#define PFN_16M		(SZ_16M >> PAGE_SHIFT)

static void panfrost_drm_mm_color_adjust(const struct drm_mm_node *node,
					 unsigned long color,
					 u64 *start, u64 *end)
{
	/* Executable buffers can't start or end on a 4GB boundary */
	if (!(color & PANFROST_BO_NOEXEC)) {
		u64 next_seg;

		if ((*start & PFN_4G_MASK) == 0)
			(*start)++;

		if ((*end & PFN_4G_MASK) == 0)
			(*end)--;

		next_seg = ALIGN(*start, PFN_4G);
		if (next_seg - *start <= PFN_16M)
			*start = next_seg + 1;

		*end = min(*end, ALIGN(*start, PFN_4G) - 1);
	}
}

static int
panfrost_open(struct drm_device *dev, struct drm_file *file)
{
	int ret;
	struct panfrost_device *pfdev = dev->dev_private;
	struct panfrost_file_priv *panfrost_priv;

	panfrost_priv = kzalloc(sizeof(*panfrost_priv), GFP_KERNEL);
	if (!panfrost_priv)
		return -ENOMEM;

	panfrost_priv->pfdev = pfdev;
	file->driver_priv = panfrost_priv;

	spin_lock_init(&panfrost_priv->mm_lock);

	/* 4G enough for now. can be 48-bit */
	drm_mm_init(&panfrost_priv->mm, SZ_32M >> PAGE_SHIFT, (SZ_4G - SZ_32M) >> PAGE_SHIFT);
	panfrost_priv->mm.color_adjust = panfrost_drm_mm_color_adjust;

	ret = panfrost_mmu_pgtable_alloc(panfrost_priv);
	if (ret)
		goto err_pgtable;

	ret = panfrost_job_open(panfrost_priv);
	if (ret)
		goto err_job;

	return 0;

err_job:
	panfrost_mmu_pgtable_free(panfrost_priv);
err_pgtable:
	drm_mm_takedown(&panfrost_priv->mm);
	kfree(panfrost_priv);
	return ret;
}

static void
panfrost_postclose(struct drm_device *dev, struct drm_file *file)
{
	struct panfrost_file_priv *panfrost_priv = file->driver_priv;

	panfrost_perfcnt_close(file);
	panfrost_job_close(panfrost_priv);

	panfrost_mmu_pgtable_free(panfrost_priv);
	drm_mm_takedown(&panfrost_priv->mm);
	kfree(panfrost_priv);
}

static const struct drm_ioctl_desc panfrost_drm_driver_ioctls[] = {
#define PANFROST_IOCTL(n, func, flags) \
	DRM_IOCTL_DEF_DRV(PANFROST_##n, panfrost_ioctl_##func, flags)

	PANFROST_IOCTL(SUBMIT,		submit,		DRM_RENDER_ALLOW),
	PANFROST_IOCTL(WAIT_BO,		wait_bo,	DRM_RENDER_ALLOW),
	PANFROST_IOCTL(CREATE_BO,	create_bo,	DRM_RENDER_ALLOW),
	PANFROST_IOCTL(MMAP_BO,		mmap_bo,	DRM_RENDER_ALLOW),
	PANFROST_IOCTL(GET_PARAM,	get_param,	DRM_RENDER_ALLOW),
	PANFROST_IOCTL(GET_BO_OFFSET,	get_bo_offset,	DRM_RENDER_ALLOW),
	PANFROST_IOCTL(PERFCNT_ENABLE,	perfcnt_enable,	DRM_RENDER_ALLOW),
	PANFROST_IOCTL(PERFCNT_DUMP,	perfcnt_dump,	DRM_RENDER_ALLOW),
	PANFROST_IOCTL(MADVISE,		madvise,	DRM_RENDER_ALLOW),
};

DEFINE_DRM_GEM_FOPS(panfrost_drm_driver_fops);

/*
 * Panfrost driver version:
 * - 1.0 - initial interface
 * - 1.1 - adds HEAP and NOEXEC flags for CREATE_BO
 */
static struct drm_driver panfrost_drm_driver = {
	.driver_features	= DRIVER_RENDER | DRIVER_GEM | DRIVER_SYNCOBJ,
	.open			= panfrost_open,
	.postclose		= panfrost_postclose,
	.ioctls			= panfrost_drm_driver_ioctls,
	.num_ioctls		= ARRAY_SIZE(panfrost_drm_driver_ioctls),
	.fops			= &panfrost_drm_driver_fops,
	.name			= "panfrost",
	.desc			= "panfrost DRM",
	.date			= "20180908",
	.major			= 1,
	.minor			= 1,

	.gem_create_object	= panfrost_gem_create_object,
	.prime_handle_to_fd	= drm_gem_prime_handle_to_fd,
	.prime_fd_to_handle	= drm_gem_prime_fd_to_handle,
	.gem_prime_import_sg_table = panfrost_gem_prime_import_sg_table,
	.gem_prime_mmap		= drm_gem_prime_mmap,
};

static int panfrost_probe(struct platform_device *pdev)
{
	struct panfrost_device *pfdev;
	struct drm_device *ddev;
	int err;

	pfdev = devm_kzalloc(&pdev->dev, sizeof(*pfdev), GFP_KERNEL);
	if (!pfdev)
		return -ENOMEM;

	pfdev->pdev = pdev;
	pfdev->dev = &pdev->dev;

	platform_set_drvdata(pdev, pfdev);

	/* Allocate and initialze the DRM device. */
	ddev = drm_dev_alloc(&panfrost_drm_driver, &pdev->dev);
	if (IS_ERR(ddev))
		return PTR_ERR(ddev);

	ddev->dev_private = pfdev;
	pfdev->ddev = ddev;

	mutex_init(&pfdev->shrinker_lock);
	INIT_LIST_HEAD(&pfdev->shrinker_list);

	err = panfrost_device_init(pfdev);
	if (err) {
		if (err != -EPROBE_DEFER)
			dev_err(&pdev->dev, "Fatal error during GPU init\n");
		goto err_out0;
	}

	err = panfrost_devfreq_init(pfdev);
	if (err) {
		if (err != -EPROBE_DEFER)
			dev_err(&pdev->dev, "Fatal error during devfreq init\n");
		goto err_out1;
	}

	pm_runtime_set_active(pfdev->dev);
	pm_runtime_mark_last_busy(pfdev->dev);
	pm_runtime_enable(pfdev->dev);
	pm_runtime_set_autosuspend_delay(pfdev->dev, 50); /* ~3 frames */
	pm_runtime_use_autosuspend(pfdev->dev);

	/*
	 * Register the DRM device with the core and the connectors with
	 * sysfs
	 */
	err = drm_dev_register(ddev, 0);
	if (err < 0)
		goto err_out2;

	panfrost_gem_shrinker_init(ddev);

	return 0;

err_out2:
	pm_runtime_disable(pfdev->dev);
	panfrost_devfreq_fini(pfdev);
err_out1:
	panfrost_device_fini(pfdev);
err_out0:
	drm_dev_put(ddev);
	return err;
}

static int panfrost_remove(struct platform_device *pdev)
{
	struct panfrost_device *pfdev = platform_get_drvdata(pdev);
	struct drm_device *ddev = pfdev->ddev;

	drm_dev_unregister(ddev);
	panfrost_gem_shrinker_cleanup(ddev);

	pm_runtime_get_sync(pfdev->dev);
	panfrost_devfreq_fini(pfdev);
	panfrost_device_fini(pfdev);
	pm_runtime_put_sync_suspend(pfdev->dev);
	pm_runtime_disable(pfdev->dev);

	drm_dev_put(ddev);
	return 0;
}

static const struct of_device_id dt_match[] = {
	{ .compatible = "arm,mali-t604" },
	{ .compatible = "arm,mali-t624" },
	{ .compatible = "arm,mali-t628" },
	{ .compatible = "arm,mali-t720" },
	{ .compatible = "arm,mali-t760" },
	{ .compatible = "arm,mali-t820" },
	{ .compatible = "arm,mali-t830" },
	{ .compatible = "arm,mali-t860" },
	{ .compatible = "arm,mali-t880" },
	{}
};
MODULE_DEVICE_TABLE(of, dt_match);

static const struct dev_pm_ops panfrost_pm_ops = {
	SET_SYSTEM_SLEEP_PM_OPS(pm_runtime_force_suspend, pm_runtime_force_resume)
	SET_RUNTIME_PM_OPS(panfrost_device_suspend, panfrost_device_resume, NULL)
};

static struct platform_driver panfrost_driver = {
	.probe		= panfrost_probe,
	.remove		= panfrost_remove,
	.driver		= {
		.name	= "panfrost",
		.pm	= &panfrost_pm_ops,
		.of_match_table = dt_match,
	},
};
module_platform_driver(panfrost_driver);

MODULE_AUTHOR("Panfrost Project Developers");
MODULE_DESCRIPTION("Panfrost DRM Driver");
MODULE_LICENSE("GPL v2");<|MERGE_RESOLUTION|>--- conflicted
+++ resolved
@@ -166,10 +166,7 @@
 			break;
 		}
 
-<<<<<<< HEAD
-=======
 		atomic_inc(&bo->gpu_usecount);
->>>>>>> bde7b0ea
 		job->mappings[i] = mapping;
 	}
 
