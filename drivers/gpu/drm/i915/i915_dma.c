/* i915_dma.c -- DMA support for the I915 -*- linux-c -*-
 */
/*
 * Copyright 2003 Tungsten Graphics, Inc., Cedar Park, Texas.
 * All Rights Reserved.
 *
 * Permission is hereby granted, free of charge, to any person obtaining a
 * copy of this software and associated documentation files (the
 * "Software"), to deal in the Software without restriction, including
 * without limitation the rights to use, copy, modify, merge, publish,
 * distribute, sub license, and/or sell copies of the Software, and to
 * permit persons to whom the Software is furnished to do so, subject to
 * the following conditions:
 *
 * The above copyright notice and this permission notice (including the
 * next paragraph) shall be included in all copies or substantial portions
 * of the Software.
 *
 * THE SOFTWARE IS PROVIDED "AS IS", WITHOUT WARRANTY OF ANY KIND, EXPRESS
 * OR IMPLIED, INCLUDING BUT NOT LIMITED TO THE WARRANTIES OF
 * MERCHANTABILITY, FITNESS FOR A PARTICULAR PURPOSE AND NON-INFRINGEMENT.
 * IN NO EVENT SHALL TUNGSTEN GRAPHICS AND/OR ITS SUPPLIERS BE LIABLE FOR
 * ANY CLAIM, DAMAGES OR OTHER LIABILITY, WHETHER IN AN ACTION OF CONTRACT,
 * TORT OR OTHERWISE, ARISING FROM, OUT OF OR IN CONNECTION WITH THE
 * SOFTWARE OR THE USE OR OTHER DEALINGS IN THE SOFTWARE.
 *
 */

#include "drmP.h"
#include "drm.h"
#include "drm_crtc_helper.h"
#include "drm_fb_helper.h"
#include "intel_drv.h"
#include "i915_drm.h"
#include "i915_drv.h"
#include "i915_trace.h"
#include <linux/pci.h>
#include <linux/vgaarb.h>
#include <linux/acpi.h>
#include <linux/pnp.h>
#include <linux/vga_switcheroo.h>
#include <linux/slab.h>
#include <acpi/video.h>

/**
 * Sets up the hardware status page for devices that need a physical address
 * in the register.
 */
static int i915_init_phys_hws(struct drm_device *dev)
{
	drm_i915_private_t *dev_priv = dev->dev_private;
	struct intel_ring_buffer *ring = LP_RING(dev_priv);

	/* Program Hardware Status Page */
	dev_priv->status_page_dmah =
		drm_pci_alloc(dev, PAGE_SIZE, PAGE_SIZE);

	if (!dev_priv->status_page_dmah) {
		DRM_ERROR("Can not allocate hardware status page\n");
		return -ENOMEM;
	}
	ring->status_page.page_addr = dev_priv->status_page_dmah->vaddr;
	dev_priv->dma_status_page = dev_priv->status_page_dmah->busaddr;

	memset(ring->status_page.page_addr, 0, PAGE_SIZE);

	if (INTEL_INFO(dev)->gen >= 4)
		dev_priv->dma_status_page |= (dev_priv->dma_status_page >> 28) &
					     0xf0;

	I915_WRITE(HWS_PGA, dev_priv->dma_status_page);
	DRM_DEBUG_DRIVER("Enabled hardware status page\n");
	return 0;
}

/**
 * Frees the hardware status page, whether it's a physical address or a virtual
 * address set up by the X Server.
 */
static void i915_free_hws(struct drm_device *dev)
{
	drm_i915_private_t *dev_priv = dev->dev_private;
	struct intel_ring_buffer *ring = LP_RING(dev_priv);

	if (dev_priv->status_page_dmah) {
		drm_pci_free(dev, dev_priv->status_page_dmah);
		dev_priv->status_page_dmah = NULL;
	}

	if (ring->status_page.gfx_addr) {
		ring->status_page.gfx_addr = 0;
		drm_core_ioremapfree(&dev_priv->hws_map, dev);
	}

	/* Need to rewrite hardware status page */
	I915_WRITE(HWS_PGA, 0x1ffff000);
}

void i915_kernel_lost_context(struct drm_device * dev)
{
	drm_i915_private_t *dev_priv = dev->dev_private;
	struct drm_i915_master_private *master_priv;
	struct intel_ring_buffer *ring = LP_RING(dev_priv);

	/*
	 * We should never lose context on the ring with modesetting
	 * as we don't expose it to userspace
	 */
	if (drm_core_check_feature(dev, DRIVER_MODESET))
		return;

	ring->head = I915_READ_HEAD(ring) & HEAD_ADDR;
	ring->tail = I915_READ_TAIL(ring) & TAIL_ADDR;
	ring->space = ring->head - (ring->tail + 8);
	if (ring->space < 0)
		ring->space += ring->size;

	if (!dev->primary->master)
		return;

	master_priv = dev->primary->master->driver_priv;
	if (ring->head == ring->tail && master_priv->sarea_priv)
		master_priv->sarea_priv->perf_boxes |= I915_BOX_RING_EMPTY;
}

static int i915_dma_cleanup(struct drm_device * dev)
{
	drm_i915_private_t *dev_priv = dev->dev_private;
	int i;

	/* Make sure interrupts are disabled here because the uninstall ioctl
	 * may not have been called from userspace and after dev_private
	 * is freed, it's too late.
	 */
	if (dev->irq_enabled)
		drm_irq_uninstall(dev);

	mutex_lock(&dev->struct_mutex);
	for (i = 0; i < I915_NUM_RINGS; i++)
		intel_cleanup_ring_buffer(&dev_priv->ring[i]);
	mutex_unlock(&dev->struct_mutex);

	/* Clear the HWS virtual address at teardown */
	if (I915_NEED_GFX_HWS(dev))
		i915_free_hws(dev);

	return 0;
}

static int i915_initialize(struct drm_device * dev, drm_i915_init_t * init)
{
	drm_i915_private_t *dev_priv = dev->dev_private;
	struct drm_i915_master_private *master_priv = dev->primary->master->driver_priv;
	struct intel_ring_buffer *ring = LP_RING(dev_priv);

	master_priv->sarea = drm_getsarea(dev);
	if (master_priv->sarea) {
		master_priv->sarea_priv = (drm_i915_sarea_t *)
			((u8 *)master_priv->sarea->handle + init->sarea_priv_offset);
	} else {
		DRM_DEBUG_DRIVER("sarea not found assuming DRI2 userspace\n");
	}

	if (init->ring_size != 0) {
		if (ring->obj != NULL) {
			i915_dma_cleanup(dev);
			DRM_ERROR("Client tried to initialize ringbuffer in "
				  "GEM mode\n");
			return -EINVAL;
		}

		ring->size = init->ring_size;

		ring->map.offset = init->ring_start;
		ring->map.size = init->ring_size;
		ring->map.type = 0;
		ring->map.flags = 0;
		ring->map.mtrr = 0;

		drm_core_ioremap_wc(&ring->map, dev);

		if (ring->map.handle == NULL) {
			i915_dma_cleanup(dev);
			DRM_ERROR("can not ioremap virtual address for"
				  " ring buffer\n");
			return -ENOMEM;
		}
	}

	ring->virtual_start = ring->map.handle;

	dev_priv->cpp = init->cpp;
	dev_priv->back_offset = init->back_offset;
	dev_priv->front_offset = init->front_offset;
	dev_priv->current_page = 0;
	if (master_priv->sarea_priv)
		master_priv->sarea_priv->pf_current_page = 0;

	/* Allow hardware batchbuffers unless told otherwise.
	 */
	dev_priv->allow_batchbuffer = 1;

	return 0;
}

static int i915_dma_resume(struct drm_device * dev)
{
	drm_i915_private_t *dev_priv = (drm_i915_private_t *) dev->dev_private;
	struct intel_ring_buffer *ring = LP_RING(dev_priv);

	DRM_DEBUG_DRIVER("%s\n", __func__);

	if (ring->map.handle == NULL) {
		DRM_ERROR("can not ioremap virtual address for"
			  " ring buffer\n");
		return -ENOMEM;
	}

	/* Program Hardware Status Page */
	if (!ring->status_page.page_addr) {
		DRM_ERROR("Can not find hardware status page\n");
		return -EINVAL;
	}
	DRM_DEBUG_DRIVER("hw status page @ %p\n",
				ring->status_page.page_addr);
	if (ring->status_page.gfx_addr != 0)
		intel_ring_setup_status_page(ring);
	else
		I915_WRITE(HWS_PGA, dev_priv->dma_status_page);

	DRM_DEBUG_DRIVER("Enabled hardware status page\n");

	return 0;
}

static int i915_dma_init(struct drm_device *dev, void *data,
			 struct drm_file *file_priv)
{
	drm_i915_init_t *init = data;
	int retcode = 0;

	switch (init->func) {
	case I915_INIT_DMA:
		retcode = i915_initialize(dev, init);
		break;
	case I915_CLEANUP_DMA:
		retcode = i915_dma_cleanup(dev);
		break;
	case I915_RESUME_DMA:
		retcode = i915_dma_resume(dev);
		break;
	default:
		retcode = -EINVAL;
		break;
	}

	return retcode;
}

/* Implement basically the same security restrictions as hardware does
 * for MI_BATCH_NON_SECURE.  These can be made stricter at any time.
 *
 * Most of the calculations below involve calculating the size of a
 * particular instruction.  It's important to get the size right as
 * that tells us where the next instruction to check is.  Any illegal
 * instruction detected will be given a size of zero, which is a
 * signal to abort the rest of the buffer.
 */
static int validate_cmd(int cmd)
{
	switch (((cmd >> 29) & 0x7)) {
	case 0x0:
		switch ((cmd >> 23) & 0x3f) {
		case 0x0:
			return 1;	/* MI_NOOP */
		case 0x4:
			return 1;	/* MI_FLUSH */
		default:
			return 0;	/* disallow everything else */
		}
		break;
	case 0x1:
		return 0;	/* reserved */
	case 0x2:
		return (cmd & 0xff) + 2;	/* 2d commands */
	case 0x3:
		if (((cmd >> 24) & 0x1f) <= 0x18)
			return 1;

		switch ((cmd >> 24) & 0x1f) {
		case 0x1c:
			return 1;
		case 0x1d:
			switch ((cmd >> 16) & 0xff) {
			case 0x3:
				return (cmd & 0x1f) + 2;
			case 0x4:
				return (cmd & 0xf) + 2;
			default:
				return (cmd & 0xffff) + 2;
			}
		case 0x1e:
			if (cmd & (1 << 23))
				return (cmd & 0xffff) + 1;
			else
				return 1;
		case 0x1f:
			if ((cmd & (1 << 23)) == 0)	/* inline vertices */
				return (cmd & 0x1ffff) + 2;
			else if (cmd & (1 << 17))	/* indirect random */
				if ((cmd & 0xffff) == 0)
					return 0;	/* unknown length, too hard */
				else
					return (((cmd & 0xffff) + 1) / 2) + 1;
			else
				return 2;	/* indirect sequential */
		default:
			return 0;
		}
	default:
		return 0;
	}

	return 0;
}

static int i915_emit_cmds(struct drm_device * dev, int *buffer, int dwords)
{
	drm_i915_private_t *dev_priv = dev->dev_private;
	int i, ret;

	if ((dwords+1) * sizeof(int) >= LP_RING(dev_priv)->size - 8)
		return -EINVAL;

	for (i = 0; i < dwords;) {
		int sz = validate_cmd(buffer[i]);
		if (sz == 0 || i + sz > dwords)
			return -EINVAL;
		i += sz;
	}

	ret = BEGIN_LP_RING((dwords+1)&~1);
	if (ret)
		return ret;

	for (i = 0; i < dwords; i++)
		OUT_RING(buffer[i]);
	if (dwords & 1)
		OUT_RING(0);

	ADVANCE_LP_RING();

	return 0;
}

int
i915_emit_box(struct drm_device *dev,
	      struct drm_clip_rect *box,
	      int DR1, int DR4)
{
	struct drm_i915_private *dev_priv = dev->dev_private;
	int ret;

	if (box->y2 <= box->y1 || box->x2 <= box->x1 ||
	    box->y2 <= 0 || box->x2 <= 0) {
		DRM_ERROR("Bad box %d,%d..%d,%d\n",
			  box->x1, box->y1, box->x2, box->y2);
		return -EINVAL;
	}

	if (INTEL_INFO(dev)->gen >= 4) {
		ret = BEGIN_LP_RING(4);
		if (ret)
			return ret;

		OUT_RING(GFX_OP_DRAWRECT_INFO_I965);
		OUT_RING((box->x1 & 0xffff) | (box->y1 << 16));
		OUT_RING(((box->x2 - 1) & 0xffff) | ((box->y2 - 1) << 16));
		OUT_RING(DR4);
	} else {
		ret = BEGIN_LP_RING(6);
		if (ret)
			return ret;

		OUT_RING(GFX_OP_DRAWRECT_INFO);
		OUT_RING(DR1);
		OUT_RING((box->x1 & 0xffff) | (box->y1 << 16));
		OUT_RING(((box->x2 - 1) & 0xffff) | ((box->y2 - 1) << 16));
		OUT_RING(DR4);
		OUT_RING(0);
	}
	ADVANCE_LP_RING();

	return 0;
}

/* XXX: Emitting the counter should really be moved to part of the IRQ
 * emit. For now, do it in both places:
 */

static void i915_emit_breadcrumb(struct drm_device *dev)
{
	drm_i915_private_t *dev_priv = dev->dev_private;
	struct drm_i915_master_private *master_priv = dev->primary->master->driver_priv;

	dev_priv->counter++;
	if (dev_priv->counter > 0x7FFFFFFFUL)
		dev_priv->counter = 0;
	if (master_priv->sarea_priv)
		master_priv->sarea_priv->last_enqueue = dev_priv->counter;

	if (BEGIN_LP_RING(4) == 0) {
		OUT_RING(MI_STORE_DWORD_INDEX);
		OUT_RING(I915_BREADCRUMB_INDEX << MI_STORE_DWORD_INDEX_SHIFT);
		OUT_RING(dev_priv->counter);
		OUT_RING(0);
		ADVANCE_LP_RING();
	}
}

static int i915_dispatch_cmdbuffer(struct drm_device * dev,
				   drm_i915_cmdbuffer_t *cmd,
				   struct drm_clip_rect *cliprects,
				   void *cmdbuf)
{
	int nbox = cmd->num_cliprects;
	int i = 0, count, ret;

	if (cmd->sz & 0x3) {
		DRM_ERROR("alignment");
		return -EINVAL;
	}

	i915_kernel_lost_context(dev);

	count = nbox ? nbox : 1;

	for (i = 0; i < count; i++) {
		if (i < nbox) {
			ret = i915_emit_box(dev, &cliprects[i],
					    cmd->DR1, cmd->DR4);
			if (ret)
				return ret;
		}

		ret = i915_emit_cmds(dev, cmdbuf, cmd->sz / 4);
		if (ret)
			return ret;
	}

	i915_emit_breadcrumb(dev);
	return 0;
}

static int i915_dispatch_batchbuffer(struct drm_device * dev,
				     drm_i915_batchbuffer_t * batch,
				     struct drm_clip_rect *cliprects)
{
	struct drm_i915_private *dev_priv = dev->dev_private;
	int nbox = batch->num_cliprects;
	int i, count, ret;

	if ((batch->start | batch->used) & 0x7) {
		DRM_ERROR("alignment");
		return -EINVAL;
	}

	i915_kernel_lost_context(dev);

	count = nbox ? nbox : 1;
	for (i = 0; i < count; i++) {
		if (i < nbox) {
			ret = i915_emit_box(dev, &cliprects[i],
					    batch->DR1, batch->DR4);
			if (ret)
				return ret;
		}

		if (!IS_I830(dev) && !IS_845G(dev)) {
			ret = BEGIN_LP_RING(2);
			if (ret)
				return ret;

			if (INTEL_INFO(dev)->gen >= 4) {
				OUT_RING(MI_BATCH_BUFFER_START | (2 << 6) | MI_BATCH_NON_SECURE_I965);
				OUT_RING(batch->start);
			} else {
				OUT_RING(MI_BATCH_BUFFER_START | (2 << 6));
				OUT_RING(batch->start | MI_BATCH_NON_SECURE);
			}
		} else {
			ret = BEGIN_LP_RING(4);
			if (ret)
				return ret;

			OUT_RING(MI_BATCH_BUFFER);
			OUT_RING(batch->start | MI_BATCH_NON_SECURE);
			OUT_RING(batch->start + batch->used - 4);
			OUT_RING(0);
		}
		ADVANCE_LP_RING();
	}


	if (IS_G4X(dev) || IS_GEN5(dev)) {
		if (BEGIN_LP_RING(2) == 0) {
			OUT_RING(MI_FLUSH | MI_NO_WRITE_FLUSH | MI_INVALIDATE_ISP);
			OUT_RING(MI_NOOP);
			ADVANCE_LP_RING();
		}
	}

	i915_emit_breadcrumb(dev);
	return 0;
}

static int i915_dispatch_flip(struct drm_device * dev)
{
	drm_i915_private_t *dev_priv = dev->dev_private;
	struct drm_i915_master_private *master_priv =
		dev->primary->master->driver_priv;
	int ret;

	if (!master_priv->sarea_priv)
		return -EINVAL;

	DRM_DEBUG_DRIVER("%s: page=%d pfCurrentPage=%d\n",
			  __func__,
			 dev_priv->current_page,
			 master_priv->sarea_priv->pf_current_page);

	i915_kernel_lost_context(dev);

	ret = BEGIN_LP_RING(10);
	if (ret)
		return ret;

	OUT_RING(MI_FLUSH | MI_READ_FLUSH);
	OUT_RING(0);

	OUT_RING(CMD_OP_DISPLAYBUFFER_INFO | ASYNC_FLIP);
	OUT_RING(0);
	if (dev_priv->current_page == 0) {
		OUT_RING(dev_priv->back_offset);
		dev_priv->current_page = 1;
	} else {
		OUT_RING(dev_priv->front_offset);
		dev_priv->current_page = 0;
	}
	OUT_RING(0);

	OUT_RING(MI_WAIT_FOR_EVENT | MI_WAIT_FOR_PLANE_A_FLIP);
	OUT_RING(0);

	ADVANCE_LP_RING();

	master_priv->sarea_priv->last_enqueue = dev_priv->counter++;

	if (BEGIN_LP_RING(4) == 0) {
		OUT_RING(MI_STORE_DWORD_INDEX);
		OUT_RING(I915_BREADCRUMB_INDEX << MI_STORE_DWORD_INDEX_SHIFT);
		OUT_RING(dev_priv->counter);
		OUT_RING(0);
		ADVANCE_LP_RING();
	}

	master_priv->sarea_priv->pf_current_page = dev_priv->current_page;
	return 0;
}

static int i915_quiescent(struct drm_device *dev)
{
	struct intel_ring_buffer *ring = LP_RING(dev->dev_private);

	i915_kernel_lost_context(dev);
	return intel_wait_ring_buffer(ring, ring->size - 8);
}

static int i915_flush_ioctl(struct drm_device *dev, void *data,
			    struct drm_file *file_priv)
{
	int ret;

	RING_LOCK_TEST_WITH_RETURN(dev, file_priv);

	mutex_lock(&dev->struct_mutex);
	ret = i915_quiescent(dev);
	mutex_unlock(&dev->struct_mutex);

	return ret;
}

static int i915_batchbuffer(struct drm_device *dev, void *data,
			    struct drm_file *file_priv)
{
	drm_i915_private_t *dev_priv = (drm_i915_private_t *) dev->dev_private;
	struct drm_i915_master_private *master_priv = dev->primary->master->driver_priv;
	drm_i915_sarea_t *sarea_priv = (drm_i915_sarea_t *)
	    master_priv->sarea_priv;
	drm_i915_batchbuffer_t *batch = data;
	int ret;
	struct drm_clip_rect *cliprects = NULL;

	if (!dev_priv->allow_batchbuffer) {
		DRM_ERROR("Batchbuffer ioctl disabled\n");
		return -EINVAL;
	}

	DRM_DEBUG_DRIVER("i915 batchbuffer, start %x used %d cliprects %d\n",
			batch->start, batch->used, batch->num_cliprects);

	RING_LOCK_TEST_WITH_RETURN(dev, file_priv);

	if (batch->num_cliprects < 0)
		return -EINVAL;

	if (batch->num_cliprects) {
		cliprects = kcalloc(batch->num_cliprects,
				    sizeof(struct drm_clip_rect),
				    GFP_KERNEL);
		if (cliprects == NULL)
			return -ENOMEM;

		ret = copy_from_user(cliprects, batch->cliprects,
				     batch->num_cliprects *
				     sizeof(struct drm_clip_rect));
		if (ret != 0) {
			ret = -EFAULT;
			goto fail_free;
		}
	}

	mutex_lock(&dev->struct_mutex);
	ret = i915_dispatch_batchbuffer(dev, batch, cliprects);
	mutex_unlock(&dev->struct_mutex);

	if (sarea_priv)
		sarea_priv->last_dispatch = READ_BREADCRUMB(dev_priv);

fail_free:
	kfree(cliprects);

	return ret;
}

static int i915_cmdbuffer(struct drm_device *dev, void *data,
			  struct drm_file *file_priv)
{
	drm_i915_private_t *dev_priv = (drm_i915_private_t *) dev->dev_private;
	struct drm_i915_master_private *master_priv = dev->primary->master->driver_priv;
	drm_i915_sarea_t *sarea_priv = (drm_i915_sarea_t *)
	    master_priv->sarea_priv;
	drm_i915_cmdbuffer_t *cmdbuf = data;
	struct drm_clip_rect *cliprects = NULL;
	void *batch_data;
	int ret;

	DRM_DEBUG_DRIVER("i915 cmdbuffer, buf %p sz %d cliprects %d\n",
			cmdbuf->buf, cmdbuf->sz, cmdbuf->num_cliprects);

	RING_LOCK_TEST_WITH_RETURN(dev, file_priv);

	if (cmdbuf->num_cliprects < 0)
		return -EINVAL;

	batch_data = kmalloc(cmdbuf->sz, GFP_KERNEL);
	if (batch_data == NULL)
		return -ENOMEM;

	ret = copy_from_user(batch_data, cmdbuf->buf, cmdbuf->sz);
	if (ret != 0) {
		ret = -EFAULT;
		goto fail_batch_free;
	}

	if (cmdbuf->num_cliprects) {
		cliprects = kcalloc(cmdbuf->num_cliprects,
				    sizeof(struct drm_clip_rect), GFP_KERNEL);
		if (cliprects == NULL) {
			ret = -ENOMEM;
			goto fail_batch_free;
		}

		ret = copy_from_user(cliprects, cmdbuf->cliprects,
				     cmdbuf->num_cliprects *
				     sizeof(struct drm_clip_rect));
		if (ret != 0) {
			ret = -EFAULT;
			goto fail_clip_free;
		}
	}

	mutex_lock(&dev->struct_mutex);
	ret = i915_dispatch_cmdbuffer(dev, cmdbuf, cliprects, batch_data);
	mutex_unlock(&dev->struct_mutex);
	if (ret) {
		DRM_ERROR("i915_dispatch_cmdbuffer failed\n");
		goto fail_clip_free;
	}

	if (sarea_priv)
		sarea_priv->last_dispatch = READ_BREADCRUMB(dev_priv);

fail_clip_free:
	kfree(cliprects);
fail_batch_free:
	kfree(batch_data);

	return ret;
}

static int i915_flip_bufs(struct drm_device *dev, void *data,
			  struct drm_file *file_priv)
{
	int ret;

	DRM_DEBUG_DRIVER("%s\n", __func__);

	RING_LOCK_TEST_WITH_RETURN(dev, file_priv);

	mutex_lock(&dev->struct_mutex);
	ret = i915_dispatch_flip(dev);
	mutex_unlock(&dev->struct_mutex);

	return ret;
}

static int i915_getparam(struct drm_device *dev, void *data,
			 struct drm_file *file_priv)
{
	drm_i915_private_t *dev_priv = dev->dev_private;
	drm_i915_getparam_t *param = data;
	int value;

	if (!dev_priv) {
		DRM_ERROR("called with no initialization\n");
		return -EINVAL;
	}

	switch (param->param) {
	case I915_PARAM_IRQ_ACTIVE:
		value = dev->pdev->irq ? 1 : 0;
		break;
	case I915_PARAM_ALLOW_BATCHBUFFER:
		value = dev_priv->allow_batchbuffer ? 1 : 0;
		break;
	case I915_PARAM_LAST_DISPATCH:
		value = READ_BREADCRUMB(dev_priv);
		break;
	case I915_PARAM_CHIPSET_ID:
		value = dev->pci_device;
		break;
	case I915_PARAM_HAS_GEM:
		value = dev_priv->has_gem;
		break;
	case I915_PARAM_NUM_FENCES_AVAIL:
		value = dev_priv->num_fence_regs - dev_priv->fence_reg_start;
		break;
	case I915_PARAM_HAS_OVERLAY:
		value = dev_priv->overlay ? 1 : 0;
		break;
	case I915_PARAM_HAS_PAGEFLIPPING:
		value = 1;
		break;
	case I915_PARAM_HAS_EXECBUF2:
		/* depends on GEM */
		value = dev_priv->has_gem;
		break;
	case I915_PARAM_HAS_BSD:
		value = HAS_BSD(dev);
		break;
	case I915_PARAM_HAS_BLT:
		value = HAS_BLT(dev);
		break;
<<<<<<< HEAD
	case I915_PARAM_HAS_RELAXED_FENCING:
=======
	case I915_PARAM_HAS_COHERENT_RINGS:
>>>>>>> 4c09ae84
		value = 1;
		break;
	default:
		DRM_DEBUG_DRIVER("Unknown parameter %d\n",
				 param->param);
		return -EINVAL;
	}

	if (DRM_COPY_TO_USER(param->value, &value, sizeof(int))) {
		DRM_ERROR("DRM_COPY_TO_USER failed\n");
		return -EFAULT;
	}

	return 0;
}

static int i915_setparam(struct drm_device *dev, void *data,
			 struct drm_file *file_priv)
{
	drm_i915_private_t *dev_priv = dev->dev_private;
	drm_i915_setparam_t *param = data;

	if (!dev_priv) {
		DRM_ERROR("called with no initialization\n");
		return -EINVAL;
	}

	switch (param->param) {
	case I915_SETPARAM_USE_MI_BATCHBUFFER_START:
		break;
	case I915_SETPARAM_TEX_LRU_LOG_GRANULARITY:
		dev_priv->tex_lru_log_granularity = param->value;
		break;
	case I915_SETPARAM_ALLOW_BATCHBUFFER:
		dev_priv->allow_batchbuffer = param->value;
		break;
	case I915_SETPARAM_NUM_USED_FENCES:
		if (param->value > dev_priv->num_fence_regs ||
		    param->value < 0)
			return -EINVAL;
		/* Userspace can use first N regs */
		dev_priv->fence_reg_start = param->value;
		break;
	default:
		DRM_DEBUG_DRIVER("unknown parameter %d\n",
					param->param);
		return -EINVAL;
	}

	return 0;
}

static int i915_set_status_page(struct drm_device *dev, void *data,
				struct drm_file *file_priv)
{
	drm_i915_private_t *dev_priv = dev->dev_private;
	drm_i915_hws_addr_t *hws = data;
	struct intel_ring_buffer *ring = LP_RING(dev_priv);

	if (!I915_NEED_GFX_HWS(dev))
		return -EINVAL;

	if (!dev_priv) {
		DRM_ERROR("called with no initialization\n");
		return -EINVAL;
	}

	if (drm_core_check_feature(dev, DRIVER_MODESET)) {
		WARN(1, "tried to set status page when mode setting active\n");
		return 0;
	}

	DRM_DEBUG_DRIVER("set status page addr 0x%08x\n", (u32)hws->addr);

	ring->status_page.gfx_addr = hws->addr & (0x1ffff<<12);

	dev_priv->hws_map.offset = dev->agp->base + hws->addr;
	dev_priv->hws_map.size = 4*1024;
	dev_priv->hws_map.type = 0;
	dev_priv->hws_map.flags = 0;
	dev_priv->hws_map.mtrr = 0;

	drm_core_ioremap_wc(&dev_priv->hws_map, dev);
	if (dev_priv->hws_map.handle == NULL) {
		i915_dma_cleanup(dev);
		ring->status_page.gfx_addr = 0;
		DRM_ERROR("can not ioremap virtual address for"
				" G33 hw status page\n");
		return -ENOMEM;
	}
	ring->status_page.page_addr = dev_priv->hws_map.handle;
	memset(ring->status_page.page_addr, 0, PAGE_SIZE);
	I915_WRITE(HWS_PGA, ring->status_page.gfx_addr);

	DRM_DEBUG_DRIVER("load hws HWS_PGA with gfx mem 0x%x\n",
			 ring->status_page.gfx_addr);
	DRM_DEBUG_DRIVER("load hws at %p\n",
			 ring->status_page.page_addr);
	return 0;
}

static int i915_get_bridge_dev(struct drm_device *dev)
{
	struct drm_i915_private *dev_priv = dev->dev_private;

	dev_priv->bridge_dev = pci_get_bus_and_slot(0, PCI_DEVFN(0,0));
	if (!dev_priv->bridge_dev) {
		DRM_ERROR("bridge device not found\n");
		return -1;
	}
	return 0;
}

#define MCHBAR_I915 0x44
#define MCHBAR_I965 0x48
#define MCHBAR_SIZE (4*4096)

#define DEVEN_REG 0x54
#define   DEVEN_MCHBAR_EN (1 << 28)

/* Allocate space for the MCH regs if needed, return nonzero on error */
static int
intel_alloc_mchbar_resource(struct drm_device *dev)
{
	drm_i915_private_t *dev_priv = dev->dev_private;
	int reg = INTEL_INFO(dev)->gen >= 4 ? MCHBAR_I965 : MCHBAR_I915;
	u32 temp_lo, temp_hi = 0;
	u64 mchbar_addr;
	int ret;

	if (INTEL_INFO(dev)->gen >= 4)
		pci_read_config_dword(dev_priv->bridge_dev, reg + 4, &temp_hi);
	pci_read_config_dword(dev_priv->bridge_dev, reg, &temp_lo);
	mchbar_addr = ((u64)temp_hi << 32) | temp_lo;

	/* If ACPI doesn't have it, assume we need to allocate it ourselves */
#ifdef CONFIG_PNP
	if (mchbar_addr &&
	    pnp_range_reserved(mchbar_addr, mchbar_addr + MCHBAR_SIZE))
		return 0;
#endif

	/* Get some space for it */
	dev_priv->mch_res.name = "i915 MCHBAR";
	dev_priv->mch_res.flags = IORESOURCE_MEM;
	ret = pci_bus_alloc_resource(dev_priv->bridge_dev->bus,
				     &dev_priv->mch_res,
				     MCHBAR_SIZE, MCHBAR_SIZE,
				     PCIBIOS_MIN_MEM,
				     0, pcibios_align_resource,
				     dev_priv->bridge_dev);
	if (ret) {
		DRM_DEBUG_DRIVER("failed bus alloc: %d\n", ret);
		dev_priv->mch_res.start = 0;
		return ret;
	}

	if (INTEL_INFO(dev)->gen >= 4)
		pci_write_config_dword(dev_priv->bridge_dev, reg + 4,
				       upper_32_bits(dev_priv->mch_res.start));

	pci_write_config_dword(dev_priv->bridge_dev, reg,
			       lower_32_bits(dev_priv->mch_res.start));
	return 0;
}

/* Setup MCHBAR if possible, return true if we should disable it again */
static void
intel_setup_mchbar(struct drm_device *dev)
{
	drm_i915_private_t *dev_priv = dev->dev_private;
	int mchbar_reg = INTEL_INFO(dev)->gen >= 4 ? MCHBAR_I965 : MCHBAR_I915;
	u32 temp;
	bool enabled;

	dev_priv->mchbar_need_disable = false;

	if (IS_I915G(dev) || IS_I915GM(dev)) {
		pci_read_config_dword(dev_priv->bridge_dev, DEVEN_REG, &temp);
		enabled = !!(temp & DEVEN_MCHBAR_EN);
	} else {
		pci_read_config_dword(dev_priv->bridge_dev, mchbar_reg, &temp);
		enabled = temp & 1;
	}

	/* If it's already enabled, don't have to do anything */
	if (enabled)
		return;

	if (intel_alloc_mchbar_resource(dev))
		return;

	dev_priv->mchbar_need_disable = true;

	/* Space is allocated or reserved, so enable it. */
	if (IS_I915G(dev) || IS_I915GM(dev)) {
		pci_write_config_dword(dev_priv->bridge_dev, DEVEN_REG,
				       temp | DEVEN_MCHBAR_EN);
	} else {
		pci_read_config_dword(dev_priv->bridge_dev, mchbar_reg, &temp);
		pci_write_config_dword(dev_priv->bridge_dev, mchbar_reg, temp | 1);
	}
}

static void
intel_teardown_mchbar(struct drm_device *dev)
{
	drm_i915_private_t *dev_priv = dev->dev_private;
	int mchbar_reg = INTEL_INFO(dev)->gen >= 4 ? MCHBAR_I965 : MCHBAR_I915;
	u32 temp;

	if (dev_priv->mchbar_need_disable) {
		if (IS_I915G(dev) || IS_I915GM(dev)) {
			pci_read_config_dword(dev_priv->bridge_dev, DEVEN_REG, &temp);
			temp &= ~DEVEN_MCHBAR_EN;
			pci_write_config_dword(dev_priv->bridge_dev, DEVEN_REG, temp);
		} else {
			pci_read_config_dword(dev_priv->bridge_dev, mchbar_reg, &temp);
			temp &= ~1;
			pci_write_config_dword(dev_priv->bridge_dev, mchbar_reg, temp);
		}
	}

	if (dev_priv->mch_res.start)
		release_resource(&dev_priv->mch_res);
}

#define PTE_ADDRESS_MASK		0xfffff000
#define PTE_ADDRESS_MASK_HIGH		0x000000f0 /* i915+ */
#define PTE_MAPPING_TYPE_UNCACHED	(0 << 1)
#define PTE_MAPPING_TYPE_DCACHE		(1 << 1) /* i830 only */
#define PTE_MAPPING_TYPE_CACHED		(3 << 1)
#define PTE_MAPPING_TYPE_MASK		(3 << 1)
#define PTE_VALID			(1 << 0)

/**
 * i915_stolen_to_phys - take an offset into stolen memory and turn it into
 *                       a physical one
 * @dev: drm device
 * @offset: address to translate
 *
 * Some chip functions require allocations from stolen space and need the
 * physical address of the memory in question.
 */
static unsigned long i915_stolen_to_phys(struct drm_device *dev, u32 offset)
{
	struct drm_i915_private *dev_priv = dev->dev_private;
	struct pci_dev *pdev = dev_priv->bridge_dev;
	u32 base;

#if 0
	/* On the machines I have tested the Graphics Base of Stolen Memory
	 * is unreliable, so compute the base by subtracting the stolen memory
	 * from the Top of Low Usable DRAM which is where the BIOS places
	 * the graphics stolen memory.
	 */
	if (INTEL_INFO(dev)->gen > 3 || IS_G33(dev)) {
		/* top 32bits are reserved = 0 */
		pci_read_config_dword(pdev, 0xA4, &base);
	} else {
		/* XXX presume 8xx is the same as i915 */
		pci_bus_read_config_dword(pdev->bus, 2, 0x5C, &base);
	}
#else
	if (INTEL_INFO(dev)->gen > 3 || IS_G33(dev)) {
		u16 val;
		pci_read_config_word(pdev, 0xb0, &val);
		base = val >> 4 << 20;
	} else {
		u8 val;
		pci_read_config_byte(pdev, 0x9c, &val);
		base = val >> 3 << 27;
	}
	base -= dev_priv->mm.gtt->stolen_size;
#endif

	return base + offset;
}

static void i915_warn_stolen(struct drm_device *dev)
{
	DRM_ERROR("not enough stolen space for compressed buffer, disabling\n");
	DRM_ERROR("hint: you may be able to increase stolen memory size in the BIOS to avoid this\n");
}

static void i915_setup_compression(struct drm_device *dev, int size)
{
	struct drm_i915_private *dev_priv = dev->dev_private;
	struct drm_mm_node *compressed_fb, *uninitialized_var(compressed_llb);
	unsigned long cfb_base;
	unsigned long ll_base = 0;

	compressed_fb = drm_mm_search_free(&dev_priv->mm.stolen, size, 4096, 0);
	if (compressed_fb)
		compressed_fb = drm_mm_get_block(compressed_fb, size, 4096);
	if (!compressed_fb)
		goto err;

	cfb_base = i915_stolen_to_phys(dev, compressed_fb->start);
	if (!cfb_base)
		goto err_fb;

	if (!(IS_GM45(dev) || IS_IRONLAKE_M(dev))) {
		compressed_llb = drm_mm_search_free(&dev_priv->mm.stolen,
						    4096, 4096, 0);
		if (compressed_llb)
			compressed_llb = drm_mm_get_block(compressed_llb,
							  4096, 4096);
		if (!compressed_llb)
			goto err_fb;

		ll_base = i915_stolen_to_phys(dev, compressed_llb->start);
		if (!ll_base)
			goto err_llb;
	}

	dev_priv->cfb_size = size;

	intel_disable_fbc(dev);
	dev_priv->compressed_fb = compressed_fb;
	if (IS_IRONLAKE_M(dev))
		I915_WRITE(ILK_DPFC_CB_BASE, compressed_fb->start);
	else if (IS_GM45(dev)) {
		I915_WRITE(DPFC_CB_BASE, compressed_fb->start);
	} else {
		I915_WRITE(FBC_CFB_BASE, cfb_base);
		I915_WRITE(FBC_LL_BASE, ll_base);
		dev_priv->compressed_llb = compressed_llb;
	}

	DRM_DEBUG_KMS("FBC base 0x%08lx, ll base 0x%08lx, size %dM\n",
		      cfb_base, ll_base, size >> 20);
	return;

err_llb:
	drm_mm_put_block(compressed_llb);
err_fb:
	drm_mm_put_block(compressed_fb);
err:
	dev_priv->no_fbc_reason = FBC_STOLEN_TOO_SMALL;
	i915_warn_stolen(dev);
}

static void i915_cleanup_compression(struct drm_device *dev)
{
	struct drm_i915_private *dev_priv = dev->dev_private;

	drm_mm_put_block(dev_priv->compressed_fb);
	if (dev_priv->compressed_llb)
		drm_mm_put_block(dev_priv->compressed_llb);
}

/* true = enable decode, false = disable decoder */
static unsigned int i915_vga_set_decode(void *cookie, bool state)
{
	struct drm_device *dev = cookie;

	intel_modeset_vga_set_state(dev, state);
	if (state)
		return VGA_RSRC_LEGACY_IO | VGA_RSRC_LEGACY_MEM |
		       VGA_RSRC_NORMAL_IO | VGA_RSRC_NORMAL_MEM;
	else
		return VGA_RSRC_NORMAL_IO | VGA_RSRC_NORMAL_MEM;
}

static void i915_switcheroo_set_state(struct pci_dev *pdev, enum vga_switcheroo_state state)
{
	struct drm_device *dev = pci_get_drvdata(pdev);
	pm_message_t pmm = { .event = PM_EVENT_SUSPEND };
	if (state == VGA_SWITCHEROO_ON) {
		printk(KERN_INFO "i915: switched on\n");
		/* i915 resume handler doesn't set to D0 */
		pci_set_power_state(dev->pdev, PCI_D0);
		i915_resume(dev);
	} else {
		printk(KERN_ERR "i915: switched off\n");
		i915_suspend(dev, pmm);
	}
}

static bool i915_switcheroo_can_switch(struct pci_dev *pdev)
{
	struct drm_device *dev = pci_get_drvdata(pdev);
	bool can_switch;

	spin_lock(&dev->count_lock);
	can_switch = (dev->open_count == 0);
	spin_unlock(&dev->count_lock);
	return can_switch;
}

static int i915_load_modeset_init(struct drm_device *dev)
{
	struct drm_i915_private *dev_priv = dev->dev_private;
	unsigned long prealloc_size, gtt_size, mappable_size;
	int ret = 0;

	prealloc_size = dev_priv->mm.gtt->stolen_size;
	gtt_size = dev_priv->mm.gtt->gtt_total_entries << PAGE_SHIFT;
	mappable_size = dev_priv->mm.gtt->gtt_mappable_entries << PAGE_SHIFT;

	/* Basic memrange allocator for stolen space */
	drm_mm_init(&dev_priv->mm.stolen, 0, prealloc_size);

	/* Let GEM Manage all of the aperture.
	 *
	 * However, leave one page at the end still bound to the scratch page.
	 * There are a number of places where the hardware apparently
	 * prefetches past the end of the object, and we've seen multiple
	 * hangs with the GPU head pointer stuck in a batchbuffer bound
	 * at the last page of the aperture.  One page should be enough to
	 * keep any prefetching inside of the aperture.
	 */
	i915_gem_do_init(dev, 0, mappable_size, gtt_size - PAGE_SIZE);

	mutex_lock(&dev->struct_mutex);
	ret = i915_gem_init_ringbuffer(dev);
	mutex_unlock(&dev->struct_mutex);
	if (ret)
		goto out;

	/* Try to set up FBC with a reasonable compressed buffer size */
	if (I915_HAS_FBC(dev) && i915_powersave) {
		int cfb_size;

		/* Leave 1M for line length buffer & misc. */

		/* Try to get a 32M buffer... */
		if (prealloc_size > (36*1024*1024))
			cfb_size = 32*1024*1024;
		else /* fall back to 7/8 of the stolen space */
			cfb_size = prealloc_size * 7 / 8;
		i915_setup_compression(dev, cfb_size);
	}

	/* Allow hardware batchbuffers unless told otherwise. */
	dev_priv->allow_batchbuffer = 1;

	ret = intel_parse_bios(dev);
	if (ret)
		DRM_INFO("failed to find VBIOS tables\n");

	/* if we have > 1 VGA cards, then disable the radeon VGA resources */
	ret = vga_client_register(dev->pdev, dev, NULL, i915_vga_set_decode);
	if (ret)
		goto cleanup_ringbuffer;

	intel_register_dsm_handler();

	ret = vga_switcheroo_register_client(dev->pdev,
					     i915_switcheroo_set_state,
					     i915_switcheroo_can_switch);
	if (ret)
		goto cleanup_vga_client;

	/* IIR "flip pending" bit means done if this bit is set */
	if (IS_GEN3(dev) && (I915_READ(ECOSKPD) & ECO_FLIP_DONE))
		dev_priv->flip_pending_is_done = true;

	intel_modeset_init(dev);

	ret = drm_irq_install(dev);
	if (ret)
		goto cleanup_vga_switcheroo;

	/* Always safe in the mode setting case. */
	/* FIXME: do pre/post-mode set stuff in core KMS code */
	dev->vblank_disable_allowed = 1;

	ret = intel_fbdev_init(dev);
	if (ret)
		goto cleanup_irq;

	drm_kms_helper_poll_init(dev);

	/* We're off and running w/KMS */
	dev_priv->mm.suspended = 0;

	return 0;

cleanup_irq:
	drm_irq_uninstall(dev);
cleanup_vga_switcheroo:
	vga_switcheroo_unregister_client(dev->pdev);
cleanup_vga_client:
	vga_client_register(dev->pdev, NULL, NULL, NULL);
cleanup_ringbuffer:
	mutex_lock(&dev->struct_mutex);
	i915_gem_cleanup_ringbuffer(dev);
	mutex_unlock(&dev->struct_mutex);
out:
	return ret;
}

int i915_master_create(struct drm_device *dev, struct drm_master *master)
{
	struct drm_i915_master_private *master_priv;

	master_priv = kzalloc(sizeof(*master_priv), GFP_KERNEL);
	if (!master_priv)
		return -ENOMEM;

	master->driver_priv = master_priv;
	return 0;
}

void i915_master_destroy(struct drm_device *dev, struct drm_master *master)
{
	struct drm_i915_master_private *master_priv = master->driver_priv;

	if (!master_priv)
		return;

	kfree(master_priv);

	master->driver_priv = NULL;
}

static void i915_pineview_get_mem_freq(struct drm_device *dev)
{
	drm_i915_private_t *dev_priv = dev->dev_private;
	u32 tmp;

	tmp = I915_READ(CLKCFG);

	switch (tmp & CLKCFG_FSB_MASK) {
	case CLKCFG_FSB_533:
		dev_priv->fsb_freq = 533; /* 133*4 */
		break;
	case CLKCFG_FSB_800:
		dev_priv->fsb_freq = 800; /* 200*4 */
		break;
	case CLKCFG_FSB_667:
		dev_priv->fsb_freq =  667; /* 167*4 */
		break;
	case CLKCFG_FSB_400:
		dev_priv->fsb_freq = 400; /* 100*4 */
		break;
	}

	switch (tmp & CLKCFG_MEM_MASK) {
	case CLKCFG_MEM_533:
		dev_priv->mem_freq = 533;
		break;
	case CLKCFG_MEM_667:
		dev_priv->mem_freq = 667;
		break;
	case CLKCFG_MEM_800:
		dev_priv->mem_freq = 800;
		break;
	}

	/* detect pineview DDR3 setting */
	tmp = I915_READ(CSHRDDR3CTL);
	dev_priv->is_ddr3 = (tmp & CSHRDDR3CTL_DDR3) ? 1 : 0;
}

static void i915_ironlake_get_mem_freq(struct drm_device *dev)
{
	drm_i915_private_t *dev_priv = dev->dev_private;
	u16 ddrpll, csipll;

	ddrpll = I915_READ16(DDRMPLL1);
	csipll = I915_READ16(CSIPLL0);

	switch (ddrpll & 0xff) {
	case 0xc:
		dev_priv->mem_freq = 800;
		break;
	case 0x10:
		dev_priv->mem_freq = 1066;
		break;
	case 0x14:
		dev_priv->mem_freq = 1333;
		break;
	case 0x18:
		dev_priv->mem_freq = 1600;
		break;
	default:
		DRM_DEBUG_DRIVER("unknown memory frequency 0x%02x\n",
				 ddrpll & 0xff);
		dev_priv->mem_freq = 0;
		break;
	}

	dev_priv->r_t = dev_priv->mem_freq;

	switch (csipll & 0x3ff) {
	case 0x00c:
		dev_priv->fsb_freq = 3200;
		break;
	case 0x00e:
		dev_priv->fsb_freq = 3733;
		break;
	case 0x010:
		dev_priv->fsb_freq = 4266;
		break;
	case 0x012:
		dev_priv->fsb_freq = 4800;
		break;
	case 0x014:
		dev_priv->fsb_freq = 5333;
		break;
	case 0x016:
		dev_priv->fsb_freq = 5866;
		break;
	case 0x018:
		dev_priv->fsb_freq = 6400;
		break;
	default:
		DRM_DEBUG_DRIVER("unknown fsb frequency 0x%04x\n",
				 csipll & 0x3ff);
		dev_priv->fsb_freq = 0;
		break;
	}

	if (dev_priv->fsb_freq == 3200) {
		dev_priv->c_m = 0;
	} else if (dev_priv->fsb_freq > 3200 && dev_priv->fsb_freq <= 4800) {
		dev_priv->c_m = 1;
	} else {
		dev_priv->c_m = 2;
	}
}

static const struct cparams {
	u16 i;
	u16 t;
	u16 m;
	u16 c;
} cparams[] = {
	{ 1, 1333, 301, 28664 },
	{ 1, 1066, 294, 24460 },
	{ 1, 800, 294, 25192 },
	{ 0, 1333, 276, 27605 },
	{ 0, 1066, 276, 27605 },
	{ 0, 800, 231, 23784 },
};

unsigned long i915_chipset_val(struct drm_i915_private *dev_priv)
{
	u64 total_count, diff, ret;
	u32 count1, count2, count3, m = 0, c = 0;
	unsigned long now = jiffies_to_msecs(jiffies), diff1;
	int i;

	diff1 = now - dev_priv->last_time1;

	count1 = I915_READ(DMIEC);
	count2 = I915_READ(DDREC);
	count3 = I915_READ(CSIEC);

	total_count = count1 + count2 + count3;

	/* FIXME: handle per-counter overflow */
	if (total_count < dev_priv->last_count1) {
		diff = ~0UL - dev_priv->last_count1;
		diff += total_count;
	} else {
		diff = total_count - dev_priv->last_count1;
	}

	for (i = 0; i < ARRAY_SIZE(cparams); i++) {
		if (cparams[i].i == dev_priv->c_m &&
		    cparams[i].t == dev_priv->r_t) {
			m = cparams[i].m;
			c = cparams[i].c;
			break;
		}
	}

	diff = div_u64(diff, diff1);
	ret = ((m * diff) + c);
	ret = div_u64(ret, 10);

	dev_priv->last_count1 = total_count;
	dev_priv->last_time1 = now;

	return ret;
}

unsigned long i915_mch_val(struct drm_i915_private *dev_priv)
{
	unsigned long m, x, b;
	u32 tsfs;

	tsfs = I915_READ(TSFS);

	m = ((tsfs & TSFS_SLOPE_MASK) >> TSFS_SLOPE_SHIFT);
	x = I915_READ8(TR1);

	b = tsfs & TSFS_INTR_MASK;

	return ((m * x) / 127) - b;
}

static u16 pvid_to_extvid(struct drm_i915_private *dev_priv, u8 pxvid)
{
	static const struct v_table {
		u16 vd; /* in .1 mil */
		u16 vm; /* in .1 mil */
	} v_table[] = {
		{ 0, 0, },
		{ 375, 0, },
		{ 500, 0, },
		{ 625, 0, },
		{ 750, 0, },
		{ 875, 0, },
		{ 1000, 0, },
		{ 1125, 0, },
		{ 4125, 3000, },
		{ 4125, 3000, },
		{ 4125, 3000, },
		{ 4125, 3000, },
		{ 4125, 3000, },
		{ 4125, 3000, },
		{ 4125, 3000, },
		{ 4125, 3000, },
		{ 4125, 3000, },
		{ 4125, 3000, },
		{ 4125, 3000, },
		{ 4125, 3000, },
		{ 4125, 3000, },
		{ 4125, 3000, },
		{ 4125, 3000, },
		{ 4125, 3000, },
		{ 4125, 3000, },
		{ 4125, 3000, },
		{ 4125, 3000, },
		{ 4125, 3000, },
		{ 4125, 3000, },
		{ 4125, 3000, },
		{ 4125, 3000, },
		{ 4125, 3000, },
		{ 4250, 3125, },
		{ 4375, 3250, },
		{ 4500, 3375, },
		{ 4625, 3500, },
		{ 4750, 3625, },
		{ 4875, 3750, },
		{ 5000, 3875, },
		{ 5125, 4000, },
		{ 5250, 4125, },
		{ 5375, 4250, },
		{ 5500, 4375, },
		{ 5625, 4500, },
		{ 5750, 4625, },
		{ 5875, 4750, },
		{ 6000, 4875, },
		{ 6125, 5000, },
		{ 6250, 5125, },
		{ 6375, 5250, },
		{ 6500, 5375, },
		{ 6625, 5500, },
		{ 6750, 5625, },
		{ 6875, 5750, },
		{ 7000, 5875, },
		{ 7125, 6000, },
		{ 7250, 6125, },
		{ 7375, 6250, },
		{ 7500, 6375, },
		{ 7625, 6500, },
		{ 7750, 6625, },
		{ 7875, 6750, },
		{ 8000, 6875, },
		{ 8125, 7000, },
		{ 8250, 7125, },
		{ 8375, 7250, },
		{ 8500, 7375, },
		{ 8625, 7500, },
		{ 8750, 7625, },
		{ 8875, 7750, },
		{ 9000, 7875, },
		{ 9125, 8000, },
		{ 9250, 8125, },
		{ 9375, 8250, },
		{ 9500, 8375, },
		{ 9625, 8500, },
		{ 9750, 8625, },
		{ 9875, 8750, },
		{ 10000, 8875, },
		{ 10125, 9000, },
		{ 10250, 9125, },
		{ 10375, 9250, },
		{ 10500, 9375, },
		{ 10625, 9500, },
		{ 10750, 9625, },
		{ 10875, 9750, },
		{ 11000, 9875, },
		{ 11125, 10000, },
		{ 11250, 10125, },
		{ 11375, 10250, },
		{ 11500, 10375, },
		{ 11625, 10500, },
		{ 11750, 10625, },
		{ 11875, 10750, },
		{ 12000, 10875, },
		{ 12125, 11000, },
		{ 12250, 11125, },
		{ 12375, 11250, },
		{ 12500, 11375, },
		{ 12625, 11500, },
		{ 12750, 11625, },
		{ 12875, 11750, },
		{ 13000, 11875, },
		{ 13125, 12000, },
		{ 13250, 12125, },
		{ 13375, 12250, },
		{ 13500, 12375, },
		{ 13625, 12500, },
		{ 13750, 12625, },
		{ 13875, 12750, },
		{ 14000, 12875, },
		{ 14125, 13000, },
		{ 14250, 13125, },
		{ 14375, 13250, },
		{ 14500, 13375, },
		{ 14625, 13500, },
		{ 14750, 13625, },
		{ 14875, 13750, },
		{ 15000, 13875, },
		{ 15125, 14000, },
		{ 15250, 14125, },
		{ 15375, 14250, },
		{ 15500, 14375, },
		{ 15625, 14500, },
		{ 15750, 14625, },
		{ 15875, 14750, },
		{ 16000, 14875, },
		{ 16125, 15000, },
	};
	if (dev_priv->info->is_mobile)
		return v_table[pxvid].vm;
	else
		return v_table[pxvid].vd;
}

void i915_update_gfx_val(struct drm_i915_private *dev_priv)
{
	struct timespec now, diff1;
	u64 diff;
	unsigned long diffms;
	u32 count;

	getrawmonotonic(&now);
	diff1 = timespec_sub(now, dev_priv->last_time2);

	/* Don't divide by 0 */
	diffms = diff1.tv_sec * 1000 + diff1.tv_nsec / 1000000;
	if (!diffms)
		return;

	count = I915_READ(GFXEC);

	if (count < dev_priv->last_count2) {
		diff = ~0UL - dev_priv->last_count2;
		diff += count;
	} else {
		diff = count - dev_priv->last_count2;
	}

	dev_priv->last_count2 = count;
	dev_priv->last_time2 = now;

	/* More magic constants... */
	diff = diff * 1181;
	diff = div_u64(diff, diffms * 10);
	dev_priv->gfx_power = diff;
}

unsigned long i915_gfx_val(struct drm_i915_private *dev_priv)
{
	unsigned long t, corr, state1, corr2, state2;
	u32 pxvid, ext_v;

	pxvid = I915_READ(PXVFREQ_BASE + (dev_priv->cur_delay * 4));
	pxvid = (pxvid >> 24) & 0x7f;
	ext_v = pvid_to_extvid(dev_priv, pxvid);

	state1 = ext_v;

	t = i915_mch_val(dev_priv);

	/* Revel in the empirically derived constants */

	/* Correction factor in 1/100000 units */
	if (t > 80)
		corr = ((t * 2349) + 135940);
	else if (t >= 50)
		corr = ((t * 964) + 29317);
	else /* < 50 */
		corr = ((t * 301) + 1004);

	corr = corr * ((150142 * state1) / 10000 - 78642);
	corr /= 100000;
	corr2 = (corr * dev_priv->corr);

	state2 = (corr2 * state1) / 10000;
	state2 /= 100; /* convert to mW */

	i915_update_gfx_val(dev_priv);

	return dev_priv->gfx_power + state2;
}

/* Global for IPS driver to get at the current i915 device */
static struct drm_i915_private *i915_mch_dev;
/*
 * Lock protecting IPS related data structures
 *   - i915_mch_dev
 *   - dev_priv->max_delay
 *   - dev_priv->min_delay
 *   - dev_priv->fmax
 *   - dev_priv->gpu_busy
 */
static DEFINE_SPINLOCK(mchdev_lock);

/**
 * i915_read_mch_val - return value for IPS use
 *
 * Calculate and return a value for the IPS driver to use when deciding whether
 * we have thermal and power headroom to increase CPU or GPU power budget.
 */
unsigned long i915_read_mch_val(void)
{
  	struct drm_i915_private *dev_priv;
	unsigned long chipset_val, graphics_val, ret = 0;

  	spin_lock(&mchdev_lock);
	if (!i915_mch_dev)
		goto out_unlock;
	dev_priv = i915_mch_dev;

	chipset_val = i915_chipset_val(dev_priv);
	graphics_val = i915_gfx_val(dev_priv);

	ret = chipset_val + graphics_val;

out_unlock:
  	spin_unlock(&mchdev_lock);

  	return ret;
}
EXPORT_SYMBOL_GPL(i915_read_mch_val);

/**
 * i915_gpu_raise - raise GPU frequency limit
 *
 * Raise the limit; IPS indicates we have thermal headroom.
 */
bool i915_gpu_raise(void)
{
  	struct drm_i915_private *dev_priv;
	bool ret = true;

  	spin_lock(&mchdev_lock);
	if (!i915_mch_dev) {
		ret = false;
		goto out_unlock;
	}
	dev_priv = i915_mch_dev;

	if (dev_priv->max_delay > dev_priv->fmax)
		dev_priv->max_delay--;

out_unlock:
  	spin_unlock(&mchdev_lock);

  	return ret;
}
EXPORT_SYMBOL_GPL(i915_gpu_raise);

/**
 * i915_gpu_lower - lower GPU frequency limit
 *
 * IPS indicates we're close to a thermal limit, so throttle back the GPU
 * frequency maximum.
 */
bool i915_gpu_lower(void)
{
  	struct drm_i915_private *dev_priv;
	bool ret = true;

  	spin_lock(&mchdev_lock);
	if (!i915_mch_dev) {
		ret = false;
		goto out_unlock;
	}
	dev_priv = i915_mch_dev;

	if (dev_priv->max_delay < dev_priv->min_delay)
		dev_priv->max_delay++;

out_unlock:
  	spin_unlock(&mchdev_lock);

  	return ret;
}
EXPORT_SYMBOL_GPL(i915_gpu_lower);

/**
 * i915_gpu_busy - indicate GPU business to IPS
 *
 * Tell the IPS driver whether or not the GPU is busy.
 */
bool i915_gpu_busy(void)
{
  	struct drm_i915_private *dev_priv;
	bool ret = false;

  	spin_lock(&mchdev_lock);
	if (!i915_mch_dev)
		goto out_unlock;
	dev_priv = i915_mch_dev;

	ret = dev_priv->busy;

out_unlock:
  	spin_unlock(&mchdev_lock);

  	return ret;
}
EXPORT_SYMBOL_GPL(i915_gpu_busy);

/**
 * i915_gpu_turbo_disable - disable graphics turbo
 *
 * Disable graphics turbo by resetting the max frequency and setting the
 * current frequency to the default.
 */
bool i915_gpu_turbo_disable(void)
{
  	struct drm_i915_private *dev_priv;
	bool ret = true;

  	spin_lock(&mchdev_lock);
	if (!i915_mch_dev) {
		ret = false;
		goto out_unlock;
	}
	dev_priv = i915_mch_dev;

	dev_priv->max_delay = dev_priv->fstart;

	if (!ironlake_set_drps(dev_priv->dev, dev_priv->fstart))
		ret = false;

out_unlock:
  	spin_unlock(&mchdev_lock);

  	return ret;
}
EXPORT_SYMBOL_GPL(i915_gpu_turbo_disable);

/**
 * i915_driver_load - setup chip and create an initial config
 * @dev: DRM device
 * @flags: startup flags
 *
 * The driver load routine has to do several things:
 *   - drive output discovery via intel_modeset_init()
 *   - initialize the memory manager
 *   - allocate initial config memory
 *   - setup the DRM framebuffer with the allocated memory
 */
int i915_driver_load(struct drm_device *dev, unsigned long flags)
{
	struct drm_i915_private *dev_priv;
	int ret = 0, mmio_bar;
	uint32_t agp_size;

	/* i915 has 4 more counters */
	dev->counters += 4;
	dev->types[6] = _DRM_STAT_IRQ;
	dev->types[7] = _DRM_STAT_PRIMARY;
	dev->types[8] = _DRM_STAT_SECONDARY;
	dev->types[9] = _DRM_STAT_DMA;

	dev_priv = kzalloc(sizeof(drm_i915_private_t), GFP_KERNEL);
	if (dev_priv == NULL)
		return -ENOMEM;

	dev->dev_private = (void *)dev_priv;
	dev_priv->dev = dev;
	dev_priv->info = (struct intel_device_info *) flags;

	if (i915_get_bridge_dev(dev)) {
		ret = -EIO;
		goto free_priv;
	}

	/* overlay on gen2 is broken and can't address above 1G */
	if (IS_GEN2(dev))
		dma_set_coherent_mask(&dev->pdev->dev, DMA_BIT_MASK(30));

	mmio_bar = IS_GEN2(dev) ? 1 : 0;
	dev_priv->regs = pci_iomap(dev->pdev, mmio_bar, 0);
	if (!dev_priv->regs) {
		DRM_ERROR("failed to map registers\n");
		ret = -EIO;
		goto put_bridge;
	}

	dev_priv->mm.gtt = intel_gtt_get();
	if (!dev_priv->mm.gtt) {
		DRM_ERROR("Failed to initialize GTT\n");
		ret = -ENODEV;
		goto out_iomapfree;
	}

	agp_size = dev_priv->mm.gtt->gtt_mappable_entries << PAGE_SHIFT;

        dev_priv->mm.gtt_mapping =
		io_mapping_create_wc(dev->agp->base, agp_size);
	if (dev_priv->mm.gtt_mapping == NULL) {
		ret = -EIO;
		goto out_rmmap;
	}

	/* Set up a WC MTRR for non-PAT systems.  This is more common than
	 * one would think, because the kernel disables PAT on first
	 * generation Core chips because WC PAT gets overridden by a UC
	 * MTRR if present.  Even if a UC MTRR isn't present.
	 */
	dev_priv->mm.gtt_mtrr = mtrr_add(dev->agp->base,
					 agp_size,
					 MTRR_TYPE_WRCOMB, 1);
	if (dev_priv->mm.gtt_mtrr < 0) {
		DRM_INFO("MTRR allocation failed.  Graphics "
			 "performance may suffer.\n");
	}

	/* The i915 workqueue is primarily used for batched retirement of
	 * requests (and thus managing bo) once the task has been completed
	 * by the GPU. i915_gem_retire_requests() is called directly when we
	 * need high-priority retirement, such as waiting for an explicit
	 * bo.
	 *
	 * It is also used for periodic low-priority events, such as
	 * idle-timers and recording error state.
	 *
	 * All tasks on the workqueue are expected to acquire the dev mutex
	 * so there is no point in running more than one instance of the
	 * workqueue at any time: max_active = 1 and NON_REENTRANT.
	 */
	dev_priv->wq = alloc_workqueue("i915",
				       WQ_UNBOUND | WQ_NON_REENTRANT,
				       1);
	if (dev_priv->wq == NULL) {
		DRM_ERROR("Failed to create our workqueue.\n");
		ret = -ENOMEM;
		goto out_iomapfree;
	}

	/* enable GEM by default */
	dev_priv->has_gem = 1;

	if (dev_priv->has_gem == 0 &&
	    drm_core_check_feature(dev, DRIVER_MODESET)) {
		DRM_ERROR("kernel modesetting requires GEM, disabling driver.\n");
		ret = -ENODEV;
		goto out_workqueue_free;
	}

	dev->driver->get_vblank_counter = i915_get_vblank_counter;
	dev->max_vblank_count = 0xffffff; /* only 24 bits of frame count */
	if (IS_G4X(dev) || IS_GEN5(dev) || IS_GEN6(dev)) {
		dev->max_vblank_count = 0xffffffff; /* full 32 bit counter */
		dev->driver->get_vblank_counter = gm45_get_vblank_counter;
	}

	/* Try to make sure MCHBAR is enabled before poking at it */
	intel_setup_mchbar(dev);
	intel_setup_gmbus(dev);
	intel_opregion_setup(dev);

	/* Make sure the bios did its job and set up vital registers */
	intel_setup_bios(dev);

	i915_gem_load(dev);

	/* Init HWS */
	if (!I915_NEED_GFX_HWS(dev)) {
		ret = i915_init_phys_hws(dev);
		if (ret)
			goto out_gem_unload;
	}

	if (IS_PINEVIEW(dev))
		i915_pineview_get_mem_freq(dev);
	else if (IS_GEN5(dev))
		i915_ironlake_get_mem_freq(dev);

	/* On the 945G/GM, the chipset reports the MSI capability on the
	 * integrated graphics even though the support isn't actually there
	 * according to the published specs.  It doesn't appear to function
	 * correctly in testing on 945G.
	 * This may be a side effect of MSI having been made available for PEG
	 * and the registers being closely associated.
	 *
	 * According to chipset errata, on the 965GM, MSI interrupts may
	 * be lost or delayed, but we use them anyways to avoid
	 * stuck interrupts on some machines.
	 */
	if (!IS_I945G(dev) && !IS_I945GM(dev))
		pci_enable_msi(dev->pdev);

	spin_lock_init(&dev_priv->irq_lock);
	spin_lock_init(&dev_priv->error_lock);
	dev_priv->trace_irq_seqno = 0;

	ret = drm_vblank_init(dev, I915_NUM_PIPE);
	if (ret)
		goto out_gem_unload;

	/* Start out suspended */
	dev_priv->mm.suspended = 1;

	intel_detect_pch(dev);

	if (drm_core_check_feature(dev, DRIVER_MODESET)) {
		ret = i915_load_modeset_init(dev);
		if (ret < 0) {
			DRM_ERROR("failed to init modeset\n");
			goto out_gem_unload;
		}
	}

	/* Must be done after probing outputs */
	intel_opregion_init(dev);
	acpi_video_register();

	setup_timer(&dev_priv->hangcheck_timer, i915_hangcheck_elapsed,
		    (unsigned long) dev);

	spin_lock(&mchdev_lock);
	i915_mch_dev = dev_priv;
	dev_priv->mchdev_lock = &mchdev_lock;
	spin_unlock(&mchdev_lock);

	return 0;

out_gem_unload:
	if (dev->pdev->msi_enabled)
		pci_disable_msi(dev->pdev);

	intel_teardown_gmbus(dev);
	intel_teardown_mchbar(dev);
out_workqueue_free:
	destroy_workqueue(dev_priv->wq);
out_iomapfree:
	io_mapping_free(dev_priv->mm.gtt_mapping);
out_rmmap:
	pci_iounmap(dev->pdev, dev_priv->regs);
put_bridge:
	pci_dev_put(dev_priv->bridge_dev);
free_priv:
	kfree(dev_priv);
	return ret;
}

int i915_driver_unload(struct drm_device *dev)
{
	struct drm_i915_private *dev_priv = dev->dev_private;
	int ret;

	spin_lock(&mchdev_lock);
	i915_mch_dev = NULL;
	spin_unlock(&mchdev_lock);

	if (dev_priv->mm.inactive_shrinker.shrink)
		unregister_shrinker(&dev_priv->mm.inactive_shrinker);

	mutex_lock(&dev->struct_mutex);
	ret = i915_gpu_idle(dev);
	if (ret)
		DRM_ERROR("failed to idle hardware: %d\n", ret);
	mutex_unlock(&dev->struct_mutex);

	/* Cancel the retire work handler, which should be idle now. */
	cancel_delayed_work_sync(&dev_priv->mm.retire_work);

	io_mapping_free(dev_priv->mm.gtt_mapping);
	if (dev_priv->mm.gtt_mtrr >= 0) {
		mtrr_del(dev_priv->mm.gtt_mtrr, dev->agp->base,
			 dev->agp->agp_info.aper_size * 1024 * 1024);
		dev_priv->mm.gtt_mtrr = -1;
	}

	acpi_video_unregister();

	if (drm_core_check_feature(dev, DRIVER_MODESET)) {
		intel_fbdev_fini(dev);
		intel_modeset_cleanup(dev);

		/*
		 * free the memory space allocated for the child device
		 * config parsed from VBT
		 */
		if (dev_priv->child_dev && dev_priv->child_dev_num) {
			kfree(dev_priv->child_dev);
			dev_priv->child_dev = NULL;
			dev_priv->child_dev_num = 0;
		}

		vga_switcheroo_unregister_client(dev->pdev);
		vga_client_register(dev->pdev, NULL, NULL, NULL);
	}

	/* Free error state after interrupts are fully disabled. */
	del_timer_sync(&dev_priv->hangcheck_timer);
	cancel_work_sync(&dev_priv->error_work);
	i915_destroy_error_state(dev);

	if (dev->pdev->msi_enabled)
		pci_disable_msi(dev->pdev);

	intel_opregion_fini(dev);

	if (drm_core_check_feature(dev, DRIVER_MODESET)) {
		/* Flush any outstanding unpin_work. */
		flush_workqueue(dev_priv->wq);

		i915_gem_free_all_phys_object(dev);

		mutex_lock(&dev->struct_mutex);
		i915_gem_cleanup_ringbuffer(dev);
		mutex_unlock(&dev->struct_mutex);
		if (I915_HAS_FBC(dev) && i915_powersave)
			i915_cleanup_compression(dev);
		drm_mm_takedown(&dev_priv->mm.stolen);

		intel_cleanup_overlay(dev);

		if (!I915_NEED_GFX_HWS(dev))
			i915_free_hws(dev);
	}

	if (dev_priv->regs != NULL)
		pci_iounmap(dev->pdev, dev_priv->regs);

	intel_teardown_gmbus(dev);
	intel_teardown_mchbar(dev);

	destroy_workqueue(dev_priv->wq);

	pci_dev_put(dev_priv->bridge_dev);
	kfree(dev->dev_private);

	return 0;
}

int i915_driver_open(struct drm_device *dev, struct drm_file *file)
{
	struct drm_i915_file_private *file_priv;

	DRM_DEBUG_DRIVER("\n");
	file_priv = kmalloc(sizeof(*file_priv), GFP_KERNEL);
	if (!file_priv)
		return -ENOMEM;

	file->driver_priv = file_priv;

	spin_lock_init(&file_priv->mm.lock);
	INIT_LIST_HEAD(&file_priv->mm.request_list);

	return 0;
}

/**
 * i915_driver_lastclose - clean up after all DRM clients have exited
 * @dev: DRM device
 *
 * Take care of cleaning up after all DRM clients have exited.  In the
 * mode setting case, we want to restore the kernel's initial mode (just
 * in case the last client left us in a bad state).
 *
 * Additionally, in the non-mode setting case, we'll tear down the AGP
 * and DMA structures, since the kernel won't be using them, and clea
 * up any GEM state.
 */
void i915_driver_lastclose(struct drm_device * dev)
{
	drm_i915_private_t *dev_priv = dev->dev_private;

	if (!dev_priv || drm_core_check_feature(dev, DRIVER_MODESET)) {
		drm_fb_helper_restore();
		vga_switcheroo_process_delayed_switch();
		return;
	}

	i915_gem_lastclose(dev);

	if (dev_priv->agp_heap)
		i915_mem_takedown(&(dev_priv->agp_heap));

	i915_dma_cleanup(dev);
}

void i915_driver_preclose(struct drm_device * dev, struct drm_file *file_priv)
{
	drm_i915_private_t *dev_priv = dev->dev_private;
	i915_gem_release(dev, file_priv);
	if (!drm_core_check_feature(dev, DRIVER_MODESET))
		i915_mem_release(dev, file_priv, dev_priv->agp_heap);
}

void i915_driver_postclose(struct drm_device *dev, struct drm_file *file)
{
	struct drm_i915_file_private *file_priv = file->driver_priv;

	kfree(file_priv);
}

struct drm_ioctl_desc i915_ioctls[] = {
	DRM_IOCTL_DEF_DRV(I915_INIT, i915_dma_init, DRM_AUTH|DRM_MASTER|DRM_ROOT_ONLY),
	DRM_IOCTL_DEF_DRV(I915_FLUSH, i915_flush_ioctl, DRM_AUTH),
	DRM_IOCTL_DEF_DRV(I915_FLIP, i915_flip_bufs, DRM_AUTH),
	DRM_IOCTL_DEF_DRV(I915_BATCHBUFFER, i915_batchbuffer, DRM_AUTH),
	DRM_IOCTL_DEF_DRV(I915_IRQ_EMIT, i915_irq_emit, DRM_AUTH),
	DRM_IOCTL_DEF_DRV(I915_IRQ_WAIT, i915_irq_wait, DRM_AUTH),
	DRM_IOCTL_DEF_DRV(I915_GETPARAM, i915_getparam, DRM_AUTH),
	DRM_IOCTL_DEF_DRV(I915_SETPARAM, i915_setparam, DRM_AUTH|DRM_MASTER|DRM_ROOT_ONLY),
	DRM_IOCTL_DEF_DRV(I915_ALLOC, i915_mem_alloc, DRM_AUTH),
	DRM_IOCTL_DEF_DRV(I915_FREE, i915_mem_free, DRM_AUTH),
	DRM_IOCTL_DEF_DRV(I915_INIT_HEAP, i915_mem_init_heap, DRM_AUTH|DRM_MASTER|DRM_ROOT_ONLY),
	DRM_IOCTL_DEF_DRV(I915_CMDBUFFER, i915_cmdbuffer, DRM_AUTH),
	DRM_IOCTL_DEF_DRV(I915_DESTROY_HEAP,  i915_mem_destroy_heap, DRM_AUTH|DRM_MASTER|DRM_ROOT_ONLY),
	DRM_IOCTL_DEF_DRV(I915_SET_VBLANK_PIPE,  i915_vblank_pipe_set, DRM_AUTH|DRM_MASTER|DRM_ROOT_ONLY),
	DRM_IOCTL_DEF_DRV(I915_GET_VBLANK_PIPE,  i915_vblank_pipe_get, DRM_AUTH),
	DRM_IOCTL_DEF_DRV(I915_VBLANK_SWAP, i915_vblank_swap, DRM_AUTH),
	DRM_IOCTL_DEF_DRV(I915_HWS_ADDR, i915_set_status_page, DRM_AUTH|DRM_MASTER|DRM_ROOT_ONLY),
	DRM_IOCTL_DEF_DRV(I915_GEM_INIT, i915_gem_init_ioctl, DRM_AUTH|DRM_MASTER|DRM_ROOT_ONLY|DRM_UNLOCKED),
	DRM_IOCTL_DEF_DRV(I915_GEM_EXECBUFFER, i915_gem_execbuffer, DRM_AUTH|DRM_UNLOCKED),
	DRM_IOCTL_DEF_DRV(I915_GEM_EXECBUFFER2, i915_gem_execbuffer2, DRM_AUTH|DRM_UNLOCKED),
	DRM_IOCTL_DEF_DRV(I915_GEM_PIN, i915_gem_pin_ioctl, DRM_AUTH|DRM_ROOT_ONLY|DRM_UNLOCKED),
	DRM_IOCTL_DEF_DRV(I915_GEM_UNPIN, i915_gem_unpin_ioctl, DRM_AUTH|DRM_ROOT_ONLY|DRM_UNLOCKED),
	DRM_IOCTL_DEF_DRV(I915_GEM_BUSY, i915_gem_busy_ioctl, DRM_AUTH|DRM_UNLOCKED),
	DRM_IOCTL_DEF_DRV(I915_GEM_THROTTLE, i915_gem_throttle_ioctl, DRM_AUTH|DRM_UNLOCKED),
	DRM_IOCTL_DEF_DRV(I915_GEM_ENTERVT, i915_gem_entervt_ioctl, DRM_AUTH|DRM_MASTER|DRM_ROOT_ONLY|DRM_UNLOCKED),
	DRM_IOCTL_DEF_DRV(I915_GEM_LEAVEVT, i915_gem_leavevt_ioctl, DRM_AUTH|DRM_MASTER|DRM_ROOT_ONLY|DRM_UNLOCKED),
	DRM_IOCTL_DEF_DRV(I915_GEM_CREATE, i915_gem_create_ioctl, DRM_UNLOCKED),
	DRM_IOCTL_DEF_DRV(I915_GEM_PREAD, i915_gem_pread_ioctl, DRM_UNLOCKED),
	DRM_IOCTL_DEF_DRV(I915_GEM_PWRITE, i915_gem_pwrite_ioctl, DRM_UNLOCKED),
	DRM_IOCTL_DEF_DRV(I915_GEM_MMAP, i915_gem_mmap_ioctl, DRM_UNLOCKED),
	DRM_IOCTL_DEF_DRV(I915_GEM_MMAP_GTT, i915_gem_mmap_gtt_ioctl, DRM_UNLOCKED),
	DRM_IOCTL_DEF_DRV(I915_GEM_SET_DOMAIN, i915_gem_set_domain_ioctl, DRM_UNLOCKED),
	DRM_IOCTL_DEF_DRV(I915_GEM_SW_FINISH, i915_gem_sw_finish_ioctl, DRM_UNLOCKED),
	DRM_IOCTL_DEF_DRV(I915_GEM_SET_TILING, i915_gem_set_tiling, DRM_UNLOCKED),
	DRM_IOCTL_DEF_DRV(I915_GEM_GET_TILING, i915_gem_get_tiling, DRM_UNLOCKED),
	DRM_IOCTL_DEF_DRV(I915_GEM_GET_APERTURE, i915_gem_get_aperture_ioctl, DRM_UNLOCKED),
	DRM_IOCTL_DEF_DRV(I915_GET_PIPE_FROM_CRTC_ID, intel_get_pipe_from_crtc_id, DRM_UNLOCKED),
	DRM_IOCTL_DEF_DRV(I915_GEM_MADVISE, i915_gem_madvise_ioctl, DRM_UNLOCKED),
	DRM_IOCTL_DEF_DRV(I915_OVERLAY_PUT_IMAGE, intel_overlay_put_image, DRM_MASTER|DRM_CONTROL_ALLOW|DRM_UNLOCKED),
	DRM_IOCTL_DEF_DRV(I915_OVERLAY_ATTRS, intel_overlay_attrs, DRM_MASTER|DRM_CONTROL_ALLOW|DRM_UNLOCKED),
};

int i915_max_ioctl = DRM_ARRAY_SIZE(i915_ioctls);

/**
 * Determine if the device really is AGP or not.
 *
 * All Intel graphics chipsets are treated as AGP, even if they are really
 * PCI-e.
 *
 * \param dev   The device to be tested.
 *
 * \returns
 * A value of 1 is always retured to indictate every i9x5 is AGP.
 */
int i915_driver_device_is_agp(struct drm_device * dev)
{
	return 1;
}<|MERGE_RESOLUTION|>--- conflicted
+++ resolved
@@ -772,11 +772,10 @@
 	case I915_PARAM_HAS_BLT:
 		value = HAS_BLT(dev);
 		break;
-<<<<<<< HEAD
 	case I915_PARAM_HAS_RELAXED_FENCING:
-=======
+		value = 1;
+		break;
 	case I915_PARAM_HAS_COHERENT_RINGS:
->>>>>>> 4c09ae84
 		value = 1;
 		break;
 	default:
