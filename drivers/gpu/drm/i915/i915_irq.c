--- conflicted
+++ resolved
@@ -839,10 +839,6 @@
 								pipe);
 	int position;
 	int vbl_start, vbl_end, hsync_start, htotal, vtotal;
-<<<<<<< HEAD
-	bool in_vbl = true;
-=======
->>>>>>> bf3fb091
 	unsigned long irqflags;
 
 	if (WARN_ON(!mode->crtc_clock)) {
