// SPDX-License-Identifier: GPL-2.0-only
/*
 * Copyright (c) 2014-2015, The Linux Foundation. All rights reserved.
 */

#include <linux/of_irq.h>
#include "edp.h"

static irqreturn_t edp_irq(int irq, void *dev_id)
{
	struct msm_edp *edp = dev_id;

	/* Process eDP irq */
	return msm_edp_ctrl_irq(edp->ctrl);
}

static void edp_destroy(struct platform_device *pdev)
{
	struct msm_edp *edp = platform_get_drvdata(pdev);

	if (!edp)
		return;

	if (edp->ctrl) {
		msm_edp_ctrl_destroy(edp->ctrl);
		edp->ctrl = NULL;
	}

	platform_set_drvdata(pdev, NULL);
}

/* construct eDP at bind/probe time, grab all the resources. */
static struct msm_edp *edp_init(struct platform_device *pdev)
{
	struct msm_edp *edp = NULL;
	int ret;

	if (!pdev) {
		pr_err("no eDP device\n");
		ret = -ENXIO;
		goto fail;
	}

	edp = devm_kzalloc(&pdev->dev, sizeof(*edp), GFP_KERNEL);
	if (!edp) {
		ret = -ENOMEM;
		goto fail;
	}
	DBG("eDP probed=%p", edp);

	edp->pdev = pdev;
	platform_set_drvdata(pdev, edp);

	ret = msm_edp_ctrl_init(edp);
	if (ret)
		goto fail;

	return edp;

fail:
	if (edp)
		edp_destroy(pdev);

	return ERR_PTR(ret);
}

static int edp_bind(struct device *dev, struct device *master, void *data)
{
	struct drm_device *drm = dev_get_drvdata(master);
	struct msm_drm_private *priv = drm->dev_private;
	struct msm_edp *edp;

	DBG("");
	edp = edp_init(to_platform_device(dev));
	if (IS_ERR(edp))
		return PTR_ERR(edp);
	priv->edp = edp;

	return 0;
}

static void edp_unbind(struct device *dev, struct device *master, void *data)
{
	struct drm_device *drm = dev_get_drvdata(master);
	struct msm_drm_private *priv = drm->dev_private;

	DBG("");
	if (priv->edp) {
		edp_destroy(to_platform_device(dev));
		priv->edp = NULL;
	}
}

static const struct component_ops edp_ops = {
		.bind   = edp_bind,
		.unbind = edp_unbind,
};

static int edp_dev_probe(struct platform_device *pdev)
{
	DBG("");
	return component_add(&pdev->dev, &edp_ops);
}

static int edp_dev_remove(struct platform_device *pdev)
{
	DBG("");
	component_del(&pdev->dev, &edp_ops);
	return 0;
}

static const struct of_device_id dt_match[] = {
	{ .compatible = "qcom,mdss-edp" },
	{}
};

static struct platform_driver edp_driver = {
	.probe = edp_dev_probe,
	.remove = edp_dev_remove,
	.driver = {
		.name = "msm_edp",
		.of_match_table = dt_match,
	},
};

void __init msm_edp_register(void)
{
	DBG("");
	platform_driver_register(&edp_driver);
}

void __exit msm_edp_unregister(void)
{
	DBG("");
	platform_driver_unregister(&edp_driver);
}

/* Second part of initialization, the drm/kms level modeset_init */
int msm_edp_modeset_init(struct msm_edp *edp, struct drm_device *dev,
				struct drm_encoder *encoder)
{
	struct platform_device *pdev = edp->pdev;
	struct msm_drm_private *priv = dev->dev_private;
	int ret;

	edp->encoder = encoder;
	edp->dev = dev;

	edp->bridge = msm_edp_bridge_init(edp);
	if (IS_ERR(edp->bridge)) {
		ret = PTR_ERR(edp->bridge);
		DRM_DEV_ERROR(dev->dev, "failed to create eDP bridge: %d\n", ret);
		edp->bridge = NULL;
		goto fail;
	}

	edp->connector = msm_edp_connector_init(edp);
	if (IS_ERR(edp->connector)) {
		ret = PTR_ERR(edp->connector);
		DRM_DEV_ERROR(dev->dev, "failed to create eDP connector: %d\n", ret);
		edp->connector = NULL;
		goto fail;
	}

	edp->irq = irq_of_parse_and_map(pdev->dev.of_node, 0);
	if (edp->irq < 0) {
		ret = edp->irq;
		DRM_DEV_ERROR(dev->dev, "failed to get IRQ: %d\n", ret);
		goto fail;
	}

	ret = devm_request_irq(&pdev->dev, edp->irq,
			edp_irq, IRQF_TRIGGER_HIGH | IRQF_ONESHOT,
			"edp_isr", edp);
	if (ret < 0) {
		DRM_DEV_ERROR(dev->dev, "failed to request IRQ%u: %d\n",
				edp->irq, ret);
		goto fail;
	}

<<<<<<< HEAD
	ret = drm_bridge_attach(encoder, edp->bridge, NULL, 0);
	if (ret)
		goto fail;

=======
>>>>>>> ad9df47e
	priv->bridges[priv->num_bridges++]       = edp->bridge;
	priv->connectors[priv->num_connectors++] = edp->connector;

	return 0;

fail:
	/* bridge/connector are normally destroyed by drm */
	if (edp->bridge) {
		edp_bridge_destroy(edp->bridge);
		edp->bridge = NULL;
	}
	if (edp->connector) {
		edp->connector->funcs->destroy(edp->connector);
		edp->connector = NULL;
	}

	return ret;
}<|MERGE_RESOLUTION|>--- conflicted
+++ resolved
@@ -178,13 +178,6 @@
 		goto fail;
 	}
 
-<<<<<<< HEAD
-	ret = drm_bridge_attach(encoder, edp->bridge, NULL, 0);
-	if (ret)
-		goto fail;
-
-=======
->>>>>>> ad9df47e
 	priv->bridges[priv->num_bridges++]       = edp->bridge;
 	priv->connectors[priv->num_connectors++] = edp->connector;
 
