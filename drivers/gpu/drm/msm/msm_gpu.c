--- conflicted
+++ resolved
@@ -373,12 +373,8 @@
 	if (submit) {
 		/* Increment the fault counts */
 		submit->queue->faults++;
-<<<<<<< HEAD
-		submit->aspace->faults++;
-=======
 		if (submit->aspace)
 			submit->aspace->faults++;
->>>>>>> 4d1564a6
 
 		get_comm_cmdline(submit, &comm, &cmd);
 
