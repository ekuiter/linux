/*
 * Copyright 2008 Advanced Micro Devices, Inc.
 * Copyright 2008 Red Hat Inc.
 * Copyright 2009 Jerome Glisse.
 *
 * Permission is hereby granted, free of charge, to any person obtaining a
 * copy of this software and associated documentation files (the "Software"),
 * to deal in the Software without restriction, including without limitation
 * the rights to use, copy, modify, merge, publish, distribute, sublicense,
 * and/or sell copies of the Software, and to permit persons to whom the
 * Software is furnished to do so, subject to the following conditions:
 *
 * The above copyright notice and this permission notice shall be included in
 * all copies or substantial portions of the Software.
 *
 * THE SOFTWARE IS PROVIDED "AS IS", WITHOUT WARRANTY OF ANY KIND, EXPRESS OR
 * IMPLIED, INCLUDING BUT NOT LIMITED TO THE WARRANTIES OF MERCHANTABILITY,
 * FITNESS FOR A PARTICULAR PURPOSE AND NONINFRINGEMENT.  IN NO EVENT SHALL
 * THE COPYRIGHT HOLDER(S) OR AUTHOR(S) BE LIABLE FOR ANY CLAIM, DAMAGES OR
 * OTHER LIABILITY, WHETHER IN AN ACTION OF CONTRACT, TORT OR OTHERWISE,
 * ARISING FROM, OUT OF OR IN CONNECTION WITH THE SOFTWARE OR THE USE OR
 * OTHER DEALINGS IN THE SOFTWARE.
 *
 * Authors: Dave Airlie
 *          Alex Deucher
 *          Jerome Glisse
 */
#include <linux/firmware.h>
#include <linux/platform_device.h>
#include <linux/slab.h>
#include "drmP.h"
#include "radeon.h"
#include "radeon_asic.h"
#include "radeon_drm.h"
#include "rv770d.h"
#include "atom.h"
#include "avivod.h"

#define R700_PFP_UCODE_SIZE 848
#define R700_PM4_UCODE_SIZE 1360

static void rv770_gpu_init(struct radeon_device *rdev);
void rv770_fini(struct radeon_device *rdev);
static void rv770_pcie_gen2_enable(struct radeon_device *rdev);

u32 rv770_page_flip(struct radeon_device *rdev, int crtc_id, u64 crtc_base)
{
	struct radeon_crtc *radeon_crtc = rdev->mode_info.crtcs[crtc_id];
	u32 tmp = RREG32(AVIVO_D1GRPH_UPDATE + radeon_crtc->crtc_offset);
	int i;

	/* Lock the graphics update lock */
	tmp |= AVIVO_D1GRPH_UPDATE_LOCK;
	WREG32(AVIVO_D1GRPH_UPDATE + radeon_crtc->crtc_offset, tmp);

	/* update the scanout addresses */
	if (radeon_crtc->crtc_id) {
		WREG32(D2GRPH_SECONDARY_SURFACE_ADDRESS_HIGH, upper_32_bits(crtc_base));
		WREG32(D2GRPH_PRIMARY_SURFACE_ADDRESS_HIGH, upper_32_bits(crtc_base));
	} else {
		WREG32(D1GRPH_SECONDARY_SURFACE_ADDRESS_HIGH, upper_32_bits(crtc_base));
		WREG32(D1GRPH_PRIMARY_SURFACE_ADDRESS_HIGH, upper_32_bits(crtc_base));
	}
	WREG32(D1GRPH_SECONDARY_SURFACE_ADDRESS + radeon_crtc->crtc_offset,
	       (u32)crtc_base);
	WREG32(D1GRPH_PRIMARY_SURFACE_ADDRESS + radeon_crtc->crtc_offset,
	       (u32)crtc_base);

	/* Wait for update_pending to go high. */
	for (i = 0; i < rdev->usec_timeout; i++) {
		if (RREG32(AVIVO_D1GRPH_UPDATE + radeon_crtc->crtc_offset) & AVIVO_D1GRPH_SURFACE_UPDATE_PENDING)
			break;
		udelay(1);
	}
	DRM_DEBUG("Update pending now high. Unlocking vupdate_lock.\n");

	/* Unlock the lock, so double-buffering can take place inside vblank */
	tmp &= ~AVIVO_D1GRPH_UPDATE_LOCK;
	WREG32(AVIVO_D1GRPH_UPDATE + radeon_crtc->crtc_offset, tmp);

	/* Return current update_pending status: */
	return RREG32(AVIVO_D1GRPH_UPDATE + radeon_crtc->crtc_offset) & AVIVO_D1GRPH_SURFACE_UPDATE_PENDING;
}

/* get temperature in millidegrees */
int rv770_get_temp(struct radeon_device *rdev)
{
	u32 temp = (RREG32(CG_MULT_THERMAL_STATUS) & ASIC_T_MASK) >>
		ASIC_T_SHIFT;
	int actual_temp;

	if (temp & 0x400)
		actual_temp = -256;
	else if (temp & 0x200)
		actual_temp = 255;
	else if (temp & 0x100) {
		actual_temp = temp & 0x1ff;
		actual_temp |= ~0x1ff;
	} else
		actual_temp = temp & 0xff;

	return (actual_temp * 1000) / 2;
}

void rv770_pm_misc(struct radeon_device *rdev)
{
	int req_ps_idx = rdev->pm.requested_power_state_index;
	int req_cm_idx = rdev->pm.requested_clock_mode_index;
	struct radeon_power_state *ps = &rdev->pm.power_state[req_ps_idx];
	struct radeon_voltage *voltage = &ps->clock_info[req_cm_idx].voltage;

	if ((voltage->type == VOLTAGE_SW) && voltage->voltage) {
		/* 0xff01 is a flag rather then an actual voltage */
		if (voltage->voltage == 0xff01)
			return;
		if (voltage->voltage != rdev->pm.current_vddc) {
			radeon_atom_set_voltage(rdev, voltage->voltage, SET_VOLTAGE_TYPE_ASIC_VDDC);
			rdev->pm.current_vddc = voltage->voltage;
			DRM_DEBUG("Setting: v: %d\n", voltage->voltage);
		}
	}
}

/*
 * GART
 */
int rv770_pcie_gart_enable(struct radeon_device *rdev)
{
	u32 tmp;
	int r, i;

	if (rdev->gart.robj == NULL) {
		dev_err(rdev->dev, "No VRAM object for PCIE GART.\n");
		return -EINVAL;
	}
	r = radeon_gart_table_vram_pin(rdev);
	if (r)
		return r;
	radeon_gart_restore(rdev);
	/* Setup L2 cache */
	WREG32(VM_L2_CNTL, ENABLE_L2_CACHE | ENABLE_L2_FRAGMENT_PROCESSING |
				ENABLE_L2_PTE_CACHE_LRU_UPDATE_BY_WRITE |
				EFFECTIVE_L2_QUEUE_SIZE(7));
	WREG32(VM_L2_CNTL2, 0);
	WREG32(VM_L2_CNTL3, BANK_SELECT(0) | CACHE_UPDATE_MODE(2));
	/* Setup TLB control */
	tmp = ENABLE_L1_TLB | ENABLE_L1_FRAGMENT_PROCESSING |
		SYSTEM_ACCESS_MODE_NOT_IN_SYS |
		SYSTEM_APERTURE_UNMAPPED_ACCESS_PASS_THRU |
		EFFECTIVE_L1_TLB_SIZE(5) | EFFECTIVE_L1_QUEUE_SIZE(5);
	WREG32(MC_VM_MD_L1_TLB0_CNTL, tmp);
	WREG32(MC_VM_MD_L1_TLB1_CNTL, tmp);
	WREG32(MC_VM_MD_L1_TLB2_CNTL, tmp);
	WREG32(MC_VM_MB_L1_TLB0_CNTL, tmp);
	WREG32(MC_VM_MB_L1_TLB1_CNTL, tmp);
	WREG32(MC_VM_MB_L1_TLB2_CNTL, tmp);
	WREG32(MC_VM_MB_L1_TLB3_CNTL, tmp);
	WREG32(VM_CONTEXT0_PAGE_TABLE_START_ADDR, rdev->mc.gtt_start >> 12);
	WREG32(VM_CONTEXT0_PAGE_TABLE_END_ADDR, rdev->mc.gtt_end >> 12);
	WREG32(VM_CONTEXT0_PAGE_TABLE_BASE_ADDR, rdev->gart.table_addr >> 12);
	WREG32(VM_CONTEXT0_CNTL, ENABLE_CONTEXT | PAGE_TABLE_DEPTH(0) |
				RANGE_PROTECTION_FAULT_ENABLE_DEFAULT);
	WREG32(VM_CONTEXT0_PROTECTION_FAULT_DEFAULT_ADDR,
			(u32)(rdev->dummy_page.addr >> 12));
	for (i = 1; i < 7; i++)
		WREG32(VM_CONTEXT0_CNTL + (i * 4), 0);

	r600_pcie_gart_tlb_flush(rdev);
	DRM_INFO("PCIE GART of %uM enabled (table at 0x%016llX).\n",
		 (unsigned)(rdev->mc.gtt_size >> 20),
		 (unsigned long long)rdev->gart.table_addr);
	rdev->gart.ready = true;
	return 0;
}

void rv770_pcie_gart_disable(struct radeon_device *rdev)
{
	u32 tmp;
	int i;

	/* Disable all tables */
	for (i = 0; i < 7; i++)
		WREG32(VM_CONTEXT0_CNTL + (i * 4), 0);

	/* Setup L2 cache */
	WREG32(VM_L2_CNTL, ENABLE_L2_FRAGMENT_PROCESSING |
				EFFECTIVE_L2_QUEUE_SIZE(7));
	WREG32(VM_L2_CNTL2, 0);
	WREG32(VM_L2_CNTL3, BANK_SELECT(0) | CACHE_UPDATE_MODE(2));
	/* Setup TLB control */
	tmp = EFFECTIVE_L1_TLB_SIZE(5) | EFFECTIVE_L1_QUEUE_SIZE(5);
	WREG32(MC_VM_MD_L1_TLB0_CNTL, tmp);
	WREG32(MC_VM_MD_L1_TLB1_CNTL, tmp);
	WREG32(MC_VM_MD_L1_TLB2_CNTL, tmp);
	WREG32(MC_VM_MB_L1_TLB0_CNTL, tmp);
	WREG32(MC_VM_MB_L1_TLB1_CNTL, tmp);
	WREG32(MC_VM_MB_L1_TLB2_CNTL, tmp);
	WREG32(MC_VM_MB_L1_TLB3_CNTL, tmp);
	radeon_gart_table_vram_unpin(rdev);
}

void rv770_pcie_gart_fini(struct radeon_device *rdev)
{
	radeon_gart_fini(rdev);
	rv770_pcie_gart_disable(rdev);
	radeon_gart_table_vram_free(rdev);
}


void rv770_agp_enable(struct radeon_device *rdev)
{
	u32 tmp;
	int i;

	/* Setup L2 cache */
	WREG32(VM_L2_CNTL, ENABLE_L2_CACHE | ENABLE_L2_FRAGMENT_PROCESSING |
				ENABLE_L2_PTE_CACHE_LRU_UPDATE_BY_WRITE |
				EFFECTIVE_L2_QUEUE_SIZE(7));
	WREG32(VM_L2_CNTL2, 0);
	WREG32(VM_L2_CNTL3, BANK_SELECT(0) | CACHE_UPDATE_MODE(2));
	/* Setup TLB control */
	tmp = ENABLE_L1_TLB | ENABLE_L1_FRAGMENT_PROCESSING |
		SYSTEM_ACCESS_MODE_NOT_IN_SYS |
		SYSTEM_APERTURE_UNMAPPED_ACCESS_PASS_THRU |
		EFFECTIVE_L1_TLB_SIZE(5) | EFFECTIVE_L1_QUEUE_SIZE(5);
	WREG32(MC_VM_MD_L1_TLB0_CNTL, tmp);
	WREG32(MC_VM_MD_L1_TLB1_CNTL, tmp);
	WREG32(MC_VM_MD_L1_TLB2_CNTL, tmp);
	WREG32(MC_VM_MB_L1_TLB0_CNTL, tmp);
	WREG32(MC_VM_MB_L1_TLB1_CNTL, tmp);
	WREG32(MC_VM_MB_L1_TLB2_CNTL, tmp);
	WREG32(MC_VM_MB_L1_TLB3_CNTL, tmp);
	for (i = 0; i < 7; i++)
		WREG32(VM_CONTEXT0_CNTL + (i * 4), 0);
}

static void rv770_mc_program(struct radeon_device *rdev)
{
	struct rv515_mc_save save;
	u32 tmp;
	int i, j;

	/* Initialize HDP */
	for (i = 0, j = 0; i < 32; i++, j += 0x18) {
		WREG32((0x2c14 + j), 0x00000000);
		WREG32((0x2c18 + j), 0x00000000);
		WREG32((0x2c1c + j), 0x00000000);
		WREG32((0x2c20 + j), 0x00000000);
		WREG32((0x2c24 + j), 0x00000000);
	}
	/* r7xx hw bug.  Read from HDP_DEBUG1 rather
	 * than writing to HDP_REG_COHERENCY_FLUSH_CNTL
	 */
	tmp = RREG32(HDP_DEBUG1);

	rv515_mc_stop(rdev, &save);
	if (r600_mc_wait_for_idle(rdev)) {
		dev_warn(rdev->dev, "Wait for MC idle timedout !\n");
	}
	/* Lockout access through VGA aperture*/
	WREG32(VGA_HDP_CONTROL, VGA_MEMORY_DISABLE);
	/* Update configuration */
	if (rdev->flags & RADEON_IS_AGP) {
		if (rdev->mc.vram_start < rdev->mc.gtt_start) {
			/* VRAM before AGP */
			WREG32(MC_VM_SYSTEM_APERTURE_LOW_ADDR,
				rdev->mc.vram_start >> 12);
			WREG32(MC_VM_SYSTEM_APERTURE_HIGH_ADDR,
				rdev->mc.gtt_end >> 12);
		} else {
			/* VRAM after AGP */
			WREG32(MC_VM_SYSTEM_APERTURE_LOW_ADDR,
				rdev->mc.gtt_start >> 12);
			WREG32(MC_VM_SYSTEM_APERTURE_HIGH_ADDR,
				rdev->mc.vram_end >> 12);
		}
	} else {
		WREG32(MC_VM_SYSTEM_APERTURE_LOW_ADDR,
			rdev->mc.vram_start >> 12);
		WREG32(MC_VM_SYSTEM_APERTURE_HIGH_ADDR,
			rdev->mc.vram_end >> 12);
	}
	WREG32(MC_VM_SYSTEM_APERTURE_DEFAULT_ADDR, rdev->vram_scratch.gpu_addr >> 12);
	tmp = ((rdev->mc.vram_end >> 24) & 0xFFFF) << 16;
	tmp |= ((rdev->mc.vram_start >> 24) & 0xFFFF);
	WREG32(MC_VM_FB_LOCATION, tmp);
	WREG32(HDP_NONSURFACE_BASE, (rdev->mc.vram_start >> 8));
	WREG32(HDP_NONSURFACE_INFO, (2 << 7));
	WREG32(HDP_NONSURFACE_SIZE, 0x3FFFFFFF);
	if (rdev->flags & RADEON_IS_AGP) {
		WREG32(MC_VM_AGP_TOP, rdev->mc.gtt_end >> 16);
		WREG32(MC_VM_AGP_BOT, rdev->mc.gtt_start >> 16);
		WREG32(MC_VM_AGP_BASE, rdev->mc.agp_base >> 22);
	} else {
		WREG32(MC_VM_AGP_BASE, 0);
		WREG32(MC_VM_AGP_TOP, 0x0FFFFFFF);
		WREG32(MC_VM_AGP_BOT, 0x0FFFFFFF);
	}
	if (r600_mc_wait_for_idle(rdev)) {
		dev_warn(rdev->dev, "Wait for MC idle timedout !\n");
	}
	rv515_mc_resume(rdev, &save);
	/* we need to own VRAM, so turn off the VGA renderer here
	 * to stop it overwriting our objects */
	rv515_vga_render_disable(rdev);
}


/*
 * CP.
 */
void r700_cp_stop(struct radeon_device *rdev)
{
	radeon_ttm_set_active_vram_size(rdev, rdev->mc.visible_vram_size);
	WREG32(CP_ME_CNTL, (CP_ME_HALT | CP_PFP_HALT));
	WREG32(SCRATCH_UMSK, 0);
}

static int rv770_cp_load_microcode(struct radeon_device *rdev)
{
	const __be32 *fw_data;
	int i;

	if (!rdev->me_fw || !rdev->pfp_fw)
		return -EINVAL;

	r700_cp_stop(rdev);
	WREG32(CP_RB_CNTL,
#ifdef __BIG_ENDIAN
	       BUF_SWAP_32BIT |
#endif
	       RB_NO_UPDATE | RB_BLKSZ(15) | RB_BUFSZ(3));

	/* Reset cp */
	WREG32(GRBM_SOFT_RESET, SOFT_RESET_CP);
	RREG32(GRBM_SOFT_RESET);
	mdelay(15);
	WREG32(GRBM_SOFT_RESET, 0);

	fw_data = (const __be32 *)rdev->pfp_fw->data;
	WREG32(CP_PFP_UCODE_ADDR, 0);
	for (i = 0; i < R700_PFP_UCODE_SIZE; i++)
		WREG32(CP_PFP_UCODE_DATA, be32_to_cpup(fw_data++));
	WREG32(CP_PFP_UCODE_ADDR, 0);

	fw_data = (const __be32 *)rdev->me_fw->data;
	WREG32(CP_ME_RAM_WADDR, 0);
	for (i = 0; i < R700_PM4_UCODE_SIZE; i++)
		WREG32(CP_ME_RAM_DATA, be32_to_cpup(fw_data++));

	WREG32(CP_PFP_UCODE_ADDR, 0);
	WREG32(CP_ME_RAM_WADDR, 0);
	WREG32(CP_ME_RAM_RADDR, 0);
	return 0;
}

void r700_cp_fini(struct radeon_device *rdev)
{
	r700_cp_stop(rdev);
	radeon_ring_fini(rdev, &rdev->ring[RADEON_RING_TYPE_GFX_INDEX]);
}

/*
 * Core functions
 */
static u32 r700_get_tile_pipe_to_backend_map(struct radeon_device *rdev,
					     u32 num_tile_pipes,
					     u32 num_backends,
					     u32 backend_disable_mask)
{
	u32 backend_map = 0;
	u32 enabled_backends_mask;
	u32 enabled_backends_count;
	u32 cur_pipe;
	u32 swizzle_pipe[R7XX_MAX_PIPES];
	u32 cur_backend;
	u32 i;
	bool force_no_swizzle;

	if (num_tile_pipes > R7XX_MAX_PIPES)
		num_tile_pipes = R7XX_MAX_PIPES;
	if (num_tile_pipes < 1)
		num_tile_pipes = 1;
	if (num_backends > R7XX_MAX_BACKENDS)
		num_backends = R7XX_MAX_BACKENDS;
	if (num_backends < 1)
		num_backends = 1;

	enabled_backends_mask = 0;
	enabled_backends_count = 0;
	for (i = 0; i < R7XX_MAX_BACKENDS; ++i) {
		if (((backend_disable_mask >> i) & 1) == 0) {
			enabled_backends_mask |= (1 << i);
			++enabled_backends_count;
		}
		if (enabled_backends_count == num_backends)
			break;
	}

	if (enabled_backends_count == 0) {
		enabled_backends_mask = 1;
		enabled_backends_count = 1;
	}

	if (enabled_backends_count != num_backends)
		num_backends = enabled_backends_count;

	switch (rdev->family) {
	case CHIP_RV770:
	case CHIP_RV730:
		force_no_swizzle = false;
		break;
	case CHIP_RV710:
	case CHIP_RV740:
	default:
		force_no_swizzle = true;
		break;
	}

	memset((uint8_t *)&swizzle_pipe[0], 0, sizeof(u32) * R7XX_MAX_PIPES);
	switch (num_tile_pipes) {
	case 1:
		swizzle_pipe[0] = 0;
		break;
	case 2:
		swizzle_pipe[0] = 0;
		swizzle_pipe[1] = 1;
		break;
	case 3:
		if (force_no_swizzle) {
			swizzle_pipe[0] = 0;
			swizzle_pipe[1] = 1;
			swizzle_pipe[2] = 2;
		} else {
			swizzle_pipe[0] = 0;
			swizzle_pipe[1] = 2;
			swizzle_pipe[2] = 1;
		}
		break;
	case 4:
		if (force_no_swizzle) {
			swizzle_pipe[0] = 0;
			swizzle_pipe[1] = 1;
			swizzle_pipe[2] = 2;
			swizzle_pipe[3] = 3;
		} else {
			swizzle_pipe[0] = 0;
			swizzle_pipe[1] = 2;
			swizzle_pipe[2] = 3;
			swizzle_pipe[3] = 1;
		}
		break;
	case 5:
		if (force_no_swizzle) {
			swizzle_pipe[0] = 0;
			swizzle_pipe[1] = 1;
			swizzle_pipe[2] = 2;
			swizzle_pipe[3] = 3;
			swizzle_pipe[4] = 4;
		} else {
			swizzle_pipe[0] = 0;
			swizzle_pipe[1] = 2;
			swizzle_pipe[2] = 4;
			swizzle_pipe[3] = 1;
			swizzle_pipe[4] = 3;
		}
		break;
	case 6:
		if (force_no_swizzle) {
			swizzle_pipe[0] = 0;
			swizzle_pipe[1] = 1;
			swizzle_pipe[2] = 2;
			swizzle_pipe[3] = 3;
			swizzle_pipe[4] = 4;
			swizzle_pipe[5] = 5;
		} else {
			swizzle_pipe[0] = 0;
			swizzle_pipe[1] = 2;
			swizzle_pipe[2] = 4;
			swizzle_pipe[3] = 5;
			swizzle_pipe[4] = 3;
			swizzle_pipe[5] = 1;
		}
		break;
	case 7:
		if (force_no_swizzle) {
			swizzle_pipe[0] = 0;
			swizzle_pipe[1] = 1;
			swizzle_pipe[2] = 2;
			swizzle_pipe[3] = 3;
			swizzle_pipe[4] = 4;
			swizzle_pipe[5] = 5;
			swizzle_pipe[6] = 6;
		} else {
			swizzle_pipe[0] = 0;
			swizzle_pipe[1] = 2;
			swizzle_pipe[2] = 4;
			swizzle_pipe[3] = 6;
			swizzle_pipe[4] = 3;
			swizzle_pipe[5] = 1;
			swizzle_pipe[6] = 5;
		}
		break;
	case 8:
		if (force_no_swizzle) {
			swizzle_pipe[0] = 0;
			swizzle_pipe[1] = 1;
			swizzle_pipe[2] = 2;
			swizzle_pipe[3] = 3;
			swizzle_pipe[4] = 4;
			swizzle_pipe[5] = 5;
			swizzle_pipe[6] = 6;
			swizzle_pipe[7] = 7;
		} else {
			swizzle_pipe[0] = 0;
			swizzle_pipe[1] = 2;
			swizzle_pipe[2] = 4;
			swizzle_pipe[3] = 6;
			swizzle_pipe[4] = 3;
			swizzle_pipe[5] = 1;
			swizzle_pipe[6] = 7;
			swizzle_pipe[7] = 5;
		}
		break;
	}

	cur_backend = 0;
	for (cur_pipe = 0; cur_pipe < num_tile_pipes; ++cur_pipe) {
		while (((1 << cur_backend) & enabled_backends_mask) == 0)
			cur_backend = (cur_backend + 1) % R7XX_MAX_BACKENDS;

		backend_map |= (u32)(((cur_backend & 3) << (swizzle_pipe[cur_pipe] * 2)));

		cur_backend = (cur_backend + 1) % R7XX_MAX_BACKENDS;
	}

	return backend_map;
}

static void rv770_gpu_init(struct radeon_device *rdev)
{
	int i, j, num_qd_pipes;
	u32 ta_aux_cntl;
	u32 sx_debug_1;
	u32 smx_dc_ctl0;
	u32 db_debug3;
	u32 num_gs_verts_per_thread;
	u32 vgt_gs_per_es;
	u32 gs_prim_buffer_depth = 0;
	u32 sq_ms_fifo_sizes;
	u32 sq_config;
	u32 sq_thread_resource_mgmt;
	u32 hdp_host_path_cntl;
	u32 sq_dyn_gpr_size_simd_ab_0;
	u32 backend_map;
	u32 gb_tiling_config = 0;
	u32 cc_rb_backend_disable = 0;
	u32 cc_gc_shader_pipe_config = 0;
	u32 mc_arb_ramcfg;
	u32 db_debug4;

	/* setup chip specs */
	switch (rdev->family) {
	case CHIP_RV770:
		rdev->config.rv770.max_pipes = 4;
		rdev->config.rv770.max_tile_pipes = 8;
		rdev->config.rv770.max_simds = 10;
		rdev->config.rv770.max_backends = 4;
		rdev->config.rv770.max_gprs = 256;
		rdev->config.rv770.max_threads = 248;
		rdev->config.rv770.max_stack_entries = 512;
		rdev->config.rv770.max_hw_contexts = 8;
		rdev->config.rv770.max_gs_threads = 16 * 2;
		rdev->config.rv770.sx_max_export_size = 128;
		rdev->config.rv770.sx_max_export_pos_size = 16;
		rdev->config.rv770.sx_max_export_smx_size = 112;
		rdev->config.rv770.sq_num_cf_insts = 2;

		rdev->config.rv770.sx_num_of_sets = 7;
		rdev->config.rv770.sc_prim_fifo_size = 0xF9;
		rdev->config.rv770.sc_hiz_tile_fifo_size = 0x30;
		rdev->config.rv770.sc_earlyz_tile_fifo_fize = 0x130;
		break;
	case CHIP_RV730:
		rdev->config.rv770.max_pipes = 2;
		rdev->config.rv770.max_tile_pipes = 4;
		rdev->config.rv770.max_simds = 8;
		rdev->config.rv770.max_backends = 2;
		rdev->config.rv770.max_gprs = 128;
		rdev->config.rv770.max_threads = 248;
		rdev->config.rv770.max_stack_entries = 256;
		rdev->config.rv770.max_hw_contexts = 8;
		rdev->config.rv770.max_gs_threads = 16 * 2;
		rdev->config.rv770.sx_max_export_size = 256;
		rdev->config.rv770.sx_max_export_pos_size = 32;
		rdev->config.rv770.sx_max_export_smx_size = 224;
		rdev->config.rv770.sq_num_cf_insts = 2;

		rdev->config.rv770.sx_num_of_sets = 7;
		rdev->config.rv770.sc_prim_fifo_size = 0xf9;
		rdev->config.rv770.sc_hiz_tile_fifo_size = 0x30;
		rdev->config.rv770.sc_earlyz_tile_fifo_fize = 0x130;
		if (rdev->config.rv770.sx_max_export_pos_size > 16) {
			rdev->config.rv770.sx_max_export_pos_size -= 16;
			rdev->config.rv770.sx_max_export_smx_size += 16;
		}
		break;
	case CHIP_RV710:
		rdev->config.rv770.max_pipes = 2;
		rdev->config.rv770.max_tile_pipes = 2;
		rdev->config.rv770.max_simds = 2;
		rdev->config.rv770.max_backends = 1;
		rdev->config.rv770.max_gprs = 256;
		rdev->config.rv770.max_threads = 192;
		rdev->config.rv770.max_stack_entries = 256;
		rdev->config.rv770.max_hw_contexts = 4;
		rdev->config.rv770.max_gs_threads = 8 * 2;
		rdev->config.rv770.sx_max_export_size = 128;
		rdev->config.rv770.sx_max_export_pos_size = 16;
		rdev->config.rv770.sx_max_export_smx_size = 112;
		rdev->config.rv770.sq_num_cf_insts = 1;

		rdev->config.rv770.sx_num_of_sets = 7;
		rdev->config.rv770.sc_prim_fifo_size = 0x40;
		rdev->config.rv770.sc_hiz_tile_fifo_size = 0x30;
		rdev->config.rv770.sc_earlyz_tile_fifo_fize = 0x130;
		break;
	case CHIP_RV740:
		rdev->config.rv770.max_pipes = 4;
		rdev->config.rv770.max_tile_pipes = 4;
		rdev->config.rv770.max_simds = 8;
		rdev->config.rv770.max_backends = 4;
		rdev->config.rv770.max_gprs = 256;
		rdev->config.rv770.max_threads = 248;
		rdev->config.rv770.max_stack_entries = 512;
		rdev->config.rv770.max_hw_contexts = 8;
		rdev->config.rv770.max_gs_threads = 16 * 2;
		rdev->config.rv770.sx_max_export_size = 256;
		rdev->config.rv770.sx_max_export_pos_size = 32;
		rdev->config.rv770.sx_max_export_smx_size = 224;
		rdev->config.rv770.sq_num_cf_insts = 2;

		rdev->config.rv770.sx_num_of_sets = 7;
		rdev->config.rv770.sc_prim_fifo_size = 0x100;
		rdev->config.rv770.sc_hiz_tile_fifo_size = 0x30;
		rdev->config.rv770.sc_earlyz_tile_fifo_fize = 0x130;

		if (rdev->config.rv770.sx_max_export_pos_size > 16) {
			rdev->config.rv770.sx_max_export_pos_size -= 16;
			rdev->config.rv770.sx_max_export_smx_size += 16;
		}
		break;
	default:
		break;
	}

	/* Initialize HDP */
	j = 0;
	for (i = 0; i < 32; i++) {
		WREG32((0x2c14 + j), 0x00000000);
		WREG32((0x2c18 + j), 0x00000000);
		WREG32((0x2c1c + j), 0x00000000);
		WREG32((0x2c20 + j), 0x00000000);
		WREG32((0x2c24 + j), 0x00000000);
		j += 0x18;
	}

	WREG32(GRBM_CNTL, GRBM_READ_TIMEOUT(0xff));

	/* setup tiling, simd, pipe config */
	mc_arb_ramcfg = RREG32(MC_ARB_RAMCFG);

	switch (rdev->config.rv770.max_tile_pipes) {
	case 1:
	default:
		gb_tiling_config |= PIPE_TILING(0);
		break;
	case 2:
		gb_tiling_config |= PIPE_TILING(1);
		break;
	case 4:
		gb_tiling_config |= PIPE_TILING(2);
		break;
	case 8:
		gb_tiling_config |= PIPE_TILING(3);
		break;
	}
	rdev->config.rv770.tiling_npipes = rdev->config.rv770.max_tile_pipes;

	if (rdev->family == CHIP_RV770)
		gb_tiling_config |= BANK_TILING(1);
	else
		gb_tiling_config |= BANK_TILING((mc_arb_ramcfg & NOOFBANK_MASK) >> NOOFBANK_SHIFT);
	rdev->config.rv770.tiling_nbanks = 4 << ((gb_tiling_config >> 4) & 0x3);
	gb_tiling_config |= GROUP_SIZE((mc_arb_ramcfg & BURSTLENGTH_MASK) >> BURSTLENGTH_SHIFT);
	if ((mc_arb_ramcfg & BURSTLENGTH_MASK) >> BURSTLENGTH_SHIFT)
		rdev->config.rv770.tiling_group_size = 512;
	else
		rdev->config.rv770.tiling_group_size = 256;
	if (((mc_arb_ramcfg & NOOFROWS_MASK) >> NOOFROWS_SHIFT) > 3) {
		gb_tiling_config |= ROW_TILING(3);
		gb_tiling_config |= SAMPLE_SPLIT(3);
	} else {
		gb_tiling_config |=
			ROW_TILING(((mc_arb_ramcfg & NOOFROWS_MASK) >> NOOFROWS_SHIFT));
		gb_tiling_config |=
			SAMPLE_SPLIT(((mc_arb_ramcfg & NOOFROWS_MASK) >> NOOFROWS_SHIFT));
	}

	gb_tiling_config |= BANK_SWAPS(1);

	cc_rb_backend_disable = RREG32(CC_RB_BACKEND_DISABLE) & 0x00ff0000;
	cc_rb_backend_disable |=
		BACKEND_DISABLE((R7XX_MAX_BACKENDS_MASK << rdev->config.rv770.max_backends) & R7XX_MAX_BACKENDS_MASK);

	cc_gc_shader_pipe_config = RREG32(CC_GC_SHADER_PIPE_CONFIG) & 0xffffff00;
	cc_gc_shader_pipe_config |=
		INACTIVE_QD_PIPES((R7XX_MAX_PIPES_MASK << rdev->config.rv770.max_pipes) & R7XX_MAX_PIPES_MASK);
	cc_gc_shader_pipe_config |=
		INACTIVE_SIMDS((R7XX_MAX_SIMDS_MASK << rdev->config.rv770.max_simds) & R7XX_MAX_SIMDS_MASK);

	if (rdev->family == CHIP_RV740)
		backend_map = 0x28;
	else
		backend_map = r700_get_tile_pipe_to_backend_map(rdev,
								rdev->config.rv770.max_tile_pipes,
								(R7XX_MAX_BACKENDS -
								 r600_count_pipe_bits((cc_rb_backend_disable &
										       R7XX_MAX_BACKENDS_MASK) >> 16)),
								(cc_rb_backend_disable >> 16));

	rdev->config.rv770.tile_config = gb_tiling_config;
	rdev->config.rv770.backend_map = backend_map;
	gb_tiling_config |= BACKEND_MAP(backend_map);

	WREG32(GB_TILING_CONFIG, gb_tiling_config);
	WREG32(DCP_TILING_CONFIG, (gb_tiling_config & 0xffff));
	WREG32(HDP_TILING_CONFIG, (gb_tiling_config & 0xffff));

	WREG32(CC_RB_BACKEND_DISABLE,      cc_rb_backend_disable);
	WREG32(CC_GC_SHADER_PIPE_CONFIG,   cc_gc_shader_pipe_config);
	WREG32(GC_USER_SHADER_PIPE_CONFIG, cc_gc_shader_pipe_config);
	WREG32(CC_SYS_RB_BACKEND_DISABLE,  cc_rb_backend_disable);

	WREG32(CGTS_SYS_TCC_DISABLE, 0);
	WREG32(CGTS_TCC_DISABLE, 0);
	WREG32(CGTS_USER_SYS_TCC_DISABLE, 0);
	WREG32(CGTS_USER_TCC_DISABLE, 0);

	num_qd_pipes =
		R7XX_MAX_PIPES - r600_count_pipe_bits((cc_gc_shader_pipe_config & INACTIVE_QD_PIPES_MASK) >> 8);
	WREG32(VGT_OUT_DEALLOC_CNTL, (num_qd_pipes * 4) & DEALLOC_DIST_MASK);
	WREG32(VGT_VERTEX_REUSE_BLOCK_CNTL, ((num_qd_pipes * 4) - 2) & VTX_REUSE_DEPTH_MASK);

	/* set HW defaults for 3D engine */
	WREG32(CP_QUEUE_THRESHOLDS, (ROQ_IB1_START(0x16) |
				     ROQ_IB2_START(0x2b)));

	WREG32(CP_MEQ_THRESHOLDS, STQ_SPLIT(0x30));

	ta_aux_cntl = RREG32(TA_CNTL_AUX);
	WREG32(TA_CNTL_AUX, ta_aux_cntl | DISABLE_CUBE_ANISO);

	sx_debug_1 = RREG32(SX_DEBUG_1);
	sx_debug_1 |= ENABLE_NEW_SMX_ADDRESS;
	WREG32(SX_DEBUG_1, sx_debug_1);

	smx_dc_ctl0 = RREG32(SMX_DC_CTL0);
	smx_dc_ctl0 &= ~CACHE_DEPTH(0x1ff);
	smx_dc_ctl0 |= CACHE_DEPTH((rdev->config.rv770.sx_num_of_sets * 64) - 1);
	WREG32(SMX_DC_CTL0, smx_dc_ctl0);

	if (rdev->family != CHIP_RV740)
		WREG32(SMX_EVENT_CTL, (ES_FLUSH_CTL(4) |
				       GS_FLUSH_CTL(4) |
				       ACK_FLUSH_CTL(3) |
				       SYNC_FLUSH_CTL));

	db_debug3 = RREG32(DB_DEBUG3);
	db_debug3 &= ~DB_CLK_OFF_DELAY(0x1f);
	switch (rdev->family) {
	case CHIP_RV770:
	case CHIP_RV740:
		db_debug3 |= DB_CLK_OFF_DELAY(0x1f);
		break;
	case CHIP_RV710:
	case CHIP_RV730:
	default:
		db_debug3 |= DB_CLK_OFF_DELAY(2);
		break;
	}
	WREG32(DB_DEBUG3, db_debug3);

	if (rdev->family != CHIP_RV770) {
		db_debug4 = RREG32(DB_DEBUG4);
		db_debug4 |= DISABLE_TILE_COVERED_FOR_PS_ITER;
		WREG32(DB_DEBUG4, db_debug4);
	}

	WREG32(SX_EXPORT_BUFFER_SIZES, (COLOR_BUFFER_SIZE((rdev->config.rv770.sx_max_export_size / 4) - 1) |
					POSITION_BUFFER_SIZE((rdev->config.rv770.sx_max_export_pos_size / 4) - 1) |
					SMX_BUFFER_SIZE((rdev->config.rv770.sx_max_export_smx_size / 4) - 1)));

	WREG32(PA_SC_FIFO_SIZE, (SC_PRIM_FIFO_SIZE(rdev->config.rv770.sc_prim_fifo_size) |
				 SC_HIZ_TILE_FIFO_SIZE(rdev->config.rv770.sc_hiz_tile_fifo_size) |
				 SC_EARLYZ_TILE_FIFO_SIZE(rdev->config.rv770.sc_earlyz_tile_fifo_fize)));

	WREG32(PA_SC_MULTI_CHIP_CNTL, 0);

	WREG32(VGT_NUM_INSTANCES, 1);

	WREG32(SPI_CONFIG_CNTL, GPR_WRITE_PRIORITY(0));

	WREG32(SPI_CONFIG_CNTL_1, VTX_DONE_DELAY(4));

	WREG32(CP_PERFMON_CNTL, 0);

	sq_ms_fifo_sizes = (CACHE_FIFO_SIZE(16 * rdev->config.rv770.sq_num_cf_insts) |
			    DONE_FIFO_HIWATER(0xe0) |
			    ALU_UPDATE_FIFO_HIWATER(0x8));
	switch (rdev->family) {
	case CHIP_RV770:
	case CHIP_RV730:
	case CHIP_RV710:
		sq_ms_fifo_sizes |= FETCH_FIFO_HIWATER(0x1);
		break;
	case CHIP_RV740:
	default:
		sq_ms_fifo_sizes |= FETCH_FIFO_HIWATER(0x4);
		break;
	}
	WREG32(SQ_MS_FIFO_SIZES, sq_ms_fifo_sizes);

	/* SQ_CONFIG, SQ_GPR_RESOURCE_MGMT, SQ_THREAD_RESOURCE_MGMT, SQ_STACK_RESOURCE_MGMT
	 * should be adjusted as needed by the 2D/3D drivers.  This just sets default values
	 */
	sq_config = RREG32(SQ_CONFIG);
	sq_config &= ~(PS_PRIO(3) |
		       VS_PRIO(3) |
		       GS_PRIO(3) |
		       ES_PRIO(3));
	sq_config |= (DX9_CONSTS |
		      VC_ENABLE |
		      EXPORT_SRC_C |
		      PS_PRIO(0) |
		      VS_PRIO(1) |
		      GS_PRIO(2) |
		      ES_PRIO(3));
	if (rdev->family == CHIP_RV710)
		/* no vertex cache */
		sq_config &= ~VC_ENABLE;

	WREG32(SQ_CONFIG, sq_config);

	WREG32(SQ_GPR_RESOURCE_MGMT_1,  (NUM_PS_GPRS((rdev->config.rv770.max_gprs * 24)/64) |
					 NUM_VS_GPRS((rdev->config.rv770.max_gprs * 24)/64) |
					 NUM_CLAUSE_TEMP_GPRS(((rdev->config.rv770.max_gprs * 24)/64)/2)));

	WREG32(SQ_GPR_RESOURCE_MGMT_2,  (NUM_GS_GPRS((rdev->config.rv770.max_gprs * 7)/64) |
					 NUM_ES_GPRS((rdev->config.rv770.max_gprs * 7)/64)));

	sq_thread_resource_mgmt = (NUM_PS_THREADS((rdev->config.rv770.max_threads * 4)/8) |
				   NUM_VS_THREADS((rdev->config.rv770.max_threads * 2)/8) |
				   NUM_ES_THREADS((rdev->config.rv770.max_threads * 1)/8));
	if (((rdev->config.rv770.max_threads * 1) / 8) > rdev->config.rv770.max_gs_threads)
		sq_thread_resource_mgmt |= NUM_GS_THREADS(rdev->config.rv770.max_gs_threads);
	else
		sq_thread_resource_mgmt |= NUM_GS_THREADS((rdev->config.rv770.max_gs_threads * 1)/8);
	WREG32(SQ_THREAD_RESOURCE_MGMT, sq_thread_resource_mgmt);

	WREG32(SQ_STACK_RESOURCE_MGMT_1, (NUM_PS_STACK_ENTRIES((rdev->config.rv770.max_stack_entries * 1)/4) |
						     NUM_VS_STACK_ENTRIES((rdev->config.rv770.max_stack_entries * 1)/4)));

	WREG32(SQ_STACK_RESOURCE_MGMT_2, (NUM_GS_STACK_ENTRIES((rdev->config.rv770.max_stack_entries * 1)/4) |
						     NUM_ES_STACK_ENTRIES((rdev->config.rv770.max_stack_entries * 1)/4)));

	sq_dyn_gpr_size_simd_ab_0 = (SIMDA_RING0((rdev->config.rv770.max_gprs * 38)/64) |
				     SIMDA_RING1((rdev->config.rv770.max_gprs * 38)/64) |
				     SIMDB_RING0((rdev->config.rv770.max_gprs * 38)/64) |
				     SIMDB_RING1((rdev->config.rv770.max_gprs * 38)/64));

	WREG32(SQ_DYN_GPR_SIZE_SIMD_AB_0, sq_dyn_gpr_size_simd_ab_0);
	WREG32(SQ_DYN_GPR_SIZE_SIMD_AB_1, sq_dyn_gpr_size_simd_ab_0);
	WREG32(SQ_DYN_GPR_SIZE_SIMD_AB_2, sq_dyn_gpr_size_simd_ab_0);
	WREG32(SQ_DYN_GPR_SIZE_SIMD_AB_3, sq_dyn_gpr_size_simd_ab_0);
	WREG32(SQ_DYN_GPR_SIZE_SIMD_AB_4, sq_dyn_gpr_size_simd_ab_0);
	WREG32(SQ_DYN_GPR_SIZE_SIMD_AB_5, sq_dyn_gpr_size_simd_ab_0);
	WREG32(SQ_DYN_GPR_SIZE_SIMD_AB_6, sq_dyn_gpr_size_simd_ab_0);
	WREG32(SQ_DYN_GPR_SIZE_SIMD_AB_7, sq_dyn_gpr_size_simd_ab_0);

	WREG32(PA_SC_FORCE_EOV_MAX_CNTS, (FORCE_EOV_MAX_CLK_CNT(4095) |
					  FORCE_EOV_MAX_REZ_CNT(255)));

	if (rdev->family == CHIP_RV710)
		WREG32(VGT_CACHE_INVALIDATION, (CACHE_INVALIDATION(TC_ONLY) |
						AUTO_INVLD_EN(ES_AND_GS_AUTO)));
	else
		WREG32(VGT_CACHE_INVALIDATION, (CACHE_INVALIDATION(VC_AND_TC) |
						AUTO_INVLD_EN(ES_AND_GS_AUTO)));

	switch (rdev->family) {
	case CHIP_RV770:
	case CHIP_RV730:
	case CHIP_RV740:
		gs_prim_buffer_depth = 384;
		break;
	case CHIP_RV710:
		gs_prim_buffer_depth = 128;
		break;
	default:
		break;
	}

	num_gs_verts_per_thread = rdev->config.rv770.max_pipes * 16;
	vgt_gs_per_es = gs_prim_buffer_depth + num_gs_verts_per_thread;
	/* Max value for this is 256 */
	if (vgt_gs_per_es > 256)
		vgt_gs_per_es = 256;

	WREG32(VGT_ES_PER_GS, 128);
	WREG32(VGT_GS_PER_ES, vgt_gs_per_es);
	WREG32(VGT_GS_PER_VS, 2);

	/* more default values. 2D/3D driver should adjust as needed */
	WREG32(VGT_GS_VERTEX_REUSE, 16);
	WREG32(PA_SC_LINE_STIPPLE_STATE, 0);
	WREG32(VGT_STRMOUT_EN, 0);
	WREG32(SX_MISC, 0);
	WREG32(PA_SC_MODE_CNTL, 0);
	WREG32(PA_SC_EDGERULE, 0xaaaaaaaa);
	WREG32(PA_SC_AA_CONFIG, 0);
	WREG32(PA_SC_CLIPRECT_RULE, 0xffff);
	WREG32(PA_SC_LINE_STIPPLE, 0);
	WREG32(SPI_INPUT_Z, 0);
	WREG32(SPI_PS_IN_CONTROL_0, NUM_INTERP(2));
	WREG32(CB_COLOR7_FRAG, 0);

	/* clear render buffer base addresses */
	WREG32(CB_COLOR0_BASE, 0);
	WREG32(CB_COLOR1_BASE, 0);
	WREG32(CB_COLOR2_BASE, 0);
	WREG32(CB_COLOR3_BASE, 0);
	WREG32(CB_COLOR4_BASE, 0);
	WREG32(CB_COLOR5_BASE, 0);
	WREG32(CB_COLOR6_BASE, 0);
	WREG32(CB_COLOR7_BASE, 0);

	WREG32(TCP_CNTL, 0);

	hdp_host_path_cntl = RREG32(HDP_HOST_PATH_CNTL);
	WREG32(HDP_HOST_PATH_CNTL, hdp_host_path_cntl);

	WREG32(PA_SC_MULTI_CHIP_CNTL, 0);

	WREG32(PA_CL_ENHANCE, (CLIP_VTX_REORDER_ENA |
					  NUM_CLIP_SEQ(3)));

}

void r700_vram_gtt_location(struct radeon_device *rdev, struct radeon_mc *mc)
{
	u64 size_bf, size_af;

	if (mc->mc_vram_size > 0xE0000000) {
		/* leave room for at least 512M GTT */
		dev_warn(rdev->dev, "limiting VRAM\n");
		mc->real_vram_size = 0xE0000000;
		mc->mc_vram_size = 0xE0000000;
	}
	if (rdev->flags & RADEON_IS_AGP) {
		size_bf = mc->gtt_start;
		size_af = 0xFFFFFFFF - mc->gtt_end + 1;
		if (size_bf > size_af) {
			if (mc->mc_vram_size > size_bf) {
				dev_warn(rdev->dev, "limiting VRAM\n");
				mc->real_vram_size = size_bf;
				mc->mc_vram_size = size_bf;
			}
			mc->vram_start = mc->gtt_start - mc->mc_vram_size;
		} else {
			if (mc->mc_vram_size > size_af) {
				dev_warn(rdev->dev, "limiting VRAM\n");
				mc->real_vram_size = size_af;
				mc->mc_vram_size = size_af;
			}
			mc->vram_start = mc->gtt_end;
		}
		mc->vram_end = mc->vram_start + mc->mc_vram_size - 1;
		dev_info(rdev->dev, "VRAM: %lluM 0x%08llX - 0x%08llX (%lluM used)\n",
				mc->mc_vram_size >> 20, mc->vram_start,
				mc->vram_end, mc->real_vram_size >> 20);
	} else {
		radeon_vram_location(rdev, &rdev->mc, 0);
		rdev->mc.gtt_base_align = 0;
		radeon_gtt_location(rdev, mc);
	}
}

int rv770_mc_init(struct radeon_device *rdev)
{
	u32 tmp;
	int chansize, numchan;

	/* Get VRAM informations */
	rdev->mc.vram_is_ddr = true;
	tmp = RREG32(MC_ARB_RAMCFG);
	if (tmp & CHANSIZE_OVERRIDE) {
		chansize = 16;
	} else if (tmp & CHANSIZE_MASK) {
		chansize = 64;
	} else {
		chansize = 32;
	}
	tmp = RREG32(MC_SHARED_CHMAP);
	switch ((tmp & NOOFCHAN_MASK) >> NOOFCHAN_SHIFT) {
	case 0:
	default:
		numchan = 1;
		break;
	case 1:
		numchan = 2;
		break;
	case 2:
		numchan = 4;
		break;
	case 3:
		numchan = 8;
		break;
	}
	rdev->mc.vram_width = numchan * chansize;
	/* Could aper size report 0 ? */
	rdev->mc.aper_base = pci_resource_start(rdev->pdev, 0);
	rdev->mc.aper_size = pci_resource_len(rdev->pdev, 0);
	/* Setup GPU memory space */
	rdev->mc.mc_vram_size = RREG32(CONFIG_MEMSIZE);
	rdev->mc.real_vram_size = RREG32(CONFIG_MEMSIZE);
	rdev->mc.visible_vram_size = rdev->mc.aper_size;
	r700_vram_gtt_location(rdev, &rdev->mc);
	radeon_update_bandwidth_info(rdev);

	return 0;
}

static int rv770_startup(struct radeon_device *rdev)
{
	struct radeon_ring *ring = &rdev->ring[RADEON_RING_TYPE_GFX_INDEX];
	int r;

	/* enable pcie gen2 link */
	rv770_pcie_gen2_enable(rdev);

	if (!rdev->me_fw || !rdev->pfp_fw || !rdev->rlc_fw) {
		r = r600_init_microcode(rdev);
		if (r) {
			DRM_ERROR("Failed to load firmware!\n");
			return r;
		}
	}

	r = r600_vram_scratch_init(rdev);
	if (r)
		return r;

	rv770_mc_program(rdev);
	if (rdev->flags & RADEON_IS_AGP) {
		rv770_agp_enable(rdev);
	} else {
		r = rv770_pcie_gart_enable(rdev);
		if (r)
			return r;
	}

	rv770_gpu_init(rdev);
	r = r600_blit_init(rdev);
	if (r) {
		r600_blit_fini(rdev);
		rdev->asic->copy = NULL;
		dev_warn(rdev->dev, "failed blitter (%d) falling back to memcpy\n", r);
	}

	/* allocate wb buffer */
	r = radeon_wb_init(rdev);
	if (r)
		return r;

	r = radeon_fence_driver_start_ring(rdev, RADEON_RING_TYPE_GFX_INDEX);
	if (r) {
		dev_err(rdev->dev, "failed initializing CP fences (%d).\n", r);
		return r;
	}

	/* Enable IRQ */
	r = r600_irq_init(rdev);
	if (r) {
		DRM_ERROR("radeon: IH init failed (%d).\n", r);
		radeon_irq_kms_fini(rdev);
		return r;
	}
	r600_irq_set(rdev);

	r = radeon_ring_init(rdev, ring, ring->ring_size, RADEON_WB_CP_RPTR_OFFSET,
			     R600_CP_RB_RPTR, R600_CP_RB_WPTR,
			     0, 0xfffff, RADEON_CP_PACKET2);
	if (r)
		return r;
	r = rv770_cp_load_microcode(rdev);
	if (r)
		return r;
	r = r600_cp_resume(rdev);
	if (r)
		return r;

	r = radeon_ib_pool_start(rdev);
	if (r)
		return r;

	r = r600_ib_test(rdev, RADEON_RING_TYPE_GFX_INDEX);
	if (r) {
		dev_err(rdev->dev, "IB test failed (%d).\n", r);
		rdev->accel_working = false;
		return r;
	}

	return 0;
}

int rv770_resume(struct radeon_device *rdev)
{
	int r;

	/* Do not reset GPU before posting, on rv770 hw unlike on r500 hw,
	 * posting will perform necessary task to bring back GPU into good
	 * shape.
	 */
	/* post card */
	atom_asic_init(rdev->mode_info.atom_context);

	rdev->accel_working = true;
	r = rv770_startup(rdev);
	if (r) {
		DRM_ERROR("r600 startup failed on resume\n");
<<<<<<< HEAD
=======
		rdev->accel_working = false;
>>>>>>> 63dd7a35
		return r;
	}

	r = r600_audio_init(rdev);
	if (r) {
		dev_err(rdev->dev, "radeon: audio init failed\n");
		return r;
	}

	return r;

}

int rv770_suspend(struct radeon_device *rdev)
{
	r600_audio_fini(rdev);
	radeon_ib_pool_suspend(rdev);
	r600_blit_suspend(rdev);
	/* FIXME: we should wait for ring to be empty */
	r700_cp_stop(rdev);
	rdev->ring[RADEON_RING_TYPE_GFX_INDEX].ready = false;
	r600_irq_suspend(rdev);
	radeon_wb_disable(rdev);
	rv770_pcie_gart_disable(rdev);

	return 0;
}

/* Plan is to move initialization in that function and use
 * helper function so that radeon_device_init pretty much
 * do nothing more than calling asic specific function. This
 * should also allow to remove a bunch of callback function
 * like vram_info.
 */
int rv770_init(struct radeon_device *rdev)
{
	int r;

	/* This don't do much */
	r = radeon_gem_init(rdev);
	if (r)
		return r;
	/* Read BIOS */
	if (!radeon_get_bios(rdev)) {
		if (ASIC_IS_AVIVO(rdev))
			return -EINVAL;
	}
	/* Must be an ATOMBIOS */
	if (!rdev->is_atom_bios) {
		dev_err(rdev->dev, "Expecting atombios for R600 GPU\n");
		return -EINVAL;
	}
	r = radeon_atombios_init(rdev);
	if (r)
		return r;
	/* Post card if necessary */
	if (!radeon_card_posted(rdev)) {
		if (!rdev->bios) {
			dev_err(rdev->dev, "Card not posted and no BIOS - ignoring\n");
			return -EINVAL;
		}
		DRM_INFO("GPU not posted. posting now...\n");
		atom_asic_init(rdev->mode_info.atom_context);
	}
	/* Initialize scratch registers */
	r600_scratch_init(rdev);
	/* Initialize surface registers */
	radeon_surface_init(rdev);
	/* Initialize clocks */
	radeon_get_clock_info(rdev->ddev);
	/* Fence driver */
	r = radeon_fence_driver_init(rdev);
	if (r)
		return r;
	/* initialize AGP */
	if (rdev->flags & RADEON_IS_AGP) {
		r = radeon_agp_init(rdev);
		if (r)
			radeon_agp_disable(rdev);
	}
	r = rv770_mc_init(rdev);
	if (r)
		return r;
	/* Memory manager */
	r = radeon_bo_init(rdev);
	if (r)
		return r;

	r = radeon_irq_kms_init(rdev);
	if (r)
		return r;

	rdev->ring[RADEON_RING_TYPE_GFX_INDEX].ring_obj = NULL;
	r600_ring_init(rdev, &rdev->ring[RADEON_RING_TYPE_GFX_INDEX], 1024 * 1024);

	rdev->ih.ring_obj = NULL;
	r600_ih_ring_init(rdev, 64 * 1024);

	r = r600_pcie_gart_init(rdev);
	if (r)
		return r;

	r = radeon_ib_pool_init(rdev);
	rdev->accel_working = true;
	if (r) {
		dev_err(rdev->dev, "IB initialization failed (%d).\n", r);
		rdev->accel_working = false;
	}

	r = rv770_startup(rdev);
	if (r) {
		dev_err(rdev->dev, "disabling GPU acceleration\n");
		r700_cp_fini(rdev);
		r600_irq_fini(rdev);
		radeon_wb_fini(rdev);
		r100_ib_fini(rdev);
		radeon_irq_kms_fini(rdev);
		rv770_pcie_gart_fini(rdev);
		rdev->accel_working = false;
	}

	r = r600_audio_init(rdev);
	if (r) {
		dev_err(rdev->dev, "radeon: audio init failed\n");
		return r;
	}

	return 0;
}

void rv770_fini(struct radeon_device *rdev)
{
	r600_blit_fini(rdev);
	r700_cp_fini(rdev);
	r600_irq_fini(rdev);
	radeon_wb_fini(rdev);
	r100_ib_fini(rdev);
	radeon_irq_kms_fini(rdev);
	rv770_pcie_gart_fini(rdev);
	r600_vram_scratch_fini(rdev);
	radeon_gem_fini(rdev);
	radeon_semaphore_driver_fini(rdev);
	radeon_fence_driver_fini(rdev);
	radeon_agp_fini(rdev);
	radeon_bo_fini(rdev);
	radeon_atombios_fini(rdev);
	kfree(rdev->bios);
	rdev->bios = NULL;
}

static void rv770_pcie_gen2_enable(struct radeon_device *rdev)
{
	u32 link_width_cntl, lanes, speed_cntl, tmp;
	u16 link_cntl2;

	if (radeon_pcie_gen2 == 0)
		return;

	if (rdev->flags & RADEON_IS_IGP)
		return;

	if (!(rdev->flags & RADEON_IS_PCIE))
		return;

	/* x2 cards have a special sequence */
	if (ASIC_IS_X2(rdev))
		return;

	/* advertise upconfig capability */
	link_width_cntl = RREG32_PCIE_P(PCIE_LC_LINK_WIDTH_CNTL);
	link_width_cntl &= ~LC_UPCONFIGURE_DIS;
	WREG32_PCIE_P(PCIE_LC_LINK_WIDTH_CNTL, link_width_cntl);
	link_width_cntl = RREG32_PCIE_P(PCIE_LC_LINK_WIDTH_CNTL);
	if (link_width_cntl & LC_RENEGOTIATION_SUPPORT) {
		lanes = (link_width_cntl & LC_LINK_WIDTH_RD_MASK) >> LC_LINK_WIDTH_RD_SHIFT;
		link_width_cntl &= ~(LC_LINK_WIDTH_MASK |
				     LC_RECONFIG_ARC_MISSING_ESCAPE);
		link_width_cntl |= lanes | LC_RECONFIG_NOW |
			LC_RENEGOTIATE_EN | LC_UPCONFIGURE_SUPPORT;
		WREG32_PCIE_P(PCIE_LC_LINK_WIDTH_CNTL, link_width_cntl);
	} else {
		link_width_cntl |= LC_UPCONFIGURE_DIS;
		WREG32_PCIE_P(PCIE_LC_LINK_WIDTH_CNTL, link_width_cntl);
	}

	speed_cntl = RREG32_PCIE_P(PCIE_LC_SPEED_CNTL);
	if ((speed_cntl & LC_OTHER_SIDE_EVER_SENT_GEN2) &&
	    (speed_cntl & LC_OTHER_SIDE_SUPPORTS_GEN2)) {

		tmp = RREG32(0x541c);
		WREG32(0x541c, tmp | 0x8);
		WREG32(MM_CFGREGS_CNTL, MM_WR_TO_CFG_EN);
		link_cntl2 = RREG16(0x4088);
		link_cntl2 &= ~TARGET_LINK_SPEED_MASK;
		link_cntl2 |= 0x2;
		WREG16(0x4088, link_cntl2);
		WREG32(MM_CFGREGS_CNTL, 0);

		speed_cntl = RREG32_PCIE_P(PCIE_LC_SPEED_CNTL);
		speed_cntl &= ~LC_TARGET_LINK_SPEED_OVERRIDE_EN;
		WREG32_PCIE_P(PCIE_LC_SPEED_CNTL, speed_cntl);

		speed_cntl = RREG32_PCIE_P(PCIE_LC_SPEED_CNTL);
		speed_cntl |= LC_CLR_FAILED_SPD_CHANGE_CNT;
		WREG32_PCIE_P(PCIE_LC_SPEED_CNTL, speed_cntl);

		speed_cntl = RREG32_PCIE_P(PCIE_LC_SPEED_CNTL);
		speed_cntl &= ~LC_CLR_FAILED_SPD_CHANGE_CNT;
		WREG32_PCIE_P(PCIE_LC_SPEED_CNTL, speed_cntl);

		speed_cntl = RREG32_PCIE_P(PCIE_LC_SPEED_CNTL);
		speed_cntl |= LC_GEN2_EN_STRAP;
		WREG32_PCIE_P(PCIE_LC_SPEED_CNTL, speed_cntl);

	} else {
		link_width_cntl = RREG32_PCIE_P(PCIE_LC_LINK_WIDTH_CNTL);
		/* XXX: only disable it if gen1 bridge vendor == 0x111d or 0x1106 */
		if (1)
			link_width_cntl |= LC_UPCONFIGURE_DIS;
		else
			link_width_cntl &= ~LC_UPCONFIGURE_DIS;
		WREG32_PCIE_P(PCIE_LC_LINK_WIDTH_CNTL, link_width_cntl);
	}
}<|MERGE_RESOLUTION|>--- conflicted
+++ resolved
@@ -1139,10 +1139,7 @@
 	r = rv770_startup(rdev);
 	if (r) {
 		DRM_ERROR("r600 startup failed on resume\n");
-<<<<<<< HEAD
-=======
 		rdev->accel_working = false;
->>>>>>> 63dd7a35
 		return r;
 	}
 
