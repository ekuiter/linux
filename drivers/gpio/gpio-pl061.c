--- conflicted
+++ resolved
@@ -22,11 +22,8 @@
 #include <linux/amba/bus.h>
 #include <linux/amba/pl061.h>
 #include <linux/slab.h>
-<<<<<<< HEAD
 #include <linux/pm.h>
-=======
 #include <asm/mach/irq.h>
->>>>>>> fb0e3c5d
 
 #define GPIODIR 0x400
 #define GPIOIS  0x404
