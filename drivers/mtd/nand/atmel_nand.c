/*
 *  Copyright (C) 2003 Rick Bronson
 *
 *  Derived from drivers/mtd/nand/autcpu12.c
 *	 Copyright (c) 2001 Thomas Gleixner (gleixner@autronix.de)
 *
 *  Derived from drivers/mtd/spia.c
 *	 Copyright (C) 2000 Steven J. Hill (sjhill@cotw.com)
 *
 *
 *  Add Hardware ECC support for AT91SAM9260 / AT91SAM9263
 *     Richard Genoud (richard.genoud@gmail.com), Adeneo Copyright (C) 2007
 *
 *     Derived from Das U-Boot source code
 *     		(u-boot-1.1.5/board/atmel/at91sam9263ek/nand.c)
 *     (C) Copyright 2006 ATMEL Rousset, Lacressonniere Nicolas
 *
 *
 * This program is free software; you can redistribute it and/or modify
 * it under the terms of the GNU General Public License version 2 as
 * published by the Free Software Foundation.
 *
 */

#include <linux/dma-mapping.h>
#include <linux/slab.h>
#include <linux/module.h>
#include <linux/moduleparam.h>
#include <linux/platform_device.h>
#include <linux/of.h>
#include <linux/of_device.h>
#include <linux/of_gpio.h>
#include <linux/of_mtd.h>
#include <linux/mtd/mtd.h>
#include <linux/mtd/nand.h>
#include <linux/mtd/partitions.h>

#include <linux/dmaengine.h>
#include <linux/gpio.h>
#include <linux/io.h>
#include <linux/platform_data/atmel.h>

#include <mach/cpu.h>

static int use_dma = 1;
module_param(use_dma, int, 0);

static int on_flash_bbt = 0;
module_param(on_flash_bbt, int, 0);

/* Register access macros */
#define ecc_readl(add, reg)				\
	__raw_readl(add + ATMEL_ECC_##reg)
#define ecc_writel(add, reg, value)			\
	__raw_writel((value), add + ATMEL_ECC_##reg)

#include "atmel_nand_ecc.h"	/* Hardware ECC registers */

/* oob layout for large page size
 * bad block info is on bytes 0 and 1
 * the bytes have to be consecutives to avoid
 * several NAND_CMD_RNDOUT during read
 */
static struct nand_ecclayout atmel_oobinfo_large = {
	.eccbytes = 4,
	.eccpos = {60, 61, 62, 63},
	.oobfree = {
		{2, 58}
	},
};

/* oob layout for small page size
 * bad block info is on bytes 4 and 5
 * the bytes have to be consecutives to avoid
 * several NAND_CMD_RNDOUT during read
 */
static struct nand_ecclayout atmel_oobinfo_small = {
	.eccbytes = 4,
	.eccpos = {0, 1, 2, 3},
	.oobfree = {
		{6, 10}
	},
};

struct atmel_nand_host {
	struct nand_chip	nand_chip;
	struct mtd_info		mtd;
	void __iomem		*io_base;
	dma_addr_t		io_phys;
	struct atmel_nand_data	board;
	struct device		*dev;
	void __iomem		*ecc;

	struct completion	comp;
	struct dma_chan		*dma_chan;
};

static int cpu_has_dma(void)
{
	return cpu_is_at91sam9rl() || cpu_is_at91sam9g45();
}

/*
 * Enable NAND.
 */
static void atmel_nand_enable(struct atmel_nand_host *host)
{
	if (gpio_is_valid(host->board.enable_pin))
		gpio_set_value(host->board.enable_pin, 0);
}

/*
 * Disable NAND.
 */
static void atmel_nand_disable(struct atmel_nand_host *host)
{
	if (gpio_is_valid(host->board.enable_pin))
		gpio_set_value(host->board.enable_pin, 1);
}

/*
 * Hardware specific access to control-lines
 */
static void atmel_nand_cmd_ctrl(struct mtd_info *mtd, int cmd, unsigned int ctrl)
{
	struct nand_chip *nand_chip = mtd->priv;
	struct atmel_nand_host *host = nand_chip->priv;

	if (ctrl & NAND_CTRL_CHANGE) {
		if (ctrl & NAND_NCE)
			atmel_nand_enable(host);
		else
			atmel_nand_disable(host);
	}
	if (cmd == NAND_CMD_NONE)
		return;

	if (ctrl & NAND_CLE)
		writeb(cmd, host->io_base + (1 << host->board.cle));
	else
		writeb(cmd, host->io_base + (1 << host->board.ale));
}

/*
 * Read the Device Ready pin.
 */
static int atmel_nand_device_ready(struct mtd_info *mtd)
{
	struct nand_chip *nand_chip = mtd->priv;
	struct atmel_nand_host *host = nand_chip->priv;

	return gpio_get_value(host->board.rdy_pin) ^
                !!host->board.rdy_pin_active_low;
}

/*
 * Minimal-overhead PIO for data access.
 */
static void atmel_read_buf8(struct mtd_info *mtd, u8 *buf, int len)
{
	struct nand_chip	*nand_chip = mtd->priv;

	__raw_readsb(nand_chip->IO_ADDR_R, buf, len);
}

static void atmel_read_buf16(struct mtd_info *mtd, u8 *buf, int len)
{
	struct nand_chip	*nand_chip = mtd->priv;

	__raw_readsw(nand_chip->IO_ADDR_R, buf, len / 2);
}

static void atmel_write_buf8(struct mtd_info *mtd, const u8 *buf, int len)
{
	struct nand_chip	*nand_chip = mtd->priv;

	__raw_writesb(nand_chip->IO_ADDR_W, buf, len);
}

static void atmel_write_buf16(struct mtd_info *mtd, const u8 *buf, int len)
{
	struct nand_chip	*nand_chip = mtd->priv;

	__raw_writesw(nand_chip->IO_ADDR_W, buf, len / 2);
}

static void dma_complete_func(void *completion)
{
	complete(completion);
}

static int atmel_nand_dma_op(struct mtd_info *mtd, void *buf, int len,
			       int is_read)
{
	struct dma_device *dma_dev;
	enum dma_ctrl_flags flags;
	dma_addr_t dma_src_addr, dma_dst_addr, phys_addr;
	struct dma_async_tx_descriptor *tx = NULL;
	dma_cookie_t cookie;
	struct nand_chip *chip = mtd->priv;
	struct atmel_nand_host *host = chip->priv;
	void *p = buf;
	int err = -EIO;
	enum dma_data_direction dir = is_read ? DMA_FROM_DEVICE : DMA_TO_DEVICE;

	if (buf >= high_memory)
		goto err_buf;

	dma_dev = host->dma_chan->device;

	flags = DMA_CTRL_ACK | DMA_PREP_INTERRUPT | DMA_COMPL_SKIP_SRC_UNMAP |
		DMA_COMPL_SKIP_DEST_UNMAP;

	phys_addr = dma_map_single(dma_dev->dev, p, len, dir);
	if (dma_mapping_error(dma_dev->dev, phys_addr)) {
		dev_err(host->dev, "Failed to dma_map_single\n");
		goto err_buf;
	}

	if (is_read) {
		dma_src_addr = host->io_phys;
		dma_dst_addr = phys_addr;
	} else {
		dma_src_addr = phys_addr;
		dma_dst_addr = host->io_phys;
	}

	tx = dma_dev->device_prep_dma_memcpy(host->dma_chan, dma_dst_addr,
					     dma_src_addr, len, flags);
	if (!tx) {
		dev_err(host->dev, "Failed to prepare DMA memcpy\n");
		goto err_dma;
	}

	init_completion(&host->comp);
	tx->callback = dma_complete_func;
	tx->callback_param = &host->comp;

	cookie = tx->tx_submit(tx);
	if (dma_submit_error(cookie)) {
		dev_err(host->dev, "Failed to do DMA tx_submit\n");
		goto err_dma;
	}

	dma_async_issue_pending(host->dma_chan);
	wait_for_completion(&host->comp);

	err = 0;

err_dma:
	dma_unmap_single(dma_dev->dev, phys_addr, len, dir);
err_buf:
	if (err != 0)
		dev_warn(host->dev, "Fall back to CPU I/O\n");
	return err;
}

static void atmel_read_buf(struct mtd_info *mtd, u8 *buf, int len)
{
	struct nand_chip *chip = mtd->priv;
	struct atmel_nand_host *host = chip->priv;

	if (use_dma && len > mtd->oobsize)
		/* only use DMA for bigger than oob size: better performances */
		if (atmel_nand_dma_op(mtd, buf, len, 1) == 0)
			return;

	if (host->board.bus_width_16)
		atmel_read_buf16(mtd, buf, len);
	else
		atmel_read_buf8(mtd, buf, len);
}

static void atmel_write_buf(struct mtd_info *mtd, const u8 *buf, int len)
{
	struct nand_chip *chip = mtd->priv;
	struct atmel_nand_host *host = chip->priv;

	if (use_dma && len > mtd->oobsize)
		/* only use DMA for bigger than oob size: better performances */
		if (atmel_nand_dma_op(mtd, (void *)buf, len, 0) == 0)
			return;

	if (host->board.bus_width_16)
		atmel_write_buf16(mtd, buf, len);
	else
		atmel_write_buf8(mtd, buf, len);
}

/*
 * Calculate HW ECC
 *
 * function called after a write
 *
 * mtd:        MTD block structure
 * dat:        raw data (unused)
 * ecc_code:   buffer for ECC
 */
static int atmel_nand_calculate(struct mtd_info *mtd,
		const u_char *dat, unsigned char *ecc_code)
{
	struct nand_chip *nand_chip = mtd->priv;
	struct atmel_nand_host *host = nand_chip->priv;
	unsigned int ecc_value;

	/* get the first 2 ECC bytes */
	ecc_value = ecc_readl(host->ecc, PR);

	ecc_code[0] = ecc_value & 0xFF;
	ecc_code[1] = (ecc_value >> 8) & 0xFF;

	/* get the last 2 ECC bytes */
	ecc_value = ecc_readl(host->ecc, NPR) & ATMEL_ECC_NPARITY;

	ecc_code[2] = ecc_value & 0xFF;
	ecc_code[3] = (ecc_value >> 8) & 0xFF;

	return 0;
}

/*
 * HW ECC read page function
 *
 * mtd:        mtd info structure
 * chip:       nand chip info structure
 * buf:        buffer to store read data
 */
static int atmel_nand_read_page(struct mtd_info *mtd,
		struct nand_chip *chip, uint8_t *buf, int page)
{
	int eccsize = chip->ecc.size;
	int eccbytes = chip->ecc.bytes;
	uint32_t *eccpos = chip->ecc.layout->eccpos;
	uint8_t *p = buf;
	uint8_t *oob = chip->oob_poi;
	uint8_t *ecc_pos;
	int stat;

	/*
	 * Errata: ALE is incorrectly wired up to the ECC controller
	 * on the AP7000, so it will include the address cycles in the
	 * ECC calculation.
	 *
	 * Workaround: Reset the parity registers before reading the
	 * actual data.
	 */
	if (cpu_is_at32ap7000()) {
		struct atmel_nand_host *host = chip->priv;
		ecc_writel(host->ecc, CR, ATMEL_ECC_RST);
	}

	/* read the page */
	chip->read_buf(mtd, p, eccsize);

	/* move to ECC position if needed */
	if (eccpos[0] != 0) {
		/* This only works on large pages
		 * because the ECC controller waits for
		 * NAND_CMD_RNDOUTSTART after the
		 * NAND_CMD_RNDOUT.
		 * anyway, for small pages, the eccpos[0] == 0
		 */
		chip->cmdfunc(mtd, NAND_CMD_RNDOUT,
				mtd->writesize + eccpos[0], -1);
	}

	/* the ECC controller needs to read the ECC just after the data */
	ecc_pos = oob + eccpos[0];
	chip->read_buf(mtd, ecc_pos, eccbytes);

	/* check if there's an error */
	stat = chip->ecc.correct(mtd, p, oob, NULL);

	if (stat < 0)
		mtd->ecc_stats.failed++;
	else
		mtd->ecc_stats.corrected += stat;

	/* get back to oob start (end of page) */
	chip->cmdfunc(mtd, NAND_CMD_RNDOUT, mtd->writesize, -1);

	/* read the oob */
	chip->read_buf(mtd, oob, mtd->oobsize);

	return 0;
}

/*
 * HW ECC Correction
 *
 * function called after a read
 *
 * mtd:        MTD block structure
 * dat:        raw data read from the chip
 * read_ecc:   ECC from the chip (unused)
 * isnull:     unused
 *
 * Detect and correct a 1 bit error for a page
 */
static int atmel_nand_correct(struct mtd_info *mtd, u_char *dat,
		u_char *read_ecc, u_char *isnull)
{
	struct nand_chip *nand_chip = mtd->priv;
	struct atmel_nand_host *host = nand_chip->priv;
	unsigned int ecc_status;
	unsigned int ecc_word, ecc_bit;

	/* get the status from the Status Register */
	ecc_status = ecc_readl(host->ecc, SR);

	/* if there's no error */
	if (likely(!(ecc_status & ATMEL_ECC_RECERR)))
		return 0;

	/* get error bit offset (4 bits) */
	ecc_bit = ecc_readl(host->ecc, PR) & ATMEL_ECC_BITADDR;
	/* get word address (12 bits) */
	ecc_word = ecc_readl(host->ecc, PR) & ATMEL_ECC_WORDADDR;
	ecc_word >>= 4;

	/* if there are multiple errors */
	if (ecc_status & ATMEL_ECC_MULERR) {
		/* check if it is a freshly erased block
		 * (filled with 0xff) */
		if ((ecc_bit == ATMEL_ECC_BITADDR)
				&& (ecc_word == (ATMEL_ECC_WORDADDR >> 4))) {
			/* the block has just been erased, return OK */
			return 0;
		}
		/* it doesn't seems to be a freshly
		 * erased block.
		 * We can't correct so many errors */
		dev_dbg(host->dev, "atmel_nand : multiple errors detected."
				" Unable to correct.\n");
		return -EIO;
	}

	/* if there's a single bit error : we can correct it */
	if (ecc_status & ATMEL_ECC_ECCERR) {
		/* there's nothing much to do here.
		 * the bit error is on the ECC itself.
		 */
		dev_dbg(host->dev, "atmel_nand : one bit error on ECC code."
				" Nothing to correct\n");
		return 0;
	}

	dev_dbg(host->dev, "atmel_nand : one bit error on data."
			" (word offset in the page :"
			" 0x%x bit offset : 0x%x)\n",
			ecc_word, ecc_bit);
	/* correct the error */
	if (nand_chip->options & NAND_BUSWIDTH_16) {
		/* 16 bits words */
		((unsigned short *) dat)[ecc_word] ^= (1 << ecc_bit);
	} else {
		/* 8 bits words */
		dat[ecc_word] ^= (1 << ecc_bit);
	}
	dev_dbg(host->dev, "atmel_nand : error corrected\n");
	return 1;
}

/*
 * Enable HW ECC : unused on most chips
 */
static void atmel_nand_hwctl(struct mtd_info *mtd, int mode)
{
	if (cpu_is_at32ap7000()) {
		struct nand_chip *nand_chip = mtd->priv;
		struct atmel_nand_host *host = nand_chip->priv;
		ecc_writel(host->ecc, CR, ATMEL_ECC_RST);
	}
}

#if defined(CONFIG_OF)
static int __devinit atmel_of_init_port(struct atmel_nand_host *host,
					 struct device_node *np)
{
	u32 val;
	int ecc_mode;
	struct atmel_nand_data *board = &host->board;
	enum of_gpio_flags flags;

	if (of_property_read_u32(np, "atmel,nand-addr-offset", &val) == 0) {
		if (val >= 32) {
			dev_err(host->dev, "invalid addr-offset %u\n", val);
			return -EINVAL;
		}
		board->ale = val;
	}

	if (of_property_read_u32(np, "atmel,nand-cmd-offset", &val) == 0) {
		if (val >= 32) {
			dev_err(host->dev, "invalid cmd-offset %u\n", val);
			return -EINVAL;
		}
		board->cle = val;
	}

	ecc_mode = of_get_nand_ecc_mode(np);

	board->ecc_mode = ecc_mode < 0 ? NAND_ECC_SOFT : ecc_mode;

	board->on_flash_bbt = of_get_nand_on_flash_bbt(np);

	if (of_get_nand_bus_width(np) == 16)
		board->bus_width_16 = 1;

	board->rdy_pin = of_get_gpio_flags(np, 0, &flags);
	board->rdy_pin_active_low = (flags == OF_GPIO_ACTIVE_LOW);

	board->enable_pin = of_get_gpio(np, 1);
	board->det_pin = of_get_gpio(np, 2);

	return 0;
}
#else
static int __devinit atmel_of_init_port(struct atmel_nand_host *host,
					 struct device_node *np)
{
	return -EINVAL;
}
#endif

/*
 * Probe for the NAND device.
 */
static int __init atmel_nand_probe(struct platform_device *pdev)
{
	struct atmel_nand_host *host;
	struct mtd_info *mtd;
	struct nand_chip *nand_chip;
	struct resource *regs;
	struct resource *mem;
	struct mtd_part_parser_data ppdata = {};
	int res;

	mem = platform_get_resource(pdev, IORESOURCE_MEM, 0);
	if (!mem) {
		printk(KERN_ERR "atmel_nand: can't get I/O resource mem\n");
		return -ENXIO;
	}

	/* Allocate memory for the device structure (and zero it) */
	host = kzalloc(sizeof(struct atmel_nand_host), GFP_KERNEL);
	if (!host) {
		printk(KERN_ERR "atmel_nand: failed to allocate device structure.\n");
		return -ENOMEM;
	}

	host->io_phys = (dma_addr_t)mem->start;

	host->io_base = ioremap(mem->start, resource_size(mem));
	if (host->io_base == NULL) {
		printk(KERN_ERR "atmel_nand: ioremap failed\n");
		res = -EIO;
		goto err_nand_ioremap;
	}

	mtd = &host->mtd;
	nand_chip = &host->nand_chip;
	host->dev = &pdev->dev;
	if (pdev->dev.of_node) {
		res = atmel_of_init_port(host, pdev->dev.of_node);
		if (res)
			goto err_nand_ioremap;
	} else {
		memcpy(&host->board, pdev->dev.platform_data,
		       sizeof(struct atmel_nand_data));
	}

	nand_chip->priv = host;		/* link the private data structures */
	mtd->priv = nand_chip;
	mtd->owner = THIS_MODULE;

	/* Set address of NAND IO lines */
	nand_chip->IO_ADDR_R = host->io_base;
	nand_chip->IO_ADDR_W = host->io_base;
	nand_chip->cmd_ctrl = atmel_nand_cmd_ctrl;

	if (gpio_is_valid(host->board.rdy_pin))
		nand_chip->dev_ready = atmel_nand_device_ready;

	nand_chip->ecc.mode = host->board.ecc_mode;

	regs = platform_get_resource(pdev, IORESOURCE_MEM, 1);
	if (!regs && nand_chip->ecc.mode == NAND_ECC_HW) {
		printk(KERN_ERR "atmel_nand: can't get I/O resource "
				"regs\nFalling back on software ECC\n");
		nand_chip->ecc.mode = NAND_ECC_SOFT;
	}

	if (nand_chip->ecc.mode == NAND_ECC_HW) {
		host->ecc = ioremap(regs->start, resource_size(regs));
		if (host->ecc == NULL) {
			printk(KERN_ERR "atmel_nand: ioremap failed\n");
			res = -EIO;
			goto err_ecc_ioremap;
		}
		nand_chip->ecc.calculate = atmel_nand_calculate;
		nand_chip->ecc.correct = atmel_nand_correct;
		nand_chip->ecc.hwctl = atmel_nand_hwctl;
		nand_chip->ecc.read_page = atmel_nand_read_page;
		nand_chip->ecc.bytes = 4;
		nand_chip->ecc.strength = 1;
	}

	nand_chip->chip_delay = 20;		/* 20us command delay time */

	if (host->board.bus_width_16)	/* 16-bit bus width */
		nand_chip->options |= NAND_BUSWIDTH_16;

	nand_chip->read_buf = atmel_read_buf;
	nand_chip->write_buf = atmel_write_buf;

	platform_set_drvdata(pdev, host);
	atmel_nand_enable(host);

	if (gpio_is_valid(host->board.det_pin)) {
		if (gpio_get_value(host->board.det_pin)) {
			printk(KERN_INFO "No SmartMedia card inserted.\n");
			res = -ENXIO;
			goto err_no_card;
		}
	}

	if (host->board.on_flash_bbt || on_flash_bbt) {
		printk(KERN_INFO "atmel_nand: Use On Flash BBT\n");
		nand_chip->bbt_options |= NAND_BBT_USE_FLASH;
	}

	if (!cpu_has_dma())
		use_dma = 0;

	if (use_dma) {
		dma_cap_mask_t mask;

		dma_cap_zero(mask);
		dma_cap_set(DMA_MEMCPY, mask);
		host->dma_chan = dma_request_channel(mask, NULL, NULL);
		if (!host->dma_chan) {
			dev_err(host->dev, "Failed to request DMA channel\n");
			use_dma = 0;
		}
	}
	if (use_dma)
		dev_info(host->dev, "Using %s for DMA transfers.\n",
					dma_chan_name(host->dma_chan));
	else
		dev_info(host->dev, "No DMA support for NAND access.\n");

	/* first scan to find the device and get the page size */
	if (nand_scan_ident(mtd, 1, NULL)) {
		res = -ENXIO;
		goto err_scan_ident;
	}

	if (nand_chip->ecc.mode == NAND_ECC_HW) {
		/* ECC is calculated for the whole page (1 step) */
		nand_chip->ecc.size = mtd->writesize;

		/* set ECC page size and oob layout */
		switch (mtd->writesize) {
		case 512:
			nand_chip->ecc.layout = &atmel_oobinfo_small;
			ecc_writel(host->ecc, MR, ATMEL_ECC_PAGESIZE_528);
			break;
		case 1024:
			nand_chip->ecc.layout = &atmel_oobinfo_large;
			ecc_writel(host->ecc, MR, ATMEL_ECC_PAGESIZE_1056);
			break;
		case 2048:
			nand_chip->ecc.layout = &atmel_oobinfo_large;
			ecc_writel(host->ecc, MR, ATMEL_ECC_PAGESIZE_2112);
			break;
		case 4096:
			nand_chip->ecc.layout = &atmel_oobinfo_large;
			ecc_writel(host->ecc, MR, ATMEL_ECC_PAGESIZE_4224);
			break;
		default:
			/* page size not handled by HW ECC */
			/* switching back to soft ECC */
			nand_chip->ecc.mode = NAND_ECC_SOFT;
			nand_chip->ecc.calculate = NULL;
			nand_chip->ecc.correct = NULL;
			nand_chip->ecc.hwctl = NULL;
			nand_chip->ecc.read_page = NULL;
			nand_chip->ecc.postpad = 0;
			nand_chip->ecc.prepad = 0;
			nand_chip->ecc.bytes = 0;
			break;
		}
	}

	/* second phase scan */
	if (nand_scan_tail(mtd)) {
		res = -ENXIO;
		goto err_scan_tail;
	}

	mtd->name = "atmel_nand";
<<<<<<< HEAD
	ppdata.of_node = pdev->dev.of_node;
	res = mtd_device_parse_register(mtd, NULL, &ppdata,
			host->board.parts, host->board.num_parts);
=======
	res = mtd_device_parse_register(mtd, NULL, NULL, host->board->parts,
					host->board->num_parts);
>>>>>>> db6c2144
	if (!res)
		return res;

err_scan_tail:
err_scan_ident:
err_no_card:
	atmel_nand_disable(host);
	platform_set_drvdata(pdev, NULL);
	if (host->dma_chan)
		dma_release_channel(host->dma_chan);
	if (host->ecc)
		iounmap(host->ecc);
err_ecc_ioremap:
	iounmap(host->io_base);
err_nand_ioremap:
	kfree(host);
	return res;
}

/*
 * Remove a NAND device.
 */
static int __exit atmel_nand_remove(struct platform_device *pdev)
{
	struct atmel_nand_host *host = platform_get_drvdata(pdev);
	struct mtd_info *mtd = &host->mtd;

	nand_release(mtd);

	atmel_nand_disable(host);

	if (host->ecc)
		iounmap(host->ecc);

	if (host->dma_chan)
		dma_release_channel(host->dma_chan);

	iounmap(host->io_base);
	kfree(host);

	return 0;
}

#if defined(CONFIG_OF)
static const struct of_device_id atmel_nand_dt_ids[] = {
	{ .compatible = "atmel,at91rm9200-nand" },
	{ /* sentinel */ }
};

MODULE_DEVICE_TABLE(of, atmel_nand_dt_ids);
#endif

static struct platform_driver atmel_nand_driver = {
	.remove		= __exit_p(atmel_nand_remove),
	.driver		= {
		.name	= "atmel_nand",
		.owner	= THIS_MODULE,
		.of_match_table	= of_match_ptr(atmel_nand_dt_ids),
	},
};

static int __init atmel_nand_init(void)
{
	return platform_driver_probe(&atmel_nand_driver, atmel_nand_probe);
}


static void __exit atmel_nand_exit(void)
{
	platform_driver_unregister(&atmel_nand_driver);
}


module_init(atmel_nand_init);
module_exit(atmel_nand_exit);

MODULE_LICENSE("GPL");
MODULE_AUTHOR("Rick Bronson");
MODULE_DESCRIPTION("NAND/SmartMedia driver for AT91 / AVR32");
MODULE_ALIAS("platform:atmel_nand");<|MERGE_RESOLUTION|>--- conflicted
+++ resolved
@@ -700,14 +700,9 @@
 	}
 
 	mtd->name = "atmel_nand";
-<<<<<<< HEAD
 	ppdata.of_node = pdev->dev.of_node;
 	res = mtd_device_parse_register(mtd, NULL, &ppdata,
 			host->board.parts, host->board.num_parts);
-=======
-	res = mtd_device_parse_register(mtd, NULL, NULL, host->board->parts,
-					host->board->num_parts);
->>>>>>> db6c2144
 	if (!res)
 		return res;
 
