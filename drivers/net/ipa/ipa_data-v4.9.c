--- conflicted
+++ resolved
@@ -137,10 +137,7 @@
 				.aggregation	= true,
 				.rx = {
 					.buffer_size	= 8192,
-<<<<<<< HEAD
-=======
 					.aggr_time_limit = 500,
->>>>>>> 4d1564a6
 					.aggr_close_eof	= true,
 				},
 			},
