/*
 *
 * Copyright (c) 2011, Microsoft Corporation.
 *
 * This program is free software; you can redistribute it and/or modify it
 * under the terms and conditions of the GNU General Public License,
 * version 2, as published by the Free Software Foundation.
 *
 * This program is distributed in the hope it will be useful, but WITHOUT
 * ANY WARRANTY; without even the implied warranty of MERCHANTABILITY or
 * FITNESS FOR A PARTICULAR PURPOSE.  See the GNU General Public License for
 * more details.
 *
 * You should have received a copy of the GNU General Public License along with
 * this program; if not, see <http://www.gnu.org/licenses/>.
 *
 * Authors:
 *   Haiyang Zhang <haiyangz@microsoft.com>
 *   Hank Janssen  <hjanssen@microsoft.com>
 *   K. Y. Srinivasan <kys@microsoft.com>
 *
 */

#ifndef _HYPERV_NET_H
#define _HYPERV_NET_H

#include <linux/list.h>
#include <linux/hyperv.h>
#include <linux/rndis.h>

/* RSS related */
#define OID_GEN_RECEIVE_SCALE_CAPABILITIES 0x00010203  /* query only */
#define OID_GEN_RECEIVE_SCALE_PARAMETERS 0x00010204  /* query and set */

#define NDIS_OBJECT_TYPE_RSS_CAPABILITIES 0x88
#define NDIS_OBJECT_TYPE_RSS_PARAMETERS 0x89
#define NDIS_OBJECT_TYPE_OFFLOAD	0xa7

#define NDIS_RECEIVE_SCALE_CAPABILITIES_REVISION_2 2
#define NDIS_RECEIVE_SCALE_PARAMETERS_REVISION_2 2

struct ndis_obj_header {
	u8 type;
	u8 rev;
	u16 size;
} __packed;

/* ndis_recv_scale_cap/cap_flag */
#define NDIS_RSS_CAPS_MESSAGE_SIGNALED_INTERRUPTS 0x01000000
#define NDIS_RSS_CAPS_CLASSIFICATION_AT_ISR       0x02000000
#define NDIS_RSS_CAPS_CLASSIFICATION_AT_DPC       0x04000000
#define NDIS_RSS_CAPS_USING_MSI_X                 0x08000000
#define NDIS_RSS_CAPS_RSS_AVAILABLE_ON_PORTS      0x10000000
#define NDIS_RSS_CAPS_SUPPORTS_MSI_X              0x20000000
#define NDIS_RSS_CAPS_HASH_TYPE_TCP_IPV4          0x00000100
#define NDIS_RSS_CAPS_HASH_TYPE_TCP_IPV6          0x00000200
#define NDIS_RSS_CAPS_HASH_TYPE_TCP_IPV6_EX       0x00000400

struct ndis_recv_scale_cap { /* NDIS_RECEIVE_SCALE_CAPABILITIES */
	struct ndis_obj_header hdr;
	u32 cap_flag;
	u32 num_int_msg;
	u32 num_recv_que;
	u16 num_indirect_tabent;
} __packed;


/* ndis_recv_scale_param flags */
#define NDIS_RSS_PARAM_FLAG_BASE_CPU_UNCHANGED     0x0001
#define NDIS_RSS_PARAM_FLAG_HASH_INFO_UNCHANGED    0x0002
#define NDIS_RSS_PARAM_FLAG_ITABLE_UNCHANGED       0x0004
#define NDIS_RSS_PARAM_FLAG_HASH_KEY_UNCHANGED     0x0008
#define NDIS_RSS_PARAM_FLAG_DISABLE_RSS            0x0010

/* Hash info bits */
#define NDIS_HASH_FUNC_TOEPLITZ 0x00000001
#define NDIS_HASH_IPV4          0x00000100
#define NDIS_HASH_TCP_IPV4      0x00000200
#define NDIS_HASH_IPV6          0x00000400
#define NDIS_HASH_IPV6_EX       0x00000800
#define NDIS_HASH_TCP_IPV6      0x00001000
#define NDIS_HASH_TCP_IPV6_EX   0x00002000

#define NDIS_RSS_INDIRECTION_TABLE_MAX_SIZE_REVISION_2 (128 * 4)
#define NDIS_RSS_HASH_SECRET_KEY_MAX_SIZE_REVISION_2   40

#define ITAB_NUM 128

struct ndis_recv_scale_param { /* NDIS_RECEIVE_SCALE_PARAMETERS */
	struct ndis_obj_header hdr;

	/* Qualifies the rest of the information */
	u16 flag;

	/* The base CPU number to do receive processing. not used */
	u16 base_cpu_number;

	/* This describes the hash function and type being enabled */
	u32 hashinfo;

	/* The size of indirection table array */
	u16 indirect_tabsize;

	/* The offset of the indirection table from the beginning of this
	 * structure
	 */
	u32 indirect_taboffset;

	/* The size of the hash secret key */
	u16 hashkey_size;

	/* The offset of the secret key from the beginning of this structure */
	u32 kashkey_offset;

	u32 processor_masks_offset;
	u32 num_processor_masks;
	u32 processor_masks_entry_size;
};

/* Fwd declaration */
struct ndis_tcp_ip_checksum_info;
struct ndis_pkt_8021q_info;

/*
 * Represent netvsc packet which contains 1 RNDIS and 1 ethernet frame
 * within the RNDIS
 *
 * The size of this structure is less than 48 bytes and we can now
 * place this structure in the skb->cb field.
 */
struct hv_netvsc_packet {
	/* Bookkeeping stuff */
	u8 cp_partial; /* partial copy into send buffer */

	u8 rmsg_size; /* RNDIS header and PPI size */
	u8 rmsg_pgcnt; /* page count of RNDIS header and PPI */
	u8 page_buf_cnt;

	u16 q_idx;
	u16 total_packets;

	u32 total_bytes;
	u32 send_buf_index;
	u32 total_data_buflen;
};

struct netvsc_device_info {
	unsigned char mac_adr[ETH_ALEN];
	int  ring_size;
	u32  max_num_vrss_chns;
	u32  num_chn;
};

enum rndis_device_state {
	RNDIS_DEV_UNINITIALIZED = 0,
	RNDIS_DEV_INITIALIZING,
	RNDIS_DEV_INITIALIZED,
	RNDIS_DEV_DATAINITIALIZED,
};

#define NETVSC_HASH_KEYLEN 40

struct rndis_device {
	struct net_device *ndev;

	enum rndis_device_state state;

	atomic_t new_req_id;

	spinlock_t request_lock;
	struct list_head req_list;

	struct work_struct mcast_work;

<<<<<<< HEAD
=======
	bool link_state;        /* 0 - link up, 1 - link down */

>>>>>>> 68add657
	u8 hw_mac_adr[ETH_ALEN];
	u8 rss_key[NETVSC_HASH_KEYLEN];
	u16 ind_table[ITAB_NUM];
};


/* Interface */
struct rndis_message;
struct netvsc_device;
int netvsc_device_add(struct hv_device *device,
		      const struct netvsc_device_info *info);
void netvsc_device_remove(struct hv_device *device);
int netvsc_send(struct hv_device *device,
		struct hv_netvsc_packet *packet,
		struct rndis_message *rndis_msg,
		struct hv_page_buffer **page_buffer,
		struct sk_buff *skb);
void netvsc_linkstatus_callback(struct hv_device *device_obj,
				struct rndis_message *resp);
int netvsc_recv_callback(struct net_device *net,
			 struct vmbus_channel *channel,
			 void  *data, u32 len,
			 const struct ndis_tcp_ip_checksum_info *csum_info,
			 const struct ndis_pkt_8021q_info *vlan);
void netvsc_channel_cb(void *context);
int netvsc_poll(struct napi_struct *napi, int budget);
int rndis_filter_open(struct netvsc_device *nvdev);
int rndis_filter_close(struct netvsc_device *nvdev);
int rndis_filter_device_add(struct hv_device *dev,
			    struct netvsc_device_info *info);
void rndis_filter_update(struct netvsc_device *nvdev);
void rndis_filter_device_remove(struct hv_device *dev,
				struct netvsc_device *nvdev);
int rndis_filter_set_rss_param(struct rndis_device *rdev,
			       const u8 *key, int num_queue);
int rndis_filter_receive(struct net_device *ndev,
			 struct netvsc_device *net_dev,
			 struct hv_device *dev,
			 struct vmbus_channel *channel,
			 void *data, u32 buflen);

int rndis_filter_set_device_mac(struct net_device *ndev, char *mac);

void netvsc_switch_datapath(struct net_device *nv_dev, bool vf);

#define NVSP_INVALID_PROTOCOL_VERSION	((u32)0xFFFFFFFF)

#define NVSP_PROTOCOL_VERSION_1		2
#define NVSP_PROTOCOL_VERSION_2		0x30002
#define NVSP_PROTOCOL_VERSION_4		0x40000
#define NVSP_PROTOCOL_VERSION_5		0x50000

enum {
	NVSP_MSG_TYPE_NONE = 0,

	/* Init Messages */
	NVSP_MSG_TYPE_INIT			= 1,
	NVSP_MSG_TYPE_INIT_COMPLETE		= 2,

	NVSP_VERSION_MSG_START			= 100,

	/* Version 1 Messages */
	NVSP_MSG1_TYPE_SEND_NDIS_VER		= NVSP_VERSION_MSG_START,

	NVSP_MSG1_TYPE_SEND_RECV_BUF,
	NVSP_MSG1_TYPE_SEND_RECV_BUF_COMPLETE,
	NVSP_MSG1_TYPE_REVOKE_RECV_BUF,

	NVSP_MSG1_TYPE_SEND_SEND_BUF,
	NVSP_MSG1_TYPE_SEND_SEND_BUF_COMPLETE,
	NVSP_MSG1_TYPE_REVOKE_SEND_BUF,

	NVSP_MSG1_TYPE_SEND_RNDIS_PKT,
	NVSP_MSG1_TYPE_SEND_RNDIS_PKT_COMPLETE,

	/* Version 2 messages */
	NVSP_MSG2_TYPE_SEND_CHIMNEY_DELEGATED_BUF,
	NVSP_MSG2_TYPE_SEND_CHIMNEY_DELEGATED_BUF_COMP,
	NVSP_MSG2_TYPE_REVOKE_CHIMNEY_DELEGATED_BUF,

	NVSP_MSG2_TYPE_RESUME_CHIMNEY_RX_INDICATION,

	NVSP_MSG2_TYPE_TERMINATE_CHIMNEY,
	NVSP_MSG2_TYPE_TERMINATE_CHIMNEY_COMP,

	NVSP_MSG2_TYPE_INDICATE_CHIMNEY_EVENT,

	NVSP_MSG2_TYPE_SEND_CHIMNEY_PKT,
	NVSP_MSG2_TYPE_SEND_CHIMNEY_PKT_COMP,

	NVSP_MSG2_TYPE_POST_CHIMNEY_RECV_REQ,
	NVSP_MSG2_TYPE_POST_CHIMNEY_RECV_REQ_COMP,

	NVSP_MSG2_TYPE_ALLOC_RXBUF,
	NVSP_MSG2_TYPE_ALLOC_RXBUF_COMP,

	NVSP_MSG2_TYPE_FREE_RXBUF,

	NVSP_MSG2_TYPE_SEND_VMQ_RNDIS_PKT,
	NVSP_MSG2_TYPE_SEND_VMQ_RNDIS_PKT_COMP,

	NVSP_MSG2_TYPE_SEND_NDIS_CONFIG,

	NVSP_MSG2_TYPE_ALLOC_CHIMNEY_HANDLE,
	NVSP_MSG2_TYPE_ALLOC_CHIMNEY_HANDLE_COMP,

	NVSP_MSG2_MAX = NVSP_MSG2_TYPE_ALLOC_CHIMNEY_HANDLE_COMP,

	/* Version 4 messages */
	NVSP_MSG4_TYPE_SEND_VF_ASSOCIATION,
	NVSP_MSG4_TYPE_SWITCH_DATA_PATH,
	NVSP_MSG4_TYPE_UPLINK_CONNECT_STATE_DEPRECATED,

	NVSP_MSG4_MAX = NVSP_MSG4_TYPE_UPLINK_CONNECT_STATE_DEPRECATED,

	/* Version 5 messages */
	NVSP_MSG5_TYPE_OID_QUERY_EX,
	NVSP_MSG5_TYPE_OID_QUERY_EX_COMP,
	NVSP_MSG5_TYPE_SUBCHANNEL,
	NVSP_MSG5_TYPE_SEND_INDIRECTION_TABLE,

	NVSP_MSG5_MAX = NVSP_MSG5_TYPE_SEND_INDIRECTION_TABLE,
};

enum {
	NVSP_STAT_NONE = 0,
	NVSP_STAT_SUCCESS,
	NVSP_STAT_FAIL,
	NVSP_STAT_PROTOCOL_TOO_NEW,
	NVSP_STAT_PROTOCOL_TOO_OLD,
	NVSP_STAT_INVALID_RNDIS_PKT,
	NVSP_STAT_BUSY,
	NVSP_STAT_PROTOCOL_UNSUPPORTED,
	NVSP_STAT_MAX,
};

struct nvsp_message_header {
	u32 msg_type;
};

/* Init Messages */

/*
 * This message is used by the VSC to initialize the channel after the channels
 * has been opened. This message should never include anything other then
 * versioning (i.e. this message will be the same for ever).
 */
struct nvsp_message_init {
	u32 min_protocol_ver;
	u32 max_protocol_ver;
} __packed;

/*
 * This message is used by the VSP to complete the initialization of the
 * channel. This message should never include anything other then versioning
 * (i.e. this message will be the same for ever).
 */
struct nvsp_message_init_complete {
	u32 negotiated_protocol_ver;
	u32 max_mdl_chain_len;
	u32 status;
} __packed;

union nvsp_message_init_uber {
	struct nvsp_message_init init;
	struct nvsp_message_init_complete init_complete;
} __packed;

/* Version 1 Messages */

/*
 * This message is used by the VSC to send the NDIS version to the VSP. The VSP
 * can use this information when handling OIDs sent by the VSC.
 */
struct nvsp_1_message_send_ndis_version {
	u32 ndis_major_ver;
	u32 ndis_minor_ver;
} __packed;

/*
 * This message is used by the VSC to send a receive buffer to the VSP. The VSP
 * can then use the receive buffer to send data to the VSC.
 */
struct nvsp_1_message_send_receive_buffer {
	u32 gpadl_handle;
	u16 id;
} __packed;

struct nvsp_1_receive_buffer_section {
	u32 offset;
	u32 sub_alloc_size;
	u32 num_sub_allocs;
	u32 end_offset;
} __packed;

/*
 * This message is used by the VSP to acknowledge a receive buffer send by the
 * VSC. This message must be sent by the VSP before the VSP uses the receive
 * buffer.
 */
struct nvsp_1_message_send_receive_buffer_complete {
	u32 status;
	u32 num_sections;

	/*
	 * The receive buffer is split into two parts, a large suballocation
	 * section and a small suballocation section. These sections are then
	 * suballocated by a certain size.
	 */

	/*
	 * For example, the following break up of the receive buffer has 6
	 * large suballocations and 10 small suballocations.
	 */

	/*
	 * |            Large Section          |  |   Small Section   |
	 * ------------------------------------------------------------
	 * |     |     |     |     |     |     |  | | | | | | | | | | |
	 * |                                      |
	 *  LargeOffset                            SmallOffset
	 */

	struct nvsp_1_receive_buffer_section sections[1];
} __packed;

/*
 * This message is sent by the VSC to revoke the receive buffer.  After the VSP
 * completes this transaction, the vsp should never use the receive buffer
 * again.
 */
struct nvsp_1_message_revoke_receive_buffer {
	u16 id;
};

/*
 * This message is used by the VSC to send a send buffer to the VSP. The VSC
 * can then use the send buffer to send data to the VSP.
 */
struct nvsp_1_message_send_send_buffer {
	u32 gpadl_handle;
	u16 id;
} __packed;

/*
 * This message is used by the VSP to acknowledge a send buffer sent by the
 * VSC. This message must be sent by the VSP before the VSP uses the sent
 * buffer.
 */
struct nvsp_1_message_send_send_buffer_complete {
	u32 status;

	/*
	 * The VSC gets to choose the size of the send buffer and the VSP gets
	 * to choose the sections size of the buffer.  This was done to enable
	 * dynamic reconfigurations when the cost of GPA-direct buffers
	 * decreases.
	 */
	u32 section_size;
} __packed;

/*
 * This message is sent by the VSC to revoke the send buffer.  After the VSP
 * completes this transaction, the vsp should never use the send buffer again.
 */
struct nvsp_1_message_revoke_send_buffer {
	u16 id;
};

/*
 * This message is used by both the VSP and the VSC to send a RNDIS message to
 * the opposite channel endpoint.
 */
struct nvsp_1_message_send_rndis_packet {
	/*
	 * This field is specified by RNDIS. They assume there's two different
	 * channels of communication. However, the Network VSP only has one.
	 * Therefore, the channel travels with the RNDIS packet.
	 */
	u32 channel_type;

	/*
	 * This field is used to send part or all of the data through a send
	 * buffer. This values specifies an index into the send buffer. If the
	 * index is 0xFFFFFFFF, then the send buffer is not being used and all
	 * of the data was sent through other VMBus mechanisms.
	 */
	u32 send_buf_section_index;
	u32 send_buf_section_size;
} __packed;

/*
 * This message is used by both the VSP and the VSC to complete a RNDIS message
 * to the opposite channel endpoint. At this point, the initiator of this
 * message cannot use any resources associated with the original RNDIS packet.
 */
struct nvsp_1_message_send_rndis_packet_complete {
	u32 status;
};

union nvsp_1_message_uber {
	struct nvsp_1_message_send_ndis_version send_ndis_ver;

	struct nvsp_1_message_send_receive_buffer send_recv_buf;
	struct nvsp_1_message_send_receive_buffer_complete
						send_recv_buf_complete;
	struct nvsp_1_message_revoke_receive_buffer revoke_recv_buf;

	struct nvsp_1_message_send_send_buffer send_send_buf;
	struct nvsp_1_message_send_send_buffer_complete send_send_buf_complete;
	struct nvsp_1_message_revoke_send_buffer revoke_send_buf;

	struct nvsp_1_message_send_rndis_packet send_rndis_pkt;
	struct nvsp_1_message_send_rndis_packet_complete
						send_rndis_pkt_complete;
} __packed;


/*
 * Network VSP protocol version 2 messages:
 */
struct nvsp_2_vsc_capability {
	union {
		u64 data;
		struct {
			u64 vmq:1;
			u64 chimney:1;
			u64 sriov:1;
			u64 ieee8021q:1;
			u64 correlation_id:1;
			u64 teaming:1;
		};
	};
} __packed;

struct nvsp_2_send_ndis_config {
	u32 mtu;
	u32 reserved;
	struct nvsp_2_vsc_capability capability;
} __packed;

/* Allocate receive buffer */
struct nvsp_2_alloc_rxbuf {
	/* Allocation ID to match the allocation request and response */
	u32 alloc_id;

	/* Length of the VM shared memory receive buffer that needs to
	 * be allocated
	 */
	u32 len;
} __packed;

/* Allocate receive buffer complete */
struct nvsp_2_alloc_rxbuf_comp {
	/* The NDIS_STATUS code for buffer allocation */
	u32 status;

	u32 alloc_id;

	/* GPADL handle for the allocated receive buffer */
	u32 gpadl_handle;

	/* Receive buffer ID */
	u64 recv_buf_id;
} __packed;

struct nvsp_2_free_rxbuf {
	u64 recv_buf_id;
} __packed;

union nvsp_2_message_uber {
	struct nvsp_2_send_ndis_config send_ndis_config;
	struct nvsp_2_alloc_rxbuf alloc_rxbuf;
	struct nvsp_2_alloc_rxbuf_comp alloc_rxbuf_comp;
	struct nvsp_2_free_rxbuf free_rxbuf;
} __packed;

struct nvsp_4_send_vf_association {
	/* 1: allocated, serial number is valid. 0: not allocated */
	u32 allocated;

	/* Serial number of the VF to team with */
	u32 serial;
} __packed;

enum nvsp_vm_datapath {
	NVSP_DATAPATH_SYNTHETIC = 0,
	NVSP_DATAPATH_VF,
	NVSP_DATAPATH_MAX
};

struct nvsp_4_sw_datapath {
	u32 active_datapath; /* active data path in VM */
} __packed;

union nvsp_4_message_uber {
	struct nvsp_4_send_vf_association vf_assoc;
	struct nvsp_4_sw_datapath active_dp;
} __packed;

enum nvsp_subchannel_operation {
	NVSP_SUBCHANNEL_NONE = 0,
	NVSP_SUBCHANNEL_ALLOCATE,
	NVSP_SUBCHANNEL_MAX
};

struct nvsp_5_subchannel_request {
	u32 op;
	u32 num_subchannels;
} __packed;

struct nvsp_5_subchannel_complete {
	u32 status;
	u32 num_subchannels; /* Actual number of subchannels allocated */
} __packed;

struct nvsp_5_send_indirect_table {
	/* The number of entries in the send indirection table */
	u32 count;

	/* The offset of the send indirection table from top of this struct.
	 * The send indirection table tells which channel to put the send
	 * traffic on. Each entry is a channel number.
	 */
	u32 offset;
} __packed;

union nvsp_5_message_uber {
	struct nvsp_5_subchannel_request subchn_req;
	struct nvsp_5_subchannel_complete subchn_comp;
	struct nvsp_5_send_indirect_table send_table;
} __packed;

union nvsp_all_messages {
	union nvsp_message_init_uber init_msg;
	union nvsp_1_message_uber v1_msg;
	union nvsp_2_message_uber v2_msg;
	union nvsp_4_message_uber v4_msg;
	union nvsp_5_message_uber v5_msg;
} __packed;

/* ALL Messages */
struct nvsp_message {
	struct nvsp_message_header hdr;
	union nvsp_all_messages msg;
} __packed;


#define NETVSC_MTU 65535
#define NETVSC_MTU_MIN ETH_MIN_MTU

#define NETVSC_RECEIVE_BUFFER_SIZE		(1024*1024*16)	/* 16MB */
#define NETVSC_RECEIVE_BUFFER_SIZE_LEGACY	(1024*1024*15)  /* 15MB */
#define NETVSC_SEND_BUFFER_SIZE			(1024 * 1024 * 15)   /* 15MB */
#define NETVSC_INVALID_INDEX			-1


#define NETVSC_RECEIVE_BUFFER_ID		0xcafe
#define NETVSC_SEND_BUFFER_ID			0

#define NETVSC_PACKET_SIZE                      4096

#define VRSS_SEND_TAB_SIZE 16  /* must be power of 2 */
#define VRSS_CHANNEL_MAX 64
#define VRSS_CHANNEL_DEFAULT 8

#define RNDIS_MAX_PKT_DEFAULT 8
#define RNDIS_PKT_ALIGN_DEFAULT 8

struct multi_send_data {
	struct sk_buff *skb; /* skb containing the pkt */
	struct hv_netvsc_packet *pkt; /* netvsc pkt pending */
	u32 count; /* counter of batched packets */
};

struct recv_comp_data {
	u64 tid; /* transaction id */
	u32 status;
};

/* Netvsc Receive Slots Max */
#define NETVSC_RECVSLOT_MAX (NETVSC_RECEIVE_BUFFER_SIZE / ETH_DATA_LEN + 1)

struct multi_recv_comp {
	void *buf; /* queued receive completions */
	u32 first; /* first data entry */
	u32 next; /* next entry for writing */
};

struct netvsc_stats {
	u64 packets;
	u64 bytes;
	u64 broadcast;
	u64 multicast;
	struct u64_stats_sync syncp;
};

struct netvsc_ethtool_stats {
	unsigned long tx_scattered;
	unsigned long tx_no_memory;
	unsigned long tx_no_space;
	unsigned long tx_too_big;
	unsigned long tx_busy;
};

struct netvsc_reconfig {
	struct list_head list;
	u32 event;
};

/* The context of the netvsc device  */
struct net_device_context {
	/* point back to our device context */
	struct hv_device *device_ctx;
	/* netvsc_device */
	struct netvsc_device __rcu *nvdev;
	/* reconfigure work */
	struct delayed_work dwork;
	/* last reconfig time */
	unsigned long last_reconfig;
	/* reconfig events */
	struct list_head reconfig_events;
	/* list protection */
	spinlock_t lock;

	u32 msg_enable; /* debug level */

	u32 tx_checksum_mask;

	u32 tx_send_table[VRSS_SEND_TAB_SIZE];

	/* Ethtool settings */
	u8 duplex;
	u32 speed;
	struct netvsc_ethtool_stats eth_stats;

	/* State to manage the associated VF interface. */
	struct net_device __rcu *vf_netdev;

	/* 1: allocated, serial number is valid. 0: not allocated */
	u32 vf_alloc;
	/* Serial number of the VF to team with */
	u32 vf_serial;

	bool datapath;	/* 0 - synthetic, 1 - VF nic */
};

/* Per channel data */
struct netvsc_channel {
	struct vmbus_channel *channel;
	const struct vmpacket_descriptor *desc;
	struct napi_struct napi;
	struct multi_send_data msd;
	struct multi_recv_comp mrc;
	atomic_t queue_sends;

	struct netvsc_stats tx_stats;
	struct netvsc_stats rx_stats;
};

/* Per netvsc device */
struct netvsc_device {
	u32 nvsp_version;

	wait_queue_head_t wait_drain;
	bool destroy;

	/* Receive buffer allocated by us but manages by NetVSP */
	void *recv_buf;
	u32 recv_buf_size;
	u32 recv_buf_gpadl_handle;
	u32 recv_section_cnt;
	struct nvsp_1_receive_buffer_section *recv_section;

	/* Send buffer allocated by us */
	void *send_buf;
	u32 send_buf_size;
	u32 send_buf_gpadl_handle;
	u32 send_section_cnt;
	u32 send_section_size;
	unsigned long *send_section_map;

	/* Used for NetVSP initialization protocol */
	struct completion channel_init_wait;
	struct nvsp_message channel_init_pkt;

	struct nvsp_message revoke_packet;

	u32 max_chn;
	u32 num_chn;

	atomic_t open_chn;
	wait_queue_head_t subchan_open;

	struct rndis_device *extension;

	int ring_size;

	u32 max_pkt; /* max number of pkt in one send, e.g. 8 */
	u32 pkt_align; /* alignment bytes, e.g. 8 */

	atomic_t num_outstanding_recvs;

	atomic_t open_cnt;

	struct netvsc_channel chan_table[VRSS_CHANNEL_MAX];

	struct rcu_head rcu;
};

static inline struct netvsc_device *
net_device_to_netvsc_device(struct net_device *ndev)
{
	return ((struct net_device_context *)netdev_priv(ndev))->nvdev;
}

static inline struct netvsc_device *
hv_device_to_netvsc_device(struct hv_device *device)
{
	return net_device_to_netvsc_device(hv_get_drvdata(device));
}

/* NdisInitialize message */
struct rndis_initialize_request {
	u32 req_id;
	u32 major_ver;
	u32 minor_ver;
	u32 max_xfer_size;
};

/* Response to NdisInitialize */
struct rndis_initialize_complete {
	u32 req_id;
	u32 status;
	u32 major_ver;
	u32 minor_ver;
	u32 dev_flags;
	u32 medium;
	u32 max_pkt_per_msg;
	u32 max_xfer_size;
	u32 pkt_alignment_factor;
	u32 af_list_offset;
	u32 af_list_size;
};

/* Call manager devices only: Information about an address family */
/* supported by the device is appended to the response to NdisInitialize. */
struct rndis_co_address_family {
	u32 address_family;
	u32 major_ver;
	u32 minor_ver;
};

/* NdisHalt message */
struct rndis_halt_request {
	u32 req_id;
};

/* NdisQueryRequest message */
struct rndis_query_request {
	u32 req_id;
	u32 oid;
	u32 info_buflen;
	u32 info_buf_offset;
	u32 dev_vc_handle;
};

/* Response to NdisQueryRequest */
struct rndis_query_complete {
	u32 req_id;
	u32 status;
	u32 info_buflen;
	u32 info_buf_offset;
};

/* NdisSetRequest message */
struct rndis_set_request {
	u32 req_id;
	u32 oid;
	u32 info_buflen;
	u32 info_buf_offset;
	u32 dev_vc_handle;
};

/* Response to NdisSetRequest */
struct rndis_set_complete {
	u32 req_id;
	u32 status;
};

/* NdisReset message */
struct rndis_reset_request {
	u32 reserved;
};

/* Response to NdisReset */
struct rndis_reset_complete {
	u32 status;
	u32 addressing_reset;
};

/* NdisMIndicateStatus message */
struct rndis_indicate_status {
	u32 status;
	u32 status_buflen;
	u32 status_buf_offset;
};

/* Diagnostic information passed as the status buffer in */
/* struct rndis_indicate_status messages signifying error conditions. */
struct rndis_diagnostic_info {
	u32 diag_status;
	u32 error_offset;
};

/* NdisKeepAlive message */
struct rndis_keepalive_request {
	u32 req_id;
};

/* Response to NdisKeepAlive */
struct rndis_keepalive_complete {
	u32 req_id;
	u32 status;
};

/*
 * Data message. All Offset fields contain byte offsets from the beginning of
 * struct rndis_packet. All Length fields are in bytes.  VcHandle is set
 * to 0 for connectionless data, otherwise it contains the VC handle.
 */
struct rndis_packet {
	u32 data_offset;
	u32 data_len;
	u32 oob_data_offset;
	u32 oob_data_len;
	u32 num_oob_data_elements;
	u32 per_pkt_info_offset;
	u32 per_pkt_info_len;
	u32 vc_handle;
	u32 reserved;
};

/* Optional Out of Band data associated with a Data message. */
struct rndis_oobd {
	u32 size;
	u32 type;
	u32 class_info_offset;
};

/* Packet extension field contents associated with a Data message. */
struct rndis_per_packet_info {
	u32 size;
	u32 type;
	u32 ppi_offset;
};

enum ndis_per_pkt_info_type {
	TCPIP_CHKSUM_PKTINFO,
	IPSEC_PKTINFO,
	TCP_LARGESEND_PKTINFO,
	CLASSIFICATION_HANDLE_PKTINFO,
	NDIS_RESERVED,
	SG_LIST_PKTINFO,
	IEEE_8021Q_INFO,
	ORIGINAL_PKTINFO,
	PACKET_CANCEL_ID,
	NBL_HASH_VALUE = PACKET_CANCEL_ID,
	ORIGINAL_NET_BUFLIST,
	CACHED_NET_BUFLIST,
	SHORT_PKT_PADINFO,
	MAX_PER_PKT_INFO
};

struct ndis_pkt_8021q_info {
	union {
		struct {
			u32 pri:3; /* User Priority */
			u32 cfi:1; /* Canonical Format ID */
			u32 vlanid:12; /* VLAN ID */
			u32 reserved:16;
		};
		u32 value;
	};
};

struct ndis_object_header {
	u8 type;
	u8 revision;
	u16 size;
};

#define NDIS_OBJECT_TYPE_DEFAULT	0x80
#define NDIS_OFFLOAD_PARAMETERS_REVISION_3 3
#define NDIS_OFFLOAD_PARAMETERS_REVISION_2 2
#define NDIS_OFFLOAD_PARAMETERS_REVISION_1 1

#define NDIS_OFFLOAD_PARAMETERS_NO_CHANGE 0
#define NDIS_OFFLOAD_PARAMETERS_LSOV2_DISABLED 1
#define NDIS_OFFLOAD_PARAMETERS_LSOV2_ENABLED  2
#define NDIS_OFFLOAD_PARAMETERS_LSOV1_ENABLED  2
#define NDIS_OFFLOAD_PARAMETERS_RSC_DISABLED 1
#define NDIS_OFFLOAD_PARAMETERS_RSC_ENABLED 2
#define NDIS_OFFLOAD_PARAMETERS_TX_RX_DISABLED 1
#define NDIS_OFFLOAD_PARAMETERS_TX_ENABLED_RX_DISABLED 2
#define NDIS_OFFLOAD_PARAMETERS_RX_ENABLED_TX_DISABLED 3
#define NDIS_OFFLOAD_PARAMETERS_TX_RX_ENABLED 4

#define NDIS_TCP_LARGE_SEND_OFFLOAD_V2_TYPE	1
#define NDIS_TCP_LARGE_SEND_OFFLOAD_IPV4	0
#define NDIS_TCP_LARGE_SEND_OFFLOAD_IPV6	1

#define VERSION_4_OFFLOAD_SIZE			22
/*
 * New offload OIDs for NDIS 6
 */
#define OID_TCP_OFFLOAD_CURRENT_CONFIG 0xFC01020B /* query only */
#define OID_TCP_OFFLOAD_PARAMETERS 0xFC01020C		/* set only */
#define OID_TCP_OFFLOAD_HARDWARE_CAPABILITIES 0xFC01020D/* query only */
#define OID_TCP_CONNECTION_OFFLOAD_CURRENT_CONFIG 0xFC01020E /* query only */
#define OID_TCP_CONNECTION_OFFLOAD_HARDWARE_CAPABILITIES 0xFC01020F /* query */
#define OID_OFFLOAD_ENCAPSULATION 0x0101010A /* set/query */

/*
 * OID_TCP_OFFLOAD_HARDWARE_CAPABILITIES
 * ndis_type: NDIS_OBJTYPE_OFFLOAD
 */

#define	NDIS_OFFLOAD_ENCAP_NONE		0x0000
#define	NDIS_OFFLOAD_ENCAP_NULL		0x0001
#define	NDIS_OFFLOAD_ENCAP_8023		0x0002
#define	NDIS_OFFLOAD_ENCAP_8023PQ	0x0004
#define	NDIS_OFFLOAD_ENCAP_8023PQ_OOB	0x0008
#define	NDIS_OFFLOAD_ENCAP_RFC1483	0x0010

struct ndis_csum_offload {
	u32	ip4_txenc;
	u32	ip4_txcsum;
#define	NDIS_TXCSUM_CAP_IP4OPT		0x001
#define	NDIS_TXCSUM_CAP_TCP4OPT		0x004
#define	NDIS_TXCSUM_CAP_TCP4		0x010
#define	NDIS_TXCSUM_CAP_UDP4		0x040
#define	NDIS_TXCSUM_CAP_IP4		0x100

#define NDIS_TXCSUM_ALL_TCP4	(NDIS_TXCSUM_CAP_TCP4 | NDIS_TXCSUM_CAP_TCP4OPT)

	u32	ip4_rxenc;
	u32	ip4_rxcsum;
#define	NDIS_RXCSUM_CAP_IP4OPT		0x001
#define	NDIS_RXCSUM_CAP_TCP4OPT		0x004
#define	NDIS_RXCSUM_CAP_TCP4		0x010
#define	NDIS_RXCSUM_CAP_UDP4		0x040
#define	NDIS_RXCSUM_CAP_IP4		0x100
	u32	ip6_txenc;
	u32	ip6_txcsum;
#define	NDIS_TXCSUM_CAP_IP6EXT		0x001
#define	NDIS_TXCSUM_CAP_TCP6OPT		0x004
#define	NDIS_TXCSUM_CAP_TCP6		0x010
#define	NDIS_TXCSUM_CAP_UDP6		0x040
	u32	ip6_rxenc;
	u32	ip6_rxcsum;
#define	NDIS_RXCSUM_CAP_IP6EXT		0x001
#define	NDIS_RXCSUM_CAP_TCP6OPT		0x004
#define	NDIS_RXCSUM_CAP_TCP6		0x010
#define	NDIS_RXCSUM_CAP_UDP6		0x040

#define NDIS_TXCSUM_ALL_TCP6	(NDIS_TXCSUM_CAP_TCP6 |		\
				 NDIS_TXCSUM_CAP_TCP6OPT |	\
				 NDIS_TXCSUM_CAP_IP6EXT)
};

struct ndis_lsov1_offload {
	u32	encap;
	u32	maxsize;
	u32	minsegs;
	u32	opts;
};

struct ndis_ipsecv1_offload {
	u32	encap;
	u32	ah_esp;
	u32	xport_tun;
	u32	ip4_opts;
	u32	flags;
	u32	ip4_ah;
	u32	ip4_esp;
};

struct ndis_lsov2_offload {
	u32	ip4_encap;
	u32	ip4_maxsz;
	u32	ip4_minsg;
	u32	ip6_encap;
	u32	ip6_maxsz;
	u32	ip6_minsg;
	u32	ip6_opts;
#define	NDIS_LSOV2_CAP_IP6EXT		0x001
#define	NDIS_LSOV2_CAP_TCP6OPT		0x004

#define NDIS_LSOV2_CAP_IP6		(NDIS_LSOV2_CAP_IP6EXT | \
					 NDIS_LSOV2_CAP_TCP6OPT)
};

struct ndis_ipsecv2_offload {
	u32	encap;
	u16	ip6;
	u16	ip4opt;
	u16	ip6ext;
	u16	ah;
	u16	esp;
	u16	ah_esp;
	u16	xport;
	u16	tun;
	u16	xport_tun;
	u16	lso;
	u16	extseq;
	u32	udp_esp;
	u32	auth;
	u32	crypto;
	u32	sa_caps;
};

struct ndis_rsc_offload {
	u16	ip4;
	u16	ip6;
};

struct ndis_encap_offload {
	u32	flags;
	u32	maxhdr;
};

struct ndis_offload {
	struct ndis_object_header	header;
	struct ndis_csum_offload	csum;
	struct ndis_lsov1_offload	lsov1;
	struct ndis_ipsecv1_offload	ipsecv1;
	struct ndis_lsov2_offload	lsov2;
	u32				flags;
	/* NDIS >= 6.1 */
	struct ndis_ipsecv2_offload	ipsecv2;
	/* NDIS >= 6.30 */
	struct ndis_rsc_offload		rsc;
	struct ndis_encap_offload	encap_gre;
};

#define	NDIS_OFFLOAD_SIZE		sizeof(struct ndis_offload)
#define	NDIS_OFFLOAD_SIZE_6_0		offsetof(struct ndis_offload, ipsecv2)
#define	NDIS_OFFLOAD_SIZE_6_1		offsetof(struct ndis_offload, rsc)

struct ndis_offload_params {
	struct ndis_object_header header;
	u8 ip_v4_csum;
	u8 tcp_ip_v4_csum;
	u8 udp_ip_v4_csum;
	u8 tcp_ip_v6_csum;
	u8 udp_ip_v6_csum;
	u8 lso_v1;
	u8 ip_sec_v1;
	u8 lso_v2_ipv4;
	u8 lso_v2_ipv6;
	u8 tcp_connection_ip_v4;
	u8 tcp_connection_ip_v6;
	u32 flags;
	u8 ip_sec_v2;
	u8 ip_sec_v2_ip_v4;
	struct {
		u8 rsc_ip_v4;
		u8 rsc_ip_v6;
	};
	struct {
		u8 encapsulated_packet_task_offload;
		u8 encapsulation_types;
	};
};

struct ndis_tcp_ip_checksum_info {
	union {
		struct {
			u32 is_ipv4:1;
			u32 is_ipv6:1;
			u32 tcp_checksum:1;
			u32 udp_checksum:1;
			u32 ip_header_checksum:1;
			u32 reserved:11;
			u32 tcp_header_offset:10;
		} transmit;
		struct {
			u32 tcp_checksum_failed:1;
			u32 udp_checksum_failed:1;
			u32 ip_checksum_failed:1;
			u32 tcp_checksum_succeeded:1;
			u32 udp_checksum_succeeded:1;
			u32 ip_checksum_succeeded:1;
			u32 loopback:1;
			u32 tcp_checksum_value_invalid:1;
			u32 ip_checksum_value_invalid:1;
		} receive;
		u32  value;
	};
};

struct ndis_tcp_lso_info {
	union {
		struct {
			u32 unused:30;
			u32 type:1;
			u32 reserved2:1;
		} transmit;
		struct {
			u32 mss:20;
			u32 tcp_header_offset:10;
			u32 type:1;
			u32 reserved2:1;
		} lso_v1_transmit;
		struct {
			u32 tcp_payload:30;
			u32 type:1;
			u32 reserved2:1;
		} lso_v1_transmit_complete;
		struct {
			u32 mss:20;
			u32 tcp_header_offset:10;
			u32 type:1;
			u32 ip_version:1;
		} lso_v2_transmit;
		struct {
			u32 reserved:30;
			u32 type:1;
			u32 reserved2:1;
		} lso_v2_transmit_complete;
		u32  value;
	};
};

#define NDIS_VLAN_PPI_SIZE (sizeof(struct rndis_per_packet_info) + \
		sizeof(struct ndis_pkt_8021q_info))

#define NDIS_CSUM_PPI_SIZE (sizeof(struct rndis_per_packet_info) + \
		sizeof(struct ndis_tcp_ip_checksum_info))

#define NDIS_LSO_PPI_SIZE (sizeof(struct rndis_per_packet_info) + \
		sizeof(struct ndis_tcp_lso_info))

#define NDIS_HASH_PPI_SIZE (sizeof(struct rndis_per_packet_info) + \
		sizeof(u32))

/* Total size of all PPI data */
#define NDIS_ALL_PPI_SIZE (NDIS_VLAN_PPI_SIZE + NDIS_CSUM_PPI_SIZE + \
			   NDIS_LSO_PPI_SIZE + NDIS_HASH_PPI_SIZE)

/* Format of Information buffer passed in a SetRequest for the OID */
/* OID_GEN_RNDIS_CONFIG_PARAMETER. */
struct rndis_config_parameter_info {
	u32 parameter_name_offset;
	u32 parameter_name_length;
	u32 parameter_type;
	u32 parameter_value_offset;
	u32 parameter_value_length;
};

/* Values for ParameterType in struct rndis_config_parameter_info */
#define RNDIS_CONFIG_PARAM_TYPE_INTEGER     0
#define RNDIS_CONFIG_PARAM_TYPE_STRING      2

/* CONDIS Miniport messages for connection oriented devices */
/* that do not implement a call manager. */

/* CoNdisMiniportCreateVc message */
struct rcondis_mp_create_vc {
	u32 req_id;
	u32 ndis_vc_handle;
};

/* Response to CoNdisMiniportCreateVc */
struct rcondis_mp_create_vc_complete {
	u32 req_id;
	u32 dev_vc_handle;
	u32 status;
};

/* CoNdisMiniportDeleteVc message */
struct rcondis_mp_delete_vc {
	u32 req_id;
	u32 dev_vc_handle;
};

/* Response to CoNdisMiniportDeleteVc */
struct rcondis_mp_delete_vc_complete {
	u32 req_id;
	u32 status;
};

/* CoNdisMiniportQueryRequest message */
struct rcondis_mp_query_request {
	u32 req_id;
	u32 request_type;
	u32 oid;
	u32 dev_vc_handle;
	u32 info_buflen;
	u32 info_buf_offset;
};

/* CoNdisMiniportSetRequest message */
struct rcondis_mp_set_request {
	u32 req_id;
	u32 request_type;
	u32 oid;
	u32 dev_vc_handle;
	u32 info_buflen;
	u32 info_buf_offset;
};

/* CoNdisIndicateStatus message */
struct rcondis_indicate_status {
	u32 ndis_vc_handle;
	u32 status;
	u32 status_buflen;
	u32 status_buf_offset;
};

/* CONDIS Call/VC parameters */
struct rcondis_specific_parameters {
	u32 parameter_type;
	u32 parameter_length;
	u32 parameter_lffset;
};

struct rcondis_media_parameters {
	u32 flags;
	u32 reserved1;
	u32 reserved2;
	struct rcondis_specific_parameters media_specific;
};

struct rndis_flowspec {
	u32 token_rate;
	u32 token_bucket_size;
	u32 peak_bandwidth;
	u32 latency;
	u32 delay_variation;
	u32 service_type;
	u32 max_sdu_size;
	u32 minimum_policed_size;
};

struct rcondis_call_manager_parameters {
	struct rndis_flowspec transmit;
	struct rndis_flowspec receive;
	struct rcondis_specific_parameters call_mgr_specific;
};

/* CoNdisMiniportActivateVc message */
struct rcondis_mp_activate_vc_request {
	u32 req_id;
	u32 flags;
	u32 dev_vc_handle;
	u32 media_params_offset;
	u32 media_params_length;
	u32 call_mgr_params_offset;
	u32 call_mgr_params_length;
};

/* Response to CoNdisMiniportActivateVc */
struct rcondis_mp_activate_vc_complete {
	u32 req_id;
	u32 status;
};

/* CoNdisMiniportDeactivateVc message */
struct rcondis_mp_deactivate_vc_request {
	u32 req_id;
	u32 flags;
	u32 dev_vc_handle;
};

/* Response to CoNdisMiniportDeactivateVc */
struct rcondis_mp_deactivate_vc_complete {
	u32 req_id;
	u32 status;
};


/* union with all of the RNDIS messages */
union rndis_message_container {
	struct rndis_packet pkt;
	struct rndis_initialize_request init_req;
	struct rndis_halt_request halt_req;
	struct rndis_query_request query_req;
	struct rndis_set_request set_req;
	struct rndis_reset_request reset_req;
	struct rndis_keepalive_request keep_alive_req;
	struct rndis_indicate_status indicate_status;
	struct rndis_initialize_complete init_complete;
	struct rndis_query_complete query_complete;
	struct rndis_set_complete set_complete;
	struct rndis_reset_complete reset_complete;
	struct rndis_keepalive_complete keep_alive_complete;
	struct rcondis_mp_create_vc co_miniport_create_vc;
	struct rcondis_mp_delete_vc co_miniport_delete_vc;
	struct rcondis_indicate_status co_indicate_status;
	struct rcondis_mp_activate_vc_request co_miniport_activate_vc;
	struct rcondis_mp_deactivate_vc_request co_miniport_deactivate_vc;
	struct rcondis_mp_create_vc_complete co_miniport_create_vc_complete;
	struct rcondis_mp_delete_vc_complete co_miniport_delete_vc_complete;
	struct rcondis_mp_activate_vc_complete co_miniport_activate_vc_complete;
	struct rcondis_mp_deactivate_vc_complete
		co_miniport_deactivate_vc_complete;
};

/* Remote NDIS message format */
struct rndis_message {
	u32 ndis_msg_type;

	/* Total length of this message, from the beginning */
	/* of the struct rndis_message, in bytes. */
	u32 msg_len;

	/* Actual message */
	union rndis_message_container msg;
};


/* Handy macros */

/* get the size of an RNDIS message. Pass in the message type, */
/* struct rndis_set_request, struct rndis_packet for example */
#define RNDIS_MESSAGE_SIZE(msg)				\
	(sizeof(msg) + (sizeof(struct rndis_message) -	\
	 sizeof(union rndis_message_container)))

/* get pointer to info buffer with message pointer */
#define MESSAGE_TO_INFO_BUFFER(msg)				\
	(((unsigned char *)(msg)) + msg->info_buf_offset)

/* get pointer to status buffer with message pointer */
#define MESSAGE_TO_STATUS_BUFFER(msg)			\
	(((unsigned char *)(msg)) + msg->status_buf_offset)

/* get pointer to OOBD buffer with message pointer */
#define MESSAGE_TO_OOBD_BUFFER(msg)				\
	(((unsigned char *)(msg)) + msg->oob_data_offset)

/* get pointer to data buffer with message pointer */
#define MESSAGE_TO_DATA_BUFFER(msg)				\
	(((unsigned char *)(msg)) + msg->per_pkt_info_offset)

/* get pointer to contained message from NDIS_MESSAGE pointer */
#define RNDIS_MESSAGE_PTR_TO_MESSAGE_PTR(rndis_msg)		\
	((void *) &rndis_msg->msg)

/* get pointer to contained message from NDIS_MESSAGE pointer */
#define RNDIS_MESSAGE_RAW_PTR_TO_MESSAGE_PTR(rndis_msg)	\
	((void *) rndis_msg)



#define RNDIS_HEADER_SIZE	(sizeof(struct rndis_message) - \
				 sizeof(union rndis_message_container))

#define RNDIS_AND_PPI_SIZE (sizeof(struct rndis_message) + NDIS_ALL_PPI_SIZE)

#define NDIS_PACKET_TYPE_DIRECTED	0x00000001
#define NDIS_PACKET_TYPE_MULTICAST	0x00000002
#define NDIS_PACKET_TYPE_ALL_MULTICAST	0x00000004
#define NDIS_PACKET_TYPE_BROADCAST	0x00000008
#define NDIS_PACKET_TYPE_SOURCE_ROUTING	0x00000010
#define NDIS_PACKET_TYPE_PROMISCUOUS	0x00000020
#define NDIS_PACKET_TYPE_SMT		0x00000040
#define NDIS_PACKET_TYPE_ALL_LOCAL	0x00000080
#define NDIS_PACKET_TYPE_GROUP		0x00000100
#define NDIS_PACKET_TYPE_ALL_FUNCTIONAL	0x00000200
#define NDIS_PACKET_TYPE_FUNCTIONAL	0x00000400
#define NDIS_PACKET_TYPE_MAC_FRAME	0x00000800

#define TRANSPORT_INFO_NOT_IP   0
#define TRANSPORT_INFO_IPV4_TCP 0x01
#define TRANSPORT_INFO_IPV4_UDP 0x02
#define TRANSPORT_INFO_IPV6_TCP 0x10
#define TRANSPORT_INFO_IPV6_UDP 0x20

#endif /* _HYPERV_NET_H */<|MERGE_RESOLUTION|>--- conflicted
+++ resolved
@@ -172,11 +172,8 @@
 
 	struct work_struct mcast_work;
 
-<<<<<<< HEAD
-=======
 	bool link_state;        /* 0 - link up, 1 - link down */
 
->>>>>>> 68add657
 	u8 hw_mac_adr[ETH_ALEN];
 	u8 rss_key[NETVSC_HASH_KEYLEN];
 	u16 ind_table[ITAB_NUM];
