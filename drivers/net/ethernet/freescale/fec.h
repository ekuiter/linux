--- conflicted
+++ resolved
@@ -237,12 +237,6 @@
 	/* The ring entries to be free()ed */
 	struct bufdesc	*dirty_tx;
 
-<<<<<<< HEAD
-	/* hold while accessing the HW like ringbuffer for tx/rx but not MAC */
-	spinlock_t hw_lock;
-
-=======
->>>>>>> 78232310
 	struct	platform_device *pdev;
 
 	int	opened;
