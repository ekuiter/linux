--- conflicted
+++ resolved
@@ -110,10 +110,7 @@
 config QED_RDMA
 	bool
 
-<<<<<<< HEAD
-=======
 config QED_ISCSI
 	bool
 
->>>>>>> e4062077
 endif # NET_VENDOR_QLOGIC