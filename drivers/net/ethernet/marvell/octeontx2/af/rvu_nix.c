--- conflicted
+++ resolved
@@ -2629,11 +2629,7 @@
 	struct nix_rx_flowkey_alg *field;
 	struct nix_rx_flowkey_alg tmp;
 	u32 key_type, valid_key;
-<<<<<<< HEAD
-	int l4_key_offset;
-=======
 	int l4_key_offset = 0;
->>>>>>> bdde1f6a
 
 	if (!alg)
 		return -EINVAL;
