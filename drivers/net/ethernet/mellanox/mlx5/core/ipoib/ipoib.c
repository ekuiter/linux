--- conflicted
+++ resolved
@@ -257,27 +257,16 @@
 		priv->netdev->hw_features &= ~NETIF_F_NTUPLE;
 	}
 
-<<<<<<< HEAD
-	err = mlx5e_create_inner_ttc_table(priv);
-	if (err) {
-		netdev_err(priv->netdev, "Failed to create inner ttc table, err=%d\n",
-			   err);
-		goto err_destroy_arfs_tables;
-	}
-
-	err = mlx5e_create_ttc_table(priv);
-=======
 	mlx5e_set_ttc_basic_params(priv, &ttc_params);
 	mlx5e_set_inner_ttc_ft_params(&ttc_params);
 	for (tt = 0; tt < MLX5E_NUM_INDIR_TIRS; tt++)
 		ttc_params.indir_tirn[tt] = priv->inner_indir_tir[tt].tirn;
 
 	err = mlx5e_create_inner_ttc_table(priv, &ttc_params, &priv->fs.inner_ttc);
->>>>>>> 5718aaeb
 	if (err) {
 		netdev_err(priv->netdev, "Failed to create inner ttc table, err=%d\n",
 			   err);
-		goto err_destroy_inner_ttc_table;
+		goto err_destroy_arfs_tables;
 	}
 
 	mlx5e_set_ttc_ft_params(&ttc_params);
@@ -294,11 +283,7 @@
 	return 0;
 
 err_destroy_inner_ttc_table:
-<<<<<<< HEAD
-	mlx5e_destroy_inner_ttc_table(priv);
-=======
 	mlx5e_destroy_inner_ttc_table(priv, &priv->fs.inner_ttc);
->>>>>>> 5718aaeb
 err_destroy_arfs_tables:
 	mlx5e_arfs_destroy_tables(priv);
 
@@ -307,13 +292,8 @@
 
 static void mlx5i_destroy_flow_steering(struct mlx5e_priv *priv)
 {
-<<<<<<< HEAD
-	mlx5e_destroy_ttc_table(priv);
-	mlx5e_destroy_inner_ttc_table(priv);
-=======
 	mlx5e_destroy_ttc_table(priv, &priv->fs.ttc);
 	mlx5e_destroy_inner_ttc_table(priv, &priv->fs.inner_ttc);
->>>>>>> 5718aaeb
 	mlx5e_arfs_destroy_tables(priv);
 }
 
@@ -445,15 +425,9 @@
 {
 	struct mlx5e_priv    *priv   = mlx5i_epriv(dev);
 	struct mlx5i_priv    *ipriv = priv->ppriv;
-<<<<<<< HEAD
 
 	mlx5i_uninit_underlay_qp(priv);
 
-=======
-
-	mlx5i_uninit_underlay_qp(priv);
-
->>>>>>> 5718aaeb
 	/* Delete QPN to net-device mapping from HT */
 	mlx5i_pkey_del_qpn(dev, ipriv->qp.qpn);
 }
@@ -521,11 +495,7 @@
 	mlx5_fs_remove_rx_underlay_qpn(mdev, ipriv->qp.qpn);
 	mlx5i_uninit_underlay_qp(epriv);
 	mlx5e_deactivate_priv_channels(epriv);
-<<<<<<< HEAD
-	mlx5e_close_channels(&epriv->channels);;
-=======
 	mlx5e_close_channels(&epriv->channels);
->>>>>>> 5718aaeb
 unlock:
 	mutex_unlock(&epriv->state_lock);
 	return 0;
