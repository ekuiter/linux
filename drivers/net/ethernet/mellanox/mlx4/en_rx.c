/*
 * Copyright (c) 2007 Mellanox Technologies. All rights reserved.
 *
 * This software is available to you under a choice of one of two
 * licenses.  You may choose to be licensed under the terms of the GNU
 * General Public License (GPL) Version 2, available from the file
 * COPYING in the main directory of this source tree, or the
 * OpenIB.org BSD license below:
 *
 *     Redistribution and use in source and binary forms, with or
 *     without modification, are permitted provided that the following
 *     conditions are met:
 *
 *      - Redistributions of source code must retain the above
 *        copyright notice, this list of conditions and the following
 *        disclaimer.
 *
 *      - Redistributions in binary form must reproduce the above
 *        copyright notice, this list of conditions and the following
 *        disclaimer in the documentation and/or other materials
 *        provided with the distribution.
 *
 * THE SOFTWARE IS PROVIDED "AS IS", WITHOUT WARRANTY OF ANY KIND,
 * EXPRESS OR IMPLIED, INCLUDING BUT NOT LIMITED TO THE WARRANTIES OF
 * MERCHANTABILITY, FITNESS FOR A PARTICULAR PURPOSE AND
 * NONINFRINGEMENT. IN NO EVENT SHALL THE AUTHORS OR COPYRIGHT HOLDERS
 * BE LIABLE FOR ANY CLAIM, DAMAGES OR OTHER LIABILITY, WHETHER IN AN
 * ACTION OF CONTRACT, TORT OR OTHERWISE, ARISING FROM, OUT OF OR IN
 * CONNECTION WITH THE SOFTWARE OR THE USE OR OTHER DEALINGS IN THE
 * SOFTWARE.
 *
 */

#include <linux/bpf.h>
#include <linux/bpf_trace.h>
#include <linux/mlx4/cq.h>
#include <linux/slab.h>
#include <linux/mlx4/qp.h>
#include <linux/skbuff.h>
#include <linux/rculist.h>
#include <linux/if_ether.h>
#include <linux/if_vlan.h>
#include <linux/vmalloc.h>
#include <linux/irq.h>

#include <net/ip.h>
#if IS_ENABLED(CONFIG_IPV6)
#include <net/ip6_checksum.h>
#endif

#include "mlx4_en.h"

static int mlx4_alloc_page(struct mlx4_en_priv *priv,
			   struct mlx4_en_rx_alloc *frag,
			   gfp_t gfp)
{
	struct page *page;
	dma_addr_t dma;

	page = alloc_page(gfp);
	if (unlikely(!page))
		return -ENOMEM;
	dma = dma_map_page(priv->ddev, page, 0, PAGE_SIZE, priv->dma_dir);
	if (unlikely(dma_mapping_error(priv->ddev, dma))) {
		__free_page(page);
		return -ENOMEM;
	}
	frag->page = page;
	frag->dma = dma;
	frag->page_offset = priv->rx_headroom;
	return 0;
}

static int mlx4_en_alloc_frags(struct mlx4_en_priv *priv,
			       struct mlx4_en_rx_ring *ring,
			       struct mlx4_en_rx_desc *rx_desc,
			       struct mlx4_en_rx_alloc *frags,
			       gfp_t gfp)
{
	int i;

	for (i = 0; i < priv->num_frags; i++, frags++) {
		if (!frags->page) {
			if (mlx4_alloc_page(priv, frags, gfp))
				return -ENOMEM;
			ring->rx_alloc_pages++;
		}
		rx_desc->data[i].addr = cpu_to_be64(frags->dma +
						    frags->page_offset);
	}
	return 0;
}

static void mlx4_en_free_frag(const struct mlx4_en_priv *priv,
			      struct mlx4_en_rx_alloc *frag)
{
	if (frag->page) {
		dma_unmap_page(priv->ddev, frag->dma,
			       PAGE_SIZE, priv->dma_dir);
		__free_page(frag->page);
	}
	/* We need to clear all fields, otherwise a change of priv->log_rx_info
	 * could lead to see garbage later in frag->page.
	 */
	memset(frag, 0, sizeof(*frag));
}

static void mlx4_en_init_rx_desc(const struct mlx4_en_priv *priv,
				 struct mlx4_en_rx_ring *ring, int index)
{
	struct mlx4_en_rx_desc *rx_desc = ring->buf + ring->stride * index;
	int possible_frags;
	int i;

	/* Set size and memtype fields */
	for (i = 0; i < priv->num_frags; i++) {
		rx_desc->data[i].byte_count =
			cpu_to_be32(priv->frag_info[i].frag_size);
		rx_desc->data[i].lkey = cpu_to_be32(priv->mdev->mr.key);
	}

	/* If the number of used fragments does not fill up the ring stride,
	 * remaining (unused) fragments must be padded with null address/size
	 * and a special memory key */
	possible_frags = (ring->stride - sizeof(struct mlx4_en_rx_desc)) / DS_SIZE;
	for (i = priv->num_frags; i < possible_frags; i++) {
		rx_desc->data[i].byte_count = 0;
		rx_desc->data[i].lkey = cpu_to_be32(MLX4_EN_MEMTYPE_PAD);
		rx_desc->data[i].addr = 0;
	}
}

static int mlx4_en_prepare_rx_desc(struct mlx4_en_priv *priv,
				   struct mlx4_en_rx_ring *ring, int index,
				   gfp_t gfp)
{
	struct mlx4_en_rx_desc *rx_desc = ring->buf +
		(index << ring->log_stride);
	struct mlx4_en_rx_alloc *frags = ring->rx_info +
					(index << priv->log_rx_info);
	if (likely(ring->page_cache.index > 0)) {
		/* XDP uses a single page per frame */
		if (!frags->page) {
			ring->page_cache.index--;
			frags->page = ring->page_cache.buf[ring->page_cache.index].page;
			frags->dma  = ring->page_cache.buf[ring->page_cache.index].dma;
		}
		frags->page_offset = XDP_PACKET_HEADROOM;
		rx_desc->data[0].addr = cpu_to_be64(frags->dma +
						    XDP_PACKET_HEADROOM);
		return 0;
	}

	return mlx4_en_alloc_frags(priv, ring, rx_desc, frags, gfp);
}

static bool mlx4_en_is_ring_empty(const struct mlx4_en_rx_ring *ring)
{
	return ring->prod == ring->cons;
}

static inline void mlx4_en_update_rx_prod_db(struct mlx4_en_rx_ring *ring)
{
	*ring->wqres.db.db = cpu_to_be32(ring->prod & 0xffff);
}

/* slow path */
static void mlx4_en_free_rx_desc(const struct mlx4_en_priv *priv,
				 struct mlx4_en_rx_ring *ring,
				 int index)
{
	struct mlx4_en_rx_alloc *frags;
	int nr;

	frags = ring->rx_info + (index << priv->log_rx_info);
	for (nr = 0; nr < priv->num_frags; nr++) {
		en_dbg(DRV, priv, "Freeing fragment:%d\n", nr);
		mlx4_en_free_frag(priv, frags + nr);
	}
}

/* Function not in fast-path */
static int mlx4_en_fill_rx_buffers(struct mlx4_en_priv *priv)
{
	struct mlx4_en_rx_ring *ring;
	int ring_ind;
	int buf_ind;
	int new_size;

	for (buf_ind = 0; buf_ind < priv->prof->rx_ring_size; buf_ind++) {
		for (ring_ind = 0; ring_ind < priv->rx_ring_num; ring_ind++) {
			ring = priv->rx_ring[ring_ind];

			if (mlx4_en_prepare_rx_desc(priv, ring,
						    ring->actual_size,
						    GFP_KERNEL)) {
				if (ring->actual_size < MLX4_EN_MIN_RX_SIZE) {
					en_err(priv, "Failed to allocate enough rx buffers\n");
					return -ENOMEM;
				} else {
					new_size = rounddown_pow_of_two(ring->actual_size);
					en_warn(priv, "Only %d buffers allocated reducing ring size to %d\n",
						ring->actual_size, new_size);
					goto reduce_rings;
				}
			}
			ring->actual_size++;
			ring->prod++;
		}
	}
	return 0;

reduce_rings:
	for (ring_ind = 0; ring_ind < priv->rx_ring_num; ring_ind++) {
		ring = priv->rx_ring[ring_ind];
		while (ring->actual_size > new_size) {
			ring->actual_size--;
			ring->prod--;
			mlx4_en_free_rx_desc(priv, ring, ring->actual_size);
		}
	}

	return 0;
}

static void mlx4_en_free_rx_buf(struct mlx4_en_priv *priv,
				struct mlx4_en_rx_ring *ring)
{
	int index;

	en_dbg(DRV, priv, "Freeing Rx buf - cons:%d prod:%d\n",
	       ring->cons, ring->prod);

	/* Unmap and free Rx buffers */
	for (index = 0; index < ring->size; index++) {
		en_dbg(DRV, priv, "Processing descriptor:%d\n", index);
		mlx4_en_free_rx_desc(priv, ring, index);
	}
	ring->cons = 0;
	ring->prod = 0;
}

void mlx4_en_set_num_rx_rings(struct mlx4_en_dev *mdev)
{
	int i;
	int num_of_eqs;
	int num_rx_rings;
	struct mlx4_dev *dev = mdev->dev;

	mlx4_foreach_port(i, dev, MLX4_PORT_TYPE_ETH) {
		num_of_eqs = max_t(int, MIN_RX_RINGS,
				   min_t(int,
					 mlx4_get_eqs_per_port(mdev->dev, i),
					 DEF_RX_RINGS));

		num_rx_rings = mlx4_low_memory_profile() ? MIN_RX_RINGS :
			min_t(int, num_of_eqs, num_online_cpus());
		mdev->profile.prof[i].rx_ring_num =
			rounddown_pow_of_two(num_rx_rings);
	}
}

int mlx4_en_create_rx_ring(struct mlx4_en_priv *priv,
			   struct mlx4_en_rx_ring **pring,
			   u32 size, u16 stride, int node, int queue_index)
{
	struct mlx4_en_dev *mdev = priv->mdev;
	struct mlx4_en_rx_ring *ring;
	int err = -ENOMEM;
	int tmp;

	ring = kzalloc_node(sizeof(*ring), GFP_KERNEL, node);
	if (!ring) {
		en_err(priv, "Failed to allocate RX ring structure\n");
		return -ENOMEM;
	}

	ring->prod = 0;
	ring->cons = 0;
	ring->size = size;
	ring->size_mask = size - 1;
	ring->stride = stride;
	ring->log_stride = ffs(ring->stride) - 1;
	ring->buf_size = ring->size * ring->stride + TXBB_SIZE;

	if (xdp_rxq_info_reg(&ring->xdp_rxq, priv->dev, queue_index, 0) < 0)
		goto err_ring;

	tmp = size * roundup_pow_of_two(MLX4_EN_MAX_RX_FRAGS *
					sizeof(struct mlx4_en_rx_alloc));
	ring->rx_info = kvzalloc_node(tmp, GFP_KERNEL, node);
	if (!ring->rx_info) {
		err = -ENOMEM;
		goto err_xdp_info;
	}

	en_dbg(DRV, priv, "Allocated rx_info ring at addr:%p size:%d\n",
		 ring->rx_info, tmp);

	/* Allocate HW buffers on provided NUMA node */
	set_dev_node(&mdev->dev->persist->pdev->dev, node);
	err = mlx4_alloc_hwq_res(mdev->dev, &ring->wqres, ring->buf_size);
	set_dev_node(&mdev->dev->persist->pdev->dev, mdev->dev->numa_node);
	if (err)
		goto err_info;

	ring->buf = ring->wqres.buf.direct.buf;

	ring->hwtstamp_rx_filter = priv->hwtstamp_config.rx_filter;

	*pring = ring;
	return 0;

err_info:
	kvfree(ring->rx_info);
	ring->rx_info = NULL;
err_xdp_info:
	xdp_rxq_info_unreg(&ring->xdp_rxq);
err_ring:
	kfree(ring);
	*pring = NULL;

	return err;
}

int mlx4_en_activate_rx_rings(struct mlx4_en_priv *priv)
{
	struct mlx4_en_rx_ring *ring;
	int i;
	int ring_ind;
	int err;
	int stride = roundup_pow_of_two(sizeof(struct mlx4_en_rx_desc) +
					DS_SIZE * priv->num_frags);

	for (ring_ind = 0; ring_ind < priv->rx_ring_num; ring_ind++) {
		ring = priv->rx_ring[ring_ind];

		ring->prod = 0;
		ring->cons = 0;
		ring->actual_size = 0;
		ring->cqn = priv->rx_cq[ring_ind]->mcq.cqn;

		ring->stride = stride;
		if (ring->stride <= TXBB_SIZE) {
			/* Stamp first unused send wqe */
			__be32 *ptr = (__be32 *)ring->buf;
			__be32 stamp = cpu_to_be32(1 << STAMP_SHIFT);
			*ptr = stamp;
			/* Move pointer to start of rx section */
			ring->buf += TXBB_SIZE;
		}

		ring->log_stride = ffs(ring->stride) - 1;
		ring->buf_size = ring->size * ring->stride;

		memset(ring->buf, 0, ring->buf_size);
		mlx4_en_update_rx_prod_db(ring);

		/* Initialize all descriptors */
		for (i = 0; i < ring->size; i++)
			mlx4_en_init_rx_desc(priv, ring, i);
	}
	err = mlx4_en_fill_rx_buffers(priv);
	if (err)
		goto err_buffers;

	for (ring_ind = 0; ring_ind < priv->rx_ring_num; ring_ind++) {
		ring = priv->rx_ring[ring_ind];

		ring->size_mask = ring->actual_size - 1;
		mlx4_en_update_rx_prod_db(ring);
	}

	return 0;

err_buffers:
	for (ring_ind = 0; ring_ind < priv->rx_ring_num; ring_ind++)
		mlx4_en_free_rx_buf(priv, priv->rx_ring[ring_ind]);

	ring_ind = priv->rx_ring_num - 1;
	while (ring_ind >= 0) {
		if (priv->rx_ring[ring_ind]->stride <= TXBB_SIZE)
			priv->rx_ring[ring_ind]->buf -= TXBB_SIZE;
		ring_ind--;
	}
	return err;
}

/* We recover from out of memory by scheduling our napi poll
 * function (mlx4_en_process_cq), which tries to allocate
 * all missing RX buffers (call to mlx4_en_refill_rx_buffers).
 */
void mlx4_en_recover_from_oom(struct mlx4_en_priv *priv)
{
	int ring;

	if (!priv->port_up)
		return;

	for (ring = 0; ring < priv->rx_ring_num; ring++) {
		if (mlx4_en_is_ring_empty(priv->rx_ring[ring])) {
			local_bh_disable();
			napi_reschedule(&priv->rx_cq[ring]->napi);
			local_bh_enable();
		}
	}
}

/* When the rx ring is running in page-per-packet mode, a released frame can go
 * directly into a small cache, to avoid unmapping or touching the page
 * allocator. In bpf prog performance scenarios, buffers are either forwarded
 * or dropped, never converted to skbs, so every page can come directly from
 * this cache when it is sized to be a multiple of the napi budget.
 */
bool mlx4_en_rx_recycle(struct mlx4_en_rx_ring *ring,
			struct mlx4_en_rx_alloc *frame)
{
	struct mlx4_en_page_cache *cache = &ring->page_cache;

	if (cache->index >= MLX4_EN_CACHE_SIZE)
		return false;

	cache->buf[cache->index].page = frame->page;
	cache->buf[cache->index].dma = frame->dma;
	cache->index++;
	return true;
}

void mlx4_en_destroy_rx_ring(struct mlx4_en_priv *priv,
			     struct mlx4_en_rx_ring **pring,
			     u32 size, u16 stride)
{
	struct mlx4_en_dev *mdev = priv->mdev;
	struct mlx4_en_rx_ring *ring = *pring;
	struct bpf_prog *old_prog;

	old_prog = rcu_dereference_protected(
					ring->xdp_prog,
					lockdep_is_held(&mdev->state_lock));
	if (old_prog)
		bpf_prog_put(old_prog);
	xdp_rxq_info_unreg(&ring->xdp_rxq);
	mlx4_free_hwq_res(mdev->dev, &ring->wqres, size * stride + TXBB_SIZE);
	kvfree(ring->rx_info);
	ring->rx_info = NULL;
	kfree(ring);
	*pring = NULL;
}

void mlx4_en_deactivate_rx_ring(struct mlx4_en_priv *priv,
				struct mlx4_en_rx_ring *ring)
{
	int i;

	for (i = 0; i < ring->page_cache.index; i++) {
		dma_unmap_page(priv->ddev, ring->page_cache.buf[i].dma,
			       PAGE_SIZE, priv->dma_dir);
		put_page(ring->page_cache.buf[i].page);
	}
	ring->page_cache.index = 0;
	mlx4_en_free_rx_buf(priv, ring);
	if (ring->stride <= TXBB_SIZE)
		ring->buf -= TXBB_SIZE;
}


static int mlx4_en_complete_rx_desc(struct mlx4_en_priv *priv,
				    struct mlx4_en_rx_alloc *frags,
				    struct sk_buff *skb,
				    int length)
{
	const struct mlx4_en_frag_info *frag_info = priv->frag_info;
	unsigned int truesize = 0;
	bool release = true;
	int nr, frag_size;
	struct page *page;
	dma_addr_t dma;

	/* Collect used fragments while replacing them in the HW descriptors */
	for (nr = 0;; frags++) {
		frag_size = min_t(int, length, frag_info->frag_size);

		page = frags->page;
		if (unlikely(!page))
			goto fail;

		dma = frags->dma;
		dma_sync_single_range_for_cpu(priv->ddev, dma, frags->page_offset,
					      frag_size, priv->dma_dir);

		__skb_fill_page_desc(skb, nr, page, frags->page_offset,
				     frag_size);

		truesize += frag_info->frag_stride;
		if (frag_info->frag_stride == PAGE_SIZE / 2) {
			frags->page_offset ^= PAGE_SIZE / 2;
			release = page_count(page) != 1 ||
				  page_is_pfmemalloc(page) ||
				  page_to_nid(page) != numa_mem_id();
		} else if (!priv->rx_headroom) {
			/* rx_headroom for non XDP setup is always 0.
			 * When XDP is set, the above condition will
			 * guarantee page is always released.
			 */
			u32 sz_align = ALIGN(frag_size, SMP_CACHE_BYTES);

			frags->page_offset += sz_align;
			release = frags->page_offset + frag_info->frag_size > PAGE_SIZE;
		}
		if (release) {
			dma_unmap_page(priv->ddev, dma, PAGE_SIZE, priv->dma_dir);
			frags->page = NULL;
		} else {
			page_ref_inc(page);
		}

		nr++;
		length -= frag_size;
		if (!length)
			break;
		frag_info++;
	}
	skb->truesize += truesize;
	return nr;

fail:
	while (nr > 0) {
		nr--;
		__skb_frag_unref(skb_shinfo(skb)->frags + nr, false);
	}
	return 0;
}

static void validate_loopback(struct mlx4_en_priv *priv, void *va)
{
	const unsigned char *data = va + ETH_HLEN;
	int i;

	for (i = 0; i < MLX4_LOOPBACK_TEST_PAYLOAD; i++) {
		if (data[i] != (unsigned char)i)
			return;
	}
	/* Loopback found */
	priv->loopback_ok = 1;
}

static void mlx4_en_refill_rx_buffers(struct mlx4_en_priv *priv,
				      struct mlx4_en_rx_ring *ring)
{
	u32 missing = ring->actual_size - (ring->prod - ring->cons);

	/* Try to batch allocations, but not too much. */
	if (missing < 8)
		return;
	do {
		if (mlx4_en_prepare_rx_desc(priv, ring,
					    ring->prod & ring->size_mask,
					    GFP_ATOMIC | __GFP_MEMALLOC))
			break;
		ring->prod++;
	} while (likely(--missing));

	mlx4_en_update_rx_prod_db(ring);
}

/* When hardware doesn't strip the vlan, we need to calculate the checksum
 * over it and add it to the hardware's checksum calculation
 */
static inline __wsum get_fixed_vlan_csum(__wsum hw_checksum,
					 struct vlan_hdr *vlanh)
{
	return csum_add(hw_checksum, *(__wsum *)vlanh);
}

/* Although the stack expects checksum which doesn't include the pseudo
 * header, the HW adds it. To address that, we are subtracting the pseudo
 * header checksum from the checksum value provided by the HW.
 */
static int get_fixed_ipv4_csum(__wsum hw_checksum, struct sk_buff *skb,
			       struct iphdr *iph)
{
	__u16 length_for_csum = 0;
	__wsum csum_pseudo_header = 0;
	__u8 ipproto = iph->protocol;

	if (unlikely(ipproto == IPPROTO_SCTP))
		return -1;

	length_for_csum = (be16_to_cpu(iph->tot_len) - (iph->ihl << 2));
	csum_pseudo_header = csum_tcpudp_nofold(iph->saddr, iph->daddr,
						length_for_csum, ipproto, 0);
	skb->csum = csum_sub(hw_checksum, csum_pseudo_header);
	return 0;
}

#if IS_ENABLED(CONFIG_IPV6)
/* In IPv6 packets, hw_checksum lacks 6 bytes from IPv6 header:
 * 4 first bytes : priority, version, flow_lbl
 * and 2 additional bytes : nexthdr, hop_limit.
 */
static int get_fixed_ipv6_csum(__wsum hw_checksum, struct sk_buff *skb,
			       struct ipv6hdr *ipv6h)
{
	__u8 nexthdr = ipv6h->nexthdr;
	__wsum temp;

	if (unlikely(nexthdr == IPPROTO_FRAGMENT ||
		     nexthdr == IPPROTO_HOPOPTS ||
		     nexthdr == IPPROTO_SCTP))
		return -1;

	/* priority, version, flow_lbl */
	temp = csum_add(hw_checksum, *(__wsum *)ipv6h);
	/* nexthdr and hop_limit */
	skb->csum = csum_add(temp, (__force __wsum)*(__be16 *)&ipv6h->nexthdr);
	return 0;
}
#endif

#define short_frame(size) ((size) <= ETH_ZLEN + ETH_FCS_LEN)

/* We reach this function only after checking that any of
 * the (IPv4 | IPv6) bits are set in cqe->status.
 */
static int check_csum(struct mlx4_cqe *cqe, struct sk_buff *skb, void *va,
		      netdev_features_t dev_features)
{
	__wsum hw_checksum = 0;
	void *hdr;

	/* CQE csum doesn't cover padding octets in short ethernet
	 * frames. And the pad field is appended prior to calculating
	 * and appending the FCS field.
	 *
	 * Detecting these padded frames requires to verify and parse
	 * IP headers, so we simply force all those small frames to skip
	 * checksum complete.
	 */
	if (short_frame(skb->len))
		return -EINVAL;

	hdr = (u8 *)va + sizeof(struct ethhdr);
	hw_checksum = csum_unfold((__force __sum16)cqe->checksum);

	if (cqe->vlan_my_qpn & cpu_to_be32(MLX4_CQE_CVLAN_PRESENT_MASK) &&
	    !(dev_features & NETIF_F_HW_VLAN_CTAG_RX)) {
		hw_checksum = get_fixed_vlan_csum(hw_checksum, hdr);
		hdr += sizeof(struct vlan_hdr);
	}

#if IS_ENABLED(CONFIG_IPV6)
	if (cqe->status & cpu_to_be16(MLX4_CQE_STATUS_IPV6))
		return get_fixed_ipv6_csum(hw_checksum, skb, hdr);
#endif
	return get_fixed_ipv4_csum(hw_checksum, skb, hdr);
}

#if IS_ENABLED(CONFIG_IPV6)
#define MLX4_CQE_STATUS_IP_ANY (MLX4_CQE_STATUS_IPV4 | MLX4_CQE_STATUS_IPV6)
#else
#define MLX4_CQE_STATUS_IP_ANY (MLX4_CQE_STATUS_IPV4)
#endif

int mlx4_en_process_rx_cq(struct net_device *dev, struct mlx4_en_cq *cq, int budget)
{
	struct mlx4_en_priv *priv = netdev_priv(dev);
	int factor = priv->cqe_factor;
	struct mlx4_en_rx_ring *ring;
	struct bpf_prog *xdp_prog;
	int cq_ring = cq->ring;
	bool doorbell_pending;
	bool xdp_redir_flush;
	struct mlx4_cqe *cqe;
	struct xdp_buff xdp;
	int polled = 0;
	int index;

	if (unlikely(!priv->port_up || budget <= 0))
		return 0;

	ring = priv->rx_ring[cq_ring];

	xdp_prog = rcu_dereference_bh(ring->xdp_prog);
	xdp_init_buff(&xdp, priv->frag_info[0].frag_stride, &ring->xdp_rxq);
	doorbell_pending = false;
	xdp_redir_flush = false;

	/* We assume a 1:1 mapping between CQEs and Rx descriptors, so Rx
	 * descriptor offset can be deduced from the CQE index instead of
	 * reading 'cqe->index' */
	index = cq->mcq.cons_index & ring->size_mask;
	cqe = mlx4_en_get_cqe(cq->buf, index, priv->cqe_size) + factor;

	/* Process all completed CQEs */
	while (XNOR(cqe->owner_sr_opcode & MLX4_CQE_OWNER_MASK,
		    cq->mcq.cons_index & cq->size)) {
		struct mlx4_en_rx_alloc *frags;
		enum pkt_hash_types hash_type;
		struct sk_buff *skb;
		unsigned int length;
		int ip_summed;
		void *va;
		int nr;

		frags = ring->rx_info + (index << priv->log_rx_info);
		va = page_address(frags[0].page) + frags[0].page_offset;
		net_prefetchw(va);
		/*
		 * make sure we read the CQE after we read the ownership bit
		 */
		dma_rmb();

		/* Drop packet on bad receive or bad checksum */
		if (unlikely((cqe->owner_sr_opcode & MLX4_CQE_OPCODE_MASK) ==
						MLX4_CQE_OPCODE_ERROR)) {
			en_err(priv, "CQE completed in error - vendor syndrom:%d syndrom:%d\n",
			       ((struct mlx4_err_cqe *)cqe)->vendor_err_syndrome,
			       ((struct mlx4_err_cqe *)cqe)->syndrome);
			goto next;
		}
		if (unlikely(cqe->badfcs_enc & MLX4_CQE_BAD_FCS)) {
			en_dbg(RX_ERR, priv, "Accepted frame with bad FCS\n");
			goto next;
		}

		/* Check if we need to drop the packet if SRIOV is not enabled
		 * and not performing the selftest or flb disabled
		 */
		if (priv->flags & MLX4_EN_FLAG_RX_FILTER_NEEDED) {
			const struct ethhdr *ethh = va;
			dma_addr_t dma;
			/* Get pointer to first fragment since we haven't
			 * skb yet and cast it to ethhdr struct
			 */
			dma = frags[0].dma + frags[0].page_offset;
			dma_sync_single_for_cpu(priv->ddev, dma, sizeof(*ethh),
						DMA_FROM_DEVICE);

			if (is_multicast_ether_addr(ethh->h_dest)) {
				struct mlx4_mac_entry *entry;
				struct hlist_head *bucket;
				unsigned int mac_hash;

				/* Drop the packet, since HW loopback-ed it */
				mac_hash = ethh->h_source[MLX4_EN_MAC_HASH_IDX];
				bucket = &priv->mac_hash[mac_hash];
				hlist_for_each_entry_rcu_bh(entry, bucket, hlist) {
					if (ether_addr_equal_64bits(entry->mac,
								    ethh->h_source))
						goto next;
				}
			}
		}

		if (unlikely(priv->validate_loopback)) {
			validate_loopback(priv, va);
			goto next;
		}

		/*
		 * Packet is OK - process it.
		 */
		length = be32_to_cpu(cqe->byte_cnt);
		length -= ring->fcs_del;

		/* A bpf program gets first chance to drop the packet. It may
		 * read bytes but not past the end of the frag.
		 */
		if (xdp_prog) {
			dma_addr_t dma;
			void *orig_data;
			u32 act;

			dma = frags[0].dma + frags[0].page_offset;
			dma_sync_single_for_cpu(priv->ddev, dma,
						priv->frag_info[0].frag_size,
						DMA_FROM_DEVICE);

			xdp_prepare_buff(&xdp, va - frags[0].page_offset,
					 frags[0].page_offset, length, false);
			orig_data = xdp.data;

			act = bpf_prog_run_xdp(xdp_prog, &xdp);

			length = xdp.data_end - xdp.data;
			if (xdp.data != orig_data) {
				frags[0].page_offset = xdp.data -
					xdp.data_hard_start;
				va = xdp.data;
			}

			switch (act) {
			case XDP_PASS:
				break;
			case XDP_REDIRECT:
				if (likely(!xdp_do_redirect(dev, &xdp, xdp_prog))) {
					ring->xdp_redirect++;
					xdp_redir_flush = true;
					frags[0].page = NULL;
					goto next;
				}
				ring->xdp_redirect_fail++;
				trace_xdp_exception(dev, xdp_prog, act);
				goto xdp_drop_no_cnt;
			case XDP_TX:
				if (likely(!mlx4_en_xmit_frame(ring, frags, priv,
							length, cq_ring,
							&doorbell_pending))) {
					frags[0].page = NULL;
					goto next;
				}
				trace_xdp_exception(dev, xdp_prog, act);
				goto xdp_drop_no_cnt; /* Drop on xmit failure */
			default:
				bpf_warn_invalid_xdp_action(act);
				fallthrough;
			case XDP_ABORTED:
				trace_xdp_exception(dev, xdp_prog, act);
				fallthrough;
			case XDP_DROP:
				ring->xdp_drop++;
xdp_drop_no_cnt:
				goto next;
			}
		}

		ring->bytes += length;
		ring->packets++;

		skb = napi_get_frags(&cq->napi);
		if (unlikely(!skb))
			goto next;

		if (unlikely(ring->hwtstamp_rx_filter == HWTSTAMP_FILTER_ALL)) {
			u64 timestamp = mlx4_en_get_cqe_ts(cqe);

			mlx4_en_fill_hwtstamps(priv->mdev, skb_hwtstamps(skb),
					       timestamp);
		}
		skb_record_rx_queue(skb, cq_ring);

		if (likely(dev->features & NETIF_F_RXCSUM)) {
			/* TODO: For IP non TCP/UDP packets when csum complete is
			 * not an option (not supported or any other reason) we can
			 * actually check cqe IPOK status bit and report
			 * CHECKSUM_UNNECESSARY rather than CHECKSUM_NONE
			 */
			if ((cqe->status & cpu_to_be16(MLX4_CQE_STATUS_TCP |
						       MLX4_CQE_STATUS_UDP)) &&
			    (cqe->status & cpu_to_be16(MLX4_CQE_STATUS_IPOK)) &&
			    cqe->checksum == cpu_to_be16(0xffff)) {
				bool l2_tunnel;

				l2_tunnel = (dev->hw_enc_features & NETIF_F_RXCSUM) &&
					(cqe->vlan_my_qpn & cpu_to_be32(MLX4_CQE_L2_TUNNEL));
				ip_summed = CHECKSUM_UNNECESSARY;
				hash_type = PKT_HASH_TYPE_L4;
				if (l2_tunnel)
					skb->csum_level = 1;
				ring->csum_ok++;
			} else {
				if (!(priv->flags & MLX4_EN_FLAG_RX_CSUM_NON_TCP_UDP &&
				      (cqe->status & cpu_to_be16(MLX4_CQE_STATUS_IP_ANY))))
					goto csum_none;
				if (check_csum(cqe, skb, va, dev->features))
					goto csum_none;
				ip_summed = CHECKSUM_COMPLETE;
				hash_type = PKT_HASH_TYPE_L3;
				ring->csum_complete++;
			}
		} else {
csum_none:
			ip_summed = CHECKSUM_NONE;
			hash_type = PKT_HASH_TYPE_L3;
			ring->csum_none++;
		}
		skb->ip_summed = ip_summed;
		if (dev->features & NETIF_F_RXHASH)
			skb_set_hash(skb,
				     be32_to_cpu(cqe->immed_rss_invalid),
				     hash_type);

		if ((cqe->vlan_my_qpn &
		     cpu_to_be32(MLX4_CQE_CVLAN_PRESENT_MASK)) &&
		    (dev->features & NETIF_F_HW_VLAN_CTAG_RX))
			__vlan_hwaccel_put_tag(skb, htons(ETH_P_8021Q),
					       be16_to_cpu(cqe->sl_vid));
		else if ((cqe->vlan_my_qpn &
			  cpu_to_be32(MLX4_CQE_SVLAN_PRESENT_MASK)) &&
			 (dev->features & NETIF_F_HW_VLAN_STAG_RX))
			__vlan_hwaccel_put_tag(skb, htons(ETH_P_8021AD),
					       be16_to_cpu(cqe->sl_vid));

		nr = mlx4_en_complete_rx_desc(priv, frags, skb, length);
		if (likely(nr)) {
			skb_shinfo(skb)->nr_frags = nr;
			skb->len = length;
			skb->data_len = length;
			napi_gro_frags(&cq->napi);
		} else {
			__vlan_hwaccel_clear_tag(skb);
			skb_clear_hash(skb);
		}
next:
		++cq->mcq.cons_index;
		index = (cq->mcq.cons_index) & ring->size_mask;
		cqe = mlx4_en_get_cqe(cq->buf, index, priv->cqe_size) + factor;
		if (unlikely(++polled == budget))
			break;
	}

<<<<<<< HEAD
=======
	if (xdp_redir_flush)
		xdp_do_flush();

>>>>>>> c4ff004e
	if (likely(polled)) {
		if (doorbell_pending) {
			priv->tx_cq[TX_XDP][cq_ring]->xdp_busy = true;
			mlx4_en_xmit_doorbell(priv->tx_ring[TX_XDP][cq_ring]);
		}

		mlx4_cq_set_ci(&cq->mcq);
		wmb(); /* ensure HW sees CQ consumer before we post new buffers */
		ring->cons = cq->mcq.cons_index;
	}

	mlx4_en_refill_rx_buffers(priv, ring);

	return polled;
}


void mlx4_en_rx_irq(struct mlx4_cq *mcq)
{
	struct mlx4_en_cq *cq = container_of(mcq, struct mlx4_en_cq, mcq);
	struct mlx4_en_priv *priv = netdev_priv(cq->dev);

	if (likely(priv->port_up))
		napi_schedule_irqoff(&cq->napi);
	else
		mlx4_en_arm_cq(priv, cq);
}

/* Rx CQ polling - called by NAPI */
int mlx4_en_poll_rx_cq(struct napi_struct *napi, int budget)
{
	struct mlx4_en_cq *cq = container_of(napi, struct mlx4_en_cq, napi);
	struct net_device *dev = cq->dev;
	struct mlx4_en_priv *priv = netdev_priv(dev);
	struct mlx4_en_cq *xdp_tx_cq = NULL;
	bool clean_complete = true;
	int done;

	if (!budget)
		return 0;

	if (priv->tx_ring_num[TX_XDP]) {
		xdp_tx_cq = priv->tx_cq[TX_XDP][cq->ring];
		if (xdp_tx_cq->xdp_busy) {
			clean_complete = mlx4_en_process_tx_cq(dev, xdp_tx_cq,
							       budget) < budget;
			xdp_tx_cq->xdp_busy = !clean_complete;
		}
	}

	done = mlx4_en_process_rx_cq(dev, cq, budget);

	/* If we used up all the quota - we're probably not done yet... */
	if (done == budget || !clean_complete) {
		int cpu_curr;

		/* in case we got here because of !clean_complete */
		done = budget;

		cpu_curr = smp_processor_id();

		if (likely(cpumask_test_cpu(cpu_curr, cq->aff_mask)))
			return budget;

		/* Current cpu is not according to smp_irq_affinity -
		 * probably affinity changed. Need to stop this NAPI
		 * poll, and restart it on the right CPU.
		 * Try to avoid returning a too small value (like 0),
		 * to not fool net_rx_action() and its netdev_budget
		 */
		if (done)
			done--;
	}
	/* Done for now */
	if (likely(napi_complete_done(napi, done)))
		mlx4_en_arm_cq(priv, cq);
	return done;
}

void mlx4_en_calc_rx_buf(struct net_device *dev)
{
	struct mlx4_en_priv *priv = netdev_priv(dev);
	int eff_mtu = MLX4_EN_EFF_MTU(dev->mtu);
	int i = 0;

	/* bpf requires buffers to be set up as 1 packet per page.
	 * This only works when num_frags == 1.
	 */
	if (priv->tx_ring_num[TX_XDP]) {
		priv->frag_info[0].frag_size = eff_mtu;
		/* This will gain efficient xdp frame recycling at the
		 * expense of more costly truesize accounting
		 */
		priv->frag_info[0].frag_stride = PAGE_SIZE;
		priv->dma_dir = DMA_BIDIRECTIONAL;
		priv->rx_headroom = XDP_PACKET_HEADROOM;
		i = 1;
	} else {
		int frag_size_max = 2048, buf_size = 0;

		/* should not happen, right ? */
		if (eff_mtu > PAGE_SIZE + (MLX4_EN_MAX_RX_FRAGS - 1) * 2048)
			frag_size_max = PAGE_SIZE;

		while (buf_size < eff_mtu) {
			int frag_stride, frag_size = eff_mtu - buf_size;
			int pad, nb;

			if (i < MLX4_EN_MAX_RX_FRAGS - 1)
				frag_size = min(frag_size, frag_size_max);

			priv->frag_info[i].frag_size = frag_size;
			frag_stride = ALIGN(frag_size, SMP_CACHE_BYTES);
			/* We can only pack 2 1536-bytes frames in on 4K page
			 * Therefore, each frame would consume more bytes (truesize)
			 */
			nb = PAGE_SIZE / frag_stride;
			pad = (PAGE_SIZE - nb * frag_stride) / nb;
			pad &= ~(SMP_CACHE_BYTES - 1);
			priv->frag_info[i].frag_stride = frag_stride + pad;

			buf_size += frag_size;
			i++;
		}
		priv->dma_dir = DMA_FROM_DEVICE;
		priv->rx_headroom = 0;
	}

	priv->num_frags = i;
	priv->rx_skb_size = eff_mtu;
	priv->log_rx_info = ROUNDUP_LOG2(i * sizeof(struct mlx4_en_rx_alloc));

	en_dbg(DRV, priv, "Rx buffer scatter-list (effective-mtu:%d num_frags:%d):\n",
	       eff_mtu, priv->num_frags);
	for (i = 0; i < priv->num_frags; i++) {
		en_dbg(DRV,
		       priv,
		       "  frag:%d - size:%d stride:%d\n",
		       i,
		       priv->frag_info[i].frag_size,
		       priv->frag_info[i].frag_stride);
	}
}

/* RSS related functions */

static int mlx4_en_config_rss_qp(struct mlx4_en_priv *priv, int qpn,
				 struct mlx4_en_rx_ring *ring,
				 enum mlx4_qp_state *state,
				 struct mlx4_qp *qp)
{
	struct mlx4_en_dev *mdev = priv->mdev;
	struct mlx4_qp_context *context;
	int err = 0;

	context = kmalloc(sizeof(*context), GFP_KERNEL);
	if (!context)
		return -ENOMEM;

	err = mlx4_qp_alloc(mdev->dev, qpn, qp);
	if (err) {
		en_err(priv, "Failed to allocate qp #%x\n", qpn);
		goto out;
	}
	qp->event = mlx4_en_sqp_event;

	memset(context, 0, sizeof(*context));
	mlx4_en_fill_qp_context(priv, ring->actual_size, ring->stride, 0, 0,
				qpn, ring->cqn, -1, context);
	context->db_rec_addr = cpu_to_be64(ring->wqres.db.dma);

	/* Cancel FCS removal if FW allows */
	if (mdev->dev->caps.flags & MLX4_DEV_CAP_FLAG_FCS_KEEP) {
		context->param3 |= cpu_to_be32(1 << 29);
		if (priv->dev->features & NETIF_F_RXFCS)
			ring->fcs_del = 0;
		else
			ring->fcs_del = ETH_FCS_LEN;
	} else
		ring->fcs_del = 0;

	err = mlx4_qp_to_ready(mdev->dev, &ring->wqres.mtt, context, qp, state);
	if (err) {
		mlx4_qp_remove(mdev->dev, qp);
		mlx4_qp_free(mdev->dev, qp);
	}
	mlx4_en_update_rx_prod_db(ring);
out:
	kfree(context);
	return err;
}

int mlx4_en_create_drop_qp(struct mlx4_en_priv *priv)
{
	int err;
	u32 qpn;

	err = mlx4_qp_reserve_range(priv->mdev->dev, 1, 1, &qpn,
				    MLX4_RESERVE_A0_QP,
				    MLX4_RES_USAGE_DRIVER);
	if (err) {
		en_err(priv, "Failed reserving drop qpn\n");
		return err;
	}
	err = mlx4_qp_alloc(priv->mdev->dev, qpn, &priv->drop_qp);
	if (err) {
		en_err(priv, "Failed allocating drop qp\n");
		mlx4_qp_release_range(priv->mdev->dev, qpn, 1);
		return err;
	}

	return 0;
}

void mlx4_en_destroy_drop_qp(struct mlx4_en_priv *priv)
{
	u32 qpn;

	qpn = priv->drop_qp.qpn;
	mlx4_qp_remove(priv->mdev->dev, &priv->drop_qp);
	mlx4_qp_free(priv->mdev->dev, &priv->drop_qp);
	mlx4_qp_release_range(priv->mdev->dev, qpn, 1);
}

/* Allocate rx qp's and configure them according to rss map */
int mlx4_en_config_rss_steer(struct mlx4_en_priv *priv)
{
	struct mlx4_en_dev *mdev = priv->mdev;
	struct mlx4_en_rss_map *rss_map = &priv->rss_map;
	struct mlx4_qp_context context;
	struct mlx4_rss_context *rss_context;
	int rss_rings;
	void *ptr;
	u8 rss_mask = (MLX4_RSS_IPV4 | MLX4_RSS_TCP_IPV4 | MLX4_RSS_IPV6 |
			MLX4_RSS_TCP_IPV6);
	int i, qpn;
	int err = 0;
	int good_qps = 0;
	u8 flags;

	en_dbg(DRV, priv, "Configuring rss steering\n");

	flags = priv->rx_ring_num == 1 ? MLX4_RESERVE_A0_QP : 0;
	err = mlx4_qp_reserve_range(mdev->dev, priv->rx_ring_num,
				    priv->rx_ring_num,
				    &rss_map->base_qpn, flags,
				    MLX4_RES_USAGE_DRIVER);
	if (err) {
		en_err(priv, "Failed reserving %d qps\n", priv->rx_ring_num);
		return err;
	}

	for (i = 0; i < priv->rx_ring_num; i++) {
		qpn = rss_map->base_qpn + i;
		err = mlx4_en_config_rss_qp(priv, qpn, priv->rx_ring[i],
					    &rss_map->state[i],
					    &rss_map->qps[i]);
		if (err)
			goto rss_err;

		++good_qps;
	}

	if (priv->rx_ring_num == 1) {
		rss_map->indir_qp = &rss_map->qps[0];
		priv->base_qpn = rss_map->indir_qp->qpn;
		en_info(priv, "Optimized Non-RSS steering\n");
		return 0;
	}

	rss_map->indir_qp = kzalloc(sizeof(*rss_map->indir_qp), GFP_KERNEL);
	if (!rss_map->indir_qp) {
		err = -ENOMEM;
		goto rss_err;
	}

	/* Configure RSS indirection qp */
	err = mlx4_qp_alloc(mdev->dev, priv->base_qpn, rss_map->indir_qp);
	if (err) {
		en_err(priv, "Failed to allocate RSS indirection QP\n");
		goto qp_alloc_err;
	}

	rss_map->indir_qp->event = mlx4_en_sqp_event;
	mlx4_en_fill_qp_context(priv, 0, 0, 0, 1, priv->base_qpn,
				priv->rx_ring[0]->cqn, -1, &context);

	if (!priv->prof->rss_rings || priv->prof->rss_rings > priv->rx_ring_num)
		rss_rings = priv->rx_ring_num;
	else
		rss_rings = priv->prof->rss_rings;

	ptr = ((void *) &context) + offsetof(struct mlx4_qp_context, pri_path)
					+ MLX4_RSS_OFFSET_IN_QPC_PRI_PATH;
	rss_context = ptr;
	rss_context->base_qpn = cpu_to_be32(ilog2(rss_rings) << 24 |
					    (rss_map->base_qpn));
	rss_context->default_qpn = cpu_to_be32(rss_map->base_qpn);
	if (priv->mdev->profile.udp_rss) {
		rss_mask |=  MLX4_RSS_UDP_IPV4 | MLX4_RSS_UDP_IPV6;
		rss_context->base_qpn_udp = rss_context->default_qpn;
	}

	if (mdev->dev->caps.tunnel_offload_mode == MLX4_TUNNEL_OFFLOAD_MODE_VXLAN) {
		en_info(priv, "Setting RSS context tunnel type to RSS on inner headers\n");
		rss_mask |= MLX4_RSS_BY_INNER_HEADERS;
	}

	rss_context->flags = rss_mask;
	rss_context->hash_fn = MLX4_RSS_HASH_TOP;
	if (priv->rss_hash_fn == ETH_RSS_HASH_XOR) {
		rss_context->hash_fn = MLX4_RSS_HASH_XOR;
	} else if (priv->rss_hash_fn == ETH_RSS_HASH_TOP) {
		rss_context->hash_fn = MLX4_RSS_HASH_TOP;
		memcpy(rss_context->rss_key, priv->rss_key,
		       MLX4_EN_RSS_KEY_SIZE);
	} else {
		en_err(priv, "Unknown RSS hash function requested\n");
		err = -EINVAL;
		goto indir_err;
	}

	err = mlx4_qp_to_ready(mdev->dev, &priv->res.mtt, &context,
			       rss_map->indir_qp, &rss_map->indir_state);
	if (err)
		goto indir_err;

	return 0;

indir_err:
	mlx4_qp_modify(mdev->dev, NULL, rss_map->indir_state,
		       MLX4_QP_STATE_RST, NULL, 0, 0, rss_map->indir_qp);
	mlx4_qp_remove(mdev->dev, rss_map->indir_qp);
	mlx4_qp_free(mdev->dev, rss_map->indir_qp);
qp_alloc_err:
	kfree(rss_map->indir_qp);
	rss_map->indir_qp = NULL;
rss_err:
	for (i = 0; i < good_qps; i++) {
		mlx4_qp_modify(mdev->dev, NULL, rss_map->state[i],
			       MLX4_QP_STATE_RST, NULL, 0, 0, &rss_map->qps[i]);
		mlx4_qp_remove(mdev->dev, &rss_map->qps[i]);
		mlx4_qp_free(mdev->dev, &rss_map->qps[i]);
	}
	mlx4_qp_release_range(mdev->dev, rss_map->base_qpn, priv->rx_ring_num);
	return err;
}

void mlx4_en_release_rss_steer(struct mlx4_en_priv *priv)
{
	struct mlx4_en_dev *mdev = priv->mdev;
	struct mlx4_en_rss_map *rss_map = &priv->rss_map;
	int i;

	if (priv->rx_ring_num > 1) {
		mlx4_qp_modify(mdev->dev, NULL, rss_map->indir_state,
			       MLX4_QP_STATE_RST, NULL, 0, 0,
			       rss_map->indir_qp);
		mlx4_qp_remove(mdev->dev, rss_map->indir_qp);
		mlx4_qp_free(mdev->dev, rss_map->indir_qp);
		kfree(rss_map->indir_qp);
		rss_map->indir_qp = NULL;
	}

	for (i = 0; i < priv->rx_ring_num; i++) {
		mlx4_qp_modify(mdev->dev, NULL, rss_map->state[i],
			       MLX4_QP_STATE_RST, NULL, 0, 0, &rss_map->qps[i]);
		mlx4_qp_remove(mdev->dev, &rss_map->qps[i]);
		mlx4_qp_free(mdev->dev, &rss_map->qps[i]);
	}
	mlx4_qp_release_range(mdev->dev, rss_map->base_qpn, priv->rx_ring_num);
}<|MERGE_RESOLUTION|>--- conflicted
+++ resolved
@@ -909,12 +909,9 @@
 			break;
 	}
 
-<<<<<<< HEAD
-=======
 	if (xdp_redir_flush)
 		xdp_do_flush();
 
->>>>>>> c4ff004e
 	if (likely(polled)) {
 		if (doorbell_pending) {
 			priv->tx_cq[TX_XDP][cq_ring]->xdp_busy = true;
