#
# Broadcom device configuration
#

config NET_VENDOR_BROADCOM
	bool "Broadcom devices"
	default y
	depends on (SSB_POSSIBLE && HAS_DMA) || PCI || BCM63XX || \
		   SIBYTE_SB1xxx_SOC
	---help---
	  If you have a network (Ethernet) chipset belonging to this class,
	  say Y.

	  Note that the answer to this question does not directly affect
	  the kernel: saying N will just case the configurator to skip all
	  the questions regarding AMD chipsets. If you say Y, you will be asked
	  for your specific chipset/driver in the following questions.

if NET_VENDOR_BROADCOM

config B44
	tristate "Broadcom 440x/47xx ethernet support"
	depends on SSB_POSSIBLE && HAS_DMA
	select SSB
	select MII
	select PHYLIB
	---help---
	  If you have a network (Ethernet) controller of this type, say Y
	  or M and read the Ethernet-HOWTO, available from
	  <http://www.tldp.org/docs.html#howto>.

	  To compile this driver as a module, choose M here. The module
	  will be called b44.

# Auto-select SSB PCI-HOST support, if possible
config B44_PCI_AUTOSELECT
	bool
	depends on B44 && SSB_PCIHOST_POSSIBLE
	select SSB_PCIHOST
	default y

# Auto-select SSB PCICORE driver, if possible
config B44_PCICORE_AUTOSELECT
	bool
	depends on B44 && SSB_DRIVER_PCICORE_POSSIBLE
	select SSB_DRIVER_PCICORE
	default y

config B44_PCI
	bool
	depends on B44_PCI_AUTOSELECT && B44_PCICORE_AUTOSELECT
	default y

config BCM63XX_ENET
	tristate "Broadcom 63xx internal mac support"
	depends on BCM63XX
	select MII
	select PHYLIB
	help
	  This driver supports the ethernet MACs in the Broadcom 63xx
	  MIPS chipset family (BCM63XX).

config BCMGENET
	tristate "Broadcom GENET internal MAC support"
	depends on OF
	select MII
	select PHYLIB
	select FIXED_PHY if BCMGENET=y
	select BCM7XXX_PHY
	help
	  This driver supports the built-in Ethernet MACs found in the
	  Broadcom BCM7xxx Set Top Box family chipset.

config BNX2
	tristate "QLogic NetXtremeII support"
	depends on PCI
	select CRC32
	select FW_LOADER
	---help---
	  This driver supports QLogic NetXtremeII gigabit Ethernet cards.

	  To compile this driver as a module, choose M here: the module
	  will be called bnx2.  This is recommended.

config CNIC
	tristate "QLogic CNIC support"
<<<<<<< HEAD
	depends on PCI
=======
	depends on PCI && (IPV6 || IPV6=n)
>>>>>>> 2a441e0f
	select BNX2
	select UIO
	---help---
	  This driver supports offload features of QLogic NetXtremeII
	  gigabit Ethernet cards.

	  To compile this driver as a module, choose M here: the module
	  will be called cnic.  This is recommended.

config SB1250_MAC
	tristate "SB1250 Gigabit Ethernet support"
	depends on SIBYTE_SB1xxx_SOC
	select PHYLIB
	---help---
	  This driver supports Gigabit Ethernet interfaces based on the
	  Broadcom SiByte family of System-On-a-Chip parts.  They include
	  the BCM1120, BCM1125, BCM1125H, BCM1250, BCM1255, BCM1280, BCM1455
	  and BCM1480 chips.

	  To compile this driver as a module, choose M here: the module
	  will be called sb1250-mac.

config TIGON3
	tristate "Broadcom Tigon3 support"
	depends on PCI
	select PHYLIB
	select HWMON
	select PTP_1588_CLOCK
	---help---
	  This driver supports Broadcom Tigon3 based gigabit Ethernet cards.

	  To compile this driver as a module, choose M here: the module
	  will be called tg3.  This is recommended.

config BNX2X
	tristate "Broadcom NetXtremeII 10Gb support"
	depends on PCI
	select FW_LOADER
	select ZLIB_INFLATE
	select LIBCRC32C
	select MDIO
	---help---
	  This driver supports Broadcom NetXtremeII 10 gigabit Ethernet cards.
	  To compile this driver as a module, choose M here: the module
	  will be called bnx2x.  This is recommended.

config BNX2X_SRIOV
	bool "Broadcom 578xx and 57712 SR-IOV support"
	depends on BNX2X && PCI_IOV
	default y
	---help---
	  This configuration parameter enables Single Root Input Output
	  Virtualization support in the 578xx and 57712 products. This
	  allows for virtual function acceleration in virtual environments.

config BGMAC
	tristate "BCMA bus GBit core support"
	depends on BCMA_HOST_SOC && HAS_DMA && BCM47XX
	select PHYLIB
	---help---
	  This driver supports GBit MAC and BCM4706 GBit MAC cores on BCMA bus.
	  They can be found on BCM47xx SoCs and provide gigabit ethernet.
	  In case of using this driver on BCM4706 it's also requires to enable
	  BCMA_DRIVER_GMAC_CMN to make it work.

config SYSTEMPORT
	tristate "Broadcom SYSTEMPORT internal MAC support"
	depends on OF
	select MII
	select PHYLIB
	select FIXED_PHY if SYSTEMPORT=y
	help
	  This driver supports the built-in Ethernet MACs found in the
	  Broadcom BCM7xxx Set Top Box family chipset using an internal
	  Ethernet switch.

endif # NET_VENDOR_BROADCOM<|MERGE_RESOLUTION|>--- conflicted
+++ resolved
@@ -84,11 +84,7 @@
 
 config CNIC
 	tristate "QLogic CNIC support"
-<<<<<<< HEAD
-	depends on PCI
-=======
 	depends on PCI && (IPV6 || IPV6=n)
->>>>>>> 2a441e0f
 	select BNX2
 	select UIO
 	---help---
