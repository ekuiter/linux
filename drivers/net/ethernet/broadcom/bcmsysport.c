/*
 * Broadcom BCM7xxx System Port Ethernet MAC driver
 *
 * Copyright (C) 2014 Broadcom Corporation
 *
 * This program is free software; you can redistribute it and/or modify
 * it under the terms of the GNU General Public License version 2 as
 * published by the Free Software Foundation.
 */

#define pr_fmt(fmt)	KBUILD_MODNAME ": " fmt

#include <linux/init.h>
#include <linux/interrupt.h>
#include <linux/module.h>
#include <linux/kernel.h>
#include <linux/netdevice.h>
#include <linux/etherdevice.h>
#include <linux/platform_device.h>
#include <linux/of.h>
#include <linux/of_net.h>
#include <linux/of_mdio.h>
#include <linux/phy.h>
#include <linux/phy_fixed.h>
#include <net/dsa.h>
#include <net/ip.h>
#include <net/ipv6.h>

#include "bcmsysport.h"

/* I/O accessors register helpers */
#define BCM_SYSPORT_IO_MACRO(name, offset) \
static inline u32 name##_readl(struct bcm_sysport_priv *priv, u32 off)	\
{									\
	u32 reg = readl_relaxed(priv->base + offset + off);		\
	return reg;							\
}									\
static inline void name##_writel(struct bcm_sysport_priv *priv,		\
				  u32 val, u32 off)			\
{									\
	writel_relaxed(val, priv->base + offset + off);			\
}									\

BCM_SYSPORT_IO_MACRO(intrl2_0, SYS_PORT_INTRL2_0_OFFSET);
BCM_SYSPORT_IO_MACRO(intrl2_1, SYS_PORT_INTRL2_1_OFFSET);
BCM_SYSPORT_IO_MACRO(umac, SYS_PORT_UMAC_OFFSET);
BCM_SYSPORT_IO_MACRO(gib, SYS_PORT_GIB_OFFSET);
BCM_SYSPORT_IO_MACRO(tdma, SYS_PORT_TDMA_OFFSET);
BCM_SYSPORT_IO_MACRO(rxchk, SYS_PORT_RXCHK_OFFSET);
BCM_SYSPORT_IO_MACRO(txchk, SYS_PORT_TXCHK_OFFSET);
BCM_SYSPORT_IO_MACRO(rbuf, SYS_PORT_RBUF_OFFSET);
BCM_SYSPORT_IO_MACRO(tbuf, SYS_PORT_TBUF_OFFSET);
BCM_SYSPORT_IO_MACRO(topctrl, SYS_PORT_TOPCTRL_OFFSET);

/* On SYSTEMPORT Lite, any register after RDMA_STATUS has the exact
 * same layout, except it has been moved by 4 bytes up, *sigh*
 */
static inline u32 rdma_readl(struct bcm_sysport_priv *priv, u32 off)
{
	if (priv->is_lite && off >= RDMA_STATUS)
		off += 4;
	return readl_relaxed(priv->base + SYS_PORT_RDMA_OFFSET + off);
}

static inline void rdma_writel(struct bcm_sysport_priv *priv, u32 val, u32 off)
{
	if (priv->is_lite && off >= RDMA_STATUS)
		off += 4;
	writel_relaxed(val, priv->base + SYS_PORT_RDMA_OFFSET + off);
}

static inline u32 tdma_control_bit(struct bcm_sysport_priv *priv, u32 bit)
{
	if (!priv->is_lite) {
		return BIT(bit);
	} else {
		if (bit >= ACB_ALGO)
			return BIT(bit + 1);
		else
			return BIT(bit);
	}
}

/* L2-interrupt masking/unmasking helpers, does automatic saving of the applied
 * mask in a software copy to avoid CPU_MASK_STATUS reads in hot-paths.
  */
#define BCM_SYSPORT_INTR_L2(which)	\
static inline void intrl2_##which##_mask_clear(struct bcm_sysport_priv *priv, \
						u32 mask)		\
{									\
	priv->irq##which##_mask &= ~(mask);				\
	intrl2_##which##_writel(priv, mask, INTRL2_CPU_MASK_CLEAR);	\
}									\
static inline void intrl2_##which##_mask_set(struct bcm_sysport_priv *priv, \
						u32 mask)		\
{									\
	intrl2_## which##_writel(priv, mask, INTRL2_CPU_MASK_SET);	\
	priv->irq##which##_mask |= (mask);				\
}									\

BCM_SYSPORT_INTR_L2(0)
BCM_SYSPORT_INTR_L2(1)

/* Register accesses to GISB/RBUS registers are expensive (few hundred
 * nanoseconds), so keep the check for 64-bits explicit here to save
 * one register write per-packet on 32-bits platforms.
 */
static inline void dma_desc_set_addr(struct bcm_sysport_priv *priv,
				     void __iomem *d,
				     dma_addr_t addr)
{
#ifdef CONFIG_PHYS_ADDR_T_64BIT
	writel_relaxed(upper_32_bits(addr) & DESC_ADDR_HI_MASK,
		     d + DESC_ADDR_HI_STATUS_LEN);
#endif
	writel_relaxed(lower_32_bits(addr), d + DESC_ADDR_LO);
}

static inline void tdma_port_write_desc_addr(struct bcm_sysport_priv *priv,
					     struct dma_desc *desc,
					     unsigned int port)
{
	/* Ports are latched, so write upper address first */
	tdma_writel(priv, desc->addr_status_len, TDMA_WRITE_PORT_HI(port));
	tdma_writel(priv, desc->addr_lo, TDMA_WRITE_PORT_LO(port));
}

/* Ethtool operations */
static int bcm_sysport_set_rx_csum(struct net_device *dev,
				   netdev_features_t wanted)
{
	struct bcm_sysport_priv *priv = netdev_priv(dev);
	u32 reg;

	priv->rx_chk_en = !!(wanted & NETIF_F_RXCSUM);
	reg = rxchk_readl(priv, RXCHK_CONTROL);
	if (priv->rx_chk_en)
		reg |= RXCHK_EN;
	else
		reg &= ~RXCHK_EN;

	/* If UniMAC forwards CRC, we need to skip over it to get
	 * a valid CHK bit to be set in the per-packet status word
	 */
	if (priv->rx_chk_en && priv->crc_fwd)
		reg |= RXCHK_SKIP_FCS;
	else
		reg &= ~RXCHK_SKIP_FCS;

	/* If Broadcom tags are enabled (e.g: using a switch), make
	 * sure we tell the RXCHK hardware to expect a 4-bytes Broadcom
	 * tag after the Ethernet MAC Source Address.
	 */
	if (netdev_uses_dsa(dev))
		reg |= RXCHK_BRCM_TAG_EN;
	else
		reg &= ~RXCHK_BRCM_TAG_EN;

	rxchk_writel(priv, reg, RXCHK_CONTROL);

	return 0;
}

static int bcm_sysport_set_tx_csum(struct net_device *dev,
				   netdev_features_t wanted)
{
	struct bcm_sysport_priv *priv = netdev_priv(dev);
	u32 reg;

	/* Hardware transmit checksum requires us to enable the Transmit status
	 * block prepended to the packet contents
	 */
	priv->tsb_en = !!(wanted & (NETIF_F_IP_CSUM | NETIF_F_IPV6_CSUM));
	reg = tdma_readl(priv, TDMA_CONTROL);
	if (priv->tsb_en)
		reg |= tdma_control_bit(priv, TSB_EN);
	else
		reg &= ~tdma_control_bit(priv, TSB_EN);
	tdma_writel(priv, reg, TDMA_CONTROL);

	return 0;
}

static int bcm_sysport_set_features(struct net_device *dev,
				    netdev_features_t features)
{
	netdev_features_t changed = features ^ dev->features;
	netdev_features_t wanted = dev->wanted_features;
	int ret = 0;

	if (changed & NETIF_F_RXCSUM)
		ret = bcm_sysport_set_rx_csum(dev, wanted);
	if (changed & (NETIF_F_IP_CSUM | NETIF_F_IPV6_CSUM))
		ret = bcm_sysport_set_tx_csum(dev, wanted);

	return ret;
}

/* Hardware counters must be kept in sync because the order/offset
 * is important here (order in structure declaration = order in hardware)
 */
static const struct bcm_sysport_stats bcm_sysport_gstrings_stats[] = {
	/* general stats */
	STAT_NETDEV64(rx_packets),
	STAT_NETDEV64(tx_packets),
	STAT_NETDEV64(rx_bytes),
	STAT_NETDEV64(tx_bytes),
	STAT_NETDEV(rx_errors),
	STAT_NETDEV(tx_errors),
	STAT_NETDEV(rx_dropped),
	STAT_NETDEV(tx_dropped),
	STAT_NETDEV(multicast),
	/* UniMAC RSV counters */
	STAT_MIB_RX("rx_64_octets", mib.rx.pkt_cnt.cnt_64),
	STAT_MIB_RX("rx_65_127_oct", mib.rx.pkt_cnt.cnt_127),
	STAT_MIB_RX("rx_128_255_oct", mib.rx.pkt_cnt.cnt_255),
	STAT_MIB_RX("rx_256_511_oct", mib.rx.pkt_cnt.cnt_511),
	STAT_MIB_RX("rx_512_1023_oct", mib.rx.pkt_cnt.cnt_1023),
	STAT_MIB_RX("rx_1024_1518_oct", mib.rx.pkt_cnt.cnt_1518),
	STAT_MIB_RX("rx_vlan_1519_1522_oct", mib.rx.pkt_cnt.cnt_mgv),
	STAT_MIB_RX("rx_1522_2047_oct", mib.rx.pkt_cnt.cnt_2047),
	STAT_MIB_RX("rx_2048_4095_oct", mib.rx.pkt_cnt.cnt_4095),
	STAT_MIB_RX("rx_4096_9216_oct", mib.rx.pkt_cnt.cnt_9216),
	STAT_MIB_RX("rx_pkts", mib.rx.pkt),
	STAT_MIB_RX("rx_bytes", mib.rx.bytes),
	STAT_MIB_RX("rx_multicast", mib.rx.mca),
	STAT_MIB_RX("rx_broadcast", mib.rx.bca),
	STAT_MIB_RX("rx_fcs", mib.rx.fcs),
	STAT_MIB_RX("rx_control", mib.rx.cf),
	STAT_MIB_RX("rx_pause", mib.rx.pf),
	STAT_MIB_RX("rx_unknown", mib.rx.uo),
	STAT_MIB_RX("rx_align", mib.rx.aln),
	STAT_MIB_RX("rx_outrange", mib.rx.flr),
	STAT_MIB_RX("rx_code", mib.rx.cde),
	STAT_MIB_RX("rx_carrier", mib.rx.fcr),
	STAT_MIB_RX("rx_oversize", mib.rx.ovr),
	STAT_MIB_RX("rx_jabber", mib.rx.jbr),
	STAT_MIB_RX("rx_mtu_err", mib.rx.mtue),
	STAT_MIB_RX("rx_good_pkts", mib.rx.pok),
	STAT_MIB_RX("rx_unicast", mib.rx.uc),
	STAT_MIB_RX("rx_ppp", mib.rx.ppp),
	STAT_MIB_RX("rx_crc", mib.rx.rcrc),
	/* UniMAC TSV counters */
	STAT_MIB_TX("tx_64_octets", mib.tx.pkt_cnt.cnt_64),
	STAT_MIB_TX("tx_65_127_oct", mib.tx.pkt_cnt.cnt_127),
	STAT_MIB_TX("tx_128_255_oct", mib.tx.pkt_cnt.cnt_255),
	STAT_MIB_TX("tx_256_511_oct", mib.tx.pkt_cnt.cnt_511),
	STAT_MIB_TX("tx_512_1023_oct", mib.tx.pkt_cnt.cnt_1023),
	STAT_MIB_TX("tx_1024_1518_oct", mib.tx.pkt_cnt.cnt_1518),
	STAT_MIB_TX("tx_vlan_1519_1522_oct", mib.tx.pkt_cnt.cnt_mgv),
	STAT_MIB_TX("tx_1522_2047_oct", mib.tx.pkt_cnt.cnt_2047),
	STAT_MIB_TX("tx_2048_4095_oct", mib.tx.pkt_cnt.cnt_4095),
	STAT_MIB_TX("tx_4096_9216_oct", mib.tx.pkt_cnt.cnt_9216),
	STAT_MIB_TX("tx_pkts", mib.tx.pkts),
	STAT_MIB_TX("tx_multicast", mib.tx.mca),
	STAT_MIB_TX("tx_broadcast", mib.tx.bca),
	STAT_MIB_TX("tx_pause", mib.tx.pf),
	STAT_MIB_TX("tx_control", mib.tx.cf),
	STAT_MIB_TX("tx_fcs_err", mib.tx.fcs),
	STAT_MIB_TX("tx_oversize", mib.tx.ovr),
	STAT_MIB_TX("tx_defer", mib.tx.drf),
	STAT_MIB_TX("tx_excess_defer", mib.tx.edf),
	STAT_MIB_TX("tx_single_col", mib.tx.scl),
	STAT_MIB_TX("tx_multi_col", mib.tx.mcl),
	STAT_MIB_TX("tx_late_col", mib.tx.lcl),
	STAT_MIB_TX("tx_excess_col", mib.tx.ecl),
	STAT_MIB_TX("tx_frags", mib.tx.frg),
	STAT_MIB_TX("tx_total_col", mib.tx.ncl),
	STAT_MIB_TX("tx_jabber", mib.tx.jbr),
	STAT_MIB_TX("tx_bytes", mib.tx.bytes),
	STAT_MIB_TX("tx_good_pkts", mib.tx.pok),
	STAT_MIB_TX("tx_unicast", mib.tx.uc),
	/* UniMAC RUNT counters */
	STAT_RUNT("rx_runt_pkts", mib.rx_runt_cnt),
	STAT_RUNT("rx_runt_valid_fcs", mib.rx_runt_fcs),
	STAT_RUNT("rx_runt_inval_fcs_align", mib.rx_runt_fcs_align),
	STAT_RUNT("rx_runt_bytes", mib.rx_runt_bytes),
	/* RXCHK misc statistics */
	STAT_RXCHK("rxchk_bad_csum", mib.rxchk_bad_csum, RXCHK_BAD_CSUM_CNTR),
	STAT_RXCHK("rxchk_other_pkt_disc", mib.rxchk_other_pkt_disc,
		   RXCHK_OTHER_DISC_CNTR),
	/* RBUF misc statistics */
	STAT_RBUF("rbuf_ovflow_cnt", mib.rbuf_ovflow_cnt, RBUF_OVFL_DISC_CNTR),
	STAT_RBUF("rbuf_err_cnt", mib.rbuf_err_cnt, RBUF_ERR_PKT_CNTR),
	STAT_MIB_SOFT("alloc_rx_buff_failed", mib.alloc_rx_buff_failed),
	STAT_MIB_SOFT("rx_dma_failed", mib.rx_dma_failed),
	STAT_MIB_SOFT("tx_dma_failed", mib.tx_dma_failed),
	/* Per TX-queue statistics are dynamically appended */
};

#define BCM_SYSPORT_STATS_LEN	ARRAY_SIZE(bcm_sysport_gstrings_stats)

static void bcm_sysport_get_drvinfo(struct net_device *dev,
				    struct ethtool_drvinfo *info)
{
	strlcpy(info->driver, KBUILD_MODNAME, sizeof(info->driver));
	strlcpy(info->version, "0.1", sizeof(info->version));
	strlcpy(info->bus_info, "platform", sizeof(info->bus_info));
}

static u32 bcm_sysport_get_msglvl(struct net_device *dev)
{
	struct bcm_sysport_priv *priv = netdev_priv(dev);

	return priv->msg_enable;
}

static void bcm_sysport_set_msglvl(struct net_device *dev, u32 enable)
{
	struct bcm_sysport_priv *priv = netdev_priv(dev);

	priv->msg_enable = enable;
}

static inline bool bcm_sysport_lite_stat_valid(enum bcm_sysport_stat_type type)
{
	switch (type) {
	case BCM_SYSPORT_STAT_NETDEV:
	case BCM_SYSPORT_STAT_NETDEV64:
	case BCM_SYSPORT_STAT_RXCHK:
	case BCM_SYSPORT_STAT_RBUF:
	case BCM_SYSPORT_STAT_SOFT:
		return true;
	default:
		return false;
	}
}

static int bcm_sysport_get_sset_count(struct net_device *dev, int string_set)
{
	struct bcm_sysport_priv *priv = netdev_priv(dev);
	const struct bcm_sysport_stats *s;
	unsigned int i, j;

	switch (string_set) {
	case ETH_SS_STATS:
		for (i = 0, j = 0; i < BCM_SYSPORT_STATS_LEN; i++) {
			s = &bcm_sysport_gstrings_stats[i];
			if (priv->is_lite &&
			    !bcm_sysport_lite_stat_valid(s->type))
				continue;
			j++;
		}
		/* Include per-queue statistics */
		return j + dev->num_tx_queues * NUM_SYSPORT_TXQ_STAT;
	default:
		return -EOPNOTSUPP;
	}
}

static void bcm_sysport_get_strings(struct net_device *dev,
				    u32 stringset, u8 *data)
{
	struct bcm_sysport_priv *priv = netdev_priv(dev);
	const struct bcm_sysport_stats *s;
	char buf[128];
	int i, j;

	switch (stringset) {
	case ETH_SS_STATS:
		for (i = 0, j = 0; i < BCM_SYSPORT_STATS_LEN; i++) {
			s = &bcm_sysport_gstrings_stats[i];
			if (priv->is_lite &&
			    !bcm_sysport_lite_stat_valid(s->type))
				continue;

			memcpy(data + j * ETH_GSTRING_LEN, s->stat_string,
			       ETH_GSTRING_LEN);
			j++;
		}

		for (i = 0; i < dev->num_tx_queues; i++) {
			snprintf(buf, sizeof(buf), "txq%d_packets", i);
			memcpy(data + j * ETH_GSTRING_LEN, buf,
			       ETH_GSTRING_LEN);
			j++;

			snprintf(buf, sizeof(buf), "txq%d_bytes", i);
			memcpy(data + j * ETH_GSTRING_LEN, buf,
			       ETH_GSTRING_LEN);
			j++;
		}
		break;
	default:
		break;
	}
}

static void bcm_sysport_update_mib_counters(struct bcm_sysport_priv *priv)
{
	int i, j = 0;

	for (i = 0; i < BCM_SYSPORT_STATS_LEN; i++) {
		const struct bcm_sysport_stats *s;
		u8 offset = 0;
		u32 val = 0;
		char *p;

		s = &bcm_sysport_gstrings_stats[i];
		switch (s->type) {
		case BCM_SYSPORT_STAT_NETDEV:
		case BCM_SYSPORT_STAT_NETDEV64:
		case BCM_SYSPORT_STAT_SOFT:
			continue;
		case BCM_SYSPORT_STAT_MIB_RX:
		case BCM_SYSPORT_STAT_MIB_TX:
		case BCM_SYSPORT_STAT_RUNT:
			if (priv->is_lite)
				continue;

			if (s->type != BCM_SYSPORT_STAT_MIB_RX)
				offset = UMAC_MIB_STAT_OFFSET;
			val = umac_readl(priv, UMAC_MIB_START + j + offset);
			break;
		case BCM_SYSPORT_STAT_RXCHK:
			val = rxchk_readl(priv, s->reg_offset);
			if (val == ~0)
				rxchk_writel(priv, 0, s->reg_offset);
			break;
		case BCM_SYSPORT_STAT_RBUF:
			val = rbuf_readl(priv, s->reg_offset);
			if (val == ~0)
				rbuf_writel(priv, 0, s->reg_offset);
			break;
		}

		j += s->stat_sizeof;
		p = (char *)priv + s->stat_offset;
		*(u32 *)p = val;
	}

	netif_dbg(priv, hw, priv->netdev, "updated MIB counters\n");
}

static void bcm_sysport_update_tx_stats(struct bcm_sysport_priv *priv,
					u64 *tx_bytes, u64 *tx_packets)
{
	struct bcm_sysport_tx_ring *ring;
	u64 bytes = 0, packets = 0;
	unsigned int start;
	unsigned int q;

	for (q = 0; q < priv->netdev->num_tx_queues; q++) {
		ring = &priv->tx_rings[q];
		do {
			start = u64_stats_fetch_begin_irq(&priv->syncp);
			bytes = ring->bytes;
			packets = ring->packets;
		} while (u64_stats_fetch_retry_irq(&priv->syncp, start));

		*tx_bytes += bytes;
		*tx_packets += packets;
	}
}

static void bcm_sysport_get_stats(struct net_device *dev,
				  struct ethtool_stats *stats, u64 *data)
{
	struct bcm_sysport_priv *priv = netdev_priv(dev);
	struct bcm_sysport_stats64 *stats64 = &priv->stats64;
	struct u64_stats_sync *syncp = &priv->syncp;
	struct bcm_sysport_tx_ring *ring;
	u64 tx_bytes = 0, tx_packets = 0;
	unsigned int start;
	int i, j;

	if (netif_running(dev)) {
		bcm_sysport_update_mib_counters(priv);
		bcm_sysport_update_tx_stats(priv, &tx_bytes, &tx_packets);
		stats64->tx_bytes = tx_bytes;
		stats64->tx_packets = tx_packets;
	}

	for (i =  0, j = 0; i < BCM_SYSPORT_STATS_LEN; i++) {
		const struct bcm_sysport_stats *s;
		char *p;

		s = &bcm_sysport_gstrings_stats[i];
		if (s->type == BCM_SYSPORT_STAT_NETDEV)
			p = (char *)&dev->stats;
		else if (s->type == BCM_SYSPORT_STAT_NETDEV64)
			p = (char *)stats64;
		else
			p = (char *)priv;

		if (priv->is_lite && !bcm_sysport_lite_stat_valid(s->type))
			continue;
<<<<<<< HEAD

=======
>>>>>>> bf3fb091
		p += s->stat_offset;

		if (s->stat_sizeof == sizeof(u64) &&
		    s->type == BCM_SYSPORT_STAT_NETDEV64) {
			do {
				start = u64_stats_fetch_begin_irq(syncp);
				data[i] = *(u64 *)p;
			} while (u64_stats_fetch_retry_irq(syncp, start));
		} else
			data[i] = *(u32 *)p;
		j++;
	}

	/* For SYSTEMPORT Lite since we have holes in our statistics, j would
	 * be equal to BCM_SYSPORT_STATS_LEN at the end of the loop, but it
	 * needs to point to how many total statistics we have minus the
	 * number of per TX queue statistics
	 */
	j = bcm_sysport_get_sset_count(dev, ETH_SS_STATS) -
	    dev->num_tx_queues * NUM_SYSPORT_TXQ_STAT;

	for (i = 0; i < dev->num_tx_queues; i++) {
		ring = &priv->tx_rings[i];
		data[j] = ring->packets;
		j++;
		data[j] = ring->bytes;
		j++;
	}
}

static void bcm_sysport_get_wol(struct net_device *dev,
				struct ethtool_wolinfo *wol)
{
	struct bcm_sysport_priv *priv = netdev_priv(dev);
	u32 reg;

	wol->supported = WAKE_MAGIC | WAKE_MAGICSECURE;
	wol->wolopts = priv->wolopts;

	if (!(priv->wolopts & WAKE_MAGICSECURE))
		return;

	/* Return the programmed SecureOn password */
	reg = umac_readl(priv, UMAC_PSW_MS);
	put_unaligned_be16(reg, &wol->sopass[0]);
	reg = umac_readl(priv, UMAC_PSW_LS);
	put_unaligned_be32(reg, &wol->sopass[2]);
}

static int bcm_sysport_set_wol(struct net_device *dev,
			       struct ethtool_wolinfo *wol)
{
	struct bcm_sysport_priv *priv = netdev_priv(dev);
	struct device *kdev = &priv->pdev->dev;
	u32 supported = WAKE_MAGIC | WAKE_MAGICSECURE;

	if (!device_can_wakeup(kdev))
		return -ENOTSUPP;

	if (wol->wolopts & ~supported)
		return -EINVAL;

	/* Program the SecureOn password */
	if (wol->wolopts & WAKE_MAGICSECURE) {
		umac_writel(priv, get_unaligned_be16(&wol->sopass[0]),
			    UMAC_PSW_MS);
		umac_writel(priv, get_unaligned_be32(&wol->sopass[2]),
			    UMAC_PSW_LS);
	}

	/* Flag the device and relevant IRQ as wakeup capable */
	if (wol->wolopts) {
		device_set_wakeup_enable(kdev, 1);
		if (priv->wol_irq_disabled)
			enable_irq_wake(priv->wol_irq);
		priv->wol_irq_disabled = 0;
	} else {
		device_set_wakeup_enable(kdev, 0);
		/* Avoid unbalanced disable_irq_wake calls */
		if (!priv->wol_irq_disabled)
			disable_irq_wake(priv->wol_irq);
		priv->wol_irq_disabled = 1;
	}

	priv->wolopts = wol->wolopts;

	return 0;
}

static int bcm_sysport_get_coalesce(struct net_device *dev,
				    struct ethtool_coalesce *ec)
{
	struct bcm_sysport_priv *priv = netdev_priv(dev);
	u32 reg;

	reg = tdma_readl(priv, TDMA_DESC_RING_INTR_CONTROL(0));

	ec->tx_coalesce_usecs = (reg >> RING_TIMEOUT_SHIFT) * 8192 / 1000;
	ec->tx_max_coalesced_frames = reg & RING_INTR_THRESH_MASK;

	reg = rdma_readl(priv, RDMA_MBDONE_INTR);

	ec->rx_coalesce_usecs = (reg >> RDMA_TIMEOUT_SHIFT) * 8192 / 1000;
	ec->rx_max_coalesced_frames = reg & RDMA_INTR_THRESH_MASK;

	return 0;
}

static int bcm_sysport_set_coalesce(struct net_device *dev,
				    struct ethtool_coalesce *ec)
{
	struct bcm_sysport_priv *priv = netdev_priv(dev);
	unsigned int i;
	u32 reg;

	/* Base system clock is 125Mhz, DMA timeout is this reference clock
	 * divided by 1024, which yield roughly 8.192 us, our maximum value has
	 * to fit in the RING_TIMEOUT_MASK (16 bits).
	 */
	if (ec->tx_max_coalesced_frames > RING_INTR_THRESH_MASK ||
	    ec->tx_coalesce_usecs > (RING_TIMEOUT_MASK * 8) + 1 ||
	    ec->rx_max_coalesced_frames > RDMA_INTR_THRESH_MASK ||
	    ec->rx_coalesce_usecs > (RDMA_TIMEOUT_MASK * 8) + 1)
		return -EINVAL;

	if ((ec->tx_coalesce_usecs == 0 && ec->tx_max_coalesced_frames == 0) ||
	    (ec->rx_coalesce_usecs == 0 && ec->rx_max_coalesced_frames == 0))
		return -EINVAL;

	for (i = 0; i < dev->num_tx_queues; i++) {
		reg = tdma_readl(priv, TDMA_DESC_RING_INTR_CONTROL(i));
		reg &= ~(RING_INTR_THRESH_MASK |
			 RING_TIMEOUT_MASK << RING_TIMEOUT_SHIFT);
		reg |= ec->tx_max_coalesced_frames;
		reg |= DIV_ROUND_UP(ec->tx_coalesce_usecs * 1000, 8192) <<
			 RING_TIMEOUT_SHIFT;
		tdma_writel(priv, reg, TDMA_DESC_RING_INTR_CONTROL(i));
	}

	reg = rdma_readl(priv, RDMA_MBDONE_INTR);
	reg &= ~(RDMA_INTR_THRESH_MASK |
		 RDMA_TIMEOUT_MASK << RDMA_TIMEOUT_SHIFT);
	reg |= ec->rx_max_coalesced_frames;
	reg |= DIV_ROUND_UP(ec->rx_coalesce_usecs * 1000, 8192) <<
			    RDMA_TIMEOUT_SHIFT;
	rdma_writel(priv, reg, RDMA_MBDONE_INTR);

	return 0;
}

static void bcm_sysport_free_cb(struct bcm_sysport_cb *cb)
{
	dev_consume_skb_any(cb->skb);
	cb->skb = NULL;
	dma_unmap_addr_set(cb, dma_addr, 0);
}

static struct sk_buff *bcm_sysport_rx_refill(struct bcm_sysport_priv *priv,
					     struct bcm_sysport_cb *cb)
{
	struct device *kdev = &priv->pdev->dev;
	struct net_device *ndev = priv->netdev;
	struct sk_buff *skb, *rx_skb;
	dma_addr_t mapping;

	/* Allocate a new SKB for a new packet */
	skb = netdev_alloc_skb(priv->netdev, RX_BUF_LENGTH);
	if (!skb) {
		priv->mib.alloc_rx_buff_failed++;
		netif_err(priv, rx_err, ndev, "SKB alloc failed\n");
		return NULL;
	}

	mapping = dma_map_single(kdev, skb->data,
				 RX_BUF_LENGTH, DMA_FROM_DEVICE);
	if (dma_mapping_error(kdev, mapping)) {
		priv->mib.rx_dma_failed++;
		dev_kfree_skb_any(skb);
		netif_err(priv, rx_err, ndev, "DMA mapping failure\n");
		return NULL;
	}

	/* Grab the current SKB on the ring */
	rx_skb = cb->skb;
	if (likely(rx_skb))
		dma_unmap_single(kdev, dma_unmap_addr(cb, dma_addr),
				 RX_BUF_LENGTH, DMA_FROM_DEVICE);

	/* Put the new SKB on the ring */
	cb->skb = skb;
	dma_unmap_addr_set(cb, dma_addr, mapping);
	dma_desc_set_addr(priv, cb->bd_addr, mapping);

	netif_dbg(priv, rx_status, ndev, "RX refill\n");

	/* Return the current SKB to the caller */
	return rx_skb;
}

static int bcm_sysport_alloc_rx_bufs(struct bcm_sysport_priv *priv)
{
	struct bcm_sysport_cb *cb;
	struct sk_buff *skb;
	unsigned int i;

	for (i = 0; i < priv->num_rx_bds; i++) {
		cb = &priv->rx_cbs[i];
		skb = bcm_sysport_rx_refill(priv, cb);
		if (skb)
			dev_kfree_skb(skb);
		if (!cb->skb)
			return -ENOMEM;
	}

	return 0;
}

/* Poll the hardware for up to budget packets to process */
static unsigned int bcm_sysport_desc_rx(struct bcm_sysport_priv *priv,
					unsigned int budget)
{
	struct bcm_sysport_stats64 *stats64 = &priv->stats64;
	struct net_device *ndev = priv->netdev;
	unsigned int processed = 0, to_process;
	struct bcm_sysport_cb *cb;
	struct sk_buff *skb;
	unsigned int p_index;
	u16 len, status;
	struct bcm_rsb *rsb;

	/* Clear status before servicing to reduce spurious interrupts */
	intrl2_0_writel(priv, INTRL2_0_RDMA_MBDONE, INTRL2_CPU_CLEAR);

	/* Determine how much we should process since last call, SYSTEMPORT Lite
	 * groups the producer and consumer indexes into the same 32-bit
	 * which we access using RDMA_CONS_INDEX
	 */
	if (!priv->is_lite)
		p_index = rdma_readl(priv, RDMA_PROD_INDEX);
	else
		p_index = rdma_readl(priv, RDMA_CONS_INDEX);
	p_index &= RDMA_PROD_INDEX_MASK;

	to_process = (p_index - priv->rx_c_index) & RDMA_CONS_INDEX_MASK;

	netif_dbg(priv, rx_status, ndev,
		  "p_index=%d rx_c_index=%d to_process=%d\n",
		  p_index, priv->rx_c_index, to_process);

	while ((processed < to_process) && (processed < budget)) {
		cb = &priv->rx_cbs[priv->rx_read_ptr];
		skb = bcm_sysport_rx_refill(priv, cb);


		/* We do not have a backing SKB, so we do not a corresponding
		 * DMA mapping for this incoming packet since
		 * bcm_sysport_rx_refill always either has both skb and mapping
		 * or none.
		 */
		if (unlikely(!skb)) {
			netif_err(priv, rx_err, ndev, "out of memory!\n");
			ndev->stats.rx_dropped++;
			ndev->stats.rx_errors++;
			goto next;
		}

		/* Extract the Receive Status Block prepended */
		rsb = (struct bcm_rsb *)skb->data;
		len = (rsb->rx_status_len >> DESC_LEN_SHIFT) & DESC_LEN_MASK;
		status = (rsb->rx_status_len >> DESC_STATUS_SHIFT) &
			  DESC_STATUS_MASK;

		netif_dbg(priv, rx_status, ndev,
			  "p=%d, c=%d, rd_ptr=%d, len=%d, flag=0x%04x\n",
			  p_index, priv->rx_c_index, priv->rx_read_ptr,
			  len, status);

		if (unlikely(len > RX_BUF_LENGTH)) {
			netif_err(priv, rx_status, ndev, "oversized packet\n");
			ndev->stats.rx_length_errors++;
			ndev->stats.rx_errors++;
			dev_kfree_skb_any(skb);
			goto next;
		}

		if (unlikely(!(status & DESC_EOP) || !(status & DESC_SOP))) {
			netif_err(priv, rx_status, ndev, "fragmented packet!\n");
			ndev->stats.rx_dropped++;
			ndev->stats.rx_errors++;
			dev_kfree_skb_any(skb);
			goto next;
		}

		if (unlikely(status & (RX_STATUS_ERR | RX_STATUS_OVFLOW))) {
			netif_err(priv, rx_err, ndev, "error packet\n");
			if (status & RX_STATUS_OVFLOW)
				ndev->stats.rx_over_errors++;
			ndev->stats.rx_dropped++;
			ndev->stats.rx_errors++;
			dev_kfree_skb_any(skb);
			goto next;
		}

		skb_put(skb, len);

		/* Hardware validated our checksum */
		if (likely(status & DESC_L4_CSUM))
			skb->ip_summed = CHECKSUM_UNNECESSARY;

		/* Hardware pre-pends packets with 2bytes before Ethernet
		 * header plus we have the Receive Status Block, strip off all
		 * of this from the SKB.
		 */
		skb_pull(skb, sizeof(*rsb) + 2);
		len -= (sizeof(*rsb) + 2);

		/* UniMAC may forward CRC */
		if (priv->crc_fwd) {
			skb_trim(skb, len - ETH_FCS_LEN);
			len -= ETH_FCS_LEN;
		}

		skb->protocol = eth_type_trans(skb, ndev);
		ndev->stats.rx_packets++;
		ndev->stats.rx_bytes += len;
		u64_stats_update_begin(&priv->syncp);
		stats64->rx_packets++;
		stats64->rx_bytes += len;
		u64_stats_update_end(&priv->syncp);

		napi_gro_receive(&priv->napi, skb);
next:
		processed++;
		priv->rx_read_ptr++;

		if (priv->rx_read_ptr == priv->num_rx_bds)
			priv->rx_read_ptr = 0;
	}

	return processed;
}

static void bcm_sysport_tx_reclaim_one(struct bcm_sysport_tx_ring *ring,
				       struct bcm_sysport_cb *cb,
				       unsigned int *bytes_compl,
				       unsigned int *pkts_compl)
{
	struct bcm_sysport_priv *priv = ring->priv;
	struct device *kdev = &priv->pdev->dev;

	if (cb->skb) {
		*bytes_compl += cb->skb->len;
		dma_unmap_single(kdev, dma_unmap_addr(cb, dma_addr),
				 dma_unmap_len(cb, dma_len),
				 DMA_TO_DEVICE);
		(*pkts_compl)++;
		bcm_sysport_free_cb(cb);
	/* SKB fragment */
	} else if (dma_unmap_addr(cb, dma_addr)) {
		*bytes_compl += dma_unmap_len(cb, dma_len);
		dma_unmap_page(kdev, dma_unmap_addr(cb, dma_addr),
			       dma_unmap_len(cb, dma_len), DMA_TO_DEVICE);
		dma_unmap_addr_set(cb, dma_addr, 0);
	}
}

/* Reclaim queued SKBs for transmission completion, lockless version */
static unsigned int __bcm_sysport_tx_reclaim(struct bcm_sysport_priv *priv,
					     struct bcm_sysport_tx_ring *ring)
{
	unsigned int c_index, last_c_index, last_tx_cn, num_tx_cbs;
	unsigned int pkts_compl = 0, bytes_compl = 0;
	struct net_device *ndev = priv->netdev;
	struct bcm_sysport_cb *cb;
	u32 hw_ind;

	/* Clear status before servicing to reduce spurious interrupts */
	if (!ring->priv->is_lite)
		intrl2_1_writel(ring->priv, BIT(ring->index), INTRL2_CPU_CLEAR);
	else
		intrl2_0_writel(ring->priv, BIT(ring->index +
				INTRL2_0_TDMA_MBDONE_SHIFT), INTRL2_CPU_CLEAR);

	/* Compute how many descriptors have been processed since last call */
	hw_ind = tdma_readl(priv, TDMA_DESC_RING_PROD_CONS_INDEX(ring->index));
	c_index = (hw_ind >> RING_CONS_INDEX_SHIFT) & RING_CONS_INDEX_MASK;
	ring->p_index = (hw_ind & RING_PROD_INDEX_MASK);

	last_c_index = ring->c_index;
	num_tx_cbs = ring->size;

	c_index &= (num_tx_cbs - 1);

	if (c_index >= last_c_index)
		last_tx_cn = c_index - last_c_index;
	else
		last_tx_cn = num_tx_cbs - last_c_index + c_index;

	netif_dbg(priv, tx_done, ndev,
		  "ring=%d c_index=%d last_tx_cn=%d last_c_index=%d\n",
		  ring->index, c_index, last_tx_cn, last_c_index);

	while (last_tx_cn-- > 0) {
		cb = ring->cbs + last_c_index;
		bcm_sysport_tx_reclaim_one(ring, cb, &bytes_compl, &pkts_compl);

		ring->desc_count++;
		last_c_index++;
		last_c_index &= (num_tx_cbs - 1);
	}

	u64_stats_update_begin(&priv->syncp);
	ring->packets += pkts_compl;
	ring->bytes += bytes_compl;
	u64_stats_update_end(&priv->syncp);

	ring->c_index = c_index;

	netif_dbg(priv, tx_done, ndev,
		  "ring=%d c_index=%d pkts_compl=%d, bytes_compl=%d\n",
		  ring->index, ring->c_index, pkts_compl, bytes_compl);

	return pkts_compl;
}

/* Locked version of the per-ring TX reclaim routine */
static unsigned int bcm_sysport_tx_reclaim(struct bcm_sysport_priv *priv,
					   struct bcm_sysport_tx_ring *ring)
{
	struct netdev_queue *txq;
	unsigned int released;
	unsigned long flags;

	txq = netdev_get_tx_queue(priv->netdev, ring->index);

	spin_lock_irqsave(&ring->lock, flags);
	released = __bcm_sysport_tx_reclaim(priv, ring);
	if (released)
		netif_tx_wake_queue(txq);

	spin_unlock_irqrestore(&ring->lock, flags);

	return released;
}

/* Locked version of the per-ring TX reclaim, but does not wake the queue */
static void bcm_sysport_tx_clean(struct bcm_sysport_priv *priv,
				 struct bcm_sysport_tx_ring *ring)
{
	unsigned long flags;

	spin_lock_irqsave(&ring->lock, flags);
	__bcm_sysport_tx_reclaim(priv, ring);
	spin_unlock_irqrestore(&ring->lock, flags);
}

static int bcm_sysport_tx_poll(struct napi_struct *napi, int budget)
{
	struct bcm_sysport_tx_ring *ring =
		container_of(napi, struct bcm_sysport_tx_ring, napi);
	unsigned int work_done = 0;

	work_done = bcm_sysport_tx_reclaim(ring->priv, ring);

	if (work_done == 0) {
		napi_complete(napi);
		/* re-enable TX interrupt */
		if (!ring->priv->is_lite)
			intrl2_1_mask_clear(ring->priv, BIT(ring->index));
		else
			intrl2_0_mask_clear(ring->priv, BIT(ring->index +
					    INTRL2_0_TDMA_MBDONE_SHIFT));

		return 0;
	}

	return budget;
}

static void bcm_sysport_tx_reclaim_all(struct bcm_sysport_priv *priv)
{
	unsigned int q;

	for (q = 0; q < priv->netdev->num_tx_queues; q++)
		bcm_sysport_tx_reclaim(priv, &priv->tx_rings[q]);
}

static int bcm_sysport_poll(struct napi_struct *napi, int budget)
{
	struct bcm_sysport_priv *priv =
		container_of(napi, struct bcm_sysport_priv, napi);
	unsigned int work_done = 0;

	work_done = bcm_sysport_desc_rx(priv, budget);

	priv->rx_c_index += work_done;
	priv->rx_c_index &= RDMA_CONS_INDEX_MASK;

	/* SYSTEMPORT Lite groups the producer/consumer index, producer is
	 * maintained by HW, but writes to it will be ignore while RDMA
	 * is active
	 */
	if (!priv->is_lite)
		rdma_writel(priv, priv->rx_c_index, RDMA_CONS_INDEX);
	else
		rdma_writel(priv, priv->rx_c_index << 16, RDMA_CONS_INDEX);

	if (work_done < budget) {
		napi_complete_done(napi, work_done);
		/* re-enable RX interrupts */
		intrl2_0_mask_clear(priv, INTRL2_0_RDMA_MBDONE);
	}

	return work_done;
}

static void bcm_sysport_resume_from_wol(struct bcm_sysport_priv *priv)
{
	u32 reg;

	/* Stop monitoring MPD interrupt */
	intrl2_0_mask_set(priv, INTRL2_0_MPD);

	/* Clear the MagicPacket detection logic */
	reg = umac_readl(priv, UMAC_MPD_CTRL);
	reg &= ~MPD_EN;
	umac_writel(priv, reg, UMAC_MPD_CTRL);

	netif_dbg(priv, wol, priv->netdev, "resumed from WOL\n");
}

/* RX and misc interrupt routine */
static irqreturn_t bcm_sysport_rx_isr(int irq, void *dev_id)
{
	struct net_device *dev = dev_id;
	struct bcm_sysport_priv *priv = netdev_priv(dev);
	struct bcm_sysport_tx_ring *txr;
	unsigned int ring, ring_bit;

	priv->irq0_stat = intrl2_0_readl(priv, INTRL2_CPU_STATUS) &
			  ~intrl2_0_readl(priv, INTRL2_CPU_MASK_STATUS);
	intrl2_0_writel(priv, priv->irq0_stat, INTRL2_CPU_CLEAR);

	if (unlikely(priv->irq0_stat == 0)) {
		netdev_warn(priv->netdev, "spurious RX interrupt\n");
		return IRQ_NONE;
	}

	if (priv->irq0_stat & INTRL2_0_RDMA_MBDONE) {
		if (likely(napi_schedule_prep(&priv->napi))) {
			/* disable RX interrupts */
			intrl2_0_mask_set(priv, INTRL2_0_RDMA_MBDONE);
			__napi_schedule_irqoff(&priv->napi);
		}
	}

	/* TX ring is full, perform a full reclaim since we do not know
	 * which one would trigger this interrupt
	 */
	if (priv->irq0_stat & INTRL2_0_TX_RING_FULL)
		bcm_sysport_tx_reclaim_all(priv);

	if (priv->irq0_stat & INTRL2_0_MPD) {
		netdev_info(priv->netdev, "Wake-on-LAN interrupt!\n");
		bcm_sysport_resume_from_wol(priv);
	}

	if (!priv->is_lite)
		goto out;

	for (ring = 0; ring < dev->num_tx_queues; ring++) {
		ring_bit = BIT(ring + INTRL2_0_TDMA_MBDONE_SHIFT);
		if (!(priv->irq0_stat & ring_bit))
			continue;

		txr = &priv->tx_rings[ring];

		if (likely(napi_schedule_prep(&txr->napi))) {
			intrl2_0_mask_set(priv, ring_bit);
			__napi_schedule(&txr->napi);
		}
	}
out:
	return IRQ_HANDLED;
}

/* TX interrupt service routine */
static irqreturn_t bcm_sysport_tx_isr(int irq, void *dev_id)
{
	struct net_device *dev = dev_id;
	struct bcm_sysport_priv *priv = netdev_priv(dev);
	struct bcm_sysport_tx_ring *txr;
	unsigned int ring;

	priv->irq1_stat = intrl2_1_readl(priv, INTRL2_CPU_STATUS) &
				~intrl2_1_readl(priv, INTRL2_CPU_MASK_STATUS);
	intrl2_1_writel(priv, 0xffffffff, INTRL2_CPU_CLEAR);

	if (unlikely(priv->irq1_stat == 0)) {
		netdev_warn(priv->netdev, "spurious TX interrupt\n");
		return IRQ_NONE;
	}

	for (ring = 0; ring < dev->num_tx_queues; ring++) {
		if (!(priv->irq1_stat & BIT(ring)))
			continue;

		txr = &priv->tx_rings[ring];

		if (likely(napi_schedule_prep(&txr->napi))) {
			intrl2_1_mask_set(priv, BIT(ring));
			__napi_schedule_irqoff(&txr->napi);
		}
	}

	return IRQ_HANDLED;
}

static irqreturn_t bcm_sysport_wol_isr(int irq, void *dev_id)
{
	struct bcm_sysport_priv *priv = dev_id;

	pm_wakeup_event(&priv->pdev->dev, 0);

	return IRQ_HANDLED;
}

#ifdef CONFIG_NET_POLL_CONTROLLER
static void bcm_sysport_poll_controller(struct net_device *dev)
{
	struct bcm_sysport_priv *priv = netdev_priv(dev);

	disable_irq(priv->irq0);
	bcm_sysport_rx_isr(priv->irq0, priv);
	enable_irq(priv->irq0);

	if (!priv->is_lite) {
		disable_irq(priv->irq1);
		bcm_sysport_tx_isr(priv->irq1, priv);
		enable_irq(priv->irq1);
	}
}
#endif

static struct sk_buff *bcm_sysport_insert_tsb(struct sk_buff *skb,
					      struct net_device *dev)
{
	struct sk_buff *nskb;
	struct bcm_tsb *tsb;
	u32 csum_info;
	u8 ip_proto;
	u16 csum_start;
	u16 ip_ver;

	/* Re-allocate SKB if needed */
	if (unlikely(skb_headroom(skb) < sizeof(*tsb))) {
		nskb = skb_realloc_headroom(skb, sizeof(*tsb));
		dev_kfree_skb(skb);
		if (!nskb) {
			dev->stats.tx_errors++;
			dev->stats.tx_dropped++;
			return NULL;
		}
		skb = nskb;
	}

	tsb = skb_push(skb, sizeof(*tsb));
	/* Zero-out TSB by default */
	memset(tsb, 0, sizeof(*tsb));

	if (skb->ip_summed == CHECKSUM_PARTIAL) {
		ip_ver = htons(skb->protocol);
		switch (ip_ver) {
		case ETH_P_IP:
			ip_proto = ip_hdr(skb)->protocol;
			break;
		case ETH_P_IPV6:
			ip_proto = ipv6_hdr(skb)->nexthdr;
			break;
		default:
			return skb;
		}

		/* Get the checksum offset and the L4 (transport) offset */
		csum_start = skb_checksum_start_offset(skb) - sizeof(*tsb);
		csum_info = (csum_start + skb->csum_offset) & L4_CSUM_PTR_MASK;
		csum_info |= (csum_start << L4_PTR_SHIFT);

		if (ip_proto == IPPROTO_TCP || ip_proto == IPPROTO_UDP) {
			csum_info |= L4_LENGTH_VALID;
			if (ip_proto == IPPROTO_UDP && ip_ver == ETH_P_IP)
				csum_info |= L4_UDP;
		} else {
			csum_info = 0;
		}

		tsb->l4_ptr_dest_map = csum_info;
	}

	return skb;
}

static netdev_tx_t bcm_sysport_xmit(struct sk_buff *skb,
				    struct net_device *dev)
{
	struct bcm_sysport_priv *priv = netdev_priv(dev);
	struct device *kdev = &priv->pdev->dev;
	struct bcm_sysport_tx_ring *ring;
	struct bcm_sysport_cb *cb;
	struct netdev_queue *txq;
	struct dma_desc *desc;
	unsigned int skb_len;
	unsigned long flags;
	dma_addr_t mapping;
	u32 len_status;
	u16 queue;
	int ret;

	queue = skb_get_queue_mapping(skb);
	txq = netdev_get_tx_queue(dev, queue);
	ring = &priv->tx_rings[queue];

	/* lock against tx reclaim in BH context and TX ring full interrupt */
	spin_lock_irqsave(&ring->lock, flags);
	if (unlikely(ring->desc_count == 0)) {
		netif_tx_stop_queue(txq);
		netdev_err(dev, "queue %d awake and ring full!\n", queue);
		ret = NETDEV_TX_BUSY;
		goto out;
	}

	/* The Ethernet switch we are interfaced with needs packets to be at
	 * least 64 bytes (including FCS) otherwise they will be discarded when
	 * they enter the switch port logic. When Broadcom tags are enabled, we
	 * need to make sure that packets are at least 68 bytes
	 * (including FCS and tag) because the length verification is done after
	 * the Broadcom tag is stripped off the ingress packet.
	 */
	if (skb_put_padto(skb, ETH_ZLEN + ENET_BRCM_TAG_LEN)) {
		ret = NETDEV_TX_OK;
		goto out;
	}

	/* Insert TSB and checksum infos */
	if (priv->tsb_en) {
		skb = bcm_sysport_insert_tsb(skb, dev);
		if (!skb) {
			ret = NETDEV_TX_OK;
			goto out;
		}
	}

	skb_len = skb->len;

	mapping = dma_map_single(kdev, skb->data, skb_len, DMA_TO_DEVICE);
	if (dma_mapping_error(kdev, mapping)) {
		priv->mib.tx_dma_failed++;
		netif_err(priv, tx_err, dev, "DMA map failed at %p (len=%d)\n",
			  skb->data, skb_len);
		ret = NETDEV_TX_OK;
		goto out;
	}

	/* Remember the SKB for future freeing */
	cb = &ring->cbs[ring->curr_desc];
	cb->skb = skb;
	dma_unmap_addr_set(cb, dma_addr, mapping);
	dma_unmap_len_set(cb, dma_len, skb_len);

	/* Fetch a descriptor entry from our pool */
	desc = ring->desc_cpu;

	desc->addr_lo = lower_32_bits(mapping);
	len_status = upper_32_bits(mapping) & DESC_ADDR_HI_MASK;
	len_status |= (skb_len << DESC_LEN_SHIFT);
	len_status |= (DESC_SOP | DESC_EOP | TX_STATUS_APP_CRC) <<
		       DESC_STATUS_SHIFT;
	if (skb->ip_summed == CHECKSUM_PARTIAL)
		len_status |= (DESC_L4_CSUM << DESC_STATUS_SHIFT);

	ring->curr_desc++;
	if (ring->curr_desc == ring->size)
		ring->curr_desc = 0;
	ring->desc_count--;

	/* Ensure write completion of the descriptor status/length
	 * in DRAM before the System Port WRITE_PORT register latches
	 * the value
	 */
	wmb();
	desc->addr_status_len = len_status;
	wmb();

	/* Write this descriptor address to the RING write port */
	tdma_port_write_desc_addr(priv, desc, ring->index);

	/* Check ring space and update SW control flow */
	if (ring->desc_count == 0)
		netif_tx_stop_queue(txq);

	netif_dbg(priv, tx_queued, dev, "ring=%d desc_count=%d, curr_desc=%d\n",
		  ring->index, ring->desc_count, ring->curr_desc);

	ret = NETDEV_TX_OK;
out:
	spin_unlock_irqrestore(&ring->lock, flags);
	return ret;
}

static void bcm_sysport_tx_timeout(struct net_device *dev)
{
	netdev_warn(dev, "transmit timeout!\n");

	netif_trans_update(dev);
	dev->stats.tx_errors++;

	netif_tx_wake_all_queues(dev);
}

/* phylib adjust link callback */
static void bcm_sysport_adj_link(struct net_device *dev)
{
	struct bcm_sysport_priv *priv = netdev_priv(dev);
	struct phy_device *phydev = dev->phydev;
	unsigned int changed = 0;
	u32 cmd_bits = 0, reg;

	if (priv->old_link != phydev->link) {
		changed = 1;
		priv->old_link = phydev->link;
	}

	if (priv->old_duplex != phydev->duplex) {
		changed = 1;
		priv->old_duplex = phydev->duplex;
	}

	if (priv->is_lite)
		goto out;

	switch (phydev->speed) {
	case SPEED_2500:
		cmd_bits = CMD_SPEED_2500;
		break;
	case SPEED_1000:
		cmd_bits = CMD_SPEED_1000;
		break;
	case SPEED_100:
		cmd_bits = CMD_SPEED_100;
		break;
	case SPEED_10:
		cmd_bits = CMD_SPEED_10;
		break;
	default:
		break;
	}
	cmd_bits <<= CMD_SPEED_SHIFT;

	if (phydev->duplex == DUPLEX_HALF)
		cmd_bits |= CMD_HD_EN;

	if (priv->old_pause != phydev->pause) {
		changed = 1;
		priv->old_pause = phydev->pause;
	}

	if (!phydev->pause)
		cmd_bits |= CMD_RX_PAUSE_IGNORE | CMD_TX_PAUSE_IGNORE;

	if (!changed)
		return;

	if (phydev->link) {
		reg = umac_readl(priv, UMAC_CMD);
		reg &= ~((CMD_SPEED_MASK << CMD_SPEED_SHIFT) |
			CMD_HD_EN | CMD_RX_PAUSE_IGNORE |
			CMD_TX_PAUSE_IGNORE);
		reg |= cmd_bits;
		umac_writel(priv, reg, UMAC_CMD);
	}
out:
	if (changed)
		phy_print_status(phydev);
}

static int bcm_sysport_init_tx_ring(struct bcm_sysport_priv *priv,
				    unsigned int index)
{
	struct bcm_sysport_tx_ring *ring = &priv->tx_rings[index];
	struct device *kdev = &priv->pdev->dev;
	size_t size;
	void *p;
	u32 reg;

	/* Simple descriptors partitioning for now */
	size = 256;

	/* We just need one DMA descriptor which is DMA-able, since writing to
	 * the port will allocate a new descriptor in its internal linked-list
	 */
	p = dma_zalloc_coherent(kdev, sizeof(struct dma_desc), &ring->desc_dma,
				GFP_KERNEL);
	if (!p) {
		netif_err(priv, hw, priv->netdev, "DMA alloc failed\n");
		return -ENOMEM;
	}

	ring->cbs = kcalloc(size, sizeof(struct bcm_sysport_cb), GFP_KERNEL);
	if (!ring->cbs) {
		dma_free_coherent(kdev, sizeof(struct dma_desc),
				  ring->desc_cpu, ring->desc_dma);
		netif_err(priv, hw, priv->netdev, "CB allocation failed\n");
		return -ENOMEM;
	}

	/* Initialize SW view of the ring */
	spin_lock_init(&ring->lock);
	ring->priv = priv;
	netif_tx_napi_add(priv->netdev, &ring->napi, bcm_sysport_tx_poll, 64);
	ring->index = index;
	ring->size = size;
	ring->alloc_size = ring->size;
	ring->desc_cpu = p;
	ring->desc_count = ring->size;
	ring->curr_desc = 0;

	/* Initialize HW ring */
	tdma_writel(priv, RING_EN, TDMA_DESC_RING_HEAD_TAIL_PTR(index));
	tdma_writel(priv, 0, TDMA_DESC_RING_COUNT(index));
	tdma_writel(priv, 1, TDMA_DESC_RING_INTR_CONTROL(index));
	tdma_writel(priv, 0, TDMA_DESC_RING_PROD_CONS_INDEX(index));
	tdma_writel(priv, RING_IGNORE_STATUS, TDMA_DESC_RING_MAPPING(index));
	tdma_writel(priv, 0, TDMA_DESC_RING_PCP_DEI_VID(index));

	/* Do not use tdma_control_bit() here because TSB_SWAP1 collides
	 * with the original definition of ACB_ALGO
	 */
	reg = tdma_readl(priv, TDMA_CONTROL);
	if (priv->is_lite)
		reg &= ~BIT(TSB_SWAP1);
	/* Set a correct TSB format based on host endian */
	if (!IS_ENABLED(CONFIG_CPU_BIG_ENDIAN))
		reg |= tdma_control_bit(priv, TSB_SWAP0);
	else
		reg &= ~tdma_control_bit(priv, TSB_SWAP0);
	tdma_writel(priv, reg, TDMA_CONTROL);

	/* Program the number of descriptors as MAX_THRESHOLD and half of
	 * its size for the hysteresis trigger
	 */
	tdma_writel(priv, ring->size |
			1 << RING_HYST_THRESH_SHIFT,
			TDMA_DESC_RING_MAX_HYST(index));

	/* Enable the ring queue in the arbiter */
	reg = tdma_readl(priv, TDMA_TIER1_ARB_0_QUEUE_EN);
	reg |= (1 << index);
	tdma_writel(priv, reg, TDMA_TIER1_ARB_0_QUEUE_EN);

	napi_enable(&ring->napi);

	netif_dbg(priv, hw, priv->netdev,
		  "TDMA cfg, size=%d, desc_cpu=%p\n",
		  ring->size, ring->desc_cpu);

	return 0;
}

static void bcm_sysport_fini_tx_ring(struct bcm_sysport_priv *priv,
				     unsigned int index)
{
	struct bcm_sysport_tx_ring *ring = &priv->tx_rings[index];
	struct device *kdev = &priv->pdev->dev;
	u32 reg;

	/* Caller should stop the TDMA engine */
	reg = tdma_readl(priv, TDMA_STATUS);
	if (!(reg & TDMA_DISABLED))
		netdev_warn(priv->netdev, "TDMA not stopped!\n");

	/* ring->cbs is the last part in bcm_sysport_init_tx_ring which could
	 * fail, so by checking this pointer we know whether the TX ring was
	 * fully initialized or not.
	 */
	if (!ring->cbs)
		return;

	napi_disable(&ring->napi);
	netif_napi_del(&ring->napi);

	bcm_sysport_tx_clean(priv, ring);

	kfree(ring->cbs);
	ring->cbs = NULL;

	if (ring->desc_dma) {
		dma_free_coherent(kdev, sizeof(struct dma_desc),
				  ring->desc_cpu, ring->desc_dma);
		ring->desc_dma = 0;
	}
	ring->size = 0;
	ring->alloc_size = 0;

	netif_dbg(priv, hw, priv->netdev, "TDMA fini done\n");
}

/* RDMA helper */
static inline int rdma_enable_set(struct bcm_sysport_priv *priv,
				  unsigned int enable)
{
	unsigned int timeout = 1000;
	u32 reg;

	reg = rdma_readl(priv, RDMA_CONTROL);
	if (enable)
		reg |= RDMA_EN;
	else
		reg &= ~RDMA_EN;
	rdma_writel(priv, reg, RDMA_CONTROL);

	/* Poll for RMDA disabling completion */
	do {
		reg = rdma_readl(priv, RDMA_STATUS);
		if (!!(reg & RDMA_DISABLED) == !enable)
			return 0;
		usleep_range(1000, 2000);
	} while (timeout-- > 0);

	netdev_err(priv->netdev, "timeout waiting for RDMA to finish\n");

	return -ETIMEDOUT;
}

/* TDMA helper */
static inline int tdma_enable_set(struct bcm_sysport_priv *priv,
				  unsigned int enable)
{
	unsigned int timeout = 1000;
	u32 reg;

	reg = tdma_readl(priv, TDMA_CONTROL);
	if (enable)
		reg |= tdma_control_bit(priv, TDMA_EN);
	else
		reg &= ~tdma_control_bit(priv, TDMA_EN);
	tdma_writel(priv, reg, TDMA_CONTROL);

	/* Poll for TMDA disabling completion */
	do {
		reg = tdma_readl(priv, TDMA_STATUS);
		if (!!(reg & TDMA_DISABLED) == !enable)
			return 0;

		usleep_range(1000, 2000);
	} while (timeout-- > 0);

	netdev_err(priv->netdev, "timeout waiting for TDMA to finish\n");

	return -ETIMEDOUT;
}

static int bcm_sysport_init_rx_ring(struct bcm_sysport_priv *priv)
{
	struct bcm_sysport_cb *cb;
	u32 reg;
	int ret;
	int i;

	/* Initialize SW view of the RX ring */
	priv->num_rx_bds = priv->num_rx_desc_words / WORDS_PER_DESC;
	priv->rx_bds = priv->base + SYS_PORT_RDMA_OFFSET;
	priv->rx_c_index = 0;
	priv->rx_read_ptr = 0;
	priv->rx_cbs = kcalloc(priv->num_rx_bds, sizeof(struct bcm_sysport_cb),
				GFP_KERNEL);
	if (!priv->rx_cbs) {
		netif_err(priv, hw, priv->netdev, "CB allocation failed\n");
		return -ENOMEM;
	}

	for (i = 0; i < priv->num_rx_bds; i++) {
		cb = priv->rx_cbs + i;
		cb->bd_addr = priv->rx_bds + i * DESC_SIZE;
	}

	ret = bcm_sysport_alloc_rx_bufs(priv);
	if (ret) {
		netif_err(priv, hw, priv->netdev, "SKB allocation failed\n");
		return ret;
	}

	/* Initialize HW, ensure RDMA is disabled */
	reg = rdma_readl(priv, RDMA_STATUS);
	if (!(reg & RDMA_DISABLED))
		rdma_enable_set(priv, 0);

	rdma_writel(priv, 0, RDMA_WRITE_PTR_LO);
	rdma_writel(priv, 0, RDMA_WRITE_PTR_HI);
	rdma_writel(priv, 0, RDMA_PROD_INDEX);
	rdma_writel(priv, 0, RDMA_CONS_INDEX);
	rdma_writel(priv, priv->num_rx_bds << RDMA_RING_SIZE_SHIFT |
			  RX_BUF_LENGTH, RDMA_RING_BUF_SIZE);
	/* Operate the queue in ring mode */
	rdma_writel(priv, 0, RDMA_START_ADDR_HI);
	rdma_writel(priv, 0, RDMA_START_ADDR_LO);
	rdma_writel(priv, 0, RDMA_END_ADDR_HI);
	rdma_writel(priv, priv->num_rx_desc_words - 1, RDMA_END_ADDR_LO);

	rdma_writel(priv, 1, RDMA_MBDONE_INTR);

	netif_dbg(priv, hw, priv->netdev,
		  "RDMA cfg, num_rx_bds=%d, rx_bds=%p\n",
		  priv->num_rx_bds, priv->rx_bds);

	return 0;
}

static void bcm_sysport_fini_rx_ring(struct bcm_sysport_priv *priv)
{
	struct bcm_sysport_cb *cb;
	unsigned int i;
	u32 reg;

	/* Caller should ensure RDMA is disabled */
	reg = rdma_readl(priv, RDMA_STATUS);
	if (!(reg & RDMA_DISABLED))
		netdev_warn(priv->netdev, "RDMA not stopped!\n");

	for (i = 0; i < priv->num_rx_bds; i++) {
		cb = &priv->rx_cbs[i];
		if (dma_unmap_addr(cb, dma_addr))
			dma_unmap_single(&priv->pdev->dev,
					 dma_unmap_addr(cb, dma_addr),
					 RX_BUF_LENGTH, DMA_FROM_DEVICE);
		bcm_sysport_free_cb(cb);
	}

	kfree(priv->rx_cbs);
	priv->rx_cbs = NULL;

	netif_dbg(priv, hw, priv->netdev, "RDMA fini done\n");
}

static void bcm_sysport_set_rx_mode(struct net_device *dev)
{
	struct bcm_sysport_priv *priv = netdev_priv(dev);
	u32 reg;

	if (priv->is_lite)
		return;

	reg = umac_readl(priv, UMAC_CMD);
	if (dev->flags & IFF_PROMISC)
		reg |= CMD_PROMISC;
	else
		reg &= ~CMD_PROMISC;
	umac_writel(priv, reg, UMAC_CMD);

	/* No support for ALLMULTI */
	if (dev->flags & IFF_ALLMULTI)
		return;
}

static inline void umac_enable_set(struct bcm_sysport_priv *priv,
				   u32 mask, unsigned int enable)
{
	u32 reg;

	if (!priv->is_lite) {
		reg = umac_readl(priv, UMAC_CMD);
		if (enable)
			reg |= mask;
		else
			reg &= ~mask;
		umac_writel(priv, reg, UMAC_CMD);
	} else {
		reg = gib_readl(priv, GIB_CONTROL);
		if (enable)
			reg |= mask;
		else
			reg &= ~mask;
		gib_writel(priv, reg, GIB_CONTROL);
	}

	/* UniMAC stops on a packet boundary, wait for a full-sized packet
	 * to be processed (1 msec).
	 */
	if (enable == 0)
		usleep_range(1000, 2000);
}

static inline void umac_reset(struct bcm_sysport_priv *priv)
{
	u32 reg;

	if (priv->is_lite)
		return;

	reg = umac_readl(priv, UMAC_CMD);
	reg |= CMD_SW_RESET;
	umac_writel(priv, reg, UMAC_CMD);
	udelay(10);
	reg = umac_readl(priv, UMAC_CMD);
	reg &= ~CMD_SW_RESET;
	umac_writel(priv, reg, UMAC_CMD);
}

static void umac_set_hw_addr(struct bcm_sysport_priv *priv,
			     unsigned char *addr)
{
	u32 mac0 = (addr[0] << 24) | (addr[1] << 16) | (addr[2] << 8) |
		    addr[3];
	u32 mac1 = (addr[4] << 8) | addr[5];

	if (!priv->is_lite) {
		umac_writel(priv, mac0, UMAC_MAC0);
		umac_writel(priv, mac1, UMAC_MAC1);
	} else {
		gib_writel(priv, mac0, GIB_MAC0);
		gib_writel(priv, mac1, GIB_MAC1);
	}
}

static void topctrl_flush(struct bcm_sysport_priv *priv)
{
	topctrl_writel(priv, RX_FLUSH, RX_FLUSH_CNTL);
	topctrl_writel(priv, TX_FLUSH, TX_FLUSH_CNTL);
	mdelay(1);
	topctrl_writel(priv, 0, RX_FLUSH_CNTL);
	topctrl_writel(priv, 0, TX_FLUSH_CNTL);
}

static int bcm_sysport_change_mac(struct net_device *dev, void *p)
{
	struct bcm_sysport_priv *priv = netdev_priv(dev);
	struct sockaddr *addr = p;

	if (!is_valid_ether_addr(addr->sa_data))
		return -EINVAL;

	memcpy(dev->dev_addr, addr->sa_data, dev->addr_len);

	/* interface is disabled, changes to MAC will be reflected on next
	 * open call
	 */
	if (!netif_running(dev))
		return 0;

	umac_set_hw_addr(priv, dev->dev_addr);

	return 0;
}

static void bcm_sysport_get_stats64(struct net_device *dev,
				    struct rtnl_link_stats64 *stats)
{
	struct bcm_sysport_priv *priv = netdev_priv(dev);
	struct bcm_sysport_stats64 *stats64 = &priv->stats64;
	unsigned int start;

	netdev_stats_to_stats64(stats, &dev->stats);

	bcm_sysport_update_tx_stats(priv, &stats->tx_bytes,
				    &stats->tx_packets);

	do {
		start = u64_stats_fetch_begin_irq(&priv->syncp);
		stats->rx_packets = stats64->rx_packets;
		stats->rx_bytes = stats64->rx_bytes;
	} while (u64_stats_fetch_retry_irq(&priv->syncp, start));
}

static void bcm_sysport_netif_start(struct net_device *dev)
{
	struct bcm_sysport_priv *priv = netdev_priv(dev);

	/* Enable NAPI */
	napi_enable(&priv->napi);

	/* Enable RX interrupt and TX ring full interrupt */
	intrl2_0_mask_clear(priv, INTRL2_0_RDMA_MBDONE | INTRL2_0_TX_RING_FULL);

	phy_start(dev->phydev);

	/* Enable TX interrupts for the TXQs */
	if (!priv->is_lite)
		intrl2_1_mask_clear(priv, 0xffffffff);
	else
		intrl2_0_mask_clear(priv, INTRL2_0_TDMA_MBDONE_MASK);

	/* Last call before we start the real business */
	netif_tx_start_all_queues(dev);
}

static void rbuf_init(struct bcm_sysport_priv *priv)
{
	u32 reg;

	reg = rbuf_readl(priv, RBUF_CONTROL);
	reg |= RBUF_4B_ALGN | RBUF_RSB_EN;
	/* Set a correct RSB format on SYSTEMPORT Lite */
	if (priv->is_lite)
		reg &= ~RBUF_RSB_SWAP1;

	/* Set a correct RSB format based on host endian */
	if (!IS_ENABLED(CONFIG_CPU_BIG_ENDIAN))
		reg |= RBUF_RSB_SWAP0;
	else
		reg &= ~RBUF_RSB_SWAP0;
	rbuf_writel(priv, reg, RBUF_CONTROL);
}

static inline void bcm_sysport_mask_all_intrs(struct bcm_sysport_priv *priv)
{
	intrl2_0_mask_set(priv, 0xffffffff);
	intrl2_0_writel(priv, 0xffffffff, INTRL2_CPU_CLEAR);
	if (!priv->is_lite) {
		intrl2_1_mask_set(priv, 0xffffffff);
		intrl2_1_writel(priv, 0xffffffff, INTRL2_CPU_CLEAR);
	}
}

static inline void gib_set_pad_extension(struct bcm_sysport_priv *priv)
{
	u32 __maybe_unused reg;

	/* Include Broadcom tag in pad extension */
	if (netdev_uses_dsa(priv->netdev)) {
		reg = gib_readl(priv, GIB_CONTROL);
		reg &= ~(GIB_PAD_EXTENSION_MASK << GIB_PAD_EXTENSION_SHIFT);
		reg |= ENET_BRCM_TAG_LEN << GIB_PAD_EXTENSION_SHIFT;
		gib_writel(priv, reg, GIB_CONTROL);
	}
}

static int bcm_sysport_open(struct net_device *dev)
{
	struct bcm_sysport_priv *priv = netdev_priv(dev);
	struct phy_device *phydev;
	unsigned int i;
	int ret;

	/* Reset UniMAC */
	umac_reset(priv);

	/* Flush TX and RX FIFOs at TOPCTRL level */
	topctrl_flush(priv);

	/* Disable the UniMAC RX/TX */
	umac_enable_set(priv, CMD_RX_EN | CMD_TX_EN, 0);

	/* Enable RBUF 2bytes alignment and Receive Status Block */
	rbuf_init(priv);

	/* Set maximum frame length */
	if (!priv->is_lite)
		umac_writel(priv, UMAC_MAX_MTU_SIZE, UMAC_MAX_FRAME_LEN);
	else
		gib_set_pad_extension(priv);

	/* Set MAC address */
	umac_set_hw_addr(priv, dev->dev_addr);

	/* Read CRC forward */
	if (!priv->is_lite)
		priv->crc_fwd = !!(umac_readl(priv, UMAC_CMD) & CMD_CRC_FWD);
	else
		priv->crc_fwd = !!(gib_readl(priv, GIB_CONTROL) &
				   GIB_FCS_STRIP);

	phydev = of_phy_connect(dev, priv->phy_dn, bcm_sysport_adj_link,
				0, priv->phy_interface);
	if (!phydev) {
		netdev_err(dev, "could not attach to PHY\n");
		return -ENODEV;
	}

	/* Reset house keeping link status */
	priv->old_duplex = -1;
	priv->old_link = -1;
	priv->old_pause = -1;

	/* mask all interrupts and request them */
	bcm_sysport_mask_all_intrs(priv);

	ret = request_irq(priv->irq0, bcm_sysport_rx_isr, 0, dev->name, dev);
	if (ret) {
		netdev_err(dev, "failed to request RX interrupt\n");
		goto out_phy_disconnect;
	}

	if (!priv->is_lite) {
		ret = request_irq(priv->irq1, bcm_sysport_tx_isr, 0,
				  dev->name, dev);
		if (ret) {
			netdev_err(dev, "failed to request TX interrupt\n");
			goto out_free_irq0;
		}
	}

	/* Initialize both hardware and software ring */
	for (i = 0; i < dev->num_tx_queues; i++) {
		ret = bcm_sysport_init_tx_ring(priv, i);
		if (ret) {
			netdev_err(dev, "failed to initialize TX ring %d\n",
				   i);
			goto out_free_tx_ring;
		}
	}

	/* Initialize linked-list */
	tdma_writel(priv, TDMA_LL_RAM_INIT_BUSY, TDMA_STATUS);

	/* Initialize RX ring */
	ret = bcm_sysport_init_rx_ring(priv);
	if (ret) {
		netdev_err(dev, "failed to initialize RX ring\n");
		goto out_free_rx_ring;
	}

	/* Turn on RDMA */
	ret = rdma_enable_set(priv, 1);
	if (ret)
		goto out_free_rx_ring;

	/* Turn on TDMA */
	ret = tdma_enable_set(priv, 1);
	if (ret)
		goto out_clear_rx_int;

	/* Turn on UniMAC TX/RX */
	umac_enable_set(priv, CMD_RX_EN | CMD_TX_EN, 1);

	bcm_sysport_netif_start(dev);

	return 0;

out_clear_rx_int:
	intrl2_0_mask_set(priv, INTRL2_0_RDMA_MBDONE | INTRL2_0_TX_RING_FULL);
out_free_rx_ring:
	bcm_sysport_fini_rx_ring(priv);
out_free_tx_ring:
	for (i = 0; i < dev->num_tx_queues; i++)
		bcm_sysport_fini_tx_ring(priv, i);
	if (!priv->is_lite)
		free_irq(priv->irq1, dev);
out_free_irq0:
	free_irq(priv->irq0, dev);
out_phy_disconnect:
	phy_disconnect(phydev);
	return ret;
}

static void bcm_sysport_netif_stop(struct net_device *dev)
{
	struct bcm_sysport_priv *priv = netdev_priv(dev);

	/* stop all software from updating hardware */
	netif_tx_stop_all_queues(dev);
	napi_disable(&priv->napi);
	phy_stop(dev->phydev);

	/* mask all interrupts */
	bcm_sysport_mask_all_intrs(priv);
}

static int bcm_sysport_stop(struct net_device *dev)
{
	struct bcm_sysport_priv *priv = netdev_priv(dev);
	unsigned int i;
	int ret;

	bcm_sysport_netif_stop(dev);

	/* Disable UniMAC RX */
	umac_enable_set(priv, CMD_RX_EN, 0);

	ret = tdma_enable_set(priv, 0);
	if (ret) {
		netdev_err(dev, "timeout disabling RDMA\n");
		return ret;
	}

	/* Wait for a maximum packet size to be drained */
	usleep_range(2000, 3000);

	ret = rdma_enable_set(priv, 0);
	if (ret) {
		netdev_err(dev, "timeout disabling TDMA\n");
		return ret;
	}

	/* Disable UniMAC TX */
	umac_enable_set(priv, CMD_TX_EN, 0);

	/* Free RX/TX rings SW structures */
	for (i = 0; i < dev->num_tx_queues; i++)
		bcm_sysport_fini_tx_ring(priv, i);
	bcm_sysport_fini_rx_ring(priv);

	free_irq(priv->irq0, dev);
	if (!priv->is_lite)
		free_irq(priv->irq1, dev);

	/* Disconnect from PHY */
	phy_disconnect(dev->phydev);

	return 0;
}

static const struct ethtool_ops bcm_sysport_ethtool_ops = {
	.get_drvinfo		= bcm_sysport_get_drvinfo,
	.get_msglevel		= bcm_sysport_get_msglvl,
	.set_msglevel		= bcm_sysport_set_msglvl,
	.get_link		= ethtool_op_get_link,
	.get_strings		= bcm_sysport_get_strings,
	.get_ethtool_stats	= bcm_sysport_get_stats,
	.get_sset_count		= bcm_sysport_get_sset_count,
	.get_wol		= bcm_sysport_get_wol,
	.set_wol		= bcm_sysport_set_wol,
	.get_coalesce		= bcm_sysport_get_coalesce,
	.set_coalesce		= bcm_sysport_set_coalesce,
	.get_link_ksettings     = phy_ethtool_get_link_ksettings,
	.set_link_ksettings     = phy_ethtool_set_link_ksettings,
};

static const struct net_device_ops bcm_sysport_netdev_ops = {
	.ndo_start_xmit		= bcm_sysport_xmit,
	.ndo_tx_timeout		= bcm_sysport_tx_timeout,
	.ndo_open		= bcm_sysport_open,
	.ndo_stop		= bcm_sysport_stop,
	.ndo_set_features	= bcm_sysport_set_features,
	.ndo_set_rx_mode	= bcm_sysport_set_rx_mode,
	.ndo_set_mac_address	= bcm_sysport_change_mac,
#ifdef CONFIG_NET_POLL_CONTROLLER
	.ndo_poll_controller	= bcm_sysport_poll_controller,
#endif
	.ndo_get_stats64	= bcm_sysport_get_stats64,
};

#define REV_FMT	"v%2x.%02x"

static const struct bcm_sysport_hw_params bcm_sysport_params[] = {
	[SYSTEMPORT] = {
		.is_lite = false,
		.num_rx_desc_words = SP_NUM_HW_RX_DESC_WORDS,
	},
	[SYSTEMPORT_LITE] = {
		.is_lite = true,
		.num_rx_desc_words = SP_LT_NUM_HW_RX_DESC_WORDS,
	},
};

static const struct of_device_id bcm_sysport_of_match[] = {
	{ .compatible = "brcm,systemportlite-v1.00",
	  .data = &bcm_sysport_params[SYSTEMPORT_LITE] },
	{ .compatible = "brcm,systemport-v1.00",
	  .data = &bcm_sysport_params[SYSTEMPORT] },
	{ .compatible = "brcm,systemport",
	  .data = &bcm_sysport_params[SYSTEMPORT] },
	{ /* sentinel */ }
};
MODULE_DEVICE_TABLE(of, bcm_sysport_of_match);

static int bcm_sysport_probe(struct platform_device *pdev)
{
	const struct bcm_sysport_hw_params *params;
	const struct of_device_id *of_id = NULL;
	struct bcm_sysport_priv *priv;
	struct device_node *dn;
	struct net_device *dev;
	const void *macaddr;
	struct resource *r;
	u32 txq, rxq;
	int ret;

	dn = pdev->dev.of_node;
	r = platform_get_resource(pdev, IORESOURCE_MEM, 0);
	of_id = of_match_node(bcm_sysport_of_match, dn);
	if (!of_id || !of_id->data)
		return -EINVAL;

	/* Fairly quickly we need to know the type of adapter we have */
	params = of_id->data;

	/* Read the Transmit/Receive Queue properties */
	if (of_property_read_u32(dn, "systemport,num-txq", &txq))
		txq = TDMA_NUM_RINGS;
	if (of_property_read_u32(dn, "systemport,num-rxq", &rxq))
		rxq = 1;

	/* Sanity check the number of transmit queues */
	if (!txq || txq > TDMA_NUM_RINGS)
		return -EINVAL;

	dev = alloc_etherdev_mqs(sizeof(*priv), txq, rxq);
	if (!dev)
		return -ENOMEM;

	/* Initialize private members */
	priv = netdev_priv(dev);

	/* Allocate number of TX rings */
	priv->tx_rings = devm_kcalloc(&pdev->dev, txq,
				      sizeof(struct bcm_sysport_tx_ring),
				      GFP_KERNEL);
	if (!priv->tx_rings)
		return -ENOMEM;

	priv->is_lite = params->is_lite;
	priv->num_rx_desc_words = params->num_rx_desc_words;

	priv->irq0 = platform_get_irq(pdev, 0);
	if (!priv->is_lite) {
		priv->irq1 = platform_get_irq(pdev, 1);
		priv->wol_irq = platform_get_irq(pdev, 2);
	} else {
		priv->wol_irq = platform_get_irq(pdev, 1);
	}
	if (priv->irq0 <= 0 || (priv->irq1 <= 0 && !priv->is_lite)) {
		dev_err(&pdev->dev, "invalid interrupts\n");
		ret = -EINVAL;
		goto err_free_netdev;
	}

	priv->base = devm_ioremap_resource(&pdev->dev, r);
	if (IS_ERR(priv->base)) {
		ret = PTR_ERR(priv->base);
		goto err_free_netdev;
	}

	priv->netdev = dev;
	priv->pdev = pdev;

	priv->phy_interface = of_get_phy_mode(dn);
	/* Default to GMII interface mode */
	if (priv->phy_interface < 0)
		priv->phy_interface = PHY_INTERFACE_MODE_GMII;

	/* In the case of a fixed PHY, the DT node associated
	 * to the PHY is the Ethernet MAC DT node.
	 */
	if (of_phy_is_fixed_link(dn)) {
		ret = of_phy_register_fixed_link(dn);
		if (ret) {
			dev_err(&pdev->dev, "failed to register fixed PHY\n");
			goto err_free_netdev;
		}

		priv->phy_dn = dn;
	}

	/* Initialize netdevice members */
	macaddr = of_get_mac_address(dn);
	if (!macaddr || !is_valid_ether_addr(macaddr)) {
		dev_warn(&pdev->dev, "using random Ethernet MAC\n");
		eth_hw_addr_random(dev);
	} else {
		ether_addr_copy(dev->dev_addr, macaddr);
	}

	SET_NETDEV_DEV(dev, &pdev->dev);
	dev_set_drvdata(&pdev->dev, dev);
	dev->ethtool_ops = &bcm_sysport_ethtool_ops;
	dev->netdev_ops = &bcm_sysport_netdev_ops;
	netif_napi_add(dev, &priv->napi, bcm_sysport_poll, 64);

	/* HW supported features, none enabled by default */
	dev->hw_features |= NETIF_F_RXCSUM | NETIF_F_HIGHDMA |
				NETIF_F_IP_CSUM | NETIF_F_IPV6_CSUM;

	/* Request the WOL interrupt and advertise suspend if available */
	priv->wol_irq_disabled = 1;
	ret = devm_request_irq(&pdev->dev, priv->wol_irq,
			       bcm_sysport_wol_isr, 0, dev->name, priv);
	if (!ret)
		device_set_wakeup_capable(&pdev->dev, 1);

	/* Set the needed headroom once and for all */
	BUILD_BUG_ON(sizeof(struct bcm_tsb) != 8);
	dev->needed_headroom += sizeof(struct bcm_tsb);

	/* libphy will adjust the link state accordingly */
	netif_carrier_off(dev);

	u64_stats_init(&priv->syncp);

	ret = register_netdev(dev);
	if (ret) {
		dev_err(&pdev->dev, "failed to register net_device\n");
		goto err_deregister_fixed_link;
	}

	priv->rev = topctrl_readl(priv, REV_CNTL) & REV_MASK;
	dev_info(&pdev->dev,
		 "Broadcom SYSTEMPORT%s" REV_FMT
		 " at 0x%p (irqs: %d, %d, TXQs: %d, RXQs: %d)\n",
		 priv->is_lite ? " Lite" : "",
		 (priv->rev >> 8) & 0xff, priv->rev & 0xff,
		 priv->base, priv->irq0, priv->irq1, txq, rxq);

	return 0;

err_deregister_fixed_link:
	if (of_phy_is_fixed_link(dn))
		of_phy_deregister_fixed_link(dn);
err_free_netdev:
	free_netdev(dev);
	return ret;
}

static int bcm_sysport_remove(struct platform_device *pdev)
{
	struct net_device *dev = dev_get_drvdata(&pdev->dev);
	struct device_node *dn = pdev->dev.of_node;

	/* Not much to do, ndo_close has been called
	 * and we use managed allocations
	 */
	unregister_netdev(dev);
	if (of_phy_is_fixed_link(dn))
		of_phy_deregister_fixed_link(dn);
	free_netdev(dev);
	dev_set_drvdata(&pdev->dev, NULL);

	return 0;
}

#ifdef CONFIG_PM_SLEEP
static int bcm_sysport_suspend_to_wol(struct bcm_sysport_priv *priv)
{
	struct net_device *ndev = priv->netdev;
	unsigned int timeout = 1000;
	u32 reg;

	/* Password has already been programmed */
	reg = umac_readl(priv, UMAC_MPD_CTRL);
	reg |= MPD_EN;
	reg &= ~PSW_EN;
	if (priv->wolopts & WAKE_MAGICSECURE)
		reg |= PSW_EN;
	umac_writel(priv, reg, UMAC_MPD_CTRL);

	/* Make sure RBUF entered WoL mode as result */
	do {
		reg = rbuf_readl(priv, RBUF_STATUS);
		if (reg & RBUF_WOL_MODE)
			break;

		udelay(10);
	} while (timeout-- > 0);

	/* Do not leave the UniMAC RBUF matching only MPD packets */
	if (!timeout) {
		reg = umac_readl(priv, UMAC_MPD_CTRL);
		reg &= ~MPD_EN;
		umac_writel(priv, reg, UMAC_MPD_CTRL);
		netif_err(priv, wol, ndev, "failed to enter WOL mode\n");
		return -ETIMEDOUT;
	}

	/* UniMAC receive needs to be turned on */
	umac_enable_set(priv, CMD_RX_EN, 1);

	/* Enable the interrupt wake-up source */
	intrl2_0_mask_clear(priv, INTRL2_0_MPD);

	netif_dbg(priv, wol, ndev, "entered WOL mode\n");

	return 0;
}

static int bcm_sysport_suspend(struct device *d)
{
	struct net_device *dev = dev_get_drvdata(d);
	struct bcm_sysport_priv *priv = netdev_priv(dev);
	unsigned int i;
	int ret = 0;
	u32 reg;

	if (!netif_running(dev))
		return 0;

	bcm_sysport_netif_stop(dev);

	phy_suspend(dev->phydev);

	netif_device_detach(dev);

	/* Disable UniMAC RX */
	umac_enable_set(priv, CMD_RX_EN, 0);

	ret = rdma_enable_set(priv, 0);
	if (ret) {
		netdev_err(dev, "RDMA timeout!\n");
		return ret;
	}

	/* Disable RXCHK if enabled */
	if (priv->rx_chk_en) {
		reg = rxchk_readl(priv, RXCHK_CONTROL);
		reg &= ~RXCHK_EN;
		rxchk_writel(priv, reg, RXCHK_CONTROL);
	}

	/* Flush RX pipe */
	if (!priv->wolopts)
		topctrl_writel(priv, RX_FLUSH, RX_FLUSH_CNTL);

	ret = tdma_enable_set(priv, 0);
	if (ret) {
		netdev_err(dev, "TDMA timeout!\n");
		return ret;
	}

	/* Wait for a packet boundary */
	usleep_range(2000, 3000);

	umac_enable_set(priv, CMD_TX_EN, 0);

	topctrl_writel(priv, TX_FLUSH, TX_FLUSH_CNTL);

	/* Free RX/TX rings SW structures */
	for (i = 0; i < dev->num_tx_queues; i++)
		bcm_sysport_fini_tx_ring(priv, i);
	bcm_sysport_fini_rx_ring(priv);

	/* Get prepared for Wake-on-LAN */
	if (device_may_wakeup(d) && priv->wolopts)
		ret = bcm_sysport_suspend_to_wol(priv);

	return ret;
}

static int bcm_sysport_resume(struct device *d)
{
	struct net_device *dev = dev_get_drvdata(d);
	struct bcm_sysport_priv *priv = netdev_priv(dev);
	unsigned int i;
	u32 reg;
	int ret;

	if (!netif_running(dev))
		return 0;

	umac_reset(priv);

	/* We may have been suspended and never received a WOL event that
	 * would turn off MPD detection, take care of that now
	 */
	bcm_sysport_resume_from_wol(priv);

	/* Initialize both hardware and software ring */
	for (i = 0; i < dev->num_tx_queues; i++) {
		ret = bcm_sysport_init_tx_ring(priv, i);
		if (ret) {
			netdev_err(dev, "failed to initialize TX ring %d\n",
				   i);
			goto out_free_tx_rings;
		}
	}

	/* Initialize linked-list */
	tdma_writel(priv, TDMA_LL_RAM_INIT_BUSY, TDMA_STATUS);

	/* Initialize RX ring */
	ret = bcm_sysport_init_rx_ring(priv);
	if (ret) {
		netdev_err(dev, "failed to initialize RX ring\n");
		goto out_free_rx_ring;
	}

	netif_device_attach(dev);

	/* RX pipe enable */
	topctrl_writel(priv, 0, RX_FLUSH_CNTL);

	ret = rdma_enable_set(priv, 1);
	if (ret) {
		netdev_err(dev, "failed to enable RDMA\n");
		goto out_free_rx_ring;
	}

	/* Enable rxhck */
	if (priv->rx_chk_en) {
		reg = rxchk_readl(priv, RXCHK_CONTROL);
		reg |= RXCHK_EN;
		rxchk_writel(priv, reg, RXCHK_CONTROL);
	}

	rbuf_init(priv);

	/* Set maximum frame length */
	if (!priv->is_lite)
		umac_writel(priv, UMAC_MAX_MTU_SIZE, UMAC_MAX_FRAME_LEN);
	else
		gib_set_pad_extension(priv);

	/* Set MAC address */
	umac_set_hw_addr(priv, dev->dev_addr);

	umac_enable_set(priv, CMD_RX_EN, 1);

	/* TX pipe enable */
	topctrl_writel(priv, 0, TX_FLUSH_CNTL);

	umac_enable_set(priv, CMD_TX_EN, 1);

	ret = tdma_enable_set(priv, 1);
	if (ret) {
		netdev_err(dev, "TDMA timeout!\n");
		goto out_free_rx_ring;
	}

	phy_resume(dev->phydev);

	bcm_sysport_netif_start(dev);

	return 0;

out_free_rx_ring:
	bcm_sysport_fini_rx_ring(priv);
out_free_tx_rings:
	for (i = 0; i < dev->num_tx_queues; i++)
		bcm_sysport_fini_tx_ring(priv, i);
	return ret;
}
#endif

static SIMPLE_DEV_PM_OPS(bcm_sysport_pm_ops,
		bcm_sysport_suspend, bcm_sysport_resume);

static struct platform_driver bcm_sysport_driver = {
	.probe	= bcm_sysport_probe,
	.remove	= bcm_sysport_remove,
	.driver =  {
		.name = "brcm-systemport",
		.of_match_table = bcm_sysport_of_match,
		.pm = &bcm_sysport_pm_ops,
	},
};
module_platform_driver(bcm_sysport_driver);

MODULE_AUTHOR("Broadcom Corporation");
MODULE_DESCRIPTION("Broadcom System Port Ethernet MAC driver");
MODULE_ALIAS("platform:brcm-systemport");
MODULE_LICENSE("GPL");<|MERGE_RESOLUTION|>--- conflicted
+++ resolved
@@ -485,10 +485,6 @@
 
 		if (priv->is_lite && !bcm_sysport_lite_stat_valid(s->type))
 			continue;
-<<<<<<< HEAD
-
-=======
->>>>>>> bf3fb091
 		p += s->stat_offset;
 
 		if (s->stat_sizeof == sizeof(u64) &&
