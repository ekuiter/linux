--- conflicted
+++ resolved
@@ -557,10 +557,7 @@
 	} loc;
 
 	atomic_t *adapter_refcount; /* reference count of adapter */
-<<<<<<< HEAD
-=======
 	bool ptp_enable;
->>>>>>> bf3fb091
 };
 
 #define  OCT_DRV_ONLINE 1
