--- conflicted
+++ resolved
@@ -2880,10 +2880,6 @@
 		goto clean_cpts;
 	}
 
-<<<<<<< HEAD
-	platform_set_drvdata(pdev, cpsw);
-=======
->>>>>>> ff5c6d5f
 	priv = netdev_priv(ndev);
 	priv->cpsw = cpsw;
 	priv->ndev = ndev;
