--- conflicted
+++ resolved
@@ -17,11 +17,7 @@
 
 config LITEX_LITEETH
 	tristate "LiteX Ethernet support"
-<<<<<<< HEAD
-	depends on OF
-=======
 	depends on OF && HAS_IOMEM
->>>>>>> f72bd029
 	help
 	  If you wish to compile a kernel for hardware with a LiteX LiteEth
 	  device then you should answer Y to this.
