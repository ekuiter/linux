--- conflicted
+++ resolved
@@ -353,11 +353,6 @@
 	}
 	priv->net->stats.rx_packets++;
 
-<<<<<<< HEAD
-	can_led_event(priv->net, CAN_LED_EVENT_RX);
-
-=======
->>>>>>> 4d1564a6
 	netif_rx(skb);
 }
 
