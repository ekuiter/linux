/*
 * sja1000.c -  Philips SJA1000 network device driver
 *
 * Copyright (c) 2003 Matthias Brukner, Trajet Gmbh, Rebenring 33,
 * 38106 Braunschweig, GERMANY
 *
 * Copyright (c) 2002-2007 Volkswagen Group Electronic Research
 * All rights reserved.
 *
 * Redistribution and use in source and binary forms, with or without
 * modification, are permitted provided that the following conditions
 * are met:
 * 1. Redistributions of source code must retain the above copyright
 *    notice, this list of conditions and the following disclaimer.
 * 2. Redistributions in binary form must reproduce the above copyright
 *    notice, this list of conditions and the following disclaimer in the
 *    documentation and/or other materials provided with the distribution.
 * 3. Neither the name of Volkswagen nor the names of its contributors
 *    may be used to endorse or promote products derived from this software
 *    without specific prior written permission.
 *
 * Alternatively, provided that this notice is retained in full, this
 * software may be distributed under the terms of the GNU General
 * Public License ("GPL") version 2, in which case the provisions of the
 * GPL apply INSTEAD OF those given above.
 *
 * The provided data structures and external interfaces from this code
 * are not restricted to be used by modules with a GPL compatible license.
 *
 * THIS SOFTWARE IS PROVIDED BY THE COPYRIGHT HOLDERS AND CONTRIBUTORS
 * "AS IS" AND ANY EXPRESS OR IMPLIED WARRANTIES, INCLUDING, BUT NOT
 * LIMITED TO, THE IMPLIED WARRANTIES OF MERCHANTABILITY AND FITNESS FOR
 * A PARTICULAR PURPOSE ARE DISCLAIMED. IN NO EVENT SHALL THE COPYRIGHT
 * OWNER OR CONTRIBUTORS BE LIABLE FOR ANY DIRECT, INDIRECT, INCIDENTAL,
 * SPECIAL, EXEMPLARY, OR CONSEQUENTIAL DAMAGES (INCLUDING, BUT NOT
 * LIMITED TO, PROCUREMENT OF SUBSTITUTE GOODS OR SERVICES; LOSS OF USE,
 * DATA, OR PROFITS; OR BUSINESS INTERRUPTION) HOWEVER CAUSED AND ON ANY
 * THEORY OF LIABILITY, WHETHER IN CONTRACT, STRICT LIABILITY, OR TORT
 * (INCLUDING NEGLIGENCE OR OTHERWISE) ARISING IN ANY WAY OUT OF THE USE
 * OF THIS SOFTWARE, EVEN IF ADVISED OF THE POSSIBILITY OF SUCH
 * DAMAGE.
 *
 * Send feedback to <socketcan-users@lists.berlios.de>
 *
 */

#include <linux/module.h>
#include <linux/init.h>
#include <linux/kernel.h>
#include <linux/sched.h>
#include <linux/types.h>
#include <linux/fcntl.h>
#include <linux/interrupt.h>
#include <linux/ptrace.h>
#include <linux/string.h>
#include <linux/errno.h>
#include <linux/netdevice.h>
#include <linux/if_arp.h>
#include <linux/if_ether.h>
#include <linux/skbuff.h>
#include <linux/delay.h>

#include <linux/can.h>
#include <linux/can/dev.h>
#include <linux/can/error.h>

#include "sja1000.h"

#define DRV_NAME "sja1000"

MODULE_AUTHOR("Oliver Hartkopp <oliver.hartkopp@volkswagen.de>");
MODULE_LICENSE("Dual BSD/GPL");
MODULE_DESCRIPTION(DRV_NAME "CAN netdevice driver");

static struct can_bittiming_const sja1000_bittiming_const = {
	.name = DRV_NAME,
	.tseg1_min = 1,
	.tseg1_max = 16,
	.tseg2_min = 1,
	.tseg2_max = 8,
	.sjw_max = 4,
	.brp_min = 1,
	.brp_max = 64,
	.brp_inc = 1,
};

static int sja1000_probe_chip(struct net_device *dev)
{
	struct sja1000_priv *priv = netdev_priv(dev);

	if (priv->reg_base && (priv->read_reg(priv, 0) == 0xFF)) {
		printk(KERN_INFO "%s: probing @0x%lX failed\n",
		       DRV_NAME, dev->base_addr);
		return 0;
	}
	return -1;
}

static void set_reset_mode(struct net_device *dev)
{
	struct sja1000_priv *priv = netdev_priv(dev);
	unsigned char status = priv->read_reg(priv, REG_MOD);
	int i;

	/* disable interrupts */
	priv->write_reg(priv, REG_IER, IRQ_OFF);

	for (i = 0; i < 100; i++) {
		/* check reset bit */
		if (status & MOD_RM) {
			priv->can.state = CAN_STATE_STOPPED;
			return;
		}

		priv->write_reg(priv, REG_MOD, MOD_RM);	/* reset chip */
		udelay(10);
		status = priv->read_reg(priv, REG_MOD);
	}

	dev_err(dev->dev.parent, "setting SJA1000 into reset mode failed!\n");
}

static void set_normal_mode(struct net_device *dev)
{
	struct sja1000_priv *priv = netdev_priv(dev);
	unsigned char status = priv->read_reg(priv, REG_MOD);
	int i;

	for (i = 0; i < 100; i++) {
		/* check reset bit */
		if ((status & MOD_RM) == 0) {
			priv->can.state = CAN_STATE_ERROR_ACTIVE;
			/* enable all interrupts */
			priv->write_reg(priv, REG_IER, IRQ_ALL);
			return;
		}

		/* set chip to normal mode */
		priv->write_reg(priv, REG_MOD, 0x00);
		udelay(10);
		status = priv->read_reg(priv, REG_MOD);
	}

	dev_err(dev->dev.parent, "setting SJA1000 into normal mode failed!\n");
}

static void sja1000_start(struct net_device *dev)
{
	struct sja1000_priv *priv = netdev_priv(dev);

	/* leave reset mode */
	if (priv->can.state != CAN_STATE_STOPPED)
		set_reset_mode(dev);

	/* Clear error counters and error code capture */
	priv->write_reg(priv, REG_TXERR, 0x0);
	priv->write_reg(priv, REG_RXERR, 0x0);
	priv->read_reg(priv, REG_ECC);

	/* leave reset mode */
	set_normal_mode(dev);
}

static int sja1000_set_mode(struct net_device *dev, enum can_mode mode)
{
	struct sja1000_priv *priv = netdev_priv(dev);

	if (!priv->open_time)
		return -EINVAL;

	switch (mode) {
	case CAN_MODE_START:
		sja1000_start(dev);
		if (netif_queue_stopped(dev))
			netif_wake_queue(dev);
		break;

	default:
		return -EOPNOTSUPP;
	}

	return 0;
}

static int sja1000_set_bittiming(struct net_device *dev)
{
	struct sja1000_priv *priv = netdev_priv(dev);
	struct can_bittiming *bt = &priv->can.bittiming;
	u8 btr0, btr1;

	btr0 = ((bt->brp - 1) & 0x3f) | (((bt->sjw - 1) & 0x3) << 6);
	btr1 = ((bt->prop_seg + bt->phase_seg1 - 1) & 0xf) |
		(((bt->phase_seg2 - 1) & 0x7) << 4);
	if (priv->can.ctrlmode & CAN_CTRLMODE_3_SAMPLES)
		btr1 |= 0x80;

	dev_info(dev->dev.parent,
		 "setting BTR0=0x%02x BTR1=0x%02x\n", btr0, btr1);

	priv->write_reg(priv, REG_BTR0, btr0);
	priv->write_reg(priv, REG_BTR1, btr1);

	return 0;
}

/*
 * initialize SJA1000 chip:
 *   - reset chip
 *   - set output mode
 *   - set baudrate
 *   - enable interrupts
 *   - start operating mode
 */
static void chipset_init(struct net_device *dev)
{
	struct sja1000_priv *priv = netdev_priv(dev);

	/* set clock divider and output control register */
	priv->write_reg(priv, REG_CDR, priv->cdr | CDR_PELICAN);

	/* set acceptance filter (accept all) */
	priv->write_reg(priv, REG_ACCC0, 0x00);
	priv->write_reg(priv, REG_ACCC1, 0x00);
	priv->write_reg(priv, REG_ACCC2, 0x00);
	priv->write_reg(priv, REG_ACCC3, 0x00);

	priv->write_reg(priv, REG_ACCM0, 0xFF);
	priv->write_reg(priv, REG_ACCM1, 0xFF);
	priv->write_reg(priv, REG_ACCM2, 0xFF);
	priv->write_reg(priv, REG_ACCM3, 0xFF);

	priv->write_reg(priv, REG_OCR, priv->ocr | OCR_MODE_NORMAL);
}

/*
 * transmit a CAN message
 * message layout in the sk_buff should be like this:
 * xx xx xx xx	 ff	 ll   00 11 22 33 44 55 66 77
 * [  can-id ] [flags] [len] [can data (up to 8 bytes]
 */
static netdev_tx_t sja1000_start_xmit(struct sk_buff *skb,
					    struct net_device *dev)
{
	struct sja1000_priv *priv = netdev_priv(dev);
	struct can_frame *cf = (struct can_frame *)skb->data;
	uint8_t fi;
	uint8_t dlc;
	canid_t id;
	uint8_t dreg;
	int i;

	netif_stop_queue(dev);

	fi = dlc = cf->can_dlc;
	id = cf->can_id;

	if (id & CAN_RTR_FLAG)
		fi |= FI_RTR;

	if (id & CAN_EFF_FLAG) {
		fi |= FI_FF;
		dreg = EFF_BUF;
		priv->write_reg(priv, REG_FI, fi);
		priv->write_reg(priv, REG_ID1, (id & 0x1fe00000) >> (5 + 16));
		priv->write_reg(priv, REG_ID2, (id & 0x001fe000) >> (5 + 8));
		priv->write_reg(priv, REG_ID3, (id & 0x00001fe0) >> 5);
		priv->write_reg(priv, REG_ID4, (id & 0x0000001f) << 3);
	} else {
		dreg = SFF_BUF;
		priv->write_reg(priv, REG_FI, fi);
		priv->write_reg(priv, REG_ID1, (id & 0x000007f8) >> 3);
		priv->write_reg(priv, REG_ID2, (id & 0x00000007) << 5);
	}

	for (i = 0; i < dlc; i++)
		priv->write_reg(priv, dreg++, cf->data[i]);

	dev->trans_start = jiffies;

	can_put_echo_skb(skb, dev, 0);

	priv->write_reg(priv, REG_CMR, CMD_TR);

	return NETDEV_TX_OK;
}

static void sja1000_rx(struct net_device *dev)
{
	struct sja1000_priv *priv = netdev_priv(dev);
	struct net_device_stats *stats = &dev->stats;
	struct can_frame *cf;
	struct sk_buff *skb;
	uint8_t fi;
	uint8_t dreg;
	canid_t id;
	int i;

<<<<<<< HEAD
=======
	/* create zero'ed CAN frame buffer */
>>>>>>> c167bc64
	skb = alloc_can_skb(dev, &cf);
	if (skb == NULL)
		return;

	fi = priv->read_reg(priv, REG_FI);

	if (fi & FI_FF) {
		/* extended frame format (EFF) */
		dreg = EFF_BUF;
		id = (priv->read_reg(priv, REG_ID1) << (5 + 16))
		    | (priv->read_reg(priv, REG_ID2) << (5 + 8))
		    | (priv->read_reg(priv, REG_ID3) << 5)
		    | (priv->read_reg(priv, REG_ID4) >> 3);
		id |= CAN_EFF_FLAG;
	} else {
		/* standard frame format (SFF) */
		dreg = SFF_BUF;
		id = (priv->read_reg(priv, REG_ID1) << 3)
		    | (priv->read_reg(priv, REG_ID2) >> 5);
	}

	if (fi & FI_RTR) {
		id |= CAN_RTR_FLAG;
	} else {
		cf->can_dlc = get_can_dlc(fi & 0x0F);
		for (i = 0; i < cf->can_dlc; i++)
			cf->data[i] = priv->read_reg(priv, dreg++);
	}

	cf->can_id = id;

	/* release receive buffer */
	priv->write_reg(priv, REG_CMR, CMD_RRB);

	netif_rx(skb);

	stats->rx_packets++;
	stats->rx_bytes += cf->can_dlc;
}

static int sja1000_err(struct net_device *dev, uint8_t isrc, uint8_t status)
{
	struct sja1000_priv *priv = netdev_priv(dev);
	struct net_device_stats *stats = &dev->stats;
	struct can_frame *cf;
	struct sk_buff *skb;
	enum can_state state = priv->can.state;
	uint8_t ecc, alc;

	skb = alloc_can_err_skb(dev, &cf);
	if (skb == NULL)
		return -ENOMEM;

	if (isrc & IRQ_DOI) {
		/* data overrun interrupt */
		dev_dbg(dev->dev.parent, "data overrun interrupt\n");
		cf->can_id |= CAN_ERR_CRTL;
		cf->data[1] = CAN_ERR_CRTL_RX_OVERFLOW;
		stats->rx_over_errors++;
		stats->rx_errors++;
		priv->write_reg(priv, REG_CMR, CMD_CDO);	/* clear bit */
	}

	if (isrc & IRQ_EI) {
		/* error warning interrupt */
		dev_dbg(dev->dev.parent, "error warning interrupt\n");

		if (status & SR_BS) {
			state = CAN_STATE_BUS_OFF;
			cf->can_id |= CAN_ERR_BUSOFF;
			can_bus_off(dev);
		} else if (status & SR_ES) {
			state = CAN_STATE_ERROR_WARNING;
		} else
			state = CAN_STATE_ERROR_ACTIVE;
	}
	if (isrc & IRQ_BEI) {
		/* bus error interrupt */
		priv->can.can_stats.bus_error++;
		stats->rx_errors++;

		ecc = priv->read_reg(priv, REG_ECC);

		cf->can_id |= CAN_ERR_PROT | CAN_ERR_BUSERROR;

		switch (ecc & ECC_MASK) {
		case ECC_BIT:
			cf->data[2] |= CAN_ERR_PROT_BIT;
			break;
		case ECC_FORM:
			cf->data[2] |= CAN_ERR_PROT_FORM;
			break;
		case ECC_STUFF:
			cf->data[2] |= CAN_ERR_PROT_STUFF;
			break;
		default:
			cf->data[2] |= CAN_ERR_PROT_UNSPEC;
			cf->data[3] = ecc & ECC_SEG;
			break;
		}
		/* Error occured during transmission? */
		if ((ecc & ECC_DIR) == 0)
			cf->data[2] |= CAN_ERR_PROT_TX;
	}
	if (isrc & IRQ_EPI) {
		/* error passive interrupt */
		dev_dbg(dev->dev.parent, "error passive interrupt\n");
		if (status & SR_ES)
			state = CAN_STATE_ERROR_PASSIVE;
		else
			state = CAN_STATE_ERROR_ACTIVE;
	}
	if (isrc & IRQ_ALI) {
		/* arbitration lost interrupt */
		dev_dbg(dev->dev.parent, "arbitration lost interrupt\n");
		alc = priv->read_reg(priv, REG_ALC);
		priv->can.can_stats.arbitration_lost++;
		stats->tx_errors++;
		cf->can_id |= CAN_ERR_LOSTARB;
		cf->data[0] = alc & 0x1f;
	}

	if (state != priv->can.state && (state == CAN_STATE_ERROR_WARNING ||
					 state == CAN_STATE_ERROR_PASSIVE)) {
		uint8_t rxerr = priv->read_reg(priv, REG_RXERR);
		uint8_t txerr = priv->read_reg(priv, REG_TXERR);
		cf->can_id |= CAN_ERR_CRTL;
		if (state == CAN_STATE_ERROR_WARNING) {
			priv->can.can_stats.error_warning++;
			cf->data[1] = (txerr > rxerr) ?
				CAN_ERR_CRTL_TX_WARNING :
				CAN_ERR_CRTL_RX_WARNING;
		} else {
			priv->can.can_stats.error_passive++;
			cf->data[1] = (txerr > rxerr) ?
				CAN_ERR_CRTL_TX_PASSIVE :
				CAN_ERR_CRTL_RX_PASSIVE;
		}
	}

	priv->can.state = state;

	netif_rx(skb);

	stats->rx_packets++;
	stats->rx_bytes += cf->can_dlc;

	return 0;
}

irqreturn_t sja1000_interrupt(int irq, void *dev_id)
{
	struct net_device *dev = (struct net_device *)dev_id;
	struct sja1000_priv *priv = netdev_priv(dev);
	struct net_device_stats *stats = &dev->stats;
	uint8_t isrc, status;
	int n = 0;

	/* Shared interrupts and IRQ off? */
	if (priv->read_reg(priv, REG_IER) == IRQ_OFF)
		return IRQ_NONE;

	if (priv->pre_irq)
		priv->pre_irq(priv);

	while ((isrc = priv->read_reg(priv, REG_IR)) && (n < SJA1000_MAX_IRQ)) {
		n++;
		status = priv->read_reg(priv, REG_SR);

		if (isrc & IRQ_WUI)
			dev_warn(dev->dev.parent, "wakeup interrupt\n");

		if (isrc & IRQ_TI) {
			/* transmission complete interrupt */
			stats->tx_bytes += priv->read_reg(priv, REG_FI) & 0xf;
			stats->tx_packets++;
			can_get_echo_skb(dev, 0);
			netif_wake_queue(dev);
		}
		if (isrc & IRQ_RI) {
			/* receive interrupt */
			while (status & SR_RBS) {
				sja1000_rx(dev);
				status = priv->read_reg(priv, REG_SR);
			}
		}
		if (isrc & (IRQ_DOI | IRQ_EI | IRQ_BEI | IRQ_EPI | IRQ_ALI)) {
			/* error interrupt */
			if (sja1000_err(dev, isrc, status))
				break;
		}
	}

	if (priv->post_irq)
		priv->post_irq(priv);

	if (n >= SJA1000_MAX_IRQ)
		dev_dbg(dev->dev.parent, "%d messages handled in ISR", n);

	return (n) ? IRQ_HANDLED : IRQ_NONE;
}
EXPORT_SYMBOL_GPL(sja1000_interrupt);

static int sja1000_open(struct net_device *dev)
{
	struct sja1000_priv *priv = netdev_priv(dev);
	int err;

	/* set chip into reset mode */
	set_reset_mode(dev);

	/* common open */
	err = open_candev(dev);
	if (err)
		return err;

	/* register interrupt handler, if not done by the device driver */
	if (!(priv->flags & SJA1000_CUSTOM_IRQ_HANDLER)) {
		err = request_irq(dev->irq, sja1000_interrupt, priv->irq_flags,
				  dev->name, (void *)dev);
		if (err) {
			close_candev(dev);
			return -EAGAIN;
		}
	}

	/* init and start chi */
	sja1000_start(dev);
	priv->open_time = jiffies;

	netif_start_queue(dev);

	return 0;
}

static int sja1000_close(struct net_device *dev)
{
	struct sja1000_priv *priv = netdev_priv(dev);

	netif_stop_queue(dev);
	set_reset_mode(dev);

	if (!(priv->flags & SJA1000_CUSTOM_IRQ_HANDLER))
		free_irq(dev->irq, (void *)dev);

	close_candev(dev);

	priv->open_time = 0;

	return 0;
}

struct net_device *alloc_sja1000dev(int sizeof_priv)
{
	struct net_device *dev;
	struct sja1000_priv *priv;

	dev = alloc_candev(sizeof(struct sja1000_priv) + sizeof_priv,
		SJA1000_ECHO_SKB_MAX);
	if (!dev)
		return NULL;

	priv = netdev_priv(dev);

	priv->dev = dev;
	priv->can.bittiming_const = &sja1000_bittiming_const;
	priv->can.do_set_bittiming = sja1000_set_bittiming;
	priv->can.do_set_mode = sja1000_set_mode;

	if (sizeof_priv)
		priv->priv = (void *)priv + sizeof(struct sja1000_priv);

	return dev;
}
EXPORT_SYMBOL_GPL(alloc_sja1000dev);

void free_sja1000dev(struct net_device *dev)
{
	free_candev(dev);
}
EXPORT_SYMBOL_GPL(free_sja1000dev);

static const struct net_device_ops sja1000_netdev_ops = {
       .ndo_open               = sja1000_open,
       .ndo_stop               = sja1000_close,
       .ndo_start_xmit         = sja1000_start_xmit,
};

int register_sja1000dev(struct net_device *dev)
{
	if (!sja1000_probe_chip(dev))
		return -ENODEV;

	dev->flags |= IFF_ECHO;	/* we support local echo */
	dev->netdev_ops = &sja1000_netdev_ops;

	set_reset_mode(dev);
	chipset_init(dev);

	return register_candev(dev);
}
EXPORT_SYMBOL_GPL(register_sja1000dev);

void unregister_sja1000dev(struct net_device *dev)
{
	set_reset_mode(dev);
	unregister_candev(dev);
}
EXPORT_SYMBOL_GPL(unregister_sja1000dev);

static __init int sja1000_init(void)
{
	printk(KERN_INFO "%s CAN netdevice driver\n", DRV_NAME);

	return 0;
}

module_init(sja1000_init);

static __exit void sja1000_exit(void)
{
	printk(KERN_INFO "%s: driver removed\n", DRV_NAME);
}

module_exit(sja1000_exit);<|MERGE_RESOLUTION|>--- conflicted
+++ resolved
@@ -295,10 +295,7 @@
 	canid_t id;
 	int i;
 
-<<<<<<< HEAD
-=======
 	/* create zero'ed CAN frame buffer */
->>>>>>> c167bc64
 	skb = alloc_can_skb(dev, &cf);
 	if (skb == NULL)
 		return;
