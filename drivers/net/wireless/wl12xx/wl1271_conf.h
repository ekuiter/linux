/*
 * This file is part of wl1271
 *
 * Copyright (C) 2009 Nokia Corporation
 *
 * Contact: Luciano Coelho <luciano.coelho@nokia.com>
 *
 * This program is free software; you can redistribute it and/or
 * modify it under the terms of the GNU General Public License
 * version 2 as published by the Free Software Foundation.
 *
 * This program is distributed in the hope that it will be useful, but
 * WITHOUT ANY WARRANTY; without even the implied warranty of
 * MERCHANTABILITY or FITNESS FOR A PARTICULAR PURPOSE.  See the GNU
 * General Public License for more details.
 *
 * You should have received a copy of the GNU General Public License
 * along with this program; if not, write to the Free Software
 * Foundation, Inc., 51 Franklin St, Fifth Floor, Boston, MA
 * 02110-1301 USA
 *
 */

#ifndef __WL1271_CONF_H__
#define __WL1271_CONF_H__

enum {
	CONF_HW_BIT_RATE_1MBPS   = BIT(0),
	CONF_HW_BIT_RATE_2MBPS   = BIT(1),
	CONF_HW_BIT_RATE_5_5MBPS = BIT(2),
	CONF_HW_BIT_RATE_6MBPS   = BIT(3),
	CONF_HW_BIT_RATE_9MBPS   = BIT(4),
	CONF_HW_BIT_RATE_11MBPS  = BIT(5),
	CONF_HW_BIT_RATE_12MBPS  = BIT(6),
	CONF_HW_BIT_RATE_18MBPS  = BIT(7),
	CONF_HW_BIT_RATE_22MBPS  = BIT(8),
	CONF_HW_BIT_RATE_24MBPS  = BIT(9),
	CONF_HW_BIT_RATE_36MBPS  = BIT(10),
	CONF_HW_BIT_RATE_48MBPS  = BIT(11),
	CONF_HW_BIT_RATE_54MBPS  = BIT(12),
	CONF_HW_BIT_RATE_MCS_0   = BIT(13),
	CONF_HW_BIT_RATE_MCS_1   = BIT(14),
	CONF_HW_BIT_RATE_MCS_2   = BIT(15),
	CONF_HW_BIT_RATE_MCS_3   = BIT(16),
	CONF_HW_BIT_RATE_MCS_4   = BIT(17),
	CONF_HW_BIT_RATE_MCS_5   = BIT(18),
	CONF_HW_BIT_RATE_MCS_6   = BIT(19),
	CONF_HW_BIT_RATE_MCS_7   = BIT(20)
};

enum {
	CONF_HW_RATE_INDEX_1MBPS   = 0,
	CONF_HW_RATE_INDEX_2MBPS   = 1,
	CONF_HW_RATE_INDEX_5_5MBPS = 2,
	CONF_HW_RATE_INDEX_6MBPS   = 3,
	CONF_HW_RATE_INDEX_9MBPS   = 4,
	CONF_HW_RATE_INDEX_11MBPS  = 5,
	CONF_HW_RATE_INDEX_12MBPS  = 6,
	CONF_HW_RATE_INDEX_18MBPS  = 7,
	CONF_HW_RATE_INDEX_22MBPS  = 8,
	CONF_HW_RATE_INDEX_24MBPS  = 9,
	CONF_HW_RATE_INDEX_36MBPS  = 10,
	CONF_HW_RATE_INDEX_48MBPS  = 11,
	CONF_HW_RATE_INDEX_54MBPS  = 12,
	CONF_HW_RATE_INDEX_MAX     = CONF_HW_RATE_INDEX_54MBPS,
};

enum {
	CONF_HW_RXTX_RATE_MCS7 = 0,
	CONF_HW_RXTX_RATE_MCS6,
	CONF_HW_RXTX_RATE_MCS5,
	CONF_HW_RXTX_RATE_MCS4,
	CONF_HW_RXTX_RATE_MCS3,
	CONF_HW_RXTX_RATE_MCS2,
	CONF_HW_RXTX_RATE_MCS1,
	CONF_HW_RXTX_RATE_MCS0,
	CONF_HW_RXTX_RATE_54,
	CONF_HW_RXTX_RATE_48,
	CONF_HW_RXTX_RATE_36,
	CONF_HW_RXTX_RATE_24,
	CONF_HW_RXTX_RATE_22,
	CONF_HW_RXTX_RATE_18,
	CONF_HW_RXTX_RATE_12,
	CONF_HW_RXTX_RATE_11,
	CONF_HW_RXTX_RATE_9,
	CONF_HW_RXTX_RATE_6,
	CONF_HW_RXTX_RATE_5_5,
	CONF_HW_RXTX_RATE_2,
	CONF_HW_RXTX_RATE_1,
	CONF_HW_RXTX_RATE_MAX,
	CONF_HW_RXTX_RATE_UNSUPPORTED = 0xff
};

enum {
	CONF_SG_DISABLE = 0,
	CONF_SG_PROTECTIVE,
	CONF_SG_OPPORTUNISTIC
};

enum {
	/*
	 * PER threshold in PPM of the BT voice
	 *
	 * Range: 0 - 10000000
	 */
	CONF_SG_BT_PER_THRESHOLD = 0,

	/*
	 * Number of consequent RX_ACTIVE activities to override BT voice
	 * frames to ensure WLAN connection
	 *
	 * Range: 0 - 100
	 */
	CONF_SG_HV3_MAX_OVERRIDE,

	/*
	 * Defines the PER threshold of the BT voice
	 *
	 * Range: 0 - 65000
	 */
	CONF_SG_BT_NFS_SAMPLE_INTERVAL,

	/*
	 * Defines the load ratio of BT
	 *
	 * Range: 0 - 100 (%)
	 */
	CONF_SG_BT_LOAD_RATIO,

	/*
	 * Defines whether the SG will force WLAN host to enter/exit PSM
	 *
	 * Range: 1 - SG can force, 0 - host handles PSM
	 */
	CONF_SG_AUTO_PS_MODE,

	/*
	 * Compensation percentage of probe requests when scan initiated
	 * during BT voice/ACL link.
	 *
	 * Range: 0 - 255 (%)
	 */
	CONF_SG_AUTO_SCAN_PROBE_REQ,

	/*
	 * Compensation percentage of probe requests when active scan initiated
	 * during BT voice
	 *
	 * Range: 0 - 255 (%)
	 */
	CONF_SG_ACTIVE_SCAN_DURATION_FACTOR_HV3,

	/*
	 * Defines antenna configuration (single/dual antenna)
	 *
	 * Range: 0 - single antenna, 1 - dual antenna
	 */
	CONF_SG_ANTENNA_CONFIGURATION,

	/*
	 * The threshold (percent) of max consequtive beacon misses before
	 * increasing priority of beacon reception.
	 *
	 * Range: 0 - 100 (%)
	 */
	CONF_SG_BEACON_MISS_PERCENT,

	/*
	 * The rate threshold below which receiving a data frame from the AP
	 * will increase the priority of the data frame above BT traffic.
	 *
	 * Range: 0,2, 5(=5.5), 6, 9, 11, 12, 18, 24, 36, 48, 54
	 */
	CONF_SG_RATE_ADAPT_THRESH,

	/*
	 * Not used currently.
	 *
	 * Range: 0
	 */
	CONF_SG_RATE_ADAPT_SNR,

	/*
	 * Configure the min and max time BT gains the antenna
	 * in WLAN PSM / BT master basic rate
	 *
	 * Range: 0 - 255 (ms)
	 */
	CONF_SG_WLAN_PS_BT_ACL_MASTER_MIN_BR,
	CONF_SG_WLAN_PS_BT_ACL_MASTER_MAX_BR,

	/*
	 * The time after it expires no new WLAN trigger frame is trasmitted
	 * in WLAN PSM / BT master basic rate
	 *
	 * Range: 0 - 255 (ms)
	 */
	CONF_SG_WLAN_PS_MAX_BT_ACL_MASTER_BR,

	/*
	 * Configure the min and max time BT gains the antenna
	 * in WLAN PSM / BT slave basic rate
	 *
	 * Range: 0 - 255 (ms)
	 */
	CONF_SG_WLAN_PS_BT_ACL_SLAVE_MIN_BR,
	CONF_SG_WLAN_PS_BT_ACL_SLAVE_MAX_BR,

	/*
	 * The time after it expires no new WLAN trigger frame is trasmitted
	 * in WLAN PSM / BT slave basic rate
	 *
	 * Range: 0 - 255 (ms)
	 */
	CONF_SG_WLAN_PS_MAX_BT_ACL_SLAVE_BR,

	/*
	 * Configure the min and max time BT gains the antenna
	 * in WLAN PSM / BT master EDR
	 *
	 * Range: 0 - 255 (ms)
	 */
	CONF_SG_WLAN_PS_BT_ACL_MASTER_MIN_EDR,
	CONF_SG_WLAN_PS_BT_ACL_MASTER_MAX_EDR,

	/*
	 * The time after it expires no new WLAN trigger frame is trasmitted
	 * in WLAN PSM / BT master EDR
	 *
	 * Range: 0 - 255 (ms)
	 */
	CONF_SG_WLAN_PS_MAX_BT_ACL_MASTER_EDR,

	/*
	 * Configure the min and max time BT gains the antenna
	 * in WLAN PSM / BT slave EDR
	 *
	 * Range: 0 - 255 (ms)
	 */
	CONF_SG_WLAN_PS_BT_ACL_SLAVE_MIN_EDR,
	CONF_SG_WLAN_PS_BT_ACL_SLAVE_MAX_EDR,

	/*
	 * The time after it expires no new WLAN trigger frame is trasmitted
	 * in WLAN PSM / BT slave EDR
	 *
	 * Range: 0 - 255 (ms)
	 */
	CONF_SG_WLAN_PS_MAX_BT_ACL_SLAVE_EDR,

	/*
	 * RX guard time before the beginning of a new BT voice frame during
	 * which no new WLAN trigger frame is transmitted.
	 *
	 * Range: 0 - 100000 (us)
	 */
	CONF_SG_RXT,

	/*
	 * TX guard time before the beginning of a new BT voice frame during
	 * which no new WLAN frame is transmitted.
	 *
	 * Range: 0 - 100000 (us)
	 */

	CONF_SG_TXT,

	/*
	 * Enable adaptive RXT/TXT algorithm. If disabled, the host values
	 * will be utilized.
	 *
	 * Range: 0 - disable, 1 - enable
	 */
	CONF_SG_ADAPTIVE_RXT_TXT,

	/*
	 * The used WLAN legacy service period during active BT ACL link
	 *
	 * Range: 0 - 255 (ms)
	 */
	CONF_SG_PS_POLL_TIMEOUT,

	/*
	 * The used WLAN UPSD service period during active BT ACL link
	 *
	 * Range: 0 - 255 (ms)
	 */
	CONF_SG_UPSD_TIMEOUT,

	/*
	 * Configure the min and max time BT gains the antenna
	 * in WLAN Active / BT master EDR
	 *
	 * Range: 0 - 255 (ms)
	 */
	CONF_SG_WLAN_ACTIVE_BT_ACL_MASTER_MIN_EDR,
	CONF_SG_WLAN_ACTIVE_BT_ACL_MASTER_MAX_EDR,

	/*
	 * The maximum time WLAN can gain the antenna for
	 * in WLAN Active / BT master EDR
	 *
	 * Range: 0 - 255 (ms)
	 */
	CONF_SG_WLAN_ACTIVE_MAX_BT_ACL_MASTER_EDR,

	/*
	 * Configure the min and max time BT gains the antenna
	 * in WLAN Active / BT slave EDR
	 *
	 * Range: 0 - 255 (ms)
	 */
	CONF_SG_WLAN_ACTIVE_BT_ACL_SLAVE_MIN_EDR,
	CONF_SG_WLAN_ACTIVE_BT_ACL_SLAVE_MAX_EDR,

	/*
	 * The maximum time WLAN can gain the antenna for
	 * in WLAN Active / BT slave EDR
	 *
	 * Range: 0 - 255 (ms)
	 */
	CONF_SG_WLAN_ACTIVE_MAX_BT_ACL_SLAVE_EDR,

	/*
	 * Configure the min and max time BT gains the antenna
	 * in WLAN Active / BT basic rate
	 *
	 * Range: 0 - 255 (ms)
	 */
	CONF_SG_WLAN_ACTIVE_BT_ACL_MIN_BR,
	CONF_SG_WLAN_ACTIVE_BT_ACL_MAX_BR,

	/*
	 * The maximum time WLAN can gain the antenna for
	 * in WLAN Active / BT basic rate
	 *
	 * Range: 0 - 255 (ms)
	 */
	CONF_SG_WLAN_ACTIVE_MAX_BT_ACL_BR,

	/*
	 * Compensation percentage of WLAN passive scan window if initiated
	 * during BT voice
	 *
	 * Range: 0 - 1000 (%)
	 */
	CONF_SG_PASSIVE_SCAN_DURATION_FACTOR_HV3,

	/*
	 * Compensation percentage of WLAN passive scan window if initiated
	 * during BT A2DP
	 *
	 * Range: 0 - 1000 (%)
	 */
	CONF_SG_PASSIVE_SCAN_DURATION_FACTOR_A2DP,

	/*
	 * Fixed time ensured for BT traffic to gain the antenna during WLAN
	 * passive scan.
	 *
	 * Range: 0 - 1000 ms
	 */
	CONF_SG_PASSIVE_SCAN_A2DP_BT_TIME,

	/*
	 * Fixed time ensured for WLAN traffic to gain the antenna during WLAN
	 * passive scan.
	 *
	 * Range: 0 - 1000 ms
	 */
	CONF_SG_PASSIVE_SCAN_A2DP_WLAN_TIME,

	/*
	 * Number of consequent BT voice frames not interrupted by WLAN
	 *
	 * Range: 0 - 100
	 */
	CONF_SG_HV3_MAX_SERVED,

	/*
	 * Protection time of the DHCP procedure.
	 *
	 * Range: 0 - 100000 (ms)
	 */
	CONF_SG_DHCP_TIME,

	/*
	 * Compensation percentage of WLAN active scan window if initiated
	 * during BT A2DP
	 *
	 * Range: 0 - 1000 (%)
	 */
	CONF_SG_ACTIVE_SCAN_DURATION_FACTOR_A2DP,
	CONF_SG_TEMP_PARAM_1,
	CONF_SG_TEMP_PARAM_2,
	CONF_SG_TEMP_PARAM_3,
	CONF_SG_TEMP_PARAM_4,
	CONF_SG_TEMP_PARAM_5,
	CONF_SG_PARAMS_MAX,
	CONF_SG_PARAMS_ALL = 0xff
};

struct conf_sg_settings {
<<<<<<< HEAD
	__le32 params[CONF_SG_PARAMS_MAX];
=======
	u32 params[CONF_SG_PARAMS_MAX];
>>>>>>> 7505d396
	u8 state;
};

enum conf_rx_queue_type {
	CONF_RX_QUEUE_TYPE_LOW_PRIORITY,  /* All except the high priority */
	CONF_RX_QUEUE_TYPE_HIGH_PRIORITY, /* Management and voice packets */
};

struct conf_rx_settings {
	/*
	 * The maximum amount of time, in TU, before the
	 * firmware discards the MSDU.
	 *
	 * Range: 0 - 0xFFFFFFFF
	 */
	u32 rx_msdu_life_time;

	/*
	 * Packet detection threshold in the PHY.
	 *
	 * FIXME: details unknown.
	 */
	u32 packet_detection_threshold;

	/*
	 * The longest time the STA will wait to receive traffic from the AP
	 * after a PS-poll has been transmitted.
	 *
	 * Range: 0 - 200000
	 */
	u16 ps_poll_timeout;
	/*
	 * The longest time the STA will wait to receive traffic from the AP
	 * after a frame has been sent from an UPSD enabled queue.
	 *
	 * Range: 0 - 200000
	 */
	u16 upsd_timeout;

	/*
	 * The number of octets in an MPDU, below which an RTS/CTS
	 * handshake is not performed.
	 *
	 * Range: 0 - 4096
	 */
	u16 rts_threshold;

	/*
	 * The RX Clear Channel Assessment threshold in the PHY
	 * (the energy threshold).
	 *
	 * Range: ENABLE_ENERGY_D  == 0x140A
	 *        DISABLE_ENERGY_D == 0xFFEF
	 */
	u16 rx_cca_threshold;

	/*
	 * Occupied Rx mem-blocks number which requires interrupting the host
	 * (0 = no buffering, 0xffff = disabled).
	 *
	 * Range: u16
	 */
	u16 irq_blk_threshold;

	/*
	 * Rx packets number which requires interrupting the host
	 * (0 = no buffering).
	 *
	 * Range: u16
	 */
	u16 irq_pkt_threshold;

	/*
	 * Max time in msec the FW may delay RX-Complete interrupt.
	 *
	 * Range: 1 - 100
	 */
	u16 irq_timeout;

	/*
	 * The RX queue type.
	 *
	 * Range: RX_QUEUE_TYPE_RX_LOW_PRIORITY, RX_QUEUE_TYPE_RX_HIGH_PRIORITY,
	 */
	u8 queue_type;
};

#define CONF_TX_MAX_RATE_CLASSES       8

#define CONF_TX_RATE_MASK_UNSPECIFIED  0
#define CONF_TX_RATE_MASK_BASIC        (CONF_HW_BIT_RATE_1MBPS | \
					CONF_HW_BIT_RATE_2MBPS)
#define CONF_TX_RATE_RETRY_LIMIT       10

struct conf_tx_rate_class {

	/*
	 * The rates enabled for this rate class.
	 *
	 * Range: CONF_HW_BIT_RATE_* bit mask
	 */
	u32 enabled_rates;

	/*
	 * The dot11 short retry limit used for TX retries.
	 *
	 * Range: u8
	 */
	u8 short_retry_limit;

	/*
	 * The dot11 long retry limit used for TX retries.
	 *
	 * Range: u8
	 */
	u8 long_retry_limit;

	/*
	 * Flags controlling the attributes of TX transmission.
	 *
	 * Range: bit 0: Truncate - when set, FW attempts to send a frame stop
	 *               when the total valid per-rate attempts have
	 *               been exhausted; otherwise transmissions
	 *               will continue at the lowest available rate
	 *               until the appropriate one of the
	 *               short_retry_limit, long_retry_limit,
	 *               dot11_max_transmit_msdu_life_time, or
	 *               max_tx_life_time, is exhausted.
	 *            1: Preamble Override - indicates if the preamble type
	 *               should be used in TX.
	 *            2: Preamble Type - the type of the preamble to be used by
	 *               the policy (0 - long preamble, 1 - short preamble.
	 */
	u8 aflags;
};

#define CONF_TX_MAX_AC_COUNT 4

/* Slot number setting to start transmission at PIFS interval */
#define CONF_TX_AIFS_PIFS 1
/* Slot number setting to start transmission at DIFS interval normal
 * DCF access */
#define CONF_TX_AIFS_DIFS 2


enum conf_tx_ac {
	CONF_TX_AC_BE = 0,         /* best effort / legacy */
	CONF_TX_AC_BK = 1,         /* background */
	CONF_TX_AC_VI = 2,         /* video */
	CONF_TX_AC_VO = 3,         /* voice */
	CONF_TX_AC_CTS2SELF = 4,   /* fictious AC, follows AC_VO */
	CONF_TX_AC_ANY_TID = 0x1f
};

struct conf_tx_ac_category {
	/*
	 * The AC class identifier.
	 *
	 * Range: enum conf_tx_ac
	 */
	u8 ac;

	/*
	 * The contention window minimum size (in slots) for the access
	 * class.
	 *
	 * Range: u8
	 */
	u8 cw_min;

	/*
	 * The contention window maximum size (in slots) for the access
	 * class.
	 *
	 * Range: u8
	 */
	u16 cw_max;

	/*
	 * The AIF value (in slots) for the access class.
	 *
	 * Range: u8
	 */
	u8 aifsn;

	/*
	 * The TX Op Limit (in microseconds) for the access class.
	 *
	 * Range: u16
	 */
	u16 tx_op_limit;
};

#define CONF_TX_MAX_TID_COUNT 7

enum {
	CONF_CHANNEL_TYPE_DCF = 0,   /* DC/LEGACY*/
	CONF_CHANNEL_TYPE_EDCF = 1,  /* EDCA*/
	CONF_CHANNEL_TYPE_HCCA = 2,  /* HCCA*/
};

enum {
	CONF_PS_SCHEME_LEGACY = 0,
	CONF_PS_SCHEME_UPSD_TRIGGER = 1,
	CONF_PS_SCHEME_LEGACY_PSPOLL = 2,
	CONF_PS_SCHEME_SAPSD = 3,
};

enum {
	CONF_ACK_POLICY_LEGACY = 0,
	CONF_ACK_POLICY_NO_ACK = 1,
	CONF_ACK_POLICY_BLOCK = 2,
};


struct conf_tx_tid {
	u8 queue_id;
	u8 channel_type;
	u8 tsid;
	u8 ps_scheme;
	u8 ack_policy;
	u32 apsd_conf[2];
};

struct conf_tx_settings {
	/*
	 * The TX ED value for TELEC Enable/Disable.
	 *
	 * Range: 0, 1
	 */
	u8 tx_energy_detection;

	/*
	 * Configuration for rate classes for TX (currently only one
	 * rate class supported.)
	 */
	struct conf_tx_rate_class rc_conf;

	/*
	 * Configuration for access categories for TX rate control.
	 */
	u8 ac_conf_count;
	struct conf_tx_ac_category ac_conf[CONF_TX_MAX_AC_COUNT];

	/*
	 * Configuration for TID parameters.
	 */
	u8 tid_conf_count;
	struct conf_tx_tid tid_conf[CONF_TX_MAX_TID_COUNT];

	/*
	 * The TX fragmentation threshold.
	 *
	 * Range: u16
	 */
	u16 frag_threshold;

	/*
	 * Max time in msec the FW may delay frame TX-Complete interrupt.
	 *
	 * Range: u16
	 */
	u16 tx_compl_timeout;

	/*
	 * Completed TX packet count which requires to issue the TX-Complete
	 * interrupt.
	 *
	 * Range: u16
	 */
	u16 tx_compl_threshold;

	/*
	 * The rate used for control messages and scanning on the 2.4GHz band
	 *
	 * Range: CONF_HW_BIT_RATE_* bit mask
	 */
	u32 basic_rate;

	/*
	 * The rate used for control messages and scanning on the 5GHz band
	 *
	 * Range: CONF_HW_BIT_RATE_* bit mask
	 */
	u32 basic_rate_5;
};

enum {
	CONF_WAKE_UP_EVENT_BEACON    = 0x01, /* Wake on every Beacon*/
	CONF_WAKE_UP_EVENT_DTIM      = 0x02, /* Wake on every DTIM*/
	CONF_WAKE_UP_EVENT_N_DTIM    = 0x04, /* Wake every Nth DTIM */
	CONF_WAKE_UP_EVENT_N_BEACONS = 0x08, /* Wake every Nth beacon */
	CONF_WAKE_UP_EVENT_BITS_MASK = 0x0F
};

#define CONF_MAX_BCN_FILT_IE_COUNT 32

#define CONF_BCN_RULE_PASS_ON_CHANGE         BIT(0)
#define CONF_BCN_RULE_PASS_ON_APPEARANCE     BIT(1)

#define CONF_BCN_IE_OUI_LEN    3
#define CONF_BCN_IE_VER_LEN    2

struct conf_bcn_filt_rule {
	/*
	 * IE number to which to associate a rule.
	 *
	 * Range: u8
	 */
	u8 ie;

	/*
	 * Rule to associate with the specific ie.
	 *
	 * Range: CONF_BCN_RULE_PASS_ON_*
	 */
	u8 rule;

	/*
	 * OUI for the vendor specifie IE (221)
	 */
	u8 oui[CONF_BCN_IE_OUI_LEN];

	/*
	 * Type for the vendor specifie IE (221)
	 */
	u8 type;

	/*
	 * Version for the vendor specifie IE (221)
	 */
	u8 version[CONF_BCN_IE_VER_LEN];
};

#define CONF_MAX_RSSI_SNR_TRIGGERS 8

enum {
	CONF_TRIG_METRIC_RSSI_BEACON = 0,
	CONF_TRIG_METRIC_RSSI_DATA,
	CONF_TRIG_METRIC_SNR_BEACON,
	CONF_TRIG_METRIC_SNR_DATA
};

enum {
	CONF_TRIG_EVENT_TYPE_LEVEL = 0,
	CONF_TRIG_EVENT_TYPE_EDGE
};

enum {
	CONF_TRIG_EVENT_DIR_LOW = 0,
	CONF_TRIG_EVENT_DIR_HIGH,
	CONF_TRIG_EVENT_DIR_BIDIR
};

struct conf_sig_weights {

	/*
	 * RSSI from beacons average weight.
	 *
	 * Range: u8
	 */
	u8 rssi_bcn_avg_weight;

	/*
	 * RSSI from data average weight.
	 *
	 * Range: u8
	 */
	u8 rssi_pkt_avg_weight;

	/*
	 * SNR from beacons average weight.
	 *
	 * Range: u8
	 */
	u8 snr_bcn_avg_weight;

	/*
	 * SNR from data average weight.
	 *
	 * Range: u8
	 */
	u8 snr_pkt_avg_weight;
};

enum conf_bcn_filt_mode {
	CONF_BCN_FILT_MODE_DISABLED = 0,
	CONF_BCN_FILT_MODE_ENABLED = 1
};

enum conf_bet_mode {
	CONF_BET_MODE_DISABLE = 0,
	CONF_BET_MODE_ENABLE = 1,
};

struct conf_conn_settings {
	/*
	 * Firmware wakeup conditions configuration. The host may set only
	 * one bit.
	 *
	 * Range: CONF_WAKE_UP_EVENT_*
	 */
	u8 wake_up_event;

	/*
	 * Listen interval for beacons or Dtims.
	 *
	 * Range: 0 for beacon and Dtim wakeup
	 *        1-10 for x Dtims
	 *        1-255 for x beacons
	 */
	u8 listen_interval;

	/*
	 * Enable or disable the beacon filtering.
	 *
	 * Range: CONF_BCN_FILT_MODE_*
	 */
	enum conf_bcn_filt_mode bcn_filt_mode;

	/*
	 * Configure Beacon filter pass-thru rules.
	 */
	u8 bcn_filt_ie_count;
	struct conf_bcn_filt_rule bcn_filt_ie[CONF_MAX_BCN_FILT_IE_COUNT];

	/*
	 * The number of consequtive beacons to lose, before the firmware
	 * becomes out of synch.
	 *
	 * Range: u32
	 */
	u32 synch_fail_thold;

	/*
	 * After out-of-synch, the number of TU's to wait without a further
	 * received beacon (or probe response) before issuing the BSS_EVENT_LOSE
	 * event.
	 *
	 * Range: u32
	 */
	u32 bss_lose_timeout;

	/*
	 * Beacon receive timeout.
	 *
	 * Range: u32
	 */
	u32 beacon_rx_timeout;

	/*
	 * Broadcast receive timeout.
	 *
	 * Range: u32
	 */
	u32 broadcast_timeout;

	/*
	 * Enable/disable reception of broadcast packets in power save mode
	 *
	 * Range: 1 - enable, 0 - disable
	 */
	u8 rx_broadcast_in_ps;

	/*
	 * Consequtive PS Poll failures before sending event to driver
	 *
	 * Range: u8
	 */
	u8 ps_poll_threshold;

	/*
	 * Configuration of signal average weights.
	 */
	struct conf_sig_weights sig_weights;

	/*
	 * Specifies if beacon early termination procedure is enabled or
	 * disabled.
	 *
	 * Range: CONF_BET_MODE_*
	 */
	u8 bet_enable;

	/*
	 * Specifies the maximum number of consecutive beacons that may be
	 * early terminated. After this number is reached at least one full
	 * beacon must be correctly received in FW before beacon ET
	 * resumes.
	 *
	 * Range 0 - 255
	 */
	u8 bet_max_consecutive;

	/*
	 * Specifies the maximum number of times to try PSM entry if it fails
	 * (if sending the appropriate null-func message fails.)
	 *
	 * Range 0 - 255
	 */
	u8 psm_entry_retries;

	/*
	 *
	 * Specifies the interval of the connection keep-alive null-func
	 * frame in ms.
	 *
	 * Range: 1000 - 3600000
	 */
	u32 keep_alive_interval;

	/*
	 * Maximum listen interval supported by the driver in units of beacons.
	 *
	 * Range: u16
	 */
	u8 max_listen_interval;
};

enum {
	CONF_REF_CLK_19_2_E,
	CONF_REF_CLK_26_E,
	CONF_REF_CLK_38_4_E,
	CONF_REF_CLK_52_E
};

enum single_dual_band_enum {
	CONF_SINGLE_BAND,
	CONF_DUAL_BAND
};

#define CONF_RSSI_AND_PROCESS_COMPENSATION_SIZE 15
#define CONF_NUMBER_OF_SUB_BANDS_5  7
#define CONF_NUMBER_OF_RATE_GROUPS  6
#define CONF_NUMBER_OF_CHANNELS_2_4 14
#define CONF_NUMBER_OF_CHANNELS_5   35

struct conf_radio_parms {
	/*
	 * FEM parameter set to use
	 *
	 * Range: 0 or 1
	 */
	u8 fem;
};

struct conf_init_settings {
	/*
	 * Configure radio parameters.
	 */
	struct conf_radio_parms radioparam;

};

struct conf_itrim_settings {
	/* enable dco itrim */
	u8 enable;

	/* moderation timeout in microsecs from the last TX */
	u32 timeout;
};

struct conf_pm_config_settings {
	/*
	 * Host clock settling time
	 *
	 * Range: 0 - 30000 us
	 */
	u32 host_clk_settling_time;

	/*
	 * Host fast wakeup support
	 *
	 * Range: true, false
	 */
	bool host_fast_wakeup_support;
};

struct conf_roam_trigger_settings {
	/*
	 * The minimum interval between two trigger events.
	 *
	 * Range: 0 - 60000 ms
	 */
	u16 trigger_pacing;

	/*
	 * The weight for rssi/beacon average calculation
	 *
	 * Range: 0 - 255
	 */
	u8 avg_weight_rssi_beacon;

	/*
	 * The weight for rssi/data frame average calculation
	 *
	 * Range: 0 - 255
	 */
	u8 avg_weight_rssi_data;

	/*
	 * The weight for snr/beacon average calculation
	 *
	 * Range: 0 - 255
	 */
	u8 avg_weight_snr_beacon;

	/*
	 * The weight for snr/data frame average calculation
	 *
	 * Range: 0 - 255
	 */
	u8 avg_weight_snr_data;
};

struct conf_drv_settings {
	struct conf_sg_settings sg;
	struct conf_rx_settings rx;
	struct conf_tx_settings tx;
	struct conf_conn_settings conn;
	struct conf_init_settings init;
	struct conf_itrim_settings itrim;
	struct conf_pm_config_settings pm_config;
	struct conf_roam_trigger_settings roam_trigger;
};

#endif<|MERGE_RESOLUTION|>--- conflicted
+++ resolved
@@ -401,11 +401,7 @@
 };
 
 struct conf_sg_settings {
-<<<<<<< HEAD
-	__le32 params[CONF_SG_PARAMS_MAX];
-=======
 	u32 params[CONF_SG_PARAMS_MAX];
->>>>>>> 7505d396
 	u8 state;
 };
 
