--- conflicted
+++ resolved
@@ -25,10 +25,7 @@
 brcmfmac-objs += \
 		wl_cfg80211.o \
 		fwil.o \
-<<<<<<< HEAD
-=======
 		fweh.o \
->>>>>>> 7bc1c7e4
 		dhd_cdc.o \
 		dhd_common.o \
 		dhd_linux.o
