--- conflicted
+++ resolved
@@ -4056,11 +4056,7 @@
 		break;
 #ifdef CONFIG_B43_PHY_N
 	case B43_PHYTYPE_N:
-<<<<<<< HEAD
-		if (phy_rev > 2)
-=======
 		if (phy_rev > 9)
->>>>>>> 0e3edd1c
 			unsupported = 1;
 		break;
 #endif
