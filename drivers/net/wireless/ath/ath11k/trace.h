--- conflicted
+++ resolved
@@ -117,8 +117,6 @@
 		__get_str(device),
 		__entry->len,
 		__entry->log_type
-<<<<<<< HEAD
-=======
 	 )
 );
 
@@ -188,7 +186,6 @@
 		__get_str(device),
 		__entry->id,
 		__entry->buf_len
->>>>>>> f72bd029
 	 )
 );
 
