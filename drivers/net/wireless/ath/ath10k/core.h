--- conflicted
+++ resolved
@@ -92,10 +92,7 @@
 	ATH10K_BUS_PCI,
 	ATH10K_BUS_AHB,
 	ATH10K_BUS_SDIO,
-<<<<<<< HEAD
-=======
 	ATH10K_BUS_USB,
->>>>>>> bf3fb091
 };
 
 static inline const char *ath10k_bus_str(enum ath10k_bus bus)
@@ -107,11 +104,8 @@
 		return "ahb";
 	case ATH10K_BUS_SDIO:
 		return "sdio";
-<<<<<<< HEAD
-=======
 	case ATH10K_BUS_USB:
 		return "usb";
->>>>>>> bf3fb091
 	}
 
 	return "unknown";
