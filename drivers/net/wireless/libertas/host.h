/**
  * This file function prototypes, data structure
  * and  definitions for all the host/station commands
  */

#ifndef _LBS_HOST_H_
#define _LBS_HOST_H_

#include "types.h"
#include "defs.h"

#define DEFAULT_AD_HOC_CHANNEL                  6

#define CMD_OPTION_WAITFORRSP                   0x0002

/** Host command IDs */

/* Return command are almost always the same as the host command, but with
 * bit 15 set high.  There are a few exceptions, though...
 */
#define CMD_RET(cmd)                            (0x8000 | cmd)

/* Return command convention exceptions: */
#define CMD_RET_802_11_ASSOCIATE                0x8012

/* Command codes */
#define CMD_GET_HW_SPEC                         0x0003
#define CMD_EEPROM_UPDATE                       0x0004
#define CMD_802_11_RESET                        0x0005
#define CMD_802_11_SCAN                         0x0006
#define CMD_802_11_GET_LOG                      0x000b
#define CMD_MAC_MULTICAST_ADR                   0x0010
#define CMD_802_11_AUTHENTICATE                 0x0011
#define CMD_802_11_EEPROM_ACCESS                0x0059
#define CMD_802_11_ASSOCIATE                    0x0050
#define CMD_802_11_SET_WEP                      0x0013
#define CMD_802_11_GET_STAT                     0x0014
#define CMD_802_3_GET_STAT                      0x0015
#define CMD_802_11_SNMP_MIB                     0x0016
#define CMD_MAC_REG_MAP                         0x0017
#define CMD_BBP_REG_MAP                         0x0018
#define CMD_MAC_REG_ACCESS                      0x0019
#define CMD_BBP_REG_ACCESS                      0x001a
#define CMD_RF_REG_ACCESS                       0x001b
#define CMD_802_11_RADIO_CONTROL                0x001c
#define CMD_802_11_RF_CHANNEL                   0x001d
#define CMD_802_11_RF_TX_POWER                  0x001e
#define CMD_802_11_RSSI                         0x001f
#define CMD_802_11_RF_ANTENNA                   0x0020
#define CMD_802_11_PS_MODE                      0x0021
#define CMD_802_11_DATA_RATE                    0x0022
#define CMD_RF_REG_MAP                          0x0023
#define CMD_802_11_DEAUTHENTICATE               0x0024
#define CMD_802_11_REASSOCIATE                  0x0025
#define CMD_MAC_CONTROL                         0x0028
#define CMD_802_11_AD_HOC_START                 0x002b
#define CMD_802_11_AD_HOC_JOIN                  0x002c
#define CMD_802_11_QUERY_TKIP_REPLY_CNTRS       0x002e
#define CMD_802_11_ENABLE_RSN                   0x002f
#define CMD_802_11_SET_AFC                      0x003c
#define CMD_802_11_GET_AFC                      0x003d
#define CMD_802_11_DEEP_SLEEP                   0x003e
#define CMD_802_11_AD_HOC_STOP                  0x0040
#define CMD_802_11_HOST_SLEEP_CFG               0x0043
#define CMD_802_11_WAKEUP_CONFIRM               0x0044
#define CMD_802_11_HOST_SLEEP_ACTIVATE          0x0045
#define CMD_802_11_BEACON_STOP                  0x0049
#define CMD_802_11_MAC_ADDRESS                  0x004d
#define CMD_802_11_LED_GPIO_CTRL                0x004e
#define CMD_802_11_EEPROM_ACCESS                0x0059
#define CMD_802_11_BAND_CONFIG                  0x0058
#define CMD_GSPI_BUS_CONFIG                     0x005a
#define CMD_802_11D_DOMAIN_INFO                 0x005b
#define CMD_802_11_KEY_MATERIAL                 0x005e
#define CMD_802_11_SLEEP_PARAMS                 0x0066
#define CMD_802_11_INACTIVITY_TIMEOUT           0x0067
#define CMD_802_11_SLEEP_PERIOD                 0x0068
#define CMD_802_11_TPC_CFG                      0x0072
#define CMD_802_11_PA_CFG                       0x0073
#define CMD_802_11_FW_WAKE_METHOD               0x0074
#define CMD_802_11_SUBSCRIBE_EVENT              0x0075
#define CMD_802_11_RATE_ADAPT_RATESET           0x0076
#define CMD_802_11_TX_RATE_QUERY                0x007f
#define CMD_GET_TSF                             0x0080
#define CMD_BT_ACCESS                           0x0087
#define CMD_FWT_ACCESS                          0x0095
#define CMD_802_11_MONITOR_MODE                 0x0098
#define CMD_MESH_ACCESS                         0x009b
#define CMD_MESH_CONFIG_OLD                     0x00a3
#define CMD_MESH_CONFIG                         0x00ac
#define CMD_SET_BOOT2_VER                       0x00a5
#define CMD_FUNC_INIT                           0x00a9
#define CMD_FUNC_SHUTDOWN                       0x00aa
#define CMD_802_11_BEACON_CTRL                  0x00b0

/* For the IEEE Power Save */
#define CMD_SUBCMD_ENTER_PS                     0x0030
#define CMD_SUBCMD_EXIT_PS                      0x0031
#define CMD_SUBCMD_SLEEP_CONFIRMED              0x0034
#define CMD_SUBCMD_FULL_POWERDOWN               0x0035
#define CMD_SUBCMD_FULL_POWERUP                 0x0036

#define CMD_ENABLE_RSN                          0x0001
#define CMD_DISABLE_RSN                         0x0000

#define CMD_ACT_GET                             0x0000
#define CMD_ACT_SET                             0x0001

/* Define action or option for CMD_802_11_SET_WEP */
#define CMD_ACT_ADD                             0x0002
#define CMD_ACT_REMOVE                          0x0004

#define CMD_TYPE_WEP_40_BIT                     0x01
#define CMD_TYPE_WEP_104_BIT                    0x02

#define CMD_NUM_OF_WEP_KEYS                     4

#define CMD_WEP_KEY_INDEX_MASK                  0x3fff

/* Define action or option for CMD_802_11_SCAN */
#define CMD_BSS_TYPE_BSS                        0x0001
#define CMD_BSS_TYPE_IBSS                       0x0002
#define CMD_BSS_TYPE_ANY                        0x0003

/* Define action or option for CMD_802_11_SCAN */
#define CMD_SCAN_TYPE_ACTIVE                    0x0000
#define CMD_SCAN_TYPE_PASSIVE                   0x0001

#define CMD_SCAN_RADIO_TYPE_BG                  0

#define CMD_SCAN_PROBE_DELAY_TIME               0

/* Define action or option for CMD_MAC_CONTROL */
#define CMD_ACT_MAC_RX_ON                       0x0001
#define CMD_ACT_MAC_TX_ON                       0x0002
#define CMD_ACT_MAC_LOOPBACK_ON                 0x0004
#define CMD_ACT_MAC_WEP_ENABLE                  0x0008
#define CMD_ACT_MAC_INT_ENABLE                  0x0010
#define CMD_ACT_MAC_MULTICAST_ENABLE            0x0020
#define CMD_ACT_MAC_BROADCAST_ENABLE            0x0040
#define CMD_ACT_MAC_PROMISCUOUS_ENABLE          0x0080
#define CMD_ACT_MAC_ALL_MULTICAST_ENABLE        0x0100
#define CMD_ACT_MAC_STRICT_PROTECTION_ENABLE    0x0400

/* Event flags for CMD_802_11_SUBSCRIBE_EVENT */
#define CMD_SUBSCRIBE_RSSI_LOW                  0x0001
#define CMD_SUBSCRIBE_SNR_LOW                   0x0002
#define CMD_SUBSCRIBE_FAILCOUNT                 0x0004
#define CMD_SUBSCRIBE_BCNMISS                   0x0008
#define CMD_SUBSCRIBE_RSSI_HIGH                 0x0010
#define CMD_SUBSCRIBE_SNR_HIGH                  0x0020

#define RADIO_PREAMBLE_LONG                     0x00
#define RADIO_PREAMBLE_SHORT                    0x02
#define RADIO_PREAMBLE_AUTO                     0x04

/* Define action or option for CMD_802_11_RF_CHANNEL */
#define CMD_OPT_802_11_RF_CHANNEL_GET           0x00
#define CMD_OPT_802_11_RF_CHANNEL_SET           0x01

/* Define action or option for CMD_802_11_DATA_RATE */
#define CMD_ACT_SET_TX_AUTO                     0x0000
#define CMD_ACT_SET_TX_FIX_RATE                 0x0001
#define CMD_ACT_GET_TX_RATE                     0x0002

/* Define action or option for CMD_802_11_PS_MODE */
#define CMD_TYPE_CAM                            0x0000
#define CMD_TYPE_MAX_PSP                        0x0001
#define CMD_TYPE_FAST_PSP                       0x0002

/* Options for CMD_802_11_FW_WAKE_METHOD */
#define CMD_WAKE_METHOD_UNCHANGED               0x0000
#define CMD_WAKE_METHOD_COMMAND_INT             0x0001
#define CMD_WAKE_METHOD_GPIO                    0x0002

/* Object IDs for CMD_802_11_SNMP_MIB */
#define SNMP_MIB_OID_BSS_TYPE                   0x0000
#define SNMP_MIB_OID_OP_RATE_SET                0x0001
#define SNMP_MIB_OID_BEACON_PERIOD              0x0002  /* Reserved on v9+ */
#define SNMP_MIB_OID_DTIM_PERIOD                0x0003  /* Reserved on v9+ */
#define SNMP_MIB_OID_ASSOC_TIMEOUT              0x0004  /* Reserved on v9+ */
#define SNMP_MIB_OID_RTS_THRESHOLD              0x0005
#define SNMP_MIB_OID_SHORT_RETRY_LIMIT          0x0006
#define SNMP_MIB_OID_LONG_RETRY_LIMIT           0x0007
#define SNMP_MIB_OID_FRAG_THRESHOLD             0x0008
#define SNMP_MIB_OID_11D_ENABLE                 0x0009
#define SNMP_MIB_OID_11H_ENABLE                 0x000A

/* Define action or option for CMD_BT_ACCESS */
enum cmd_bt_access_opts {
	/* The bt commands start at 5 instead of 1 because the old dft commands
	 * are mapped to 1-4.  These old commands are no longer maintained and
	 * should not be called.
	 */
	CMD_ACT_BT_ACCESS_ADD = 5,
	CMD_ACT_BT_ACCESS_DEL,
	CMD_ACT_BT_ACCESS_LIST,
	CMD_ACT_BT_ACCESS_RESET,
	CMD_ACT_BT_ACCESS_SET_INVERT,
	CMD_ACT_BT_ACCESS_GET_INVERT
};

/* Define action or option for CMD_FWT_ACCESS */
enum cmd_fwt_access_opts {
	CMD_ACT_FWT_ACCESS_ADD = 1,
	CMD_ACT_FWT_ACCESS_DEL,
	CMD_ACT_FWT_ACCESS_LOOKUP,
	CMD_ACT_FWT_ACCESS_LIST,
	CMD_ACT_FWT_ACCESS_LIST_ROUTE,
	CMD_ACT_FWT_ACCESS_LIST_NEIGHBOR,
	CMD_ACT_FWT_ACCESS_RESET,
	CMD_ACT_FWT_ACCESS_CLEANUP,
	CMD_ACT_FWT_ACCESS_TIME,
};

/* Define action or option for CMD_802_11_HOST_SLEEP_CFG */
enum cmd_wol_cfg_opts {
	CMD_ACT_ACTION_NONE = 0,
	CMD_ACT_SET_WOL_RULE,
	CMD_ACT_GET_WOL_RULE,
	CMD_ACT_RESET_WOL_RULE,
};

/* Define action or option for CMD_MESH_ACCESS */
enum cmd_mesh_access_opts {
	CMD_ACT_MESH_GET_TTL = 1,
	CMD_ACT_MESH_SET_TTL,
	CMD_ACT_MESH_GET_STATS,
	CMD_ACT_MESH_GET_ANYCAST,
	CMD_ACT_MESH_SET_ANYCAST,
	CMD_ACT_MESH_SET_LINK_COSTS,
	CMD_ACT_MESH_GET_LINK_COSTS,
	CMD_ACT_MESH_SET_BCAST_RATE,
	CMD_ACT_MESH_GET_BCAST_RATE,
	CMD_ACT_MESH_SET_RREQ_DELAY,
	CMD_ACT_MESH_GET_RREQ_DELAY,
	CMD_ACT_MESH_SET_ROUTE_EXP,
	CMD_ACT_MESH_GET_ROUTE_EXP,
	CMD_ACT_MESH_SET_AUTOSTART_ENABLED,
	CMD_ACT_MESH_GET_AUTOSTART_ENABLED,
	CMD_ACT_MESH_SET_GET_PRB_RSP_LIMIT = 17,
};

/* Define actions and types for CMD_MESH_CONFIG */
enum cmd_mesh_config_actions {
	CMD_ACT_MESH_CONFIG_STOP = 0,
	CMD_ACT_MESH_CONFIG_START,
	CMD_ACT_MESH_CONFIG_SET,
	CMD_ACT_MESH_CONFIG_GET,
};

enum cmd_mesh_config_types {
	CMD_TYPE_MESH_SET_BOOTFLAG = 1,
	CMD_TYPE_MESH_SET_BOOTTIME,
	CMD_TYPE_MESH_SET_DEF_CHANNEL,
	CMD_TYPE_MESH_SET_MESH_IE,
	CMD_TYPE_MESH_GET_DEFAULTS,
	CMD_TYPE_MESH_GET_MESH_IE, /* GET_DEFAULTS is superset of GET_MESHIE */
};

/** Card Event definition */
#define MACREG_INT_CODE_TX_PPA_FREE		0
#define MACREG_INT_CODE_TX_DMA_DONE		1
#define MACREG_INT_CODE_LINK_LOST_W_SCAN	2
#define MACREG_INT_CODE_LINK_LOST_NO_SCAN	3
#define MACREG_INT_CODE_LINK_SENSED		4
#define MACREG_INT_CODE_CMD_FINISHED		5
#define MACREG_INT_CODE_MIB_CHANGED		6
#define MACREG_INT_CODE_INIT_DONE		7
#define MACREG_INT_CODE_DEAUTHENTICATED		8
#define MACREG_INT_CODE_DISASSOCIATED		9
#define MACREG_INT_CODE_PS_AWAKE		10
#define MACREG_INT_CODE_PS_SLEEP		11
#define MACREG_INT_CODE_MIC_ERR_MULTICAST	13
#define MACREG_INT_CODE_MIC_ERR_UNICAST		14
#define MACREG_INT_CODE_WM_AWAKE		15
#define MACREG_INT_CODE_DEEP_SLEEP_AWAKE	16
#define MACREG_INT_CODE_ADHOC_BCN_LOST		17
#define MACREG_INT_CODE_HOST_AWAKE		18
#define MACREG_INT_CODE_STOP_TX			19
#define MACREG_INT_CODE_START_TX		20
#define MACREG_INT_CODE_CHANNEL_SWITCH		21
#define MACREG_INT_CODE_MEASUREMENT_RDY		22
#define MACREG_INT_CODE_WMM_CHANGE		23
#define MACREG_INT_CODE_BG_SCAN_REPORT		24
#define MACREG_INT_CODE_RSSI_LOW		25
#define MACREG_INT_CODE_SNR_LOW			26
#define MACREG_INT_CODE_MAX_FAIL		27
#define MACREG_INT_CODE_RSSI_HIGH		28
#define MACREG_INT_CODE_SNR_HIGH		29
#define MACREG_INT_CODE_MESH_AUTO_STARTED	35
#define MACREG_INT_CODE_FIRMWARE_READY		48


/* 802.11-related definitions */

/* TxPD descriptor */
struct txpd {
	/* union to cope up with later FW revisions */
	union {
		/* Current Tx packet status */
		__le32 tx_status;
		struct {
			/* BSS type: client, AP, etc. */
			u8 bss_type;
			/* BSS number */
			u8 bss_num;
			/* Reserved */
			__le16 reserved;
		} bss;
	} u;
	/* Tx control */
	__le32 tx_control;
	__le32 tx_packet_location;
	/* Tx packet length */
	__le16 tx_packet_length;
	/* First 2 byte of destination MAC address */
	u8 tx_dest_addr_high[2];
	/* Last 4 byte of destination MAC address */
	u8 tx_dest_addr_low[4];
	/* Pkt Priority */
	u8 priority;
	/* Pkt Trasnit Power control */
	u8 powermgmt;
	/* Amount of time the packet has been queued (units = 2ms) */
	u8 pktdelay_2ms;
	/* reserved */
	u8 reserved1;
} __packed;

/* RxPD Descriptor */
struct rxpd {
	/* union to cope up with later FW revisions */
	union {
		/* Current Rx packet status */
		__le16 status;
		struct {
			/* BSS type: client, AP, etc. */
			u8 bss_type;
			/* BSS number */
			u8 bss_num;
		} __packed bss;
	} __packed u;

	/* SNR */
	u8 snr;

	/* Tx control */
	u8 rx_control;

	/* Pkt length */
	__le16 pkt_len;

	/* Noise Floor */
	u8 nf;

	/* Rx Packet Rate */
	u8 rx_rate;

	/* Pkt addr */
	__le32 pkt_ptr;

	/* Next Rx RxPD addr */
	__le32 next_rxpd_ptr;

	/* Pkt Priority */
	u8 priority;
	u8 reserved[3];
} __packed;

struct cmd_header {
	__le16 command;
	__le16 size;
	__le16 seqnum;
	__le16 result;
} __packed;

/* Generic structure to hold all key types. */
struct enc_key {
	u16 len;
	u16 flags;  /* KEY_INFO_* from defs.h */
	u16 type; /* KEY_TYPE_* from defs.h */
	u8 key[32];
};

/* lbs_offset_value */
struct lbs_offset_value {
	u32 offset;
	u32 value;
} __packed;

#define MRVDRV_MAX_TRIPLET_802_11D              83

#define COUNTRY_CODE_LEN                        3

struct mrvl_ie_domain_param_set {
	struct mrvl_ie_header header;

	u8 countrycode[COUNTRY_CODE_LEN];
	struct ieee80211_country_ie_triplet triplet[1];
} __attribute__ ((packed));

struct cmd_ds_802_11d_domain_info {
	__le16 action;
	struct mrvl_ie_domain_param_set domain;
} __attribute__ ((packed));

struct lbs_802_11d_domain_reg {
	/** Country code*/
	u8 country_code[COUNTRY_CODE_LEN];
	/** No. of triplet*/
	u8 no_triplet;
	struct ieee80211_country_ie_triplet triplet[MRVDRV_MAX_TRIPLET_802_11D];
} __attribute__ ((packed));

/*
 * Define data structure for CMD_GET_HW_SPEC
 * This structure defines the response for the GET_HW_SPEC command
 */
struct cmd_ds_get_hw_spec {
	struct cmd_header hdr;

	/* HW Interface version number */
	__le16 hwifversion;
	/* HW version number */
	__le16 version;
	/* Max number of TxPD FW can handle */
	__le16 nr_txpd;
	/* Max no of Multicast address */
	__le16 nr_mcast_adr;
	/* MAC address */
	u8 permanentaddr[6];

	/* region Code */
	__le16 regioncode;

	/* Number of antenna used */
	__le16 nr_antenna;

	/* FW release number, example 0x01030304 = 2.3.4p1 */
	__le32 fwrelease;

	/* Base Address of TxPD queue */
	__le32 wcb_base;
	/* Read Pointer of RxPd queue */
	__le32 rxpd_rdptr;

	/* Write Pointer of RxPd queue */
	__le32 rxpd_wrptr;

	/*FW/HW capability */
	__le32 fwcapinfo;
} __packed;

struct cmd_ds_802_11_subscribe_event {
	struct cmd_header hdr;

	__le16 action;
	__le16 events;

	/* A TLV to the CMD_802_11_SUBSCRIBE_EVENT command can contain a
	 * number of TLVs. From the v5.1 manual, those TLVs would add up to
	 * 40 bytes. However, future firmware might add additional TLVs, so I
	 * bump this up a bit.
	 */
	uint8_t tlv[128];
} __packed;

/*
 * This scan handle Country Information IE(802.11d compliant)
 * Define data structure for CMD_802_11_SCAN
 */
struct cmd_ds_802_11_scan {
	struct cmd_header hdr;

	uint8_t bsstype;
	uint8_t bssid[ETH_ALEN];
	uint8_t tlvbuffer[0];
} __packed;

struct cmd_ds_802_11_scan_rsp {
	struct cmd_header hdr;

	__le16 bssdescriptsize;
	uint8_t nr_sets;
	uint8_t bssdesc_and_tlvbuffer[0];
} __packed;

struct cmd_ds_802_11_get_log {
	struct cmd_header hdr;

	__le32 mcasttxframe;
	__le32 failed;
	__le32 retry;
	__le32 multiretry;
	__le32 framedup;
	__le32 rtssuccess;
	__le32 rtsfailure;
	__le32 ackfailure;
	__le32 rxfrag;
	__le32 mcastrxframe;
	__le32 fcserror;
	__le32 txframe;
	__le32 wepundecryptable;
} __packed;

struct cmd_ds_mac_control {
	struct cmd_header hdr;
	__le16 action;
	u16 reserved;
} __packed;

struct cmd_ds_mac_multicast_adr {
	struct cmd_header hdr;
	__le16 action;
	__le16 nr_of_adrs;
	u8 maclist[ETH_ALEN * MRVDRV_MAX_MULTICAST_LIST_SIZE];
} __packed;

struct cmd_ds_802_11_authenticate {
	struct cmd_header hdr;

	u8 bssid[ETH_ALEN];
	u8 authtype;
	u8 reserved[10];
} __packed;

struct cmd_ds_802_11_deauthenticate {
	struct cmd_header hdr;

	u8 macaddr[ETH_ALEN];
	__le16 reasoncode;
} __packed;

struct cmd_ds_802_11_associate {
	struct cmd_header hdr;

	u8 bssid[6];
	__le16 capability;
	__le16 listeninterval;
	__le16 bcnperiod;
	u8 dtimperiod;
	u8 iebuf[512];    /* Enough for required and most optional IEs */
} __packed;

struct cmd_ds_802_11_associate_response {
	struct cmd_header hdr;

	__le16 capability;
	__le16 statuscode;
	__le16 aid;
	u8 iebuf[512];
} __packed;

struct cmd_ds_802_11_set_wep {
	struct cmd_header hdr;

	/* ACT_ADD, ACT_REMOVE or ACT_ENABLE */
	__le16 action;

	/* key Index selected for Tx */
	__le16 keyindex;

	/* 40, 128bit or TXWEP */
	uint8_t keytype[4];
	uint8_t keymaterial[4][16];
} __packed;

struct cmd_ds_802_11_snmp_mib {
	struct cmd_header hdr;

	__le16 action;
	__le16 oid;
	__le16 bufsize;
	u8 value[128];
} __packed;

struct cmd_ds_mac_reg_access {
	__le16 action;
	__le16 offset;
	__le32 value;
} __packed;

struct cmd_ds_bbp_reg_access {
	__le16 action;
	__le16 offset;
	u8 value;
	u8 reserved[3];
} __packed;

struct cmd_ds_rf_reg_access {
	__le16 action;
	__le16 offset;
	u8 value;
	u8 reserved[3];
} __packed;

struct cmd_ds_802_11_radio_control {
	struct cmd_header hdr;

	__le16 action;
	__le16 control;
} __packed;

struct cmd_ds_802_11_beacon_control {
	__le16 action;
	__le16 beacon_enable;
	__le16 beacon_period;
} __packed;

struct cmd_ds_802_11_sleep_params {
	struct cmd_header hdr;

	/* ACT_GET/ACT_SET */
	__le16 action;

	/* Sleep clock error in ppm */
	__le16 error;

	/* Wakeup offset in usec */
	__le16 offset;

	/* Clock stabilization time in usec */
	__le16 stabletime;

	/* control periodic calibration */
	uint8_t calcontrol;

	/* control the use of external sleep clock */
	uint8_t externalsleepclk;

	/* reserved field, should be set to zero */
	__le16 reserved;
} __packed;

struct cmd_ds_802_11_rf_channel {
	struct cmd_header hdr;

	__le16 action;
	__le16 channel;
	__le16 rftype;      /* unused */
	__le16 reserved;    /* unused */
	u8 channellist[32]; /* unused */
} __packed;

struct cmd_ds_802_11_rssi {
	/* weighting factor */
	__le16 N;

	__le16 reserved_0;
	__le16 reserved_1;
	__le16 reserved_2;
} __packed;

struct cmd_ds_802_11_rssi_rsp {
	__le16 SNR;
	__le16 noisefloor;
	__le16 avgSNR;
	__le16 avgnoisefloor;
} __packed;

struct cmd_ds_802_11_mac_address {
	struct cmd_header hdr;

	__le16 action;
	u8 macadd[ETH_ALEN];
} __packed;

struct cmd_ds_802_11_rf_tx_power {
	struct cmd_header hdr;

	__le16 action;
	__le16 curlevel;
	s8 maxlevel;
	s8 minlevel;
} __packed;

struct cmd_ds_802_11_monitor_mode {
	__le16 action;
	__le16 mode;
} __packed;

struct cmd_ds_set_boot2_ver {
	struct cmd_header hdr;

	__le16 action;
	__le16 version;
} __packed;

struct cmd_ds_802_11_fw_wake_method {
	struct cmd_header hdr;

	__le16 action;
	__le16 method;
} __packed;

struct cmd_ds_802_11_ps_mode {
	__le16 action;
	__le16 nullpktinterval;
	__le16 multipledtim;
	__le16 reserved;
	__le16 locallisteninterval;
} __packed;

struct cmd_confirm_sleep {
	struct cmd_header hdr;

	__le16 action;
	__le16 nullpktinterval;
	__le16 multipledtim;
	__le16 reserved;
	__le16 locallisteninterval;
} __packed;

struct cmd_ds_802_11_data_rate {
	struct cmd_header hdr;

	__le16 action;
	__le16 reserved;
	u8 rates[MAX_RATES];
} __packed;

struct cmd_ds_802_11_rate_adapt_rateset {
	struct cmd_header hdr;
	__le16 action;
	__le16 enablehwauto;
	__le16 bitmap;
} __packed;

struct cmd_ds_802_11_ad_hoc_start {
	struct cmd_header hdr;

	u8 ssid[IEEE80211_MAX_SSID_LEN];
	u8 bsstype;
	__le16 beaconperiod;
	u8 dtimperiod;   /* Reserved on v9 and later */
	struct ieee_ie_ibss_param_set ibss;
	u8 reserved1[4];
	struct ieee_ie_ds_param_set ds;
	u8 reserved2[4];
	__le16 probedelay;  /* Reserved on v9 and later */
	__le16 capability;
	u8 rates[MAX_RATES];
	u8 tlv_memory_size_pad[100];
} __packed;

struct cmd_ds_802_11_ad_hoc_result {
	struct cmd_header hdr;

	u8 pad[3];
	u8 bssid[ETH_ALEN];
} __packed;

struct adhoc_bssdesc {
	u8 bssid[ETH_ALEN];
	u8 ssid[IEEE80211_MAX_SSID_LEN];
	u8 type;
	__le16 beaconperiod;
	u8 dtimperiod;
	__le64 timestamp;
	__le64 localtime;
	struct ieee_ie_ds_param_set ds;
	u8 reserved1[4];
	struct ieee_ie_ibss_param_set ibss;
	u8 reserved2[4];
	__le16 capability;
	u8 rates[MAX_RATES];

	/* DO NOT ADD ANY FIELDS TO THIS STRUCTURE. It is used below in the
	 * Adhoc join command and will cause a binary layout mismatch with
	 * the firmware
	 */
} __packed;

struct cmd_ds_802_11_ad_hoc_join {
	struct cmd_header hdr;

	struct adhoc_bssdesc bss;
	__le16 failtimeout;   /* Reserved on v9 and later */
	__le16 probedelay;    /* Reserved on v9 and later */
} __packed;

struct cmd_ds_802_11_ad_hoc_stop {
	struct cmd_header hdr;
} __packed;

struct cmd_ds_802_11_enable_rsn {
	struct cmd_header hdr;

	__le16 action;
	__le16 enable;
} __packed;

struct MrvlIEtype_keyParamSet {
	/* type ID */
	__le16 type;

	/* length of Payload */
	__le16 length;

	/* type of key: WEP=0, TKIP=1, AES=2 */
	__le16 keytypeid;

	/* key control Info specific to a keytypeid */
	__le16 keyinfo;

	/* length of key */
	__le16 keylen;

	/* key material of size keylen */
	u8 key[32];
} __packed;

#define MAX_WOL_RULES 		16

struct host_wol_rule {
	uint8_t rule_no;
	uint8_t rule_ops;
	__le16 sig_offset;
	__le16 sig_length;
	__le16 reserve;
	__be32 sig_mask;
	__be32 signature;
} __packed;

struct wol_config {
	uint8_t action;
	uint8_t pattern;
	uint8_t no_rules_in_cmd;
	uint8_t result;
	struct host_wol_rule rule[MAX_WOL_RULES];
} __packed;

struct cmd_ds_host_sleep {
	struct cmd_header hdr;
	__le32 criteria;
	uint8_t gpio;
	uint16_t gap;
	struct wol_config wol_conf;
} __packed;



struct cmd_ds_802_11_key_material {
	struct cmd_header hdr;

	__le16 action;
	struct MrvlIEtype_keyParamSet keyParamSet[2];
} __packed;

struct cmd_ds_802_11_eeprom_access {
	struct cmd_header hdr;
	__le16 action;
	__le16 offset;
	__le16 len;
	/* firmware says it returns a maximum of 20 bytes */
#define LBS_EEPROM_READ_LEN 20
	u8 value[LBS_EEPROM_READ_LEN];
} __packed;

struct cmd_ds_802_11_tpc_cfg {
	struct cmd_header hdr;

	__le16 action;
	uint8_t enable;
	int8_t P0;
	int8_t P1;
	int8_t P2;
	uint8_t usesnr;
} __packed;


struct cmd_ds_802_11_pa_cfg {
	struct cmd_header hdr;

	__le16 action;
	uint8_t enable;
	int8_t P0;
	int8_t P1;
	int8_t P2;
} __packed;


struct cmd_ds_802_11_led_ctrl {
	__le16 action;
	__le16 numled;
	u8 data[256];
} __packed;

struct cmd_ds_802_11_afc {
	__le16 afc_auto;
	union {
		struct {
			__le16 threshold;
			__le16 period;
		};
		struct {
			__le16 timing_offset; /* signed */
			__le16 carrier_offset; /* signed */
		};
	};
} __packed;

struct cmd_tx_rate_query {
	__le16 txrate;
} __packed;

struct cmd_ds_get_tsf {
	__le64 tsfvalue;
} __packed;

struct cmd_ds_bt_access {
	__le16 action;
	__le32 id;
	u8 addr1[ETH_ALEN];
	u8 addr2[ETH_ALEN];
} __packed;

struct cmd_ds_fwt_access {
	__le16 action;
	__le32 id;
	u8 valid;
	u8 da[ETH_ALEN];
	u8 dir;
	u8 ra[ETH_ALEN];
	__le32 ssn;
	__le32 dsn;
	__le32 metric;
	u8 rate;
	u8 hopcount;
	u8 ttl;
	__le32 expiration;
	u8 sleepmode;
	__le32 snr;
	__le32 references;
	u8 prec[ETH_ALEN];
} __packed;

struct cmd_ds_mesh_config {
	struct cmd_header hdr;

	__le16 action;
	__le16 channel;
	__le16 type;
	__le16 length;
	u8 data[128];	/* last position reserved */
} __packed;

struct cmd_ds_mesh_access {
	struct cmd_header hdr;

	__le16 action;
	__le32 data[32];	/* last position reserved */
} __packed;

/* Number of stats counters returned by the firmware */
#define MESH_STATS_NUM 8

struct cmd_ds_command {
	/* command header */
	__le16 command;
	__le16 size;
	__le16 seqnum;
	__le16 result;

	/* command Body */
	union {
		struct cmd_ds_802_11_ps_mode psmode;
		struct cmd_ds_802_11_monitor_mode monitor;
		struct cmd_ds_802_11_rssi rssi;
		struct cmd_ds_802_11_rssi_rsp rssirsp;
		struct cmd_ds_mac_reg_access macreg;
		struct cmd_ds_bbp_reg_access bbpreg;
		struct cmd_ds_rf_reg_access rfreg;

		struct cmd_ds_802_11d_domain_info domaininfo;
		struct cmd_ds_802_11d_domain_info domaininforesp;

		struct cmd_ds_802_11_tpc_cfg tpccfg;
		struct cmd_ds_802_11_afc afc;
		struct cmd_ds_802_11_led_ctrl ledgpio;

		struct cmd_ds_bt_access bt;
		struct cmd_ds_fwt_access fwt;
		struct cmd_ds_802_11_beacon_control bcn_ctrl;
	} params;
<<<<<<< HEAD
} __packed;

=======
} __attribute__ ((packed));
>>>>>>> e7b94cf0
#endif<|MERGE_RESOLUTION|>--- conflicted
+++ resolved
@@ -984,10 +984,5 @@
 		struct cmd_ds_fwt_access fwt;
 		struct cmd_ds_802_11_beacon_control bcn_ctrl;
 	} params;
-<<<<<<< HEAD
-} __packed;
-
-=======
-} __attribute__ ((packed));
->>>>>>> e7b94cf0
+} __packed;
 #endif