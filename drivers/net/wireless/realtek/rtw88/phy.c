// SPDX-License-Identifier: GPL-2.0 OR BSD-3-Clause
/* Copyright(c) 2018-2019  Realtek Corporation
 */

#include <linux/bcd.h>

#include "main.h"
#include "reg.h"
#include "fw.h"
#include "phy.h"
#include "debug.h"
#include "regd.h"
<<<<<<< HEAD
=======
#include "sar.h"
>>>>>>> f72bd029

struct phy_cfg_pair {
	u32 addr;
	u32 data;
};

union phy_table_tile {
	struct rtw_phy_cond cond;
	struct phy_cfg_pair cfg;
};

static const u32 db_invert_table[12][8] = {
	{10,		13,		16,		20,
	 25,		32,		40,		50},
	{64,		80,		101,		128,
	 160,		201,		256,		318},
	{401,		505,		635,		800,
	 1007,		1268,		1596,		2010},
	{316,		398,		501,		631,
	 794,		1000,		1259,		1585},
	{1995,		2512,		3162,		3981,
	 5012,		6310,		7943,		10000},
	{12589,		15849,		19953,		25119,
	 31623,		39811,		50119,		63098},
	{79433,		100000,		125893,		158489,
	 199526,	251189,		316228,		398107},
	{501187,	630957,		794328,		1000000,
	 1258925,	1584893,	1995262,	2511886},
	{3162278,	3981072,	5011872,	6309573,
	 7943282,	1000000,	12589254,	15848932},
	{19952623,	25118864,	31622777,	39810717,
	 50118723,	63095734,	79432823,	100000000},
	{125892541,	158489319,	199526232,	251188643,
	 316227766,	398107171,	501187234,	630957345},
	{794328235,	1000000000,	1258925412,	1584893192,
	 1995262315,	2511886432U,	3162277660U,	3981071706U}
};

u8 rtw_cck_rates[] = { DESC_RATE1M, DESC_RATE2M, DESC_RATE5_5M, DESC_RATE11M };
u8 rtw_ofdm_rates[] = {
	DESC_RATE6M,  DESC_RATE9M,  DESC_RATE12M,
	DESC_RATE18M, DESC_RATE24M, DESC_RATE36M,
	DESC_RATE48M, DESC_RATE54M
};
u8 rtw_ht_1s_rates[] = {
	DESC_RATEMCS0, DESC_RATEMCS1, DESC_RATEMCS2,
	DESC_RATEMCS3, DESC_RATEMCS4, DESC_RATEMCS5,
	DESC_RATEMCS6, DESC_RATEMCS7
};
u8 rtw_ht_2s_rates[] = {
	DESC_RATEMCS8,  DESC_RATEMCS9,  DESC_RATEMCS10,
	DESC_RATEMCS11, DESC_RATEMCS12, DESC_RATEMCS13,
	DESC_RATEMCS14, DESC_RATEMCS15
};
u8 rtw_vht_1s_rates[] = {
	DESC_RATEVHT1SS_MCS0, DESC_RATEVHT1SS_MCS1,
	DESC_RATEVHT1SS_MCS2, DESC_RATEVHT1SS_MCS3,
	DESC_RATEVHT1SS_MCS4, DESC_RATEVHT1SS_MCS5,
	DESC_RATEVHT1SS_MCS6, DESC_RATEVHT1SS_MCS7,
	DESC_RATEVHT1SS_MCS8, DESC_RATEVHT1SS_MCS9
};
u8 rtw_vht_2s_rates[] = {
	DESC_RATEVHT2SS_MCS0, DESC_RATEVHT2SS_MCS1,
	DESC_RATEVHT2SS_MCS2, DESC_RATEVHT2SS_MCS3,
	DESC_RATEVHT2SS_MCS4, DESC_RATEVHT2SS_MCS5,
	DESC_RATEVHT2SS_MCS6, DESC_RATEVHT2SS_MCS7,
	DESC_RATEVHT2SS_MCS8, DESC_RATEVHT2SS_MCS9
};
u8 *rtw_rate_section[RTW_RATE_SECTION_MAX] = {
	rtw_cck_rates, rtw_ofdm_rates,
	rtw_ht_1s_rates, rtw_ht_2s_rates,
	rtw_vht_1s_rates, rtw_vht_2s_rates
};
EXPORT_SYMBOL(rtw_rate_section);

u8 rtw_rate_size[RTW_RATE_SECTION_MAX] = {
	ARRAY_SIZE(rtw_cck_rates),
	ARRAY_SIZE(rtw_ofdm_rates),
	ARRAY_SIZE(rtw_ht_1s_rates),
	ARRAY_SIZE(rtw_ht_2s_rates),
	ARRAY_SIZE(rtw_vht_1s_rates),
	ARRAY_SIZE(rtw_vht_2s_rates)
};
EXPORT_SYMBOL(rtw_rate_size);

static const u8 rtw_cck_size = ARRAY_SIZE(rtw_cck_rates);
static const u8 rtw_ofdm_size = ARRAY_SIZE(rtw_ofdm_rates);
static const u8 rtw_ht_1s_size = ARRAY_SIZE(rtw_ht_1s_rates);
static const u8 rtw_ht_2s_size = ARRAY_SIZE(rtw_ht_2s_rates);
static const u8 rtw_vht_1s_size = ARRAY_SIZE(rtw_vht_1s_rates);
static const u8 rtw_vht_2s_size = ARRAY_SIZE(rtw_vht_2s_rates);

enum rtw_phy_band_type {
	PHY_BAND_2G	= 0,
	PHY_BAND_5G	= 1,
};

static void rtw_phy_cck_pd_init(struct rtw_dev *rtwdev)
{
	struct rtw_dm_info *dm_info = &rtwdev->dm_info;
	u8 i, j;

	for (i = 0; i <= RTW_CHANNEL_WIDTH_40; i++) {
		for (j = 0; j < RTW_RF_PATH_MAX; j++)
			dm_info->cck_pd_lv[i][j] = CCK_PD_LV0;
	}

	dm_info->cck_fa_avg = CCK_FA_AVG_RESET;
}

void rtw_phy_set_edcca_th(struct rtw_dev *rtwdev, u8 l2h, u8 h2l)
{
	struct rtw_hw_reg_offset *edcca_th = rtwdev->chip->edcca_th;

	rtw_write32_mask(rtwdev,
			 edcca_th[EDCCA_TH_L2H_IDX].hw_reg.addr,
			 edcca_th[EDCCA_TH_L2H_IDX].hw_reg.mask,
			 l2h + edcca_th[EDCCA_TH_L2H_IDX].offset);
	rtw_write32_mask(rtwdev,
			 edcca_th[EDCCA_TH_H2L_IDX].hw_reg.addr,
			 edcca_th[EDCCA_TH_H2L_IDX].hw_reg.mask,
			 h2l + edcca_th[EDCCA_TH_H2L_IDX].offset);
}
EXPORT_SYMBOL(rtw_phy_set_edcca_th);

void rtw_phy_adaptivity_set_mode(struct rtw_dev *rtwdev)
{
	struct rtw_chip_info *chip = rtwdev->chip;
	struct rtw_dm_info *dm_info = &rtwdev->dm_info;

	/* turn off in debugfs for debug usage */
	if (!rtw_edcca_enabled) {
		dm_info->edcca_mode = RTW_EDCCA_NORMAL;
		rtw_dbg(rtwdev, RTW_DBG_PHY, "EDCCA disabled, cannot be set\n");
		return;
	}

	switch (rtwdev->regd.dfs_region) {
	case NL80211_DFS_ETSI:
		dm_info->edcca_mode = RTW_EDCCA_ADAPTIVITY;
		dm_info->l2h_th_ini = chip->l2h_th_ini_ad;
		break;
	case NL80211_DFS_JP:
		dm_info->edcca_mode = RTW_EDCCA_ADAPTIVITY;
		dm_info->l2h_th_ini = chip->l2h_th_ini_cs;
		break;
	default:
		dm_info->edcca_mode = RTW_EDCCA_NORMAL;
		break;
	}
}

static void rtw_phy_adaptivity_init(struct rtw_dev *rtwdev)
{
	struct rtw_chip_info *chip = rtwdev->chip;

	rtw_phy_adaptivity_set_mode(rtwdev);
	if (chip->ops->adaptivity_init)
		chip->ops->adaptivity_init(rtwdev);
}

static void rtw_phy_adaptivity(struct rtw_dev *rtwdev)
{
	if (rtwdev->chip->ops->adaptivity)
		rtwdev->chip->ops->adaptivity(rtwdev);
}

static void rtw_phy_cfo_init(struct rtw_dev *rtwdev)
{
	struct rtw_chip_info *chip = rtwdev->chip;

	if (chip->ops->cfo_init)
		chip->ops->cfo_init(rtwdev);
}

static void rtw_phy_tx_path_div_init(struct rtw_dev *rtwdev)
{
	struct rtw_path_div *path_div = &rtwdev->dm_path_div;

	path_div->current_tx_path = rtwdev->chip->default_1ss_tx_path;
	path_div->path_a_cnt = 0;
	path_div->path_a_sum = 0;
	path_div->path_b_cnt = 0;
	path_div->path_b_sum = 0;
}

void rtw_phy_init(struct rtw_dev *rtwdev)
{
	struct rtw_chip_info *chip = rtwdev->chip;
	struct rtw_dm_info *dm_info = &rtwdev->dm_info;
	u32 addr, mask;

	dm_info->fa_history[3] = 0;
	dm_info->fa_history[2] = 0;
	dm_info->fa_history[1] = 0;
	dm_info->fa_history[0] = 0;
	dm_info->igi_bitmap = 0;
	dm_info->igi_history[3] = 0;
	dm_info->igi_history[2] = 0;
	dm_info->igi_history[1] = 0;

	addr = chip->dig[0].addr;
	mask = chip->dig[0].mask;
	dm_info->igi_history[0] = rtw_read32_mask(rtwdev, addr, mask);
	rtw_phy_cck_pd_init(rtwdev);

	dm_info->iqk.done = false;
	rtw_phy_adaptivity_init(rtwdev);
	rtw_phy_cfo_init(rtwdev);
	rtw_phy_tx_path_div_init(rtwdev);
}
EXPORT_SYMBOL(rtw_phy_init);

void rtw_phy_dig_write(struct rtw_dev *rtwdev, u8 igi)
{
	struct rtw_chip_info *chip = rtwdev->chip;
	struct rtw_hal *hal = &rtwdev->hal;
	u32 addr, mask;
	u8 path;

	if (chip->dig_cck) {
		const struct rtw_hw_reg *dig_cck = &chip->dig_cck[0];
		rtw_write32_mask(rtwdev, dig_cck->addr, dig_cck->mask, igi >> 1);
	}

	for (path = 0; path < hal->rf_path_num; path++) {
		addr = chip->dig[path].addr;
		mask = chip->dig[path].mask;
		rtw_write32_mask(rtwdev, addr, mask, igi);
	}
}

static void rtw_phy_stat_false_alarm(struct rtw_dev *rtwdev)
{
	struct rtw_chip_info *chip = rtwdev->chip;

	chip->ops->false_alarm_statistics(rtwdev);
}

#define RA_FLOOR_TABLE_SIZE	7
#define RA_FLOOR_UP_GAP		3

static u8 rtw_phy_get_rssi_level(u8 old_level, u8 rssi)
{
	u8 table[RA_FLOOR_TABLE_SIZE] = {20, 34, 38, 42, 46, 50, 100};
	u8 new_level = 0;
	int i;

	for (i = 0; i < RA_FLOOR_TABLE_SIZE; i++)
		if (i >= old_level)
			table[i] += RA_FLOOR_UP_GAP;

	for (i = 0; i < RA_FLOOR_TABLE_SIZE; i++) {
		if (rssi < table[i]) {
			new_level = i;
			break;
		}
	}

	return new_level;
}

struct rtw_phy_stat_iter_data {
	struct rtw_dev *rtwdev;
	u8 min_rssi;
};

static void rtw_phy_stat_rssi_iter(void *data, struct ieee80211_sta *sta)
{
	struct rtw_phy_stat_iter_data *iter_data = data;
	struct rtw_dev *rtwdev = iter_data->rtwdev;
	struct rtw_sta_info *si = (struct rtw_sta_info *)sta->drv_priv;
	u8 rssi;

	rssi = ewma_rssi_read(&si->avg_rssi);
	si->rssi_level = rtw_phy_get_rssi_level(si->rssi_level, rssi);

	rtw_fw_send_rssi_info(rtwdev, si);

	iter_data->min_rssi = min_t(u8, rssi, iter_data->min_rssi);
}

static void rtw_phy_stat_rssi(struct rtw_dev *rtwdev)
{
	struct rtw_dm_info *dm_info = &rtwdev->dm_info;
	struct rtw_phy_stat_iter_data data = {};

	data.rtwdev = rtwdev;
	data.min_rssi = U8_MAX;
	rtw_iterate_stas_atomic(rtwdev, rtw_phy_stat_rssi_iter, &data);

	dm_info->pre_min_rssi = dm_info->min_rssi;
	dm_info->min_rssi = data.min_rssi;
}

static void rtw_phy_stat_rate_cnt(struct rtw_dev *rtwdev)
{
	struct rtw_dm_info *dm_info = &rtwdev->dm_info;

	dm_info->last_pkt_count = dm_info->cur_pkt_count;
	memset(&dm_info->cur_pkt_count, 0, sizeof(dm_info->cur_pkt_count));
}

static void rtw_phy_statistics(struct rtw_dev *rtwdev)
{
	rtw_phy_stat_rssi(rtwdev);
	rtw_phy_stat_false_alarm(rtwdev);
	rtw_phy_stat_rate_cnt(rtwdev);
}

#define DIG_PERF_FA_TH_LOW			250
#define DIG_PERF_FA_TH_HIGH			500
#define DIG_PERF_FA_TH_EXTRA_HIGH		750
#define DIG_PERF_MAX				0x5a
#define DIG_PERF_MID				0x40
#define DIG_CVRG_FA_TH_LOW			2000
#define DIG_CVRG_FA_TH_HIGH			4000
#define DIG_CVRG_FA_TH_EXTRA_HIGH		5000
#define DIG_CVRG_MAX				0x2a
#define DIG_CVRG_MID				0x26
#define DIG_CVRG_MIN				0x1c
#define DIG_RSSI_GAIN_OFFSET			15

static bool
rtw_phy_dig_check_damping(struct rtw_dm_info *dm_info)
{
	u16 fa_lo = DIG_PERF_FA_TH_LOW;
	u16 fa_hi = DIG_PERF_FA_TH_HIGH;
	u16 *fa_history;
	u8 *igi_history;
	u8 damping_rssi;
	u8 min_rssi;
	u8 diff;
	u8 igi_bitmap;
	bool damping = false;

	min_rssi = dm_info->min_rssi;
	if (dm_info->damping) {
		damping_rssi = dm_info->damping_rssi;
		diff = min_rssi > damping_rssi ? min_rssi - damping_rssi :
						 damping_rssi - min_rssi;
		if (diff > 3 || dm_info->damping_cnt++ > 20) {
			dm_info->damping = false;
			return false;
		}

		return true;
	}

	igi_history = dm_info->igi_history;
	fa_history = dm_info->fa_history;
	igi_bitmap = dm_info->igi_bitmap & 0xf;
	switch (igi_bitmap) {
	case 5:
		/* down -> up -> down -> up */
		if (igi_history[0] > igi_history[1] &&
		    igi_history[2] > igi_history[3] &&
		    igi_history[0] - igi_history[1] >= 2 &&
		    igi_history[2] - igi_history[3] >= 2 &&
		    fa_history[0] > fa_hi && fa_history[1] < fa_lo &&
		    fa_history[2] > fa_hi && fa_history[3] < fa_lo)
			damping = true;
		break;
	case 9:
		/* up -> down -> down -> up */
		if (igi_history[0] > igi_history[1] &&
		    igi_history[3] > igi_history[2] &&
		    igi_history[0] - igi_history[1] >= 4 &&
		    igi_history[3] - igi_history[2] >= 2 &&
		    fa_history[0] > fa_hi && fa_history[1] < fa_lo &&
		    fa_history[2] < fa_lo && fa_history[3] > fa_hi)
			damping = true;
		break;
	default:
		return false;
	}

	if (damping) {
		dm_info->damping = true;
		dm_info->damping_cnt = 0;
		dm_info->damping_rssi = min_rssi;
	}

	return damping;
}

static void rtw_phy_dig_get_boundary(struct rtw_dev *rtwdev,
				     struct rtw_dm_info *dm_info,
				     u8 *upper, u8 *lower, bool linked)
{
	u8 dig_max, dig_min, dig_mid;
	u8 min_rssi;

	if (linked) {
		dig_max = DIG_PERF_MAX;
		dig_mid = DIG_PERF_MID;
		dig_min = rtwdev->chip->dig_min;
		min_rssi = max_t(u8, dm_info->min_rssi, dig_min);
	} else {
		dig_max = DIG_CVRG_MAX;
		dig_mid = DIG_CVRG_MID;
		dig_min = DIG_CVRG_MIN;
		min_rssi = dig_min;
	}

	/* DIG MAX should be bounded by minimum RSSI with offset +15 */
	dig_max = min_t(u8, dig_max, min_rssi + DIG_RSSI_GAIN_OFFSET);

	*lower = clamp_t(u8, min_rssi, dig_min, dig_mid);
	*upper = clamp_t(u8, *lower + DIG_RSSI_GAIN_OFFSET, dig_min, dig_max);
}

static void rtw_phy_dig_get_threshold(struct rtw_dm_info *dm_info,
				      u16 *fa_th, u8 *step, bool linked)
{
	u8 min_rssi, pre_min_rssi;

	min_rssi = dm_info->min_rssi;
	pre_min_rssi = dm_info->pre_min_rssi;
	step[0] = 4;
	step[1] = 3;
	step[2] = 2;

	if (linked) {
		fa_th[0] = DIG_PERF_FA_TH_EXTRA_HIGH;
		fa_th[1] = DIG_PERF_FA_TH_HIGH;
		fa_th[2] = DIG_PERF_FA_TH_LOW;
		if (pre_min_rssi > min_rssi) {
			step[0] = 6;
			step[1] = 4;
			step[2] = 2;
		}
	} else {
		fa_th[0] = DIG_CVRG_FA_TH_EXTRA_HIGH;
		fa_th[1] = DIG_CVRG_FA_TH_HIGH;
		fa_th[2] = DIG_CVRG_FA_TH_LOW;
	}
}

static void rtw_phy_dig_recorder(struct rtw_dm_info *dm_info, u8 igi, u16 fa)
{
	u8 *igi_history;
	u16 *fa_history;
	u8 igi_bitmap;
	bool up;

	igi_bitmap = dm_info->igi_bitmap << 1 & 0xfe;
	igi_history = dm_info->igi_history;
	fa_history = dm_info->fa_history;

	up = igi > igi_history[0];
	igi_bitmap |= up;

	igi_history[3] = igi_history[2];
	igi_history[2] = igi_history[1];
	igi_history[1] = igi_history[0];
	igi_history[0] = igi;

	fa_history[3] = fa_history[2];
	fa_history[2] = fa_history[1];
	fa_history[1] = fa_history[0];
	fa_history[0] = fa;

	dm_info->igi_bitmap = igi_bitmap;
}

static void rtw_phy_dig(struct rtw_dev *rtwdev)
{
	struct rtw_dm_info *dm_info = &rtwdev->dm_info;
	u8 upper_bound, lower_bound;
	u8 pre_igi, cur_igi;
	u16 fa_th[3], fa_cnt;
	u8 level;
	u8 step[3];
	bool linked;

	if (test_bit(RTW_FLAG_DIG_DISABLE, rtwdev->flags))
		return;

	if (rtw_phy_dig_check_damping(dm_info))
		return;

	linked = !!rtwdev->sta_cnt;

	fa_cnt = dm_info->total_fa_cnt;
	pre_igi = dm_info->igi_history[0];

	rtw_phy_dig_get_threshold(dm_info, fa_th, step, linked);

	/* test the false alarm count from the highest threshold level first,
	 * and increase it by corresponding step size
	 *
	 * note that the step size is offset by -2, compensate it afterall
	 */
	cur_igi = pre_igi;
	for (level = 0; level < 3; level++) {
		if (fa_cnt > fa_th[level]) {
			cur_igi += step[level];
			break;
		}
	}
	cur_igi -= 2;

	/* calculate the upper/lower bound by the minimum rssi we have among
	 * the peers connected with us, meanwhile make sure the igi value does
	 * not beyond the hardware limitation
	 */
	rtw_phy_dig_get_boundary(rtwdev, dm_info, &upper_bound, &lower_bound,
				 linked);
	cur_igi = clamp_t(u8, cur_igi, lower_bound, upper_bound);

	/* record current igi value and false alarm statistics for further
	 * damping checks, and record the trend of igi values
	 */
	rtw_phy_dig_recorder(dm_info, cur_igi, fa_cnt);

	if (cur_igi != pre_igi)
		rtw_phy_dig_write(rtwdev, cur_igi);
}

static void rtw_phy_ra_info_update_iter(void *data, struct ieee80211_sta *sta)
{
	struct rtw_dev *rtwdev = data;
	struct rtw_sta_info *si = (struct rtw_sta_info *)sta->drv_priv;

	rtw_update_sta_info(rtwdev, si);
}

static void rtw_phy_ra_info_update(struct rtw_dev *rtwdev)
{
	if (rtwdev->watch_dog_cnt & 0x3)
		return;

	rtw_iterate_stas_atomic(rtwdev, rtw_phy_ra_info_update_iter, rtwdev);
}

static u32 rtw_phy_get_rrsr_mask(struct rtw_dev *rtwdev, u8 rate_idx)
{
	u8 rate_order;

	rate_order = rate_idx;

	if (rate_idx >= DESC_RATEVHT4SS_MCS0)
		rate_order -= DESC_RATEVHT4SS_MCS0;
	else if (rate_idx >= DESC_RATEVHT3SS_MCS0)
		rate_order -= DESC_RATEVHT3SS_MCS0;
	else if (rate_idx >= DESC_RATEVHT2SS_MCS0)
		rate_order -= DESC_RATEVHT2SS_MCS0;
	else if (rate_idx >= DESC_RATEVHT1SS_MCS0)
		rate_order -= DESC_RATEVHT1SS_MCS0;
	else if (rate_idx >= DESC_RATEMCS24)
		rate_order -= DESC_RATEMCS24;
	else if (rate_idx >= DESC_RATEMCS16)
		rate_order -= DESC_RATEMCS16;
	else if (rate_idx >= DESC_RATEMCS8)
		rate_order -= DESC_RATEMCS8;
	else if (rate_idx >= DESC_RATEMCS0)
		rate_order -= DESC_RATEMCS0;
	else if (rate_idx >= DESC_RATE6M)
		rate_order -= DESC_RATE6M;
	else
		rate_order -= DESC_RATE1M;

	if (rate_idx >= DESC_RATEMCS0 || rate_order == 0)
		rate_order++;

	return GENMASK(rate_order + RRSR_RATE_ORDER_CCK_LEN - 1, 0);
}

static void rtw_phy_rrsr_mask_min_iter(void *data, struct ieee80211_sta *sta)
{
	struct rtw_dev *rtwdev = (struct rtw_dev *)data;
	struct rtw_sta_info *si = (struct rtw_sta_info *)sta->drv_priv;
	struct rtw_dm_info *dm_info = &rtwdev->dm_info;
	u32 mask = 0;

	mask = rtw_phy_get_rrsr_mask(rtwdev, si->ra_report.desc_rate);
	if (mask < dm_info->rrsr_mask_min)
		dm_info->rrsr_mask_min = mask;
}

static void rtw_phy_rrsr_update(struct rtw_dev *rtwdev)
{
	struct rtw_dm_info *dm_info = &rtwdev->dm_info;

	dm_info->rrsr_mask_min = RRSR_RATE_ORDER_MAX;
	rtw_iterate_stas_atomic(rtwdev, rtw_phy_rrsr_mask_min_iter, rtwdev);
	rtw_write32(rtwdev, REG_RRSR, dm_info->rrsr_val_init & dm_info->rrsr_mask_min);
}

static void rtw_phy_dpk_track(struct rtw_dev *rtwdev)
{
	struct rtw_chip_info *chip = rtwdev->chip;

	if (chip->ops->dpk_track)
		chip->ops->dpk_track(rtwdev);
}

struct rtw_rx_addr_match_data {
	struct rtw_dev *rtwdev;
	struct ieee80211_hdr *hdr;
	struct rtw_rx_pkt_stat *pkt_stat;
	u8 *bssid;
};

static void rtw_phy_parsing_cfo_iter(void *data, u8 *mac,
				     struct ieee80211_vif *vif)
{
	struct rtw_rx_addr_match_data *iter_data = data;
	struct rtw_dev *rtwdev = iter_data->rtwdev;
	struct rtw_rx_pkt_stat *pkt_stat = iter_data->pkt_stat;
	struct rtw_dm_info *dm_info = &rtwdev->dm_info;
	struct rtw_cfo_track *cfo = &dm_info->cfo_track;
	u8 *bssid = iter_data->bssid;
	u8 i;

	if (!ether_addr_equal(vif->bss_conf.bssid, bssid))
		return;

	for (i = 0; i < rtwdev->hal.rf_path_num; i++) {
		cfo->cfo_tail[i] += pkt_stat->cfo_tail[i];
		cfo->cfo_cnt[i]++;
	}

	cfo->packet_count++;
}

void rtw_phy_parsing_cfo(struct rtw_dev *rtwdev,
			 struct rtw_rx_pkt_stat *pkt_stat)
{
	struct ieee80211_hdr *hdr = pkt_stat->hdr;
	struct rtw_rx_addr_match_data data = {};

	if (pkt_stat->crc_err || pkt_stat->icv_err || !pkt_stat->phy_status ||
	    ieee80211_is_ctl(hdr->frame_control))
		return;

	data.rtwdev = rtwdev;
	data.hdr = hdr;
	data.pkt_stat = pkt_stat;
	data.bssid = get_hdr_bssid(hdr);

	rtw_iterate_vifs_atomic(rtwdev, rtw_phy_parsing_cfo_iter, &data);
}
EXPORT_SYMBOL(rtw_phy_parsing_cfo);

static void rtw_phy_cfo_track(struct rtw_dev *rtwdev)
{
	struct rtw_chip_info *chip = rtwdev->chip;

	if (chip->ops->cfo_track)
		chip->ops->cfo_track(rtwdev);
}

#define CCK_PD_FA_LV1_MIN	1000
#define CCK_PD_FA_LV0_MAX	500

static u8 rtw_phy_cck_pd_lv_unlink(struct rtw_dev *rtwdev)
{
	struct rtw_dm_info *dm_info = &rtwdev->dm_info;
	u32 cck_fa_avg = dm_info->cck_fa_avg;

	if (cck_fa_avg > CCK_PD_FA_LV1_MIN)
		return CCK_PD_LV1;

	if (cck_fa_avg < CCK_PD_FA_LV0_MAX)
		return CCK_PD_LV0;

	return CCK_PD_LV_MAX;
}

#define CCK_PD_IGI_LV4_VAL 0x38
#define CCK_PD_IGI_LV3_VAL 0x2a
#define CCK_PD_IGI_LV2_VAL 0x24
#define CCK_PD_RSSI_LV4_VAL 32
#define CCK_PD_RSSI_LV3_VAL 32
#define CCK_PD_RSSI_LV2_VAL 24

static u8 rtw_phy_cck_pd_lv_link(struct rtw_dev *rtwdev)
{
	struct rtw_dm_info *dm_info = &rtwdev->dm_info;
	u8 igi = dm_info->igi_history[0];
	u8 rssi = dm_info->min_rssi;
	u32 cck_fa_avg = dm_info->cck_fa_avg;

	if (igi > CCK_PD_IGI_LV4_VAL && rssi > CCK_PD_RSSI_LV4_VAL)
		return CCK_PD_LV4;
	if (igi > CCK_PD_IGI_LV3_VAL && rssi > CCK_PD_RSSI_LV3_VAL)
		return CCK_PD_LV3;
	if (igi > CCK_PD_IGI_LV2_VAL || rssi > CCK_PD_RSSI_LV2_VAL)
		return CCK_PD_LV2;
	if (cck_fa_avg > CCK_PD_FA_LV1_MIN)
		return CCK_PD_LV1;
	if (cck_fa_avg < CCK_PD_FA_LV0_MAX)
		return CCK_PD_LV0;

	return CCK_PD_LV_MAX;
}

static u8 rtw_phy_cck_pd_lv(struct rtw_dev *rtwdev)
{
	if (!rtw_is_assoc(rtwdev))
		return rtw_phy_cck_pd_lv_unlink(rtwdev);
	else
		return rtw_phy_cck_pd_lv_link(rtwdev);
}

static void rtw_phy_cck_pd(struct rtw_dev *rtwdev)
{
	struct rtw_dm_info *dm_info = &rtwdev->dm_info;
	struct rtw_chip_info *chip = rtwdev->chip;
	u32 cck_fa = dm_info->cck_fa_cnt;
	u8 level;

	if (rtwdev->hal.current_band_type != RTW_BAND_2G)
		return;

	if (dm_info->cck_fa_avg == CCK_FA_AVG_RESET)
		dm_info->cck_fa_avg = cck_fa;
	else
		dm_info->cck_fa_avg = (dm_info->cck_fa_avg * 3 + cck_fa) >> 2;

	rtw_dbg(rtwdev, RTW_DBG_PHY, "IGI=0x%x, rssi_min=%d, cck_fa=%d\n",
		dm_info->igi_history[0], dm_info->min_rssi,
		dm_info->fa_history[0]);
	rtw_dbg(rtwdev, RTW_DBG_PHY, "cck_fa_avg=%d, cck_pd_default=%d\n",
		dm_info->cck_fa_avg, dm_info->cck_pd_default);

	level = rtw_phy_cck_pd_lv(rtwdev);

	if (level >= CCK_PD_LV_MAX)
		return;

	if (chip->ops->cck_pd_set)
		chip->ops->cck_pd_set(rtwdev, level);
}

static void rtw_phy_pwr_track(struct rtw_dev *rtwdev)
{
	rtwdev->chip->ops->pwr_track(rtwdev);
}

static void rtw_phy_ra_track(struct rtw_dev *rtwdev)
{
	rtw_fw_update_wl_phy_info(rtwdev);
	rtw_phy_ra_info_update(rtwdev);
	rtw_phy_rrsr_update(rtwdev);
}

void rtw_phy_dynamic_mechanism(struct rtw_dev *rtwdev)
{
	/* for further calculation */
	rtw_phy_statistics(rtwdev);
	rtw_phy_dig(rtwdev);
	rtw_phy_cck_pd(rtwdev);
	rtw_phy_ra_track(rtwdev);
	rtw_phy_tx_path_diversity(rtwdev);
	rtw_phy_cfo_track(rtwdev);
	rtw_phy_dpk_track(rtwdev);
	rtw_phy_pwr_track(rtwdev);

	if (rtw_fw_feature_check(&rtwdev->fw, FW_FEATURE_ADAPTIVITY))
		rtw_fw_adaptivity(rtwdev);
	else
		rtw_phy_adaptivity(rtwdev);
}

#define FRAC_BITS 3

static u8 rtw_phy_power_2_db(s8 power)
{
	if (power <= -100 || power >= 20)
		return 0;
	else if (power >= 0)
		return 100;
	else
		return 100 + power;
}

static u64 rtw_phy_db_2_linear(u8 power_db)
{
	u8 i, j;
	u64 linear;

	if (power_db > 96)
		power_db = 96;
	else if (power_db < 1)
		return 1;

	/* 1dB ~ 96dB */
	i = (power_db - 1) >> 3;
	j = (power_db - 1) - (i << 3);

	linear = db_invert_table[i][j];
	linear = i > 2 ? linear << FRAC_BITS : linear;

	return linear;
}

static u8 rtw_phy_linear_2_db(u64 linear)
{
	u8 i;
	u8 j;
	u32 dB;

	if (linear >= db_invert_table[11][7])
		return 96; /* maximum 96 dB */

	for (i = 0; i < 12; i++) {
		if (i <= 2 && (linear << FRAC_BITS) <= db_invert_table[i][7])
			break;
		else if (i > 2 && linear <= db_invert_table[i][7])
			break;
	}

	for (j = 0; j < 8; j++) {
		if (i <= 2 && (linear << FRAC_BITS) <= db_invert_table[i][j])
			break;
		else if (i > 2 && linear <= db_invert_table[i][j])
			break;
	}

	if (j == 0 && i == 0)
		goto end;

	if (j == 0) {
		if (i != 3) {
			if (db_invert_table[i][0] - linear >
			    linear - db_invert_table[i - 1][7]) {
				i = i - 1;
				j = 7;
			}
		} else {
			if (db_invert_table[3][0] - linear >
			    linear - db_invert_table[2][7]) {
				i = 2;
				j = 7;
			}
		}
	} else {
		if (db_invert_table[i][j] - linear >
		    linear - db_invert_table[i][j - 1]) {
			j = j - 1;
		}
	}
end:
	dB = (i << 3) + j + 1;

	return dB;
}

u8 rtw_phy_rf_power_2_rssi(s8 *rf_power, u8 path_num)
{
	s8 power;
	u8 power_db;
	u64 linear;
	u64 sum = 0;
	u8 path;

	for (path = 0; path < path_num; path++) {
		power = rf_power[path];
		power_db = rtw_phy_power_2_db(power);
		linear = rtw_phy_db_2_linear(power_db);
		sum += linear;
	}

	sum = (sum + (1 << (FRAC_BITS - 1))) >> FRAC_BITS;
	switch (path_num) {
	case 2:
		sum >>= 1;
		break;
	case 3:
		sum = ((sum) + ((sum) << 1) + ((sum) << 3)) >> 5;
		break;
	case 4:
		sum >>= 2;
		break;
	default:
		break;
	}

	return rtw_phy_linear_2_db(sum);
}
EXPORT_SYMBOL(rtw_phy_rf_power_2_rssi);

u32 rtw_phy_read_rf(struct rtw_dev *rtwdev, enum rtw_rf_path rf_path,
		    u32 addr, u32 mask)
{
	struct rtw_hal *hal = &rtwdev->hal;
	struct rtw_chip_info *chip = rtwdev->chip;
	const u32 *base_addr = chip->rf_base_addr;
	u32 val, direct_addr;

	if (rf_path >= hal->rf_phy_num) {
		rtw_err(rtwdev, "unsupported rf path (%d)\n", rf_path);
		return INV_RF_DATA;
	}

	addr &= 0xff;
	direct_addr = base_addr[rf_path] + (addr << 2);
	mask &= RFREG_MASK;

	val = rtw_read32_mask(rtwdev, direct_addr, mask);

	return val;
}
EXPORT_SYMBOL(rtw_phy_read_rf);

u32 rtw_phy_read_rf_sipi(struct rtw_dev *rtwdev, enum rtw_rf_path rf_path,
			 u32 addr, u32 mask)
{
	struct rtw_hal *hal = &rtwdev->hal;
	struct rtw_chip_info *chip = rtwdev->chip;
	const struct rtw_rf_sipi_addr *rf_sipi_addr;
	const struct rtw_rf_sipi_addr *rf_sipi_addr_a;
	u32 val32;
	u32 en_pi;
	u32 r_addr;
	u32 shift;

	if (rf_path >= hal->rf_phy_num) {
		rtw_err(rtwdev, "unsupported rf path (%d)\n", rf_path);
		return INV_RF_DATA;
	}

	if (!chip->rf_sipi_read_addr) {
		rtw_err(rtwdev, "rf_sipi_read_addr isn't defined\n");
		return INV_RF_DATA;
	}

	rf_sipi_addr = &chip->rf_sipi_read_addr[rf_path];
	rf_sipi_addr_a = &chip->rf_sipi_read_addr[RF_PATH_A];

	addr &= 0xff;

	val32 = rtw_read32(rtwdev, rf_sipi_addr->hssi_2);
	val32 = (val32 & ~LSSI_READ_ADDR_MASK) | (addr << 23);
	rtw_write32(rtwdev, rf_sipi_addr->hssi_2, val32);

	/* toggle read edge of path A */
	val32 = rtw_read32(rtwdev, rf_sipi_addr_a->hssi_2);
	rtw_write32(rtwdev, rf_sipi_addr_a->hssi_2, val32 & ~LSSI_READ_EDGE_MASK);
	rtw_write32(rtwdev, rf_sipi_addr_a->hssi_2, val32 | LSSI_READ_EDGE_MASK);

	udelay(120);

	en_pi = rtw_read32_mask(rtwdev, rf_sipi_addr->hssi_1, BIT(8));
	r_addr = en_pi ? rf_sipi_addr->lssi_read_pi : rf_sipi_addr->lssi_read;

	val32 = rtw_read32_mask(rtwdev, r_addr, LSSI_READ_DATA_MASK);

	shift = __ffs(mask);

	return (val32 & mask) >> shift;
}
EXPORT_SYMBOL(rtw_phy_read_rf_sipi);

bool rtw_phy_write_rf_reg_sipi(struct rtw_dev *rtwdev, enum rtw_rf_path rf_path,
			       u32 addr, u32 mask, u32 data)
{
	struct rtw_hal *hal = &rtwdev->hal;
	struct rtw_chip_info *chip = rtwdev->chip;
	u32 *sipi_addr = chip->rf_sipi_addr;
	u32 data_and_addr;
	u32 old_data = 0;
	u32 shift;

	if (rf_path >= hal->rf_phy_num) {
		rtw_err(rtwdev, "unsupported rf path (%d)\n", rf_path);
		return false;
	}

	addr &= 0xff;
	mask &= RFREG_MASK;

	if (mask != RFREG_MASK) {
		old_data = chip->ops->read_rf(rtwdev, rf_path, addr, RFREG_MASK);

		if (old_data == INV_RF_DATA) {
			rtw_err(rtwdev, "Write fail, rf is disabled\n");
			return false;
		}

		shift = __ffs(mask);
		data = ((old_data) & (~mask)) | (data << shift);
	}

	data_and_addr = ((addr << 20) | (data & 0x000fffff)) & 0x0fffffff;

	rtw_write32(rtwdev, sipi_addr[rf_path], data_and_addr);

	udelay(13);

	return true;
}
EXPORT_SYMBOL(rtw_phy_write_rf_reg_sipi);

bool rtw_phy_write_rf_reg(struct rtw_dev *rtwdev, enum rtw_rf_path rf_path,
			  u32 addr, u32 mask, u32 data)
{
	struct rtw_hal *hal = &rtwdev->hal;
	struct rtw_chip_info *chip = rtwdev->chip;
	const u32 *base_addr = chip->rf_base_addr;
	u32 direct_addr;

	if (rf_path >= hal->rf_phy_num) {
		rtw_err(rtwdev, "unsupported rf path (%d)\n", rf_path);
		return false;
	}

	addr &= 0xff;
	direct_addr = base_addr[rf_path] + (addr << 2);
	mask &= RFREG_MASK;

	rtw_write32_mask(rtwdev, direct_addr, mask, data);

	udelay(1);

	return true;
}

bool rtw_phy_write_rf_reg_mix(struct rtw_dev *rtwdev, enum rtw_rf_path rf_path,
			      u32 addr, u32 mask, u32 data)
{
	if (addr != 0x00)
		return rtw_phy_write_rf_reg(rtwdev, rf_path, addr, mask, data);

	return rtw_phy_write_rf_reg_sipi(rtwdev, rf_path, addr, mask, data);
}
EXPORT_SYMBOL(rtw_phy_write_rf_reg_mix);

void rtw_phy_setup_phy_cond(struct rtw_dev *rtwdev, u32 pkg)
{
	struct rtw_hal *hal = &rtwdev->hal;
	struct rtw_efuse *efuse = &rtwdev->efuse;
	struct rtw_phy_cond cond = {0};

	cond.cut = hal->cut_version ? hal->cut_version : 15;
	cond.pkg = pkg ? pkg : 15;
	cond.plat = 0x04;
	cond.rfe = efuse->rfe_option;

	switch (rtw_hci_type(rtwdev)) {
	case RTW_HCI_TYPE_USB:
		cond.intf = INTF_USB;
		break;
	case RTW_HCI_TYPE_SDIO:
		cond.intf = INTF_SDIO;
		break;
	case RTW_HCI_TYPE_PCIE:
	default:
		cond.intf = INTF_PCIE;
		break;
	}

	hal->phy_cond = cond;

	rtw_dbg(rtwdev, RTW_DBG_PHY, "phy cond=0x%08x\n", *((u32 *)&hal->phy_cond));
}

static bool check_positive(struct rtw_dev *rtwdev, struct rtw_phy_cond cond)
{
	struct rtw_hal *hal = &rtwdev->hal;
	struct rtw_phy_cond drv_cond = hal->phy_cond;

	if (cond.cut && cond.cut != drv_cond.cut)
		return false;

	if (cond.pkg && cond.pkg != drv_cond.pkg)
		return false;

	if (cond.intf && cond.intf != drv_cond.intf)
		return false;

	if (cond.rfe != drv_cond.rfe)
		return false;

	return true;
}

void rtw_parse_tbl_phy_cond(struct rtw_dev *rtwdev, const struct rtw_table *tbl)
{
	const union phy_table_tile *p = tbl->data;
	const union phy_table_tile *end = p + tbl->size / 2;
	struct rtw_phy_cond pos_cond = {0};
	bool is_matched = true, is_skipped = false;

	BUILD_BUG_ON(sizeof(union phy_table_tile) != sizeof(struct phy_cfg_pair));

	for (; p < end; p++) {
		if (p->cond.pos) {
			switch (p->cond.branch) {
			case BRANCH_ENDIF:
				is_matched = true;
				is_skipped = false;
				break;
			case BRANCH_ELSE:
				is_matched = is_skipped ? false : true;
				break;
			case BRANCH_IF:
			case BRANCH_ELIF:
			default:
				pos_cond = p->cond;
				break;
			}
		} else if (p->cond.neg) {
			if (!is_skipped) {
				if (check_positive(rtwdev, pos_cond)) {
					is_matched = true;
					is_skipped = true;
				} else {
					is_matched = false;
					is_skipped = false;
				}
			} else {
				is_matched = false;
			}
		} else if (is_matched) {
			(*tbl->do_cfg)(rtwdev, tbl, p->cfg.addr, p->cfg.data);
		}
	}
}
EXPORT_SYMBOL(rtw_parse_tbl_phy_cond);

#define bcd_to_dec_pwr_by_rate(val, i) bcd2bin(val >> (i * 8))

static u8 tbl_to_dec_pwr_by_rate(struct rtw_dev *rtwdev, u32 hex, u8 i)
{
	if (rtwdev->chip->is_pwr_by_rate_dec)
		return bcd_to_dec_pwr_by_rate(hex, i);

	return (hex >> (i * 8)) & 0xFF;
}

static void
rtw_phy_get_rate_values_of_txpwr_by_rate(struct rtw_dev *rtwdev,
					 u32 addr, u32 mask, u32 val, u8 *rate,
					 u8 *pwr_by_rate, u8 *rate_num)
{
	int i;

	switch (addr) {
	case 0xE00:
	case 0x830:
		rate[0] = DESC_RATE6M;
		rate[1] = DESC_RATE9M;
		rate[2] = DESC_RATE12M;
		rate[3] = DESC_RATE18M;
		for (i = 0; i < 4; ++i)
			pwr_by_rate[i] = tbl_to_dec_pwr_by_rate(rtwdev, val, i);
		*rate_num = 4;
		break;
	case 0xE04:
	case 0x834:
		rate[0] = DESC_RATE24M;
		rate[1] = DESC_RATE36M;
		rate[2] = DESC_RATE48M;
		rate[3] = DESC_RATE54M;
		for (i = 0; i < 4; ++i)
			pwr_by_rate[i] = tbl_to_dec_pwr_by_rate(rtwdev, val, i);
		*rate_num = 4;
		break;
	case 0xE08:
		rate[0] = DESC_RATE1M;
		pwr_by_rate[0] = bcd_to_dec_pwr_by_rate(val, 1);
		*rate_num = 1;
		break;
	case 0x86C:
		if (mask == 0xffffff00) {
			rate[0] = DESC_RATE2M;
			rate[1] = DESC_RATE5_5M;
			rate[2] = DESC_RATE11M;
			for (i = 1; i < 4; ++i)
				pwr_by_rate[i - 1] =
					tbl_to_dec_pwr_by_rate(rtwdev, val, i);
			*rate_num = 3;
		} else if (mask == 0x000000ff) {
			rate[0] = DESC_RATE11M;
			pwr_by_rate[0] = bcd_to_dec_pwr_by_rate(val, 0);
			*rate_num = 1;
		}
		break;
	case 0xE10:
	case 0x83C:
		rate[0] = DESC_RATEMCS0;
		rate[1] = DESC_RATEMCS1;
		rate[2] = DESC_RATEMCS2;
		rate[3] = DESC_RATEMCS3;
		for (i = 0; i < 4; ++i)
			pwr_by_rate[i] = tbl_to_dec_pwr_by_rate(rtwdev, val, i);
		*rate_num = 4;
		break;
	case 0xE14:
	case 0x848:
		rate[0] = DESC_RATEMCS4;
		rate[1] = DESC_RATEMCS5;
		rate[2] = DESC_RATEMCS6;
		rate[3] = DESC_RATEMCS7;
		for (i = 0; i < 4; ++i)
			pwr_by_rate[i] = tbl_to_dec_pwr_by_rate(rtwdev, val, i);
		*rate_num = 4;
		break;
	case 0xE18:
	case 0x84C:
		rate[0] = DESC_RATEMCS8;
		rate[1] = DESC_RATEMCS9;
		rate[2] = DESC_RATEMCS10;
		rate[3] = DESC_RATEMCS11;
		for (i = 0; i < 4; ++i)
			pwr_by_rate[i] = tbl_to_dec_pwr_by_rate(rtwdev, val, i);
		*rate_num = 4;
		break;
	case 0xE1C:
	case 0x868:
		rate[0] = DESC_RATEMCS12;
		rate[1] = DESC_RATEMCS13;
		rate[2] = DESC_RATEMCS14;
		rate[3] = DESC_RATEMCS15;
		for (i = 0; i < 4; ++i)
			pwr_by_rate[i] = tbl_to_dec_pwr_by_rate(rtwdev, val, i);
		*rate_num = 4;
		break;
	case 0x838:
		rate[0] = DESC_RATE1M;
		rate[1] = DESC_RATE2M;
		rate[2] = DESC_RATE5_5M;
		for (i = 1; i < 4; ++i)
			pwr_by_rate[i - 1] = tbl_to_dec_pwr_by_rate(rtwdev,
								    val, i);
		*rate_num = 3;
		break;
	case 0xC20:
	case 0xE20:
	case 0x1820:
	case 0x1A20:
		rate[0] = DESC_RATE1M;
		rate[1] = DESC_RATE2M;
		rate[2] = DESC_RATE5_5M;
		rate[3] = DESC_RATE11M;
		for (i = 0; i < 4; ++i)
			pwr_by_rate[i] = tbl_to_dec_pwr_by_rate(rtwdev, val, i);
		*rate_num = 4;
		break;
	case 0xC24:
	case 0xE24:
	case 0x1824:
	case 0x1A24:
		rate[0] = DESC_RATE6M;
		rate[1] = DESC_RATE9M;
		rate[2] = DESC_RATE12M;
		rate[3] = DESC_RATE18M;
		for (i = 0; i < 4; ++i)
			pwr_by_rate[i] = tbl_to_dec_pwr_by_rate(rtwdev, val, i);
		*rate_num = 4;
		break;
	case 0xC28:
	case 0xE28:
	case 0x1828:
	case 0x1A28:
		rate[0] = DESC_RATE24M;
		rate[1] = DESC_RATE36M;
		rate[2] = DESC_RATE48M;
		rate[3] = DESC_RATE54M;
		for (i = 0; i < 4; ++i)
			pwr_by_rate[i] = tbl_to_dec_pwr_by_rate(rtwdev, val, i);
		*rate_num = 4;
		break;
	case 0xC2C:
	case 0xE2C:
	case 0x182C:
	case 0x1A2C:
		rate[0] = DESC_RATEMCS0;
		rate[1] = DESC_RATEMCS1;
		rate[2] = DESC_RATEMCS2;
		rate[3] = DESC_RATEMCS3;
		for (i = 0; i < 4; ++i)
			pwr_by_rate[i] = tbl_to_dec_pwr_by_rate(rtwdev, val, i);
		*rate_num = 4;
		break;
	case 0xC30:
	case 0xE30:
	case 0x1830:
	case 0x1A30:
		rate[0] = DESC_RATEMCS4;
		rate[1] = DESC_RATEMCS5;
		rate[2] = DESC_RATEMCS6;
		rate[3] = DESC_RATEMCS7;
		for (i = 0; i < 4; ++i)
			pwr_by_rate[i] = tbl_to_dec_pwr_by_rate(rtwdev, val, i);
		*rate_num = 4;
		break;
	case 0xC34:
	case 0xE34:
	case 0x1834:
	case 0x1A34:
		rate[0] = DESC_RATEMCS8;
		rate[1] = DESC_RATEMCS9;
		rate[2] = DESC_RATEMCS10;
		rate[3] = DESC_RATEMCS11;
		for (i = 0; i < 4; ++i)
			pwr_by_rate[i] = tbl_to_dec_pwr_by_rate(rtwdev, val, i);
		*rate_num = 4;
		break;
	case 0xC38:
	case 0xE38:
	case 0x1838:
	case 0x1A38:
		rate[0] = DESC_RATEMCS12;
		rate[1] = DESC_RATEMCS13;
		rate[2] = DESC_RATEMCS14;
		rate[3] = DESC_RATEMCS15;
		for (i = 0; i < 4; ++i)
			pwr_by_rate[i] = tbl_to_dec_pwr_by_rate(rtwdev, val, i);
		*rate_num = 4;
		break;
	case 0xC3C:
	case 0xE3C:
	case 0x183C:
	case 0x1A3C:
		rate[0] = DESC_RATEVHT1SS_MCS0;
		rate[1] = DESC_RATEVHT1SS_MCS1;
		rate[2] = DESC_RATEVHT1SS_MCS2;
		rate[3] = DESC_RATEVHT1SS_MCS3;
		for (i = 0; i < 4; ++i)
			pwr_by_rate[i] = tbl_to_dec_pwr_by_rate(rtwdev, val, i);
		*rate_num = 4;
		break;
	case 0xC40:
	case 0xE40:
	case 0x1840:
	case 0x1A40:
		rate[0] = DESC_RATEVHT1SS_MCS4;
		rate[1] = DESC_RATEVHT1SS_MCS5;
		rate[2] = DESC_RATEVHT1SS_MCS6;
		rate[3] = DESC_RATEVHT1SS_MCS7;
		for (i = 0; i < 4; ++i)
			pwr_by_rate[i] = tbl_to_dec_pwr_by_rate(rtwdev, val, i);
		*rate_num = 4;
		break;
	case 0xC44:
	case 0xE44:
	case 0x1844:
	case 0x1A44:
		rate[0] = DESC_RATEVHT1SS_MCS8;
		rate[1] = DESC_RATEVHT1SS_MCS9;
		rate[2] = DESC_RATEVHT2SS_MCS0;
		rate[3] = DESC_RATEVHT2SS_MCS1;
		for (i = 0; i < 4; ++i)
			pwr_by_rate[i] = tbl_to_dec_pwr_by_rate(rtwdev, val, i);
		*rate_num = 4;
		break;
	case 0xC48:
	case 0xE48:
	case 0x1848:
	case 0x1A48:
		rate[0] = DESC_RATEVHT2SS_MCS2;
		rate[1] = DESC_RATEVHT2SS_MCS3;
		rate[2] = DESC_RATEVHT2SS_MCS4;
		rate[3] = DESC_RATEVHT2SS_MCS5;
		for (i = 0; i < 4; ++i)
			pwr_by_rate[i] = tbl_to_dec_pwr_by_rate(rtwdev, val, i);
		*rate_num = 4;
		break;
	case 0xC4C:
	case 0xE4C:
	case 0x184C:
	case 0x1A4C:
		rate[0] = DESC_RATEVHT2SS_MCS6;
		rate[1] = DESC_RATEVHT2SS_MCS7;
		rate[2] = DESC_RATEVHT2SS_MCS8;
		rate[3] = DESC_RATEVHT2SS_MCS9;
		for (i = 0; i < 4; ++i)
			pwr_by_rate[i] = tbl_to_dec_pwr_by_rate(rtwdev, val, i);
		*rate_num = 4;
		break;
	case 0xCD8:
	case 0xED8:
	case 0x18D8:
	case 0x1AD8:
		rate[0] = DESC_RATEMCS16;
		rate[1] = DESC_RATEMCS17;
		rate[2] = DESC_RATEMCS18;
		rate[3] = DESC_RATEMCS19;
		for (i = 0; i < 4; ++i)
			pwr_by_rate[i] = tbl_to_dec_pwr_by_rate(rtwdev, val, i);
		*rate_num = 4;
		break;
	case 0xCDC:
	case 0xEDC:
	case 0x18DC:
	case 0x1ADC:
		rate[0] = DESC_RATEMCS20;
		rate[1] = DESC_RATEMCS21;
		rate[2] = DESC_RATEMCS22;
		rate[3] = DESC_RATEMCS23;
		for (i = 0; i < 4; ++i)
			pwr_by_rate[i] = tbl_to_dec_pwr_by_rate(rtwdev, val, i);
		*rate_num = 4;
		break;
	case 0xCE0:
	case 0xEE0:
	case 0x18E0:
	case 0x1AE0:
		rate[0] = DESC_RATEVHT3SS_MCS0;
		rate[1] = DESC_RATEVHT3SS_MCS1;
		rate[2] = DESC_RATEVHT3SS_MCS2;
		rate[3] = DESC_RATEVHT3SS_MCS3;
		for (i = 0; i < 4; ++i)
			pwr_by_rate[i] = tbl_to_dec_pwr_by_rate(rtwdev, val, i);
		*rate_num = 4;
		break;
	case 0xCE4:
	case 0xEE4:
	case 0x18E4:
	case 0x1AE4:
		rate[0] = DESC_RATEVHT3SS_MCS4;
		rate[1] = DESC_RATEVHT3SS_MCS5;
		rate[2] = DESC_RATEVHT3SS_MCS6;
		rate[3] = DESC_RATEVHT3SS_MCS7;
		for (i = 0; i < 4; ++i)
			pwr_by_rate[i] = tbl_to_dec_pwr_by_rate(rtwdev, val, i);
		*rate_num = 4;
		break;
	case 0xCE8:
	case 0xEE8:
	case 0x18E8:
	case 0x1AE8:
		rate[0] = DESC_RATEVHT3SS_MCS8;
		rate[1] = DESC_RATEVHT3SS_MCS9;
		for (i = 0; i < 2; ++i)
			pwr_by_rate[i] = tbl_to_dec_pwr_by_rate(rtwdev, val, i);
		*rate_num = 2;
		break;
	default:
		rtw_warn(rtwdev, "invalid tx power index addr 0x%08x\n", addr);
		break;
	}
}

static void rtw_phy_store_tx_power_by_rate(struct rtw_dev *rtwdev,
					   u32 band, u32 rfpath, u32 txnum,
					   u32 regaddr, u32 bitmask, u32 data)
{
	struct rtw_hal *hal = &rtwdev->hal;
	u8 rate_num = 0;
	u8 rate;
	u8 rates[RTW_RF_PATH_MAX] = {0};
	s8 offset;
	s8 pwr_by_rate[RTW_RF_PATH_MAX] = {0};
	int i;

	rtw_phy_get_rate_values_of_txpwr_by_rate(rtwdev, regaddr, bitmask, data,
						 rates, pwr_by_rate, &rate_num);

	if (WARN_ON(rfpath >= RTW_RF_PATH_MAX ||
		    (band != PHY_BAND_2G && band != PHY_BAND_5G) ||
		    rate_num > RTW_RF_PATH_MAX))
		return;

	for (i = 0; i < rate_num; i++) {
		offset = pwr_by_rate[i];
		rate = rates[i];
		if (band == PHY_BAND_2G)
			hal->tx_pwr_by_rate_offset_2g[rfpath][rate] = offset;
		else if (band == PHY_BAND_5G)
			hal->tx_pwr_by_rate_offset_5g[rfpath][rate] = offset;
		else
			continue;
	}
}

void rtw_parse_tbl_bb_pg(struct rtw_dev *rtwdev, const struct rtw_table *tbl)
{
	const struct rtw_phy_pg_cfg_pair *p = tbl->data;
	const struct rtw_phy_pg_cfg_pair *end = p + tbl->size;

	for (; p < end; p++) {
		if (p->addr == 0xfe || p->addr == 0xffe) {
			msleep(50);
			continue;
		}
		rtw_phy_store_tx_power_by_rate(rtwdev, p->band, p->rf_path,
					       p->tx_num, p->addr, p->bitmask,
					       p->data);
	}
}
EXPORT_SYMBOL(rtw_parse_tbl_bb_pg);

static const u8 rtw_channel_idx_5g[RTW_MAX_CHANNEL_NUM_5G] = {
	36,  38,  40,  42,  44,  46,  48, /* Band 1 */
	52,  54,  56,  58,  60,  62,  64, /* Band 2 */
	100, 102, 104, 106, 108, 110, 112, /* Band 3 */
	116, 118, 120, 122, 124, 126, 128, /* Band 3 */
	132, 134, 136, 138, 140, 142, 144, /* Band 3 */
	149, 151, 153, 155, 157, 159, 161, /* Band 4 */
	165, 167, 169, 171, 173, 175, 177}; /* Band 4 */

static int rtw_channel_to_idx(u8 band, u8 channel)
{
	int ch_idx;
	u8 n_channel;

	if (band == PHY_BAND_2G) {
		ch_idx = channel - 1;
		n_channel = RTW_MAX_CHANNEL_NUM_2G;
	} else if (band == PHY_BAND_5G) {
		n_channel = RTW_MAX_CHANNEL_NUM_5G;
		for (ch_idx = 0; ch_idx < n_channel; ch_idx++)
			if (rtw_channel_idx_5g[ch_idx] == channel)
				break;
	} else {
		return -1;
	}

	if (ch_idx >= n_channel)
		return -1;

	return ch_idx;
}

static void rtw_phy_set_tx_power_limit(struct rtw_dev *rtwdev, u8 regd, u8 band,
				       u8 bw, u8 rs, u8 ch, s8 pwr_limit)
{
	struct rtw_hal *hal = &rtwdev->hal;
	u8 max_power_index = rtwdev->chip->max_power_index;
	s8 ww;
	int ch_idx;

	pwr_limit = clamp_t(s8, pwr_limit,
			    -max_power_index, max_power_index);
	ch_idx = rtw_channel_to_idx(band, ch);

	if (regd >= RTW_REGD_MAX || bw >= RTW_CHANNEL_WIDTH_MAX ||
	    rs >= RTW_RATE_SECTION_MAX || ch_idx < 0) {
		WARN(1,
		     "wrong txpwr_lmt regd=%u, band=%u bw=%u, rs=%u, ch_idx=%u, pwr_limit=%d\n",
		     regd, band, bw, rs, ch_idx, pwr_limit);
		return;
	}

	if (band == PHY_BAND_2G) {
		hal->tx_pwr_limit_2g[regd][bw][rs][ch_idx] = pwr_limit;
		ww = hal->tx_pwr_limit_2g[RTW_REGD_WW][bw][rs][ch_idx];
		ww = min_t(s8, ww, pwr_limit);
		hal->tx_pwr_limit_2g[RTW_REGD_WW][bw][rs][ch_idx] = ww;
	} else if (band == PHY_BAND_5G) {
		hal->tx_pwr_limit_5g[regd][bw][rs][ch_idx] = pwr_limit;
		ww = hal->tx_pwr_limit_5g[RTW_REGD_WW][bw][rs][ch_idx];
		ww = min_t(s8, ww, pwr_limit);
		hal->tx_pwr_limit_5g[RTW_REGD_WW][bw][rs][ch_idx] = ww;
	}
}

/* cross-reference 5G power limits if values are not assigned */
static void
rtw_xref_5g_txpwr_lmt(struct rtw_dev *rtwdev, u8 regd,
		      u8 bw, u8 ch_idx, u8 rs_ht, u8 rs_vht)
{
	struct rtw_hal *hal = &rtwdev->hal;
	u8 max_power_index = rtwdev->chip->max_power_index;
	s8 lmt_ht = hal->tx_pwr_limit_5g[regd][bw][rs_ht][ch_idx];
	s8 lmt_vht = hal->tx_pwr_limit_5g[regd][bw][rs_vht][ch_idx];

	if (lmt_ht == lmt_vht)
		return;

	if (lmt_ht == max_power_index)
		hal->tx_pwr_limit_5g[regd][bw][rs_ht][ch_idx] = lmt_vht;

	else if (lmt_vht == max_power_index)
		hal->tx_pwr_limit_5g[regd][bw][rs_vht][ch_idx] = lmt_ht;
}

/* cross-reference power limits for ht and vht */
static void
rtw_xref_txpwr_lmt_by_rs(struct rtw_dev *rtwdev, u8 regd, u8 bw, u8 ch_idx)
{
	u8 rs_idx, rs_ht, rs_vht;
	u8 rs_cmp[2][2] = {{RTW_RATE_SECTION_HT_1S, RTW_RATE_SECTION_VHT_1S},
			   {RTW_RATE_SECTION_HT_2S, RTW_RATE_SECTION_VHT_2S} };

	for (rs_idx = 0; rs_idx < 2; rs_idx++) {
		rs_ht = rs_cmp[rs_idx][0];
		rs_vht = rs_cmp[rs_idx][1];

		rtw_xref_5g_txpwr_lmt(rtwdev, regd, bw, ch_idx, rs_ht, rs_vht);
	}
}

/* cross-reference power limits for 5G channels */
static void
rtw_xref_5g_txpwr_lmt_by_ch(struct rtw_dev *rtwdev, u8 regd, u8 bw)
{
	u8 ch_idx;

	for (ch_idx = 0; ch_idx < RTW_MAX_CHANNEL_NUM_5G; ch_idx++)
		rtw_xref_txpwr_lmt_by_rs(rtwdev, regd, bw, ch_idx);
}

/* cross-reference power limits for 20/40M bandwidth */
static void
rtw_xref_txpwr_lmt_by_bw(struct rtw_dev *rtwdev, u8 regd)
{
	u8 bw;

	for (bw = RTW_CHANNEL_WIDTH_20; bw <= RTW_CHANNEL_WIDTH_40; bw++)
		rtw_xref_5g_txpwr_lmt_by_ch(rtwdev, regd, bw);
}

/* cross-reference power limits */
static void rtw_xref_txpwr_lmt(struct rtw_dev *rtwdev)
{
	u8 regd;

	for (regd = 0; regd < RTW_REGD_MAX; regd++)
		rtw_xref_txpwr_lmt_by_bw(rtwdev, regd);
}

static void
__cfg_txpwr_lmt_by_alt(struct rtw_hal *hal, u8 regd, u8 regd_alt, u8 bw, u8 rs)
{
	u8 ch;

	for (ch = 0; ch < RTW_MAX_CHANNEL_NUM_2G; ch++)
		hal->tx_pwr_limit_2g[regd][bw][rs][ch] =
			hal->tx_pwr_limit_2g[regd_alt][bw][rs][ch];

	for (ch = 0; ch < RTW_MAX_CHANNEL_NUM_5G; ch++)
		hal->tx_pwr_limit_5g[regd][bw][rs][ch] =
			hal->tx_pwr_limit_5g[regd_alt][bw][rs][ch];
}

static void
rtw_cfg_txpwr_lmt_by_alt(struct rtw_dev *rtwdev, u8 regd, u8 regd_alt)
{
	u8 bw, rs;

	for (bw = 0; bw < RTW_CHANNEL_WIDTH_MAX; bw++)
		for (rs = 0; rs < RTW_RATE_SECTION_MAX; rs++)
			__cfg_txpwr_lmt_by_alt(&rtwdev->hal, regd, regd_alt,
					       bw, rs);
}

void rtw_parse_tbl_txpwr_lmt(struct rtw_dev *rtwdev,
			     const struct rtw_table *tbl)
{
	const struct rtw_txpwr_lmt_cfg_pair *p = tbl->data;
	const struct rtw_txpwr_lmt_cfg_pair *end = p + tbl->size;
	u32 regd_cfg_flag = 0;
	u8 regd_alt;
	u8 i;

	for (; p < end; p++) {
		regd_cfg_flag |= BIT(p->regd);
		rtw_phy_set_tx_power_limit(rtwdev, p->regd, p->band,
					   p->bw, p->rs, p->ch, p->txpwr_lmt);
	}

	for (i = 0; i < RTW_REGD_MAX; i++) {
		if (i == RTW_REGD_WW)
			continue;

		if (regd_cfg_flag & BIT(i))
			continue;

		rtw_dbg(rtwdev, RTW_DBG_REGD,
			"txpwr regd %d does not be configured\n", i);

		if (rtw_regd_has_alt(i, &regd_alt) &&
		    regd_cfg_flag & BIT(regd_alt)) {
			rtw_dbg(rtwdev, RTW_DBG_REGD,
				"cfg txpwr regd %d by regd %d as alternative\n",
				i, regd_alt);

			rtw_cfg_txpwr_lmt_by_alt(rtwdev, i, regd_alt);
			continue;
		}

		rtw_dbg(rtwdev, RTW_DBG_REGD, "cfg txpwr regd %d by WW\n", i);
		rtw_cfg_txpwr_lmt_by_alt(rtwdev, i, RTW_REGD_WW);
	}

	rtw_xref_txpwr_lmt(rtwdev);
}
EXPORT_SYMBOL(rtw_parse_tbl_txpwr_lmt);

void rtw_phy_cfg_mac(struct rtw_dev *rtwdev, const struct rtw_table *tbl,
		     u32 addr, u32 data)
{
	rtw_write8(rtwdev, addr, data);
}
EXPORT_SYMBOL(rtw_phy_cfg_mac);

void rtw_phy_cfg_agc(struct rtw_dev *rtwdev, const struct rtw_table *tbl,
		     u32 addr, u32 data)
{
	rtw_write32(rtwdev, addr, data);
}
EXPORT_SYMBOL(rtw_phy_cfg_agc);

void rtw_phy_cfg_bb(struct rtw_dev *rtwdev, const struct rtw_table *tbl,
		    u32 addr, u32 data)
{
	if (addr == 0xfe)
		msleep(50);
	else if (addr == 0xfd)
		mdelay(5);
	else if (addr == 0xfc)
		mdelay(1);
	else if (addr == 0xfb)
		usleep_range(50, 60);
	else if (addr == 0xfa)
		udelay(5);
	else if (addr == 0xf9)
		udelay(1);
	else
		rtw_write32(rtwdev, addr, data);
}
EXPORT_SYMBOL(rtw_phy_cfg_bb);

void rtw_phy_cfg_rf(struct rtw_dev *rtwdev, const struct rtw_table *tbl,
		    u32 addr, u32 data)
{
	if (addr == 0xffe) {
		msleep(50);
	} else if (addr == 0xfe) {
		usleep_range(100, 110);
	} else {
		rtw_write_rf(rtwdev, tbl->rf_path, addr, RFREG_MASK, data);
		udelay(1);
	}
}
EXPORT_SYMBOL(rtw_phy_cfg_rf);

static void rtw_load_rfk_table(struct rtw_dev *rtwdev)
{
	struct rtw_chip_info *chip = rtwdev->chip;
	struct rtw_dpk_info *dpk_info = &rtwdev->dm_info.dpk_info;

	if (!chip->rfk_init_tbl)
		return;

	rtw_write32_mask(rtwdev, 0x1e24, BIT(17), 0x1);
	rtw_write32_mask(rtwdev, 0x1cd0, BIT(28), 0x1);
	rtw_write32_mask(rtwdev, 0x1cd0, BIT(29), 0x1);
	rtw_write32_mask(rtwdev, 0x1cd0, BIT(30), 0x1);
	rtw_write32_mask(rtwdev, 0x1cd0, BIT(31), 0x0);

	rtw_load_table(rtwdev, chip->rfk_init_tbl);

	dpk_info->is_dpk_pwr_on = true;
}

void rtw_phy_load_tables(struct rtw_dev *rtwdev)
{
	struct rtw_chip_info *chip = rtwdev->chip;
	u8 rf_path;

	rtw_load_table(rtwdev, chip->mac_tbl);
	rtw_load_table(rtwdev, chip->bb_tbl);
	rtw_load_table(rtwdev, chip->agc_tbl);
	rtw_load_rfk_table(rtwdev);

	for (rf_path = 0; rf_path < rtwdev->hal.rf_path_num; rf_path++) {
		const struct rtw_table *tbl;

		tbl = chip->rf_tbl[rf_path];
		rtw_load_table(rtwdev, tbl);
	}
}
EXPORT_SYMBOL(rtw_phy_load_tables);

static u8 rtw_get_channel_group(u8 channel, u8 rate)
{
	switch (channel) {
	default:
		WARN_ON(1);
		fallthrough;
	case 1:
	case 2:
	case 36:
	case 38:
	case 40:
	case 42:
		return 0;
	case 3:
	case 4:
	case 5:
	case 44:
	case 46:
	case 48:
	case 50:
		return 1;
	case 6:
	case 7:
	case 8:
	case 52:
	case 54:
	case 56:
	case 58:
		return 2;
	case 9:
	case 10:
	case 11:
	case 60:
	case 62:
	case 64:
		return 3;
	case 12:
	case 13:
	case 100:
	case 102:
	case 104:
	case 106:
		return 4;
	case 14:
		return rate <= DESC_RATE11M ? 5 : 4;
	case 108:
	case 110:
	case 112:
	case 114:
		return 5;
	case 116:
	case 118:
	case 120:
	case 122:
		return 6;
	case 124:
	case 126:
	case 128:
	case 130:
		return 7;
	case 132:
	case 134:
	case 136:
	case 138:
		return 8;
	case 140:
	case 142:
	case 144:
		return 9;
	case 149:
	case 151:
	case 153:
	case 155:
		return 10;
	case 157:
	case 159:
	case 161:
		return 11;
	case 165:
	case 167:
	case 169:
	case 171:
		return 12;
	case 173:
	case 175:
	case 177:
		return 13;
	}
}

static s8 rtw_phy_get_dis_dpd_by_rate_diff(struct rtw_dev *rtwdev, u16 rate)
{
	struct rtw_chip_info *chip = rtwdev->chip;
	s8 dpd_diff = 0;

	if (!chip->en_dis_dpd)
		return 0;

#define RTW_DPD_RATE_CHECK(_rate)					\
	case DESC_RATE ## _rate:					\
	if (DIS_DPD_RATE ## _rate & chip->dpd_ratemask)			\
		dpd_diff = -6 * chip->txgi_factor;			\
	break

	switch (rate) {
	RTW_DPD_RATE_CHECK(6M);
	RTW_DPD_RATE_CHECK(9M);
	RTW_DPD_RATE_CHECK(MCS0);
	RTW_DPD_RATE_CHECK(MCS1);
	RTW_DPD_RATE_CHECK(MCS8);
	RTW_DPD_RATE_CHECK(MCS9);
	RTW_DPD_RATE_CHECK(VHT1SS_MCS0);
	RTW_DPD_RATE_CHECK(VHT1SS_MCS1);
	RTW_DPD_RATE_CHECK(VHT2SS_MCS0);
	RTW_DPD_RATE_CHECK(VHT2SS_MCS1);
	}
#undef RTW_DPD_RATE_CHECK

	return dpd_diff;
}

static u8 rtw_phy_get_2g_tx_power_index(struct rtw_dev *rtwdev,
					struct rtw_2g_txpwr_idx *pwr_idx_2g,
					enum rtw_bandwidth bandwidth,
					u8 rate, u8 group)
{
	struct rtw_chip_info *chip = rtwdev->chip;
	u8 tx_power;
	bool mcs_rate;
	bool above_2ss;
	u8 factor = chip->txgi_factor;

	if (rate <= DESC_RATE11M)
		tx_power = pwr_idx_2g->cck_base[group];
	else
		tx_power = pwr_idx_2g->bw40_base[group];

	if (rate >= DESC_RATE6M && rate <= DESC_RATE54M)
		tx_power += pwr_idx_2g->ht_1s_diff.ofdm * factor;

	mcs_rate = (rate >= DESC_RATEMCS0 && rate <= DESC_RATEMCS15) ||
		   (rate >= DESC_RATEVHT1SS_MCS0 &&
		    rate <= DESC_RATEVHT2SS_MCS9);
	above_2ss = (rate >= DESC_RATEMCS8 && rate <= DESC_RATEMCS15) ||
		    (rate >= DESC_RATEVHT2SS_MCS0);

	if (!mcs_rate)
		return tx_power;

	switch (bandwidth) {
	default:
		WARN_ON(1);
		fallthrough;
	case RTW_CHANNEL_WIDTH_20:
		tx_power += pwr_idx_2g->ht_1s_diff.bw20 * factor;
		if (above_2ss)
			tx_power += pwr_idx_2g->ht_2s_diff.bw20 * factor;
		break;
	case RTW_CHANNEL_WIDTH_40:
		/* bw40 is the base power */
		if (above_2ss)
			tx_power += pwr_idx_2g->ht_2s_diff.bw40 * factor;
		break;
	}

	return tx_power;
}

static u8 rtw_phy_get_5g_tx_power_index(struct rtw_dev *rtwdev,
					struct rtw_5g_txpwr_idx *pwr_idx_5g,
					enum rtw_bandwidth bandwidth,
					u8 rate, u8 group)
{
	struct rtw_chip_info *chip = rtwdev->chip;
	u8 tx_power;
	u8 upper, lower;
	bool mcs_rate;
	bool above_2ss;
	u8 factor = chip->txgi_factor;

	tx_power = pwr_idx_5g->bw40_base[group];

	mcs_rate = (rate >= DESC_RATEMCS0 && rate <= DESC_RATEMCS15) ||
		   (rate >= DESC_RATEVHT1SS_MCS0 &&
		    rate <= DESC_RATEVHT2SS_MCS9);
	above_2ss = (rate >= DESC_RATEMCS8 && rate <= DESC_RATEMCS15) ||
		    (rate >= DESC_RATEVHT2SS_MCS0);

	if (!mcs_rate) {
		tx_power += pwr_idx_5g->ht_1s_diff.ofdm * factor;
		return tx_power;
	}

	switch (bandwidth) {
	default:
		WARN_ON(1);
		fallthrough;
	case RTW_CHANNEL_WIDTH_20:
		tx_power += pwr_idx_5g->ht_1s_diff.bw20 * factor;
		if (above_2ss)
			tx_power += pwr_idx_5g->ht_2s_diff.bw20 * factor;
		break;
	case RTW_CHANNEL_WIDTH_40:
		/* bw40 is the base power */
		if (above_2ss)
			tx_power += pwr_idx_5g->ht_2s_diff.bw40 * factor;
		break;
	case RTW_CHANNEL_WIDTH_80:
		/* the base idx of bw80 is the average of bw40+/bw40- */
		lower = pwr_idx_5g->bw40_base[group];
		upper = pwr_idx_5g->bw40_base[group + 1];

		tx_power = (lower + upper) / 2;
		tx_power += pwr_idx_5g->vht_1s_diff.bw80 * factor;
		if (above_2ss)
			tx_power += pwr_idx_5g->vht_2s_diff.bw80 * factor;
		break;
	}

	return tx_power;
}

/* return RTW_RATE_SECTION_MAX to indicate rate is invalid */
static u8 rtw_phy_rate_to_rate_section(u8 rate)
{
	if (rate >= DESC_RATE1M && rate <= DESC_RATE11M)
		return RTW_RATE_SECTION_CCK;
	else if (rate >= DESC_RATE6M && rate <= DESC_RATE54M)
		return RTW_RATE_SECTION_OFDM;
	else if (rate >= DESC_RATEMCS0 && rate <= DESC_RATEMCS7)
		return RTW_RATE_SECTION_HT_1S;
	else if (rate >= DESC_RATEMCS8 && rate <= DESC_RATEMCS15)
		return RTW_RATE_SECTION_HT_2S;
	else if (rate >= DESC_RATEVHT1SS_MCS0 && rate <= DESC_RATEVHT1SS_MCS9)
		return RTW_RATE_SECTION_VHT_1S;
	else if (rate >= DESC_RATEVHT2SS_MCS0 && rate <= DESC_RATEVHT2SS_MCS9)
		return RTW_RATE_SECTION_VHT_2S;
	else
		return RTW_RATE_SECTION_MAX;
}

static s8 rtw_phy_get_tx_power_limit(struct rtw_dev *rtwdev, u8 band,
				     enum rtw_bandwidth bw, u8 rf_path,
				     u8 rate, u8 channel, u8 regd)
{
	struct rtw_hal *hal = &rtwdev->hal;
	u8 *cch_by_bw = hal->cch_by_bw;
	s8 power_limit = (s8)rtwdev->chip->max_power_index;
	u8 rs = rtw_phy_rate_to_rate_section(rate);
	int ch_idx;
	u8 cur_bw, cur_ch;
	s8 cur_lmt;

	if (regd > RTW_REGD_WW)
		return power_limit;

	if (rs == RTW_RATE_SECTION_MAX)
		goto err;

	/* only 20M BW with cck and ofdm */
	if (rs == RTW_RATE_SECTION_CCK || rs == RTW_RATE_SECTION_OFDM)
		bw = RTW_CHANNEL_WIDTH_20;

	/* only 20/40M BW with ht */
	if (rs == RTW_RATE_SECTION_HT_1S || rs == RTW_RATE_SECTION_HT_2S)
		bw = min_t(u8, bw, RTW_CHANNEL_WIDTH_40);

	/* select min power limit among [20M BW ~ current BW] */
	for (cur_bw = RTW_CHANNEL_WIDTH_20; cur_bw <= bw; cur_bw++) {
		cur_ch = cch_by_bw[cur_bw];

		ch_idx = rtw_channel_to_idx(band, cur_ch);
		if (ch_idx < 0)
			goto err;

		cur_lmt = cur_ch <= RTW_MAX_CHANNEL_NUM_2G ?
			hal->tx_pwr_limit_2g[regd][cur_bw][rs][ch_idx] :
			hal->tx_pwr_limit_5g[regd][cur_bw][rs][ch_idx];

		power_limit = min_t(s8, cur_lmt, power_limit);
	}

	return power_limit;

err:
	WARN(1, "invalid arguments, band=%d, bw=%d, path=%d, rate=%d, ch=%d\n",
	     band, bw, rf_path, rate, channel);
	return (s8)rtwdev->chip->max_power_index;
}

static s8 rtw_phy_get_tx_power_sar(struct rtw_dev *rtwdev, u8 sar_band,
				   u8 rf_path, u8 rate)
{
	u8 rs = rtw_phy_rate_to_rate_section(rate);
	struct rtw_sar_arg arg = {
		.sar_band = sar_band,
		.path = rf_path,
		.rs = rs,
	};

	if (rs == RTW_RATE_SECTION_MAX)
		goto err;

	return rtw_query_sar(rtwdev, &arg);

err:
	WARN(1, "invalid arguments, sar_band=%d, path=%d, rate=%d\n",
	     sar_band, rf_path, rate);
	return (s8)rtwdev->chip->max_power_index;
}

void rtw_get_tx_power_params(struct rtw_dev *rtwdev, u8 path, u8 rate, u8 bw,
			     u8 ch, u8 regd, struct rtw_power_params *pwr_param)
{
	struct rtw_hal *hal = &rtwdev->hal;
	struct rtw_dm_info *dm_info = &rtwdev->dm_info;
	struct rtw_txpwr_idx *pwr_idx;
	u8 group, band;
	u8 *base = &pwr_param->pwr_base;
	s8 *offset = &pwr_param->pwr_offset;
	s8 *limit = &pwr_param->pwr_limit;
	s8 *remnant = &pwr_param->pwr_remnant;
	s8 *sar = &pwr_param->pwr_sar;

	pwr_idx = &rtwdev->efuse.txpwr_idx_table[path];
	group = rtw_get_channel_group(ch, rate);

	/* base power index for 2.4G/5G */
	if (IS_CH_2G_BAND(ch)) {
		band = PHY_BAND_2G;
		*base = rtw_phy_get_2g_tx_power_index(rtwdev,
						      &pwr_idx->pwr_idx_2g,
						      bw, rate, group);
		*offset = hal->tx_pwr_by_rate_offset_2g[path][rate];
	} else {
		band = PHY_BAND_5G;
		*base = rtw_phy_get_5g_tx_power_index(rtwdev,
						      &pwr_idx->pwr_idx_5g,
						      bw, rate, group);
		*offset = hal->tx_pwr_by_rate_offset_5g[path][rate];
	}

	*limit = rtw_phy_get_tx_power_limit(rtwdev, band, bw, path,
					    rate, ch, regd);
	*remnant = (rate <= DESC_RATE11M ? dm_info->txagc_remnant_cck :
		    dm_info->txagc_remnant_ofdm);
	*sar = rtw_phy_get_tx_power_sar(rtwdev, hal->sar_band, path, rate);
}

u8
rtw_phy_get_tx_power_index(struct rtw_dev *rtwdev, u8 rf_path, u8 rate,
			   enum rtw_bandwidth bandwidth, u8 channel, u8 regd)
{
	struct rtw_power_params pwr_param = {0};
	u8 tx_power;
	s8 offset;

	rtw_get_tx_power_params(rtwdev, rf_path, rate, bandwidth,
				channel, regd, &pwr_param);

	tx_power = pwr_param.pwr_base;
	offset = min3(pwr_param.pwr_offset,
		      pwr_param.pwr_limit,
		      pwr_param.pwr_sar);

	if (rtwdev->chip->en_dis_dpd)
		offset += rtw_phy_get_dis_dpd_by_rate_diff(rtwdev, rate);

	tx_power += offset + pwr_param.pwr_remnant;

	if (tx_power > rtwdev->chip->max_power_index)
		tx_power = rtwdev->chip->max_power_index;

	return tx_power;
}
EXPORT_SYMBOL(rtw_phy_get_tx_power_index);

static void rtw_phy_set_tx_power_index_by_rs(struct rtw_dev *rtwdev,
					     u8 ch, u8 path, u8 rs)
{
	struct rtw_hal *hal = &rtwdev->hal;
	u8 regd = rtw_regd_get(rtwdev);
	u8 *rates;
	u8 size;
	u8 rate;
	u8 pwr_idx;
	u8 bw;
	int i;

	if (rs >= RTW_RATE_SECTION_MAX)
		return;

	rates = rtw_rate_section[rs];
	size = rtw_rate_size[rs];
	bw = hal->current_band_width;
	for (i = 0; i < size; i++) {
		rate = rates[i];
		pwr_idx = rtw_phy_get_tx_power_index(rtwdev, path, rate,
						     bw, ch, regd);
		hal->tx_pwr_tbl[path][rate] = pwr_idx;
	}
}

/* set tx power level by path for each rates, note that the order of the rates
 * are *very* important, bacause 8822B/8821C combines every four bytes of tx
 * power index into a four-byte power index register, and calls set_tx_agc to
 * write these values into hardware
 */
static void rtw_phy_set_tx_power_level_by_path(struct rtw_dev *rtwdev,
					       u8 ch, u8 path)
{
	struct rtw_hal *hal = &rtwdev->hal;
	u8 rs;

	/* do not need cck rates if we are not in 2.4G */
	if (hal->current_band_type == RTW_BAND_2G)
		rs = RTW_RATE_SECTION_CCK;
	else
		rs = RTW_RATE_SECTION_OFDM;

	for (; rs < RTW_RATE_SECTION_MAX; rs++)
		rtw_phy_set_tx_power_index_by_rs(rtwdev, ch, path, rs);
}

void rtw_phy_set_tx_power_level(struct rtw_dev *rtwdev, u8 channel)
{
	struct rtw_chip_info *chip = rtwdev->chip;
	struct rtw_hal *hal = &rtwdev->hal;
	u8 path;

	mutex_lock(&hal->tx_power_mutex);

	for (path = 0; path < hal->rf_path_num; path++)
		rtw_phy_set_tx_power_level_by_path(rtwdev, channel, path);

	chip->ops->set_tx_power_index(rtwdev);
	mutex_unlock(&hal->tx_power_mutex);
}
EXPORT_SYMBOL(rtw_phy_set_tx_power_level);

static void
rtw_phy_tx_power_by_rate_config_by_path(struct rtw_hal *hal, u8 path,
					u8 rs, u8 size, u8 *rates)
{
	u8 rate;
	u8 base_idx, rate_idx;
	s8 base_2g, base_5g;

	if (rs >= RTW_RATE_SECTION_VHT_1S)
		base_idx = rates[size - 3];
	else
		base_idx = rates[size - 1];
	base_2g = hal->tx_pwr_by_rate_offset_2g[path][base_idx];
	base_5g = hal->tx_pwr_by_rate_offset_5g[path][base_idx];
	hal->tx_pwr_by_rate_base_2g[path][rs] = base_2g;
	hal->tx_pwr_by_rate_base_5g[path][rs] = base_5g;
	for (rate = 0; rate < size; rate++) {
		rate_idx = rates[rate];
		hal->tx_pwr_by_rate_offset_2g[path][rate_idx] -= base_2g;
		hal->tx_pwr_by_rate_offset_5g[path][rate_idx] -= base_5g;
	}
}

void rtw_phy_tx_power_by_rate_config(struct rtw_hal *hal)
{
	u8 path;

	for (path = 0; path < RTW_RF_PATH_MAX; path++) {
		rtw_phy_tx_power_by_rate_config_by_path(hal, path,
				RTW_RATE_SECTION_CCK,
				rtw_cck_size, rtw_cck_rates);
		rtw_phy_tx_power_by_rate_config_by_path(hal, path,
				RTW_RATE_SECTION_OFDM,
				rtw_ofdm_size, rtw_ofdm_rates);
		rtw_phy_tx_power_by_rate_config_by_path(hal, path,
				RTW_RATE_SECTION_HT_1S,
				rtw_ht_1s_size, rtw_ht_1s_rates);
		rtw_phy_tx_power_by_rate_config_by_path(hal, path,
				RTW_RATE_SECTION_HT_2S,
				rtw_ht_2s_size, rtw_ht_2s_rates);
		rtw_phy_tx_power_by_rate_config_by_path(hal, path,
				RTW_RATE_SECTION_VHT_1S,
				rtw_vht_1s_size, rtw_vht_1s_rates);
		rtw_phy_tx_power_by_rate_config_by_path(hal, path,
				RTW_RATE_SECTION_VHT_2S,
				rtw_vht_2s_size, rtw_vht_2s_rates);
	}
}

static void
__rtw_phy_tx_power_limit_config(struct rtw_hal *hal, u8 regd, u8 bw, u8 rs)
{
	s8 base;
	u8 ch;

	for (ch = 0; ch < RTW_MAX_CHANNEL_NUM_2G; ch++) {
		base = hal->tx_pwr_by_rate_base_2g[0][rs];
		hal->tx_pwr_limit_2g[regd][bw][rs][ch] -= base;
	}

	for (ch = 0; ch < RTW_MAX_CHANNEL_NUM_5G; ch++) {
		base = hal->tx_pwr_by_rate_base_5g[0][rs];
		hal->tx_pwr_limit_5g[regd][bw][rs][ch] -= base;
	}
}

void rtw_phy_tx_power_limit_config(struct rtw_hal *hal)
{
	u8 regd, bw, rs;

	/* default at channel 1 */
	hal->cch_by_bw[RTW_CHANNEL_WIDTH_20] = 1;

	for (regd = 0; regd < RTW_REGD_MAX; regd++)
		for (bw = 0; bw < RTW_CHANNEL_WIDTH_MAX; bw++)
			for (rs = 0; rs < RTW_RATE_SECTION_MAX; rs++)
				__rtw_phy_tx_power_limit_config(hal, regd, bw, rs);
}

static void rtw_phy_init_tx_power_limit(struct rtw_dev *rtwdev,
					u8 regd, u8 bw, u8 rs)
{
	struct rtw_hal *hal = &rtwdev->hal;
	s8 max_power_index = (s8)rtwdev->chip->max_power_index;
	u8 ch;

	/* 2.4G channels */
	for (ch = 0; ch < RTW_MAX_CHANNEL_NUM_2G; ch++)
		hal->tx_pwr_limit_2g[regd][bw][rs][ch] = max_power_index;

	/* 5G channels */
	for (ch = 0; ch < RTW_MAX_CHANNEL_NUM_5G; ch++)
		hal->tx_pwr_limit_5g[regd][bw][rs][ch] = max_power_index;
}

void rtw_phy_init_tx_power(struct rtw_dev *rtwdev)
{
	struct rtw_hal *hal = &rtwdev->hal;
	u8 regd, path, rate, rs, bw;

	/* init tx power by rate offset */
	for (path = 0; path < RTW_RF_PATH_MAX; path++) {
		for (rate = 0; rate < DESC_RATE_MAX; rate++) {
			hal->tx_pwr_by_rate_offset_2g[path][rate] = 0;
			hal->tx_pwr_by_rate_offset_5g[path][rate] = 0;
		}
	}

	/* init tx power limit */
	for (regd = 0; regd < RTW_REGD_MAX; regd++)
		for (bw = 0; bw < RTW_CHANNEL_WIDTH_MAX; bw++)
			for (rs = 0; rs < RTW_RATE_SECTION_MAX; rs++)
				rtw_phy_init_tx_power_limit(rtwdev, regd, bw,
							    rs);
}

void rtw_phy_config_swing_table(struct rtw_dev *rtwdev,
				struct rtw_swing_table *swing_table)
{
	const struct rtw_pwr_track_tbl *tbl = rtwdev->chip->pwr_track_tbl;
	u8 channel = rtwdev->hal.current_channel;

	if (IS_CH_2G_BAND(channel)) {
		if (rtwdev->dm_info.tx_rate <= DESC_RATE11M) {
			swing_table->p[RF_PATH_A] = tbl->pwrtrk_2g_ccka_p;
			swing_table->n[RF_PATH_A] = tbl->pwrtrk_2g_ccka_n;
			swing_table->p[RF_PATH_B] = tbl->pwrtrk_2g_cckb_p;
			swing_table->n[RF_PATH_B] = tbl->pwrtrk_2g_cckb_n;
		} else {
			swing_table->p[RF_PATH_A] = tbl->pwrtrk_2ga_p;
			swing_table->n[RF_PATH_A] = tbl->pwrtrk_2ga_n;
			swing_table->p[RF_PATH_B] = tbl->pwrtrk_2gb_p;
			swing_table->n[RF_PATH_B] = tbl->pwrtrk_2gb_n;
		}
	} else if (IS_CH_5G_BAND_1(channel) || IS_CH_5G_BAND_2(channel)) {
		swing_table->p[RF_PATH_A] = tbl->pwrtrk_5ga_p[RTW_PWR_TRK_5G_1];
		swing_table->n[RF_PATH_A] = tbl->pwrtrk_5ga_n[RTW_PWR_TRK_5G_1];
		swing_table->p[RF_PATH_B] = tbl->pwrtrk_5gb_p[RTW_PWR_TRK_5G_1];
		swing_table->n[RF_PATH_B] = tbl->pwrtrk_5gb_n[RTW_PWR_TRK_5G_1];
	} else if (IS_CH_5G_BAND_3(channel)) {
		swing_table->p[RF_PATH_A] = tbl->pwrtrk_5ga_p[RTW_PWR_TRK_5G_2];
		swing_table->n[RF_PATH_A] = tbl->pwrtrk_5ga_n[RTW_PWR_TRK_5G_2];
		swing_table->p[RF_PATH_B] = tbl->pwrtrk_5gb_p[RTW_PWR_TRK_5G_2];
		swing_table->n[RF_PATH_B] = tbl->pwrtrk_5gb_n[RTW_PWR_TRK_5G_2];
	} else if (IS_CH_5G_BAND_4(channel)) {
		swing_table->p[RF_PATH_A] = tbl->pwrtrk_5ga_p[RTW_PWR_TRK_5G_3];
		swing_table->n[RF_PATH_A] = tbl->pwrtrk_5ga_n[RTW_PWR_TRK_5G_3];
		swing_table->p[RF_PATH_B] = tbl->pwrtrk_5gb_p[RTW_PWR_TRK_5G_3];
		swing_table->n[RF_PATH_B] = tbl->pwrtrk_5gb_n[RTW_PWR_TRK_5G_3];
	} else {
		swing_table->p[RF_PATH_A] = tbl->pwrtrk_2ga_p;
		swing_table->n[RF_PATH_A] = tbl->pwrtrk_2ga_n;
		swing_table->p[RF_PATH_B] = tbl->pwrtrk_2gb_p;
		swing_table->n[RF_PATH_B] = tbl->pwrtrk_2gb_n;
	}
}
EXPORT_SYMBOL(rtw_phy_config_swing_table);

void rtw_phy_pwrtrack_avg(struct rtw_dev *rtwdev, u8 thermal, u8 path)
{
	struct rtw_dm_info *dm_info = &rtwdev->dm_info;

	ewma_thermal_add(&dm_info->avg_thermal[path], thermal);
	dm_info->thermal_avg[path] =
		ewma_thermal_read(&dm_info->avg_thermal[path]);
}
EXPORT_SYMBOL(rtw_phy_pwrtrack_avg);

bool rtw_phy_pwrtrack_thermal_changed(struct rtw_dev *rtwdev, u8 thermal,
				      u8 path)
{
	struct rtw_dm_info *dm_info = &rtwdev->dm_info;
	u8 avg = ewma_thermal_read(&dm_info->avg_thermal[path]);

	if (avg == thermal)
		return false;

	return true;
}
EXPORT_SYMBOL(rtw_phy_pwrtrack_thermal_changed);

u8 rtw_phy_pwrtrack_get_delta(struct rtw_dev *rtwdev, u8 path)
{
	struct rtw_dm_info *dm_info = &rtwdev->dm_info;
	u8 therm_avg, therm_efuse, therm_delta;

	therm_avg = dm_info->thermal_avg[path];
	therm_efuse = rtwdev->efuse.thermal_meter[path];
	therm_delta = abs(therm_avg - therm_efuse);

	return min_t(u8, therm_delta, RTW_PWR_TRK_TBL_SZ - 1);
}
EXPORT_SYMBOL(rtw_phy_pwrtrack_get_delta);

s8 rtw_phy_pwrtrack_get_pwridx(struct rtw_dev *rtwdev,
			       struct rtw_swing_table *swing_table,
			       u8 tbl_path, u8 therm_path, u8 delta)
{
	struct rtw_dm_info *dm_info = &rtwdev->dm_info;
	const u8 *delta_swing_table_idx_pos;
	const u8 *delta_swing_table_idx_neg;

	if (delta >= RTW_PWR_TRK_TBL_SZ) {
		rtw_warn(rtwdev, "power track table overflow\n");
		return 0;
	}

	if (!swing_table) {
		rtw_warn(rtwdev, "swing table not configured\n");
		return 0;
	}

	delta_swing_table_idx_pos = swing_table->p[tbl_path];
	delta_swing_table_idx_neg = swing_table->n[tbl_path];

	if (!delta_swing_table_idx_pos || !delta_swing_table_idx_neg) {
		rtw_warn(rtwdev, "invalid swing table index\n");
		return 0;
	}

	if (dm_info->thermal_avg[therm_path] >
	    rtwdev->efuse.thermal_meter[therm_path])
		return delta_swing_table_idx_pos[delta];
	else
		return -delta_swing_table_idx_neg[delta];
}
EXPORT_SYMBOL(rtw_phy_pwrtrack_get_pwridx);

bool rtw_phy_pwrtrack_need_lck(struct rtw_dev *rtwdev)
{
	struct rtw_dm_info *dm_info = &rtwdev->dm_info;
	u8 delta_lck;

	delta_lck = abs(dm_info->thermal_avg[0] - dm_info->thermal_meter_lck);
	if (delta_lck >= rtwdev->chip->lck_threshold) {
		dm_info->thermal_meter_lck = dm_info->thermal_avg[0];
		return true;
	}
	return false;
}
EXPORT_SYMBOL(rtw_phy_pwrtrack_need_lck);

bool rtw_phy_pwrtrack_need_iqk(struct rtw_dev *rtwdev)
{
	struct rtw_dm_info *dm_info = &rtwdev->dm_info;
	u8 delta_iqk;

	delta_iqk = abs(dm_info->thermal_avg[0] - dm_info->thermal_meter_k);
	if (delta_iqk >= rtwdev->chip->iqk_threshold) {
		dm_info->thermal_meter_k = dm_info->thermal_avg[0];
		return true;
	}
	return false;
}
EXPORT_SYMBOL(rtw_phy_pwrtrack_need_iqk);

static void rtw_phy_set_tx_path_by_reg(struct rtw_dev *rtwdev,
				       enum rtw_bb_path tx_path_sel_1ss)
{
	struct rtw_path_div *path_div = &rtwdev->dm_path_div;
	enum rtw_bb_path tx_path_sel_cck = tx_path_sel_1ss;
	struct rtw_chip_info *chip = rtwdev->chip;

	if (tx_path_sel_1ss == path_div->current_tx_path)
		return;

	path_div->current_tx_path = tx_path_sel_1ss;
	rtw_dbg(rtwdev, RTW_DBG_PATH_DIV, "Switch TX path=%s\n",
		tx_path_sel_1ss == BB_PATH_A ? "A" : "B");
	chip->ops->config_tx_path(rtwdev, rtwdev->hal.antenna_tx,
				  tx_path_sel_1ss, tx_path_sel_cck, false);
}

static void rtw_phy_tx_path_div_select(struct rtw_dev *rtwdev)
{
	struct rtw_path_div *path_div = &rtwdev->dm_path_div;
	enum rtw_bb_path path = path_div->current_tx_path;
	s32 rssi_a = 0, rssi_b = 0;

	if (path_div->path_a_cnt)
		rssi_a = path_div->path_a_sum / path_div->path_a_cnt;
	else
		rssi_a = 0;
	if (path_div->path_b_cnt)
		rssi_b = path_div->path_b_sum / path_div->path_b_cnt;
	else
		rssi_b = 0;

	if (rssi_a != rssi_b)
		path = (rssi_a > rssi_b) ? BB_PATH_A : BB_PATH_B;

	path_div->path_a_cnt = 0;
	path_div->path_a_sum = 0;
	path_div->path_b_cnt = 0;
	path_div->path_b_sum = 0;
	rtw_phy_set_tx_path_by_reg(rtwdev, path);
}

static void rtw_phy_tx_path_diversity_2ss(struct rtw_dev *rtwdev)
{
	if (rtwdev->hal.antenna_rx != BB_PATH_AB) {
		rtw_dbg(rtwdev, RTW_DBG_PATH_DIV,
			"[Return] tx_Path_en=%d, rx_Path_en=%d\n",
			rtwdev->hal.antenna_tx, rtwdev->hal.antenna_rx);
		return;
	}
	if (rtwdev->sta_cnt == 0) {
		rtw_dbg(rtwdev, RTW_DBG_PATH_DIV, "No Link\n");
		return;
	}

	rtw_phy_tx_path_div_select(rtwdev);
}

void rtw_phy_tx_path_diversity(struct rtw_dev *rtwdev)
{
	struct rtw_chip_info *chip = rtwdev->chip;

	if (!chip->path_div_supported)
		return;

	rtw_phy_tx_path_diversity_2ss(rtwdev);
}<|MERGE_RESOLUTION|>--- conflicted
+++ resolved
@@ -10,10 +10,7 @@
 #include "phy.h"
 #include "debug.h"
 #include "regd.h"
-<<<<<<< HEAD
-=======
 #include "sar.h"
->>>>>>> f72bd029
 
 struct phy_cfg_pair {
 	u32 addr;
