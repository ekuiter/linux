--- conflicted
+++ resolved
@@ -1369,80 +1369,6 @@
 }
 
 /*
-<<<<<<< HEAD
- * Trim unused sectors
- *
- * @dd		pointer to driver_data structure
- * @lba		starting lba
- * @len		# of 512b sectors to trim
- */
-static blk_status_t mtip_send_trim(struct driver_data *dd, unsigned int lba,
-		unsigned int len)
-{
-	u64 tlba, tlen, sect_left;
-	struct mtip_trim_entry *buf;
-	dma_addr_t dma_addr;
-	struct host_to_dev_fis fis;
-	blk_status_t ret = BLK_STS_OK;
-	int i;
-
-	if (!len || dd->trim_supp == false)
-		return BLK_STS_IOERR;
-
-	/* Trim request too big */
-	WARN_ON(len > (MTIP_MAX_TRIM_ENTRY_LEN * MTIP_MAX_TRIM_ENTRIES));
-
-	/* Trim request not aligned on 4k boundary */
-	WARN_ON(len % 8 != 0);
-
-	/* Warn if vu_trim structure is too big */
-	WARN_ON(sizeof(struct mtip_trim) > ATA_SECT_SIZE);
-
-	/* Allocate a DMA buffer for the trim structure */
-	buf = dma_alloc_coherent(&dd->pdev->dev, ATA_SECT_SIZE, &dma_addr,
-								GFP_KERNEL);
-	if (!buf)
-		return BLK_STS_RESOURCE;
-	memset(buf, 0, ATA_SECT_SIZE);
-
-	for (i = 0, sect_left = len, tlba = lba;
-			i < MTIP_MAX_TRIM_ENTRIES && sect_left;
-			i++) {
-		tlen = (sect_left >= MTIP_MAX_TRIM_ENTRY_LEN ?
-					MTIP_MAX_TRIM_ENTRY_LEN :
-					sect_left);
-		buf[i].lba = cpu_to_le32(tlba);
-		buf[i].range = cpu_to_le16(tlen);
-		tlba += tlen;
-		sect_left -= tlen;
-	}
-	WARN_ON(sect_left != 0);
-
-	/* Build the fis */
-	memset(&fis, 0, sizeof(struct host_to_dev_fis));
-	fis.type       = 0x27;
-	fis.opts       = 1 << 7;
-	fis.command    = 0xfb;
-	fis.features   = 0x60;
-	fis.sect_count = 1;
-	fis.device     = ATA_DEVICE_OBS;
-
-	if (mtip_exec_internal_command(dd->port,
-					&fis,
-					5,
-					dma_addr,
-					ATA_SECT_SIZE,
-					0,
-					MTIP_TRIM_TIMEOUT_MS) < 0)
-		ret = BLK_STS_IOERR;
-
-	dma_free_coherent(&dd->pdev->dev, ATA_SECT_SIZE, buf, dma_addr);
-	return ret;
-}
-
-/*
-=======
->>>>>>> 1b153475
  * Get the drive capacity.
  *
  * @dd      Pointer to the device data structure.
@@ -3575,11 +3501,6 @@
 
 	blk_mq_start_request(rq);
 
-<<<<<<< HEAD
-	if (req_op(rq) == REQ_OP_DISCARD)
-		return mtip_send_trim(dd, blk_rq_pos(rq), blk_rq_sectors(rq));
-=======
->>>>>>> 1b153475
 	mtip_hw_submit_io(dd, rq, cmd, hctx);
 	return BLK_STS_OK;
 }
