--- conflicted
+++ resolved
@@ -61,10 +61,7 @@
 config BCM_KONA_USB2_PHY
 	tristate "Broadcom Kona USB2 PHY Driver"
 	depends on GENERIC_PHY
-<<<<<<< HEAD
-=======
 	depends on HAS_IOMEM
->>>>>>> 90b0ea0f
 	help
 	  Enable this to support the Broadcom Kona USB 2.0 PHY.
 
