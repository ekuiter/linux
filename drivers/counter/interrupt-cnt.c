--- conflicted
+++ resolved
@@ -46,11 +46,7 @@
 static int interrupt_cnt_enable_write(struct counter_device *counter,
 				      struct counter_count *count, u8 enable)
 {
-<<<<<<< HEAD
-	struct interrupt_cnt_priv *priv = counter->priv;
-=======
-	struct interrupt_cnt_priv *priv = counter_priv(counter);
->>>>>>> f72bd029
+	struct interrupt_cnt_priv *priv = counter_priv(counter);
 
 	if (priv->enabled == enable)
 		return 0;
