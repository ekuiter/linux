--- conflicted
+++ resolved
@@ -997,10 +997,7 @@
 
 	return 0;
 
-<<<<<<< HEAD
 fail_enable:
-=======
->>>>>>> 3d55f274
 fail_irq:
 	free_irq(gpadc->irq_sw, gpadc);
 	free_irq(gpadc->irq_hw, gpadc);
