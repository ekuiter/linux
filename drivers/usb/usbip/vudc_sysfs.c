// SPDX-License-Identifier: GPL-2.0+
/*
 * Copyright (C) 2015 Karol Kosik <karo9@interia.eu>
 * Copyright (C) 2015-2016 Samsung Electronics
 *               Igor Kotrasinski <i.kotrasinsk@samsung.com>
 *               Krzysztof Opasiak <k.opasiak@samsung.com>
 */

#include <linux/device.h>
#include <linux/list.h>
#include <linux/usb/gadget.h>
#include <linux/usb/ch9.h>
#include <linux/sysfs.h>
#include <linux/kthread.h>
#include <linux/byteorder/generic.h>

#include "usbip_common.h"
#include "vudc.h"

#include <net/sock.h>

/* called with udc->lock held */
int get_gadget_descs(struct vudc *udc)
{
	struct vrequest *usb_req;
	struct vep *ep0 = to_vep(udc->gadget.ep0);
	struct usb_device_descriptor *ddesc = &udc->dev_desc;
	struct usb_ctrlrequest req;
	int ret;

	if (!udc->driver || !udc->pullup)
		return -EINVAL;

	req.bRequestType = USB_DIR_IN | USB_TYPE_STANDARD | USB_RECIP_DEVICE;
	req.bRequest = USB_REQ_GET_DESCRIPTOR;
	req.wValue = cpu_to_le16(USB_DT_DEVICE << 8);
	req.wIndex = cpu_to_le16(0);
	req.wLength = cpu_to_le16(sizeof(*ddesc));

	spin_unlock(&udc->lock);
	ret = udc->driver->setup(&(udc->gadget), &req);
	spin_lock(&udc->lock);
	if (ret < 0)
		goto out;

	/* assuming request queue is empty; request is now on top */
	usb_req = list_last_entry(&ep0->req_queue, struct vrequest, req_entry);
	list_del(&usb_req->req_entry);

	if (usb_req->req.length > sizeof(*ddesc)) {
		ret = -EOVERFLOW;
		goto giveback_req;
	}

	memcpy(ddesc, usb_req->req.buf, sizeof(*ddesc));
	udc->desc_cached = 1;
	ret = 0;
giveback_req:
	usb_req->req.status = 0;
	usb_req->req.actual = usb_req->req.length;
	usb_gadget_giveback_request(&(ep0->ep), &(usb_req->req));
out:
	return ret;
}

/*
 * Exposes device descriptor from the gadget driver.
 */
static ssize_t dev_desc_read(struct file *file, struct kobject *kobj,
			     struct bin_attribute *attr, char *out,
			     loff_t off, size_t count)
{
	struct device *dev = kobj_to_dev(kobj);
	struct vudc *udc = (struct vudc *)dev_get_drvdata(dev);
	char *desc_ptr = (char *) &udc->dev_desc;
	unsigned long flags;
	int ret;

	spin_lock_irqsave(&udc->lock, flags);
	if (!udc->desc_cached) {
		ret = -ENODEV;
		goto unlock;
	}

	memcpy(out, desc_ptr + off, count);
	ret = count;
unlock:
	spin_unlock_irqrestore(&udc->lock, flags);
	return ret;
}
static BIN_ATTR_RO(dev_desc, sizeof(struct usb_device_descriptor));

static ssize_t usbip_sockfd_store(struct device *dev,
				  struct device_attribute *attr,
				  const char *in, size_t count)
{
	struct vudc *udc = (struct vudc *) dev_get_drvdata(dev);
	int rv;
	int sockfd = 0;
	int err;
	struct socket *socket;
	unsigned long flags;
	int ret;
	struct task_struct *tcp_rx = NULL;
	struct task_struct *tcp_tx = NULL;

	rv = kstrtoint(in, 0, &sockfd);
	if (rv != 0)
		return -EINVAL;

	if (!udc) {
		dev_err(dev, "no device");
		return -ENODEV;
	}
	mutex_lock(&udc->ud.sysfs_lock);
	spin_lock_irqsave(&udc->lock, flags);
	/* Don't export what we don't have */
	if (!udc->driver || !udc->pullup) {
		dev_err(dev, "gadget not bound");
		ret = -ENODEV;
		goto unlock;
	}

	if (sockfd != -1) {
		if (udc->connected) {
			dev_err(dev, "Device already connected");
			ret = -EBUSY;
			goto unlock;
		}

		spin_lock_irq(&udc->ud.lock);

		if (udc->ud.status != SDEV_ST_AVAILABLE) {
			ret = -EINVAL;
			goto unlock_ud;
		}

		socket = sockfd_lookup(sockfd, &err);
		if (!socket) {
			dev_err(dev, "failed to lookup sock");
			ret = -EINVAL;
			goto unlock_ud;
		}

		if (socket->type != SOCK_STREAM) {
			dev_err(dev, "Expecting SOCK_STREAM - found %d",
				socket->type);
			ret = -EINVAL;
			goto sock_err;
		}

		/* unlock and create threads and get tasks */
		spin_unlock_irq(&udc->ud.lock);
		spin_unlock_irqrestore(&udc->lock, flags);

		tcp_rx = kthread_create(&v_rx_loop, &udc->ud, "vudc_rx");
		if (IS_ERR(tcp_rx)) {
			sockfd_put(socket);
			return -EINVAL;
		}
		tcp_tx = kthread_create(&v_tx_loop, &udc->ud, "vudc_tx");
		if (IS_ERR(tcp_tx)) {
			kthread_stop(tcp_rx);
			sockfd_put(socket);
			return -EINVAL;
		}

		/* get task structs now */
		get_task_struct(tcp_rx);
		get_task_struct(tcp_tx);

		/* lock and update udc->ud state */
		spin_lock_irqsave(&udc->lock, flags);
		spin_lock_irq(&udc->ud.lock);

		udc->ud.tcp_socket = socket;
		udc->ud.tcp_rx = tcp_rx;
		udc->ud.tcp_tx = tcp_tx;
		udc->ud.status = SDEV_ST_USED;

		spin_unlock_irq(&udc->ud.lock);

		ktime_get_ts64(&udc->start_time);
		v_start_timer(udc);
		udc->connected = 1;

		spin_unlock_irqrestore(&udc->lock, flags);

		wake_up_process(udc->ud.tcp_rx);
		wake_up_process(udc->ud.tcp_tx);
<<<<<<< HEAD
=======

		mutex_unlock(&udc->ud.sysfs_lock);
>>>>>>> a8b1e994
		return count;

	} else {
		if (!udc->connected) {
			dev_err(dev, "Device not connected");
			ret = -EINVAL;
			goto unlock;
		}

		spin_lock_irq(&udc->ud.lock);
		if (udc->ud.status != SDEV_ST_USED) {
			ret = -EINVAL;
			goto unlock_ud;
		}
		spin_unlock_irq(&udc->ud.lock);

		usbip_event_add(&udc->ud, VUDC_EVENT_DOWN);
	}

	spin_unlock_irqrestore(&udc->lock, flags);
	mutex_unlock(&udc->ud.sysfs_lock);

	return count;

sock_err:
	sockfd_put(socket);
unlock_ud:
	spin_unlock_irq(&udc->ud.lock);
unlock:
	spin_unlock_irqrestore(&udc->lock, flags);
	mutex_unlock(&udc->ud.sysfs_lock);

	return ret;
}
static DEVICE_ATTR_WO(usbip_sockfd);

static ssize_t usbip_status_show(struct device *dev,
			       struct device_attribute *attr, char *out)
{
	struct vudc *udc = (struct vudc *) dev_get_drvdata(dev);
	int status;

	if (!udc) {
		dev_err(dev, "no device");
		return -ENODEV;
	}
	spin_lock_irq(&udc->ud.lock);
	status = udc->ud.status;
	spin_unlock_irq(&udc->ud.lock);

	return snprintf(out, PAGE_SIZE, "%d\n", status);
}
static DEVICE_ATTR_RO(usbip_status);

static struct attribute *dev_attrs[] = {
	&dev_attr_usbip_sockfd.attr,
	&dev_attr_usbip_status.attr,
	NULL,
};

static struct bin_attribute *dev_bin_attrs[] = {
	&bin_attr_dev_desc,
	NULL,
};

static const struct attribute_group vudc_attr_group = {
	.attrs = dev_attrs,
	.bin_attrs = dev_bin_attrs,
};

const struct attribute_group *vudc_groups[] = {
	&vudc_attr_group,
	NULL,
};<|MERGE_RESOLUTION|>--- conflicted
+++ resolved
@@ -188,11 +188,8 @@
 
 		wake_up_process(udc->ud.tcp_rx);
 		wake_up_process(udc->ud.tcp_tx);
-<<<<<<< HEAD
-=======
 
 		mutex_unlock(&udc->ud.sysfs_lock);
->>>>>>> a8b1e994
 		return count;
 
 	} else {
