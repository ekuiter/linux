--- conflicted
+++ resolved
@@ -111,11 +111,7 @@
 	  All-In-One machines.
 
 	  To compile this driver as a module, choose M here: the module will
-<<<<<<< HEAD
-	  be called dell-wmi.
-=======
 	  be called dell-wmi-aio.
->>>>>>> 4bddd31c
 
 
 config FUJITSU_LAPTOP
