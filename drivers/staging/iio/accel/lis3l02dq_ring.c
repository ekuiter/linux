#include <linux/interrupt.h>
#include <linux/gpio.h>
#include <linux/mutex.h>
#include <linux/kernel.h>
#include <linux/spi/spi.h>
#include <linux/slab.h>
#include <linux/export.h>

#include <linux/iio/iio.h>
#include <linux/iio/kfifo_buf.h>
#include <linux/iio/trigger.h>
#include <linux/iio/trigger_consumer.h>
#include "lis3l02dq.h"

/**
 * combine_8_to_16() utility function to munge two u8s into u16
 **/
static inline u16 combine_8_to_16(u8 lower, u8 upper)
{
	u16 _lower = lower;
	u16 _upper = upper;

	return _lower | (_upper << 8);
}

/**
 * lis3l02dq_data_rdy_trig_poll() the event handler for the data rdy trig
 **/
irqreturn_t lis3l02dq_data_rdy_trig_poll(int irq, void *private)
{
	struct iio_dev *indio_dev = private;
	struct lis3l02dq_state *st = iio_priv(indio_dev);

	if (st->trigger_on) {
		iio_trigger_poll(st->trig);
		return IRQ_HANDLED;
	}
<<<<<<< HEAD
=======

>>>>>>> 74b7a5ae
	return IRQ_WAKE_THREAD;
}

static const u8 read_all_tx_array[] = {
	LIS3L02DQ_READ_REG(LIS3L02DQ_REG_OUT_X_L_ADDR), 0,
	LIS3L02DQ_READ_REG(LIS3L02DQ_REG_OUT_X_H_ADDR), 0,
	LIS3L02DQ_READ_REG(LIS3L02DQ_REG_OUT_Y_L_ADDR), 0,
	LIS3L02DQ_READ_REG(LIS3L02DQ_REG_OUT_Y_H_ADDR), 0,
	LIS3L02DQ_READ_REG(LIS3L02DQ_REG_OUT_Z_L_ADDR), 0,
	LIS3L02DQ_READ_REG(LIS3L02DQ_REG_OUT_Z_H_ADDR), 0,
};

/**
 * lis3l02dq_read_all() Reads all channels currently selected
 * @indio_dev:	IIO device state
 * @rx_array:	(dma capable) receive array, must be at least
 *		4*number of channels
 **/
static int lis3l02dq_read_all(struct iio_dev *indio_dev, u8 *rx_array)
{
	struct lis3l02dq_state *st = iio_priv(indio_dev);
	struct spi_transfer *xfers;
	struct spi_message msg;
	int ret, i, j = 0;

	xfers = kcalloc(bitmap_weight(indio_dev->active_scan_mask,
				      indio_dev->masklength) * 2,
			sizeof(*xfers), GFP_KERNEL);
	if (!xfers)
		return -ENOMEM;

	mutex_lock(&st->buf_lock);

	for (i = 0; i < ARRAY_SIZE(read_all_tx_array)/4; i++)
		if (test_bit(i, indio_dev->active_scan_mask)) {
			/* lower byte */
			xfers[j].tx_buf = st->tx + 2*j;
			st->tx[2*j] = read_all_tx_array[i*4];
			st->tx[2*j + 1] = 0;
			if (rx_array)
				xfers[j].rx_buf = rx_array + j*2;
			xfers[j].bits_per_word = 8;
			xfers[j].len = 2;
			xfers[j].cs_change = 1;
			j++;

			/* upper byte */
			xfers[j].tx_buf = st->tx + 2*j;
			st->tx[2*j] = read_all_tx_array[i*4 + 2];
			st->tx[2*j + 1] = 0;
			if (rx_array)
				xfers[j].rx_buf = rx_array + j*2;
			xfers[j].bits_per_word = 8;
			xfers[j].len = 2;
			xfers[j].cs_change = 1;
			j++;
		}

	/* After these are transmitted, the rx_buff should have
	 * values in alternate bytes
	 */
	spi_message_init(&msg);
	for (j = 0; j < bitmap_weight(indio_dev->active_scan_mask,
				      indio_dev->masklength) * 2; j++)
		spi_message_add_tail(&xfers[j], &msg);

	ret = spi_sync(st->us, &msg);
	mutex_unlock(&st->buf_lock);
	kfree(xfers);

	return ret;
}

static int lis3l02dq_get_buffer_element(struct iio_dev *indio_dev,
				u8 *buf)
{
	int ret, i;
	u8 *rx_array;
	s16 *data = (s16 *)buf;
	int scan_count = bitmap_weight(indio_dev->active_scan_mask,
				       indio_dev->masklength);

	rx_array = kzalloc(4 * scan_count, GFP_KERNEL);
	if (rx_array == NULL)
		return -ENOMEM;
	ret = lis3l02dq_read_all(indio_dev, rx_array);
	if (ret < 0) {
		kfree(rx_array);
		return ret;
	}
	for (i = 0; i < scan_count; i++)
		data[i] = combine_8_to_16(rx_array[i*4+1],
					rx_array[i*4+3]);
	kfree(rx_array);

	return i*sizeof(data[0]);
}

static irqreturn_t lis3l02dq_trigger_handler(int irq, void *p)
{
	struct iio_poll_func *pf = p;
	struct iio_dev *indio_dev = pf->indio_dev;
	int len = 0;
	char *data;

	data = kmalloc(indio_dev->scan_bytes, GFP_KERNEL);
	if (data == NULL)
		goto done;

	if (!bitmap_empty(indio_dev->active_scan_mask, indio_dev->masklength))
		len = lis3l02dq_get_buffer_element(indio_dev, data);

	iio_push_to_buffers_with_timestamp(indio_dev, data, pf->timestamp);

	kfree(data);
done:
	iio_trigger_notify_done(indio_dev->trig);
	return IRQ_HANDLED;
}

/* Caller responsible for locking as necessary. */
static int
__lis3l02dq_write_data_ready_config(struct iio_dev *indio_dev, bool state)
{
	int ret;
	u8 valold;
	bool currentlyset;
	struct lis3l02dq_state *st = iio_priv(indio_dev);

	/* Get the current event mask register */
	ret = lis3l02dq_spi_read_reg_8(indio_dev,
				       LIS3L02DQ_REG_CTRL_2_ADDR,
				       &valold);
	if (ret)
		goto error_ret;
	/* Find out if data ready is already on */
	currentlyset
		= valold & LIS3L02DQ_REG_CTRL_2_ENABLE_DATA_READY_GENERATION;

	/* Disable requested */
	if (!state && currentlyset) {
		/* Disable the data ready signal */
		valold &= ~LIS3L02DQ_REG_CTRL_2_ENABLE_DATA_READY_GENERATION;

		/* The double write is to overcome a hardware bug? */
		ret = lis3l02dq_spi_write_reg_8(indio_dev,
						LIS3L02DQ_REG_CTRL_2_ADDR,
						valold);
		if (ret)
			goto error_ret;
		ret = lis3l02dq_spi_write_reg_8(indio_dev,
						LIS3L02DQ_REG_CTRL_2_ADDR,
						valold);
		if (ret)
			goto error_ret;
		st->trigger_on = false;
	/* Enable requested */
	} else if (state && !currentlyset) {
		/* If not set, enable requested
		 * first disable all events */
		ret = lis3l02dq_disable_all_events(indio_dev);
		if (ret < 0)
			goto error_ret;

		valold = ret |
			LIS3L02DQ_REG_CTRL_2_ENABLE_DATA_READY_GENERATION;

		st->trigger_on = true;
		ret = lis3l02dq_spi_write_reg_8(indio_dev,
						LIS3L02DQ_REG_CTRL_2_ADDR,
						valold);
		if (ret)
			goto error_ret;
	}

	return 0;
error_ret:
	return ret;
}

/**
 * lis3l02dq_data_rdy_trigger_set_state() set datardy interrupt state
 *
 * If disabling the interrupt also does a final read to ensure it is clear.
 * This is only important in some cases where the scan enable elements are
 * switched before the buffer is reenabled.
 **/
static int lis3l02dq_data_rdy_trigger_set_state(struct iio_trigger *trig,
						bool state)
{
	struct iio_dev *indio_dev = iio_trigger_get_drvdata(trig);
	int ret = 0;
	u8 t;

	__lis3l02dq_write_data_ready_config(indio_dev, state);
	if (!state) {
		/*
		 * A possible quirk with the handler is currently worked around
		 * by ensuring outstanding read events are cleared.
		 */
		ret = lis3l02dq_read_all(indio_dev, NULL);
	}
	lis3l02dq_spi_read_reg_8(indio_dev,
				 LIS3L02DQ_REG_WAKE_UP_SRC_ADDR,
				 &t);
	return ret;
}

/**
 * lis3l02dq_trig_try_reen() try reenabling irq for data rdy trigger
 * @trig:	the datardy trigger
 */
static int lis3l02dq_trig_try_reen(struct iio_trigger *trig)
{
	struct iio_dev *indio_dev = iio_trigger_get_drvdata(trig);
	struct lis3l02dq_state *st = iio_priv(indio_dev);
	int i;

	/* If gpio still high (or high again)
	 * In theory possible we will need to do this several times */
	for (i = 0; i < 5; i++)
		if (gpio_get_value(st->gpio))
			lis3l02dq_read_all(indio_dev, NULL);
		else
			break;
	if (i == 5)
		pr_info("Failed to clear the interrupt for lis3l02dq\n");

	/* irq reenabled so success! */
	return 0;
}

static const struct iio_trigger_ops lis3l02dq_trigger_ops = {
	.owner = THIS_MODULE,
	.set_trigger_state = &lis3l02dq_data_rdy_trigger_set_state,
	.try_reenable = &lis3l02dq_trig_try_reen,
};

int lis3l02dq_probe_trigger(struct iio_dev *indio_dev)
{
	int ret;
	struct lis3l02dq_state *st = iio_priv(indio_dev);

	st->trig = iio_trigger_alloc("lis3l02dq-dev%d", indio_dev->id);
	if (!st->trig) {
		ret = -ENOMEM;
		goto error_ret;
	}

	st->trig->dev.parent = &st->us->dev;
	st->trig->ops = &lis3l02dq_trigger_ops;
	iio_trigger_set_drvdata(st->trig, indio_dev);
	ret = iio_trigger_register(st->trig);
	if (ret)
		goto error_free_trig;

	return 0;

error_free_trig:
	iio_trigger_free(st->trig);
error_ret:
	return ret;
}

void lis3l02dq_remove_trigger(struct iio_dev *indio_dev)
{
	struct lis3l02dq_state *st = iio_priv(indio_dev);

	iio_trigger_unregister(st->trig);
	iio_trigger_free(st->trig);
}

void lis3l02dq_unconfigure_buffer(struct iio_dev *indio_dev)
{
	iio_dealloc_pollfunc(indio_dev->pollfunc);
	iio_kfifo_free(indio_dev->buffer);
}

static int lis3l02dq_buffer_postenable(struct iio_dev *indio_dev)
{
	/* Disable unwanted channels otherwise the interrupt will not clear */
	u8 t;
	int ret;
	bool oneenabled = false;

	ret = lis3l02dq_spi_read_reg_8(indio_dev,
				       LIS3L02DQ_REG_CTRL_1_ADDR,
				       &t);
	if (ret)
		goto error_ret;

	if (test_bit(0, indio_dev->active_scan_mask)) {
		t |= LIS3L02DQ_REG_CTRL_1_AXES_X_ENABLE;
		oneenabled = true;
	} else
		t &= ~LIS3L02DQ_REG_CTRL_1_AXES_X_ENABLE;
	if (test_bit(1, indio_dev->active_scan_mask)) {
		t |= LIS3L02DQ_REG_CTRL_1_AXES_Y_ENABLE;
		oneenabled = true;
	} else
		t &= ~LIS3L02DQ_REG_CTRL_1_AXES_Y_ENABLE;
	if (test_bit(2, indio_dev->active_scan_mask)) {
		t |= LIS3L02DQ_REG_CTRL_1_AXES_Z_ENABLE;
		oneenabled = true;
	} else
		t &= ~LIS3L02DQ_REG_CTRL_1_AXES_Z_ENABLE;

	if (!oneenabled) /* what happens in this case is unknown */
		return -EINVAL;
	ret = lis3l02dq_spi_write_reg_8(indio_dev,
					LIS3L02DQ_REG_CTRL_1_ADDR,
					t);
	if (ret)
		goto error_ret;

	return iio_triggered_buffer_postenable(indio_dev);
error_ret:
	return ret;
}

/* Turn all channels on again */
static int lis3l02dq_buffer_predisable(struct iio_dev *indio_dev)
{
	u8 t;
	int ret;

	ret = iio_triggered_buffer_predisable(indio_dev);
	if (ret)
		goto error_ret;

	ret = lis3l02dq_spi_read_reg_8(indio_dev,
				       LIS3L02DQ_REG_CTRL_1_ADDR,
				       &t);
	if (ret)
		goto error_ret;
	t |= LIS3L02DQ_REG_CTRL_1_AXES_X_ENABLE |
		LIS3L02DQ_REG_CTRL_1_AXES_Y_ENABLE |
		LIS3L02DQ_REG_CTRL_1_AXES_Z_ENABLE;

	ret = lis3l02dq_spi_write_reg_8(indio_dev,
					LIS3L02DQ_REG_CTRL_1_ADDR,
					t);

error_ret:
	return ret;
}

static const struct iio_buffer_setup_ops lis3l02dq_buffer_setup_ops = {
	.postenable = &lis3l02dq_buffer_postenable,
	.predisable = &lis3l02dq_buffer_predisable,
};

int lis3l02dq_configure_buffer(struct iio_dev *indio_dev)
{
	int ret;
	struct iio_buffer *buffer;

	buffer = iio_kfifo_allocate(indio_dev);
	if (!buffer)
		return -ENOMEM;

	iio_device_attach_buffer(indio_dev, buffer);

	buffer->scan_timestamp = true;
	indio_dev->setup_ops = &lis3l02dq_buffer_setup_ops;

	/* Functions are NULL as we set handler below */
	indio_dev->pollfunc = iio_alloc_pollfunc(&iio_pollfunc_store_time,
						 &lis3l02dq_trigger_handler,
						 0,
						 indio_dev,
						 "lis3l02dq_consumer%d",
						 indio_dev->id);

	if (indio_dev->pollfunc == NULL) {
		ret = -ENOMEM;
		goto error_iio_sw_rb_free;
	}

	indio_dev->modes |= INDIO_BUFFER_TRIGGERED;
	return 0;

error_iio_sw_rb_free:
	iio_kfifo_free(indio_dev->buffer);
	return ret;
}<|MERGE_RESOLUTION|>--- conflicted
+++ resolved
@@ -35,10 +35,7 @@
 		iio_trigger_poll(st->trig);
 		return IRQ_HANDLED;
 	}
-<<<<<<< HEAD
-=======
-
->>>>>>> 74b7a5ae
+
 	return IRQ_WAKE_THREAD;
 }
 
