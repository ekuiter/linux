--- conflicted
+++ resolved
@@ -128,24 +128,15 @@
 	dev->board_name = this_board->name;
 
 	if (iobase == 0) {
-<<<<<<< HEAD
-		printk(KERN_WARNING "io base address required\n");
-=======
 		printk(KERN_ERR "io base address required\n");
->>>>>>> e84991e6
 		return -EINVAL;
 	}
 
 	iosize = this_board->iosize;
 	/* check if io addresses are available */
 	if (!request_region(iobase, iosize, "dac02")) {
-<<<<<<< HEAD
-		printk(KERN_WARNING "I/O port conflict: failed to allocate "
-		       "ports 0x%lx to 0x%lx\n", iobase, iobase + iosize - 1);
-=======
 		printk(KERN_ERR "I/O port conflict: failed to allocate ports "
 			"0x%lx to 0x%lx\n", iobase, iobase + iosize - 1);
->>>>>>> e84991e6
 		return -EIO;
 	}
 	dev->iobase = iobase;
