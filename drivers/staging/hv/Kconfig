--- conflicted
+++ resolved
@@ -31,11 +31,7 @@
 
 config HYPERV_UTILS
 	tristate "Microsoft Hyper-V Utilities driver"
-<<<<<<< HEAD
-	depends on CONNECTOR
-=======
 	depends on CONNECTOR && NLS
->>>>>>> 4bddd31c
 	default HYPERV
 	help
 	  Select this option to enable the Hyper-V Utilities.
