/* SPDX-License-Identifier: GPL-2.0 OR BSD-3-Clause */
/* Copyright(c) 2007 - 2012 Realtek Corporation. */

/*-----------------------------------------------------------------------------

	For type defines and data structure defines

------------------------------------------------------------------------------*/

#ifndef __DRV_TYPES_H__
#define __DRV_TYPES_H__

#define DRV_NAME "r8188eu"

#include "osdep_service.h"
#include "wlan_bssdef.h"
#include "rtw_ht.h"
#include "rtw_cmd.h"
#include "rtw_xmit.h"
#include "rtw_recv.h"
#include "hal_intf.h"
#include "hal_com.h"
#include "rtw_security.h"
#include "rtw_pwrctrl.h"
#include "rtw_io.h"
#include "rtw_eeprom.h"
#include "sta_info.h"
#include "rtw_mlme.h"
#include "rtw_debug.h"
#include "rtw_rf.h"
#include "rtw_event.h"
#include "rtw_led.h"
#include "rtw_mlme_ext.h"
#include "rtw_p2p.h"
#include "rtw_ap.h"
#include "rtw_br_ext.h"
#include "rtl8188e_hal.h"

#define DRIVERVERSION	"v4.1.4_6773.20130222"

struct registry_priv {
	u8	chip_version;
	u8	rfintfs;
	u8	lbkmode;
	u8	hci;
	struct ndis_802_11_ssid	ssid;
	u8	network_mode;	/* infra, ad-hoc, auto */
	u8	channel;/* ad-hoc support requirement */
	u8	wireless_mode;/* A, B, G, auto */
	u8	scan_mode;/* active, passive */
	u8	radio_enable;
	u8	preamble;/* long, short, auto */
	u8	vrtl_carrier_sense;/* Enable, Disable, Auto */
	u8	vcs_type;/* RTS/CTS, CTS-to-self */
	u16	rts_thresh;
	u16	frag_thresh;
	u8	adhoc_tx_pwr;
	u8	soft_ap;
	u8	power_mgnt;
	u8	ips_mode;
	u8	smart_ps;
	u8	long_retry_lmt;
	u8	short_retry_lmt;
	u16	busy_thresh;
	u8	ack_policy;
	u8	software_encrypt;
	u8	software_decrypt;
	u8	acm_method;
	  /* UAPSD */
	u8	wmm_enable;
	u8	uapsd_enable;
	u8	uapsd_max_sp;
	u8	uapsd_acbk_en;
	u8	uapsd_acbe_en;
	u8	uapsd_acvi_en;
	u8	uapsd_acvo_en;

	u8	led_enable;

	struct wlan_bssid_ex    dev_network;

	u8	ht_enable;
	u8	cbw40_enable;
	u8	ampdu_enable;/* for tx */
	u8	rx_stbc;
	u8	ampdu_amsdu;/* A-MPDU Supports A-MSDU is permitted */
	u8	lowrate_two_xmit;

	u8	low_power;

	u8	wifi_spec;/*  !turbo_mode */

	u8	channel_plan;
	bool	bAcceptAddbaReq;

	u8	antdiv_cfg;
	u8	antdiv_type;

	u8	usbss_enable;/* 0:disable,1:enable */
	u8	hwpdn_mode;/* 0:disable,1:enable,2:decide by EFUSE config */
	u8	hwpwrp_detect;/* 0:disable,1:enable */

	u8	hw_wps_pbc;/* 0:disable,1:enable */

	u8	max_roaming_times; /*  the max number driver will try */

	u8	fw_iol; /* enable iol without other concern */

	u8	enable80211d;

	u8	ifname[16];
	u8	if2name[16];

	u8	notch_filter;
};

#define MAX_CONTINUAL_URB_ERR		4

struct rt_firmware {
	u8			*szFwBuffer;
	u32			ulFwLength;
};

struct dvobj_priv {
	struct adapter *if1;

	/* For 92D, DMDP have 2 interface. */
	u8	InterfaceNumber;
	u8	NumInterfaces;

	/* In /Out Pipe information */
	int	RtInPipe;
	int	RtOutPipe[3];
	u8	Queue2Pipe[HW_QUEUE_ENTRY];/* for out pipe mapping */

	u8	irq_alloc;

	struct rt_firmware firmware;

/*-------- below is for USB INTERFACE --------*/

	u8	ishighspeed;
	u8	RtNumOutPipes;
	int	RegUsbSS;
	struct semaphore usb_suspend_sema;
	struct mutex  usb_vendor_req_mutex;

	struct usb_interface *pusbintf;
	struct usb_device *pusbdev;

	atomic_t continual_urb_error;
	u8 signal_strength;
};

static inline struct device *dvobj_to_dev(struct dvobj_priv *dvobj)
{
	/* todo: get interface type from dvobj and the return
	 * the dev accordingly */
	return &dvobj->pusbintf->dev;
};

enum _IFACE_TYPE {
	IFACE_PORT0, /* mapping to port0 for C/D series chips */
	IFACE_PORT1, /* mapping to port1 for C/D series chip */
	MAX_IFACE_PORT,
};

enum _ADAPTER_TYPE {
	PRIMARY_ADAPTER,
	SECONDARY_ADAPTER,
	MAX_ADAPTER,
};

enum driver_state {
	DRIVER_NORMAL = 0,
	DRIVER_DISAPPEAR = 1,
	DRIVER_REPLACE_DONGLE = 2,
};

struct adapter {
	int	DriverState;/* for disable driver using module, use dongle toi
			     * replace module. */
	int	pid[3];/* process id from UI, 0:wps, 1:hostapd, 2:dhcpcd */
	int	bDongle;/* build-in module or external dongle */

	struct dvobj_priv *dvobj;
	struct	mlme_priv mlmepriv;
	struct	mlme_ext_priv mlmeextpriv;
	struct	cmd_priv	cmdpriv;
	struct	evt_priv	evtpriv;
	struct	io_priv	iopriv;
	struct	xmit_priv	xmitpriv;
	struct	recv_priv	recvpriv;
	struct	sta_priv	stapriv;
	struct	security_priv	securitypriv;
	struct	registry_priv	registrypriv;
	struct	pwrctrl_priv	pwrctrlpriv;
	struct	eeprom_priv eeprompriv;
	struct	led_priv	ledpriv;
	struct	hostapd_priv	*phostapdpriv;
	struct wifidirect_info	wdinfo;

<<<<<<< HEAD
	void *HalData;
	u32 hal_data_sz;
=======
	struct hal_data_8188e haldata;
>>>>>>> f72bd029

	s32	bDriverStopped;
	s32	bSurpriseRemoved;
	s32	bCardDisableWOHSM;

	u32	IsrContent;
	u32	ImrContent;

	u8	EepromAddressSize;
	u8	hw_init_completed;
	u8	bDriverIsGoingToUnload;
	u8	init_adpt_in_progress;
	u8	bHaltInProgress;
	s8	signal_strength;

	void *cmdThread;
	void *evtThread;
	void *xmitThread;
	void *recvThread;
	void (*intf_start)(struct adapter *adapter);
	void (*intf_stop)(struct adapter *adapter);
	struct  net_device *pnetdev;

	/*  used by rtw_rereg_nd_name related function */
	struct rereg_nd_name_data {
		struct  net_device *old_pnetdev;
		char old_ifname[IFNAMSIZ];
		u8 old_ips_mode;
		u8 old_bRegUseLed;
	} rereg_nd_name_priv;

	int bup;
	struct net_device_stats stats;
	struct iw_statistics iwstats;
	struct proc_dir_entry *dir_dev;/*  for proc directory */

	int net_closed;
	u8 bFWReady;
	u8 bBTFWReady;
	u8 bReadPortCancel;
	u8 bWritePortCancel;
	u8 bRxRSSIDisplay;
	/* The driver will show up the desired channel number
	 * when this flag is 1. */
	u8 bNotifyChannelChange;
	/* The driver will show the current P2P status when the
	 * upper application reads it. */
	u8 bShowGetP2PState;
	struct adapter *pbuddy_adapter;

	struct mutex *hw_init_mutex;

	spinlock_t br_ext_lock;
	struct nat25_network_db_entry	*nethash[NAT25_HASH_SIZE];
	int				pppoe_connection_in_progress;
	unsigned char			pppoe_addr[ETH_ALEN];
	unsigned char			scdb_mac[ETH_ALEN];
	unsigned char			scdb_ip[4];
	struct nat25_network_db_entry	*scdb_entry;
	unsigned char			br_mac[ETH_ALEN];
	unsigned char			br_ip[4];
	struct br_ext_info		ethBrExtInfo;

	unsigned char     in_cta_test;
};

#define adapter_to_dvobj(adapter) (adapter->dvobj)

int rtw_handle_dualmac(struct adapter *adapter, bool init);

static inline u8 *myid(struct eeprom_priv *peepriv)
{
	return peepriv->mac_addr;
}

#endif /* __DRV_TYPES_H__ */<|MERGE_RESOLUTION|>--- conflicted
+++ resolved
@@ -200,12 +200,7 @@
 	struct	hostapd_priv	*phostapdpriv;
 	struct wifidirect_info	wdinfo;
 
-<<<<<<< HEAD
-	void *HalData;
-	u32 hal_data_sz;
-=======
 	struct hal_data_8188e haldata;
->>>>>>> f72bd029
 
 	s32	bDriverStopped;
 	s32	bSurpriseRemoved;
