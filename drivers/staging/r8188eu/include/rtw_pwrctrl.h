/* SPDX-License-Identifier: GPL-2.0 OR BSD-3-Clause */
/* Copyright(c) 2007 - 2012 Realtek Corporation. */

#ifndef __RTW_PWRCTRL_H_
#define __RTW_PWRCTRL_H_

#include "osdep_service.h"
#include "drv_types.h"

#define XMIT_ALIVE	BIT(0)
#define RECV_ALIVE	BIT(1)
#define CMD_ALIVE	BIT(2)
#define EVT_ALIVE	BIT(3)

enum power_mgnt {
	PS_MODE_ACTIVE = 0,
	PS_MODE_MIN,
	PS_MODE_MAX,
	PS_MODE_DTIM,
	PS_MODE_VOIP,
	PS_MODE_UAPSD_WMM,
	PM_Card_Disable,
	PS_MODE_NUM
};

#define LPS_DELAY_TIME	1*HZ /*  1 sec */

/*  RF state. */
enum rt_rf_power_state {
	rf_on,		/*  RF is on after RFSleep or RFOff */
	rf_sleep,	/*  802.11 Power Save mode */
	rf_off,		/*  HW/SW Radio OFF or Inactive Power Save */
	/* Add the new RF state above this line===== */
	rf_max
};

enum { /*  for ips_mode */
	IPS_NONE = 0,
	IPS_NORMAL,
	IPS_LEVEL_2,
};

struct pwrctrl_priv {
	struct mutex lock; /* Mutex used to protect struct pwrctrl_priv */

	u8	pwr_mode;
	u8	smart_ps;
	u8	bcn_ant_mode;

	u32	alives;
	struct work_struct cpwm_event;
	u8	bpower_saving;

	u8	reg_rfoff;
	u8	reg_pdnmode; /* powerdown mode */

	/* RF OFF Level */
	u32	cur_ps_level;
	u32	reg_rfps_level;
	uint	ips_enter_cnts;
	uint	ips_leave_cnts;

	u8	ips_mode;
	u8	ips_mode_req;	/*  used to accept the mode setting request,
				 *  will update to ipsmode later */
	uint bips_processing;
	u32 ips_deny_time; /* will deny IPS when system time less than this */
	u8 ps_processing; /* temp used to mark whether in rtw_ps_processor */

	u8	bLeisurePs;
	u8	LpsIdleCount;
	u8	power_mgnt;
	u8	bFwCurrentInPSMode;
	u32	DelayLPSLastTimeStamp;
	s32		pnp_current_pwr_state;
	u8		pnp_bstop_trx;

	u8		bInSuspend;
	u8		bSupportRemoteWakeup;
	struct timer_list pwr_state_check_timer;
	int		pwr_state_check_interval;
	u8		pwr_state_check_cnts;

	int		ps_flag;

	enum rt_rf_power_state	rf_pwrstate;/* cur power state */
	enum rt_rf_power_state	change_rfpwrstate;

	u8		wepkeymask;
<<<<<<< HEAD
	u8		bHWPowerdown;/* if support hw power down */
=======
>>>>>>> f72bd029
	u8		bkeepfwalive;
};

#define rtw_get_ips_mode_req(pwrctrlpriv) \
	(pwrctrlpriv)->ips_mode_req

#define rtw_ips_mode_req(pwrctrlpriv, ips_mode) \
	((pwrctrlpriv)->ips_mode_req = (ips_mode))

#define RTW_PWR_STATE_CHK_INTERVAL 2000

#define _rtw_set_pwr_state_check_timer(pwrctrlpriv, ms) \
	do { \
		_set_timer(&(pwrctrlpriv)->pwr_state_check_timer, (ms)); \
	} while (0)

#define rtw_set_pwr_state_check_timer(pwrctrl)			\
	_rtw_set_pwr_state_check_timer((pwrctrl),		\
				       (pwrctrl)->pwr_state_check_interval)

void rtw_init_pwrctrl_priv(struct adapter *adapter);

void rtw_set_ps_mode(struct adapter *adapter, u8 ps_mode, u8 smart_ps,
		     u8 bcn_ant_mode);
void LeaveAllPowerSaveMode(struct adapter *adapter);
void ips_enter(struct adapter *padapter);
int ips_leave(struct adapter *padapter);

void rtw_ps_processor(struct adapter *padapter);

s32 LPS_RF_ON_check(struct adapter *adapter, u32 delay_ms);
void LPS_Enter(struct adapter *adapter);
void LPS_Leave(struct adapter *adapter);

int _rtw_pwr_wakeup(struct adapter *adapter, u32 ips_defer_ms,
		    const char *caller);
#define rtw_pwr_wakeup(adapter)						\
	 _rtw_pwr_wakeup(adapter, RTW_PWR_STATE_CHK_INTERVAL, __func__)
int rtw_pm_set_ips(struct adapter *adapter, u8 mode);
int rtw_pm_set_lps(struct adapter *adapter, u8 mode);

#endif  /* __RTL871X_PWRCTRL_H_ */<|MERGE_RESOLUTION|>--- conflicted
+++ resolved
@@ -87,10 +87,6 @@
 	enum rt_rf_power_state	change_rfpwrstate;
 
 	u8		wepkeymask;
-<<<<<<< HEAD
-	u8		bHWPowerdown;/* if support hw power down */
-=======
->>>>>>> f72bd029
 	u8		bkeepfwalive;
 };
 
