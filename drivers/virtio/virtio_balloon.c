// SPDX-License-Identifier: GPL-2.0-or-later
/*
 * Virtio balloon implementation, inspired by Dor Laor and Marcelo
 * Tosatti's implementations.
 *
 *  Copyright 2008 Rusty Russell IBM Corporation
 */

#include <linux/virtio.h>
#include <linux/virtio_balloon.h>
#include <linux/swap.h>
#include <linux/workqueue.h>
#include <linux/delay.h>
#include <linux/slab.h>
#include <linux/module.h>
#include <linux/balloon_compaction.h>
#include <linux/oom.h>
#include <linux/wait.h>
#include <linux/mm.h>
#include <linux/mount.h>
#include <linux/magic.h>
#include <linux/pseudo_fs.h>
#include <linux/page_reporting.h>

/*
 * Balloon device works in 4K page units.  So each page is pointed to by
 * multiple balloon pages.  All memory counters in this driver are in balloon
 * page units.
 */
#define VIRTIO_BALLOON_PAGES_PER_PAGE (unsigned)(PAGE_SIZE >> VIRTIO_BALLOON_PFN_SHIFT)
#define VIRTIO_BALLOON_ARRAY_PFNS_MAX 256
/* Maximum number of (4k) pages to deflate on OOM notifications. */
#define VIRTIO_BALLOON_OOM_NR_PAGES 256
#define VIRTIO_BALLOON_OOM_NOTIFY_PRIORITY 80

#define VIRTIO_BALLOON_FREE_PAGE_ALLOC_FLAG (__GFP_NORETRY | __GFP_NOWARN | \
					     __GFP_NOMEMALLOC)
/* The order of free page blocks to report to host */
#define VIRTIO_BALLOON_HINT_BLOCK_ORDER (MAX_ORDER - 1)
/* The size of a free page block in bytes */
#define VIRTIO_BALLOON_HINT_BLOCK_BYTES \
	(1 << (VIRTIO_BALLOON_HINT_BLOCK_ORDER + PAGE_SHIFT))
#define VIRTIO_BALLOON_HINT_BLOCK_PAGES (1 << VIRTIO_BALLOON_HINT_BLOCK_ORDER)

#ifdef CONFIG_BALLOON_COMPACTION
static struct vfsmount *balloon_mnt;
#endif

enum virtio_balloon_vq {
	VIRTIO_BALLOON_VQ_INFLATE,
	VIRTIO_BALLOON_VQ_DEFLATE,
	VIRTIO_BALLOON_VQ_STATS,
	VIRTIO_BALLOON_VQ_FREE_PAGE,
	VIRTIO_BALLOON_VQ_REPORTING,
	VIRTIO_BALLOON_VQ_MAX
};

enum virtio_balloon_config_read {
	VIRTIO_BALLOON_CONFIG_READ_CMD_ID = 0,
};

struct virtio_balloon {
	struct virtio_device *vdev;
	struct virtqueue *inflate_vq, *deflate_vq, *stats_vq, *free_page_vq;

	/* Balloon's own wq for cpu-intensive work items */
	struct workqueue_struct *balloon_wq;
	/* The free page reporting work item submitted to the balloon wq */
	struct work_struct report_free_page_work;

	/* The balloon servicing is delegated to a freezable workqueue. */
	struct work_struct update_balloon_stats_work;
	struct work_struct update_balloon_size_work;

	/* Prevent updating balloon when it is being canceled. */
	spinlock_t stop_update_lock;
	bool stop_update;
	/* Bitmap to indicate if reading the related config fields are needed */
	unsigned long config_read_bitmap;

	/* The list of allocated free pages, waiting to be given back to mm */
	struct list_head free_page_list;
	spinlock_t free_page_list_lock;
	/* The number of free page blocks on the above list */
	unsigned long num_free_page_blocks;
	/*
	 * The cmd id received from host.
	 * Read it via virtio_balloon_cmd_id_received to get the latest value
	 * sent from host.
	 */
	u32 cmd_id_received_cache;
	/* The cmd id that is actively in use */
	__virtio32 cmd_id_active;
	/* Buffer to store the stop sign */
	__virtio32 cmd_id_stop;

	/* Waiting for host to ack the pages we released. */
	wait_queue_head_t acked;

	/* Number of balloon pages we've told the Host we're not using. */
	unsigned int num_pages;
	/*
	 * The pages we've told the Host we're not using are enqueued
	 * at vb_dev_info->pages list.
	 * Each page on this list adds VIRTIO_BALLOON_PAGES_PER_PAGE
	 * to num_pages above.
	 */
	struct balloon_dev_info vb_dev_info;

	/* Synchronize access/update to this struct virtio_balloon elements */
	struct mutex balloon_lock;

	/* The array of pfns we tell the Host about. */
	unsigned int num_pfns;
	__virtio32 pfns[VIRTIO_BALLOON_ARRAY_PFNS_MAX];

	/* Memory statistics */
	struct virtio_balloon_stat stats[VIRTIO_BALLOON_S_NR];

	/* Shrinker to return free pages - VIRTIO_BALLOON_F_FREE_PAGE_HINT */
	struct shrinker shrinker;

	/* OOM notifier to deflate on OOM - VIRTIO_BALLOON_F_DEFLATE_ON_OOM */
	struct notifier_block oom_nb;

	/* Free page reporting device */
	struct virtqueue *reporting_vq;
	struct page_reporting_dev_info pr_dev_info;
};

static struct virtio_device_id id_table[] = {
	{ VIRTIO_ID_BALLOON, VIRTIO_DEV_ANY_ID },
	{ 0 },
};

static u32 page_to_balloon_pfn(struct page *page)
{
	unsigned long pfn = page_to_pfn(page);

	BUILD_BUG_ON(PAGE_SHIFT < VIRTIO_BALLOON_PFN_SHIFT);
	/* Convert pfn from Linux page size to balloon page size. */
	return pfn * VIRTIO_BALLOON_PAGES_PER_PAGE;
}

static void balloon_ack(struct virtqueue *vq)
{
	struct virtio_balloon *vb = vq->vdev->priv;

	wake_up(&vb->acked);
}

static void tell_host(struct virtio_balloon *vb, struct virtqueue *vq)
{
	struct scatterlist sg;
	unsigned int len;

	sg_init_one(&sg, vb->pfns, sizeof(vb->pfns[0]) * vb->num_pfns);

	/* We should always be able to add one buffer to an empty queue. */
	virtqueue_add_outbuf(vq, &sg, 1, vb, GFP_KERNEL);
	virtqueue_kick(vq);

	/* When host has read buffer, this completes via balloon_ack */
	wait_event(vb->acked, virtqueue_get_buf(vq, &len));

}

<<<<<<< HEAD
int virtballoon_free_page_report(struct page_reporting_dev_info *pr_dev_info,
=======
static int virtballoon_free_page_report(struct page_reporting_dev_info *pr_dev_info,
>>>>>>> 9f6206ae
				   struct scatterlist *sg, unsigned int nents)
{
	struct virtio_balloon *vb =
		container_of(pr_dev_info, struct virtio_balloon, pr_dev_info);
	struct virtqueue *vq = vb->reporting_vq;
	unsigned int unused, err;

	/* We should always be able to add these buffers to an empty queue. */
	err = virtqueue_add_inbuf(vq, sg, nents, vb, GFP_NOWAIT | __GFP_NOWARN);

	/*
	 * In the extremely unlikely case that something has occurred and we
	 * are able to trigger an error we will simply display a warning
	 * and exit without actually processing the pages.
	 */
	if (WARN_ON_ONCE(err))
		return err;

	virtqueue_kick(vq);

	/* When host has read buffer, this completes via balloon_ack */
	wait_event(vb->acked, virtqueue_get_buf(vq, &unused));

	return 0;
}

static void set_page_pfns(struct virtio_balloon *vb,
			  __virtio32 pfns[], struct page *page)
{
	unsigned int i;

	BUILD_BUG_ON(VIRTIO_BALLOON_PAGES_PER_PAGE > VIRTIO_BALLOON_ARRAY_PFNS_MAX);

	/*
	 * Set balloon pfns pointing at this page.
	 * Note that the first pfn points at start of the page.
	 */
	for (i = 0; i < VIRTIO_BALLOON_PAGES_PER_PAGE; i++)
		pfns[i] = cpu_to_virtio32(vb->vdev,
					  page_to_balloon_pfn(page) + i);
}

static unsigned fill_balloon(struct virtio_balloon *vb, size_t num)
{
	unsigned num_allocated_pages;
	unsigned num_pfns;
	struct page *page;
	LIST_HEAD(pages);

	/* We can only do one array worth at a time. */
	num = min(num, ARRAY_SIZE(vb->pfns));

	for (num_pfns = 0; num_pfns < num;
	     num_pfns += VIRTIO_BALLOON_PAGES_PER_PAGE) {
		struct page *page = balloon_page_alloc();

		if (!page) {
			dev_info_ratelimited(&vb->vdev->dev,
					     "Out of puff! Can't get %u pages\n",
					     VIRTIO_BALLOON_PAGES_PER_PAGE);
			/* Sleep for at least 1/5 of a second before retry. */
			msleep(200);
			break;
		}

		balloon_page_push(&pages, page);
	}

	mutex_lock(&vb->balloon_lock);

	vb->num_pfns = 0;

	while ((page = balloon_page_pop(&pages))) {
		balloon_page_enqueue(&vb->vb_dev_info, page);

		set_page_pfns(vb, vb->pfns + vb->num_pfns, page);
		vb->num_pages += VIRTIO_BALLOON_PAGES_PER_PAGE;
		if (!virtio_has_feature(vb->vdev,
					VIRTIO_BALLOON_F_DEFLATE_ON_OOM))
			adjust_managed_page_count(page, -1);
		vb->num_pfns += VIRTIO_BALLOON_PAGES_PER_PAGE;
	}

	num_allocated_pages = vb->num_pfns;
	/* Did we get any? */
	if (vb->num_pfns != 0)
		tell_host(vb, vb->inflate_vq);
	mutex_unlock(&vb->balloon_lock);

	return num_allocated_pages;
}

static void release_pages_balloon(struct virtio_balloon *vb,
				 struct list_head *pages)
{
	struct page *page, *next;

	list_for_each_entry_safe(page, next, pages, lru) {
		if (!virtio_has_feature(vb->vdev,
					VIRTIO_BALLOON_F_DEFLATE_ON_OOM))
			adjust_managed_page_count(page, 1);
		list_del(&page->lru);
		put_page(page); /* balloon reference */
	}
}

static unsigned leak_balloon(struct virtio_balloon *vb, size_t num)
{
	unsigned num_freed_pages;
	struct page *page;
	struct balloon_dev_info *vb_dev_info = &vb->vb_dev_info;
	LIST_HEAD(pages);

	/* We can only do one array worth at a time. */
	num = min(num, ARRAY_SIZE(vb->pfns));

	mutex_lock(&vb->balloon_lock);
	/* We can't release more pages than taken */
	num = min(num, (size_t)vb->num_pages);
	for (vb->num_pfns = 0; vb->num_pfns < num;
	     vb->num_pfns += VIRTIO_BALLOON_PAGES_PER_PAGE) {
		page = balloon_page_dequeue(vb_dev_info);
		if (!page)
			break;
		set_page_pfns(vb, vb->pfns + vb->num_pfns, page);
		list_add(&page->lru, &pages);
		vb->num_pages -= VIRTIO_BALLOON_PAGES_PER_PAGE;
	}

	num_freed_pages = vb->num_pfns;
	/*
	 * Note that if
	 * virtio_has_feature(vdev, VIRTIO_BALLOON_F_MUST_TELL_HOST);
	 * is true, we *have* to do it in this order
	 */
	if (vb->num_pfns != 0)
		tell_host(vb, vb->deflate_vq);
	release_pages_balloon(vb, &pages);
	mutex_unlock(&vb->balloon_lock);
	return num_freed_pages;
}

static inline void update_stat(struct virtio_balloon *vb, int idx,
			       u16 tag, u64 val)
{
	BUG_ON(idx >= VIRTIO_BALLOON_S_NR);
	vb->stats[idx].tag = cpu_to_virtio16(vb->vdev, tag);
	vb->stats[idx].val = cpu_to_virtio64(vb->vdev, val);
}

#define pages_to_bytes(x) ((u64)(x) << PAGE_SHIFT)

static unsigned int update_balloon_stats(struct virtio_balloon *vb)
{
	unsigned long events[NR_VM_EVENT_ITEMS];
	struct sysinfo i;
	unsigned int idx = 0;
	long available;
	unsigned long caches;

	all_vm_events(events);
	si_meminfo(&i);

	available = si_mem_available();
	caches = global_node_page_state(NR_FILE_PAGES);

#ifdef CONFIG_VM_EVENT_COUNTERS
	update_stat(vb, idx++, VIRTIO_BALLOON_S_SWAP_IN,
				pages_to_bytes(events[PSWPIN]));
	update_stat(vb, idx++, VIRTIO_BALLOON_S_SWAP_OUT,
				pages_to_bytes(events[PSWPOUT]));
	update_stat(vb, idx++, VIRTIO_BALLOON_S_MAJFLT, events[PGMAJFAULT]);
	update_stat(vb, idx++, VIRTIO_BALLOON_S_MINFLT, events[PGFAULT]);
#ifdef CONFIG_HUGETLB_PAGE
	update_stat(vb, idx++, VIRTIO_BALLOON_S_HTLB_PGALLOC,
		    events[HTLB_BUDDY_PGALLOC]);
	update_stat(vb, idx++, VIRTIO_BALLOON_S_HTLB_PGFAIL,
		    events[HTLB_BUDDY_PGALLOC_FAIL]);
#endif
#endif
	update_stat(vb, idx++, VIRTIO_BALLOON_S_MEMFREE,
				pages_to_bytes(i.freeram));
	update_stat(vb, idx++, VIRTIO_BALLOON_S_MEMTOT,
				pages_to_bytes(i.totalram));
	update_stat(vb, idx++, VIRTIO_BALLOON_S_AVAIL,
				pages_to_bytes(available));
	update_stat(vb, idx++, VIRTIO_BALLOON_S_CACHES,
				pages_to_bytes(caches));

	return idx;
}

/*
 * While most virtqueues communicate guest-initiated requests to the hypervisor,
 * the stats queue operates in reverse.  The driver initializes the virtqueue
 * with a single buffer.  From that point forward, all conversations consist of
 * a hypervisor request (a call to this function) which directs us to refill
 * the virtqueue with a fresh stats buffer.  Since stats collection can sleep,
 * we delegate the job to a freezable workqueue that will do the actual work via
 * stats_handle_request().
 */
static void stats_request(struct virtqueue *vq)
{
	struct virtio_balloon *vb = vq->vdev->priv;

	spin_lock(&vb->stop_update_lock);
	if (!vb->stop_update)
		queue_work(system_freezable_wq, &vb->update_balloon_stats_work);
	spin_unlock(&vb->stop_update_lock);
}

static void stats_handle_request(struct virtio_balloon *vb)
{
	struct virtqueue *vq;
	struct scatterlist sg;
	unsigned int len, num_stats;

	num_stats = update_balloon_stats(vb);

	vq = vb->stats_vq;
	if (!virtqueue_get_buf(vq, &len))
		return;
	sg_init_one(&sg, vb->stats, sizeof(vb->stats[0]) * num_stats);
	virtqueue_add_outbuf(vq, &sg, 1, vb, GFP_KERNEL);
	virtqueue_kick(vq);
}

static inline s64 towards_target(struct virtio_balloon *vb)
{
	s64 target;
	u32 num_pages;

	virtio_cread(vb->vdev, struct virtio_balloon_config, num_pages,
		     &num_pages);

	/* Legacy balloon config space is LE, unlike all other devices. */
	if (!virtio_has_feature(vb->vdev, VIRTIO_F_VERSION_1))
		num_pages = le32_to_cpu((__force __le32)num_pages);

	target = num_pages;
	return target - vb->num_pages;
}

/* Gives back @num_to_return blocks of free pages to mm. */
static unsigned long return_free_pages_to_mm(struct virtio_balloon *vb,
					     unsigned long num_to_return)
{
	struct page *page;
	unsigned long num_returned;

	spin_lock_irq(&vb->free_page_list_lock);
	for (num_returned = 0; num_returned < num_to_return; num_returned++) {
		page = balloon_page_pop(&vb->free_page_list);
		if (!page)
			break;
		free_pages((unsigned long)page_address(page),
			   VIRTIO_BALLOON_HINT_BLOCK_ORDER);
	}
	vb->num_free_page_blocks -= num_returned;
	spin_unlock_irq(&vb->free_page_list_lock);

	return num_returned;
}

static void virtio_balloon_queue_free_page_work(struct virtio_balloon *vb)
{
	if (!virtio_has_feature(vb->vdev, VIRTIO_BALLOON_F_FREE_PAGE_HINT))
		return;

	/* No need to queue the work if the bit was already set. */
	if (test_and_set_bit(VIRTIO_BALLOON_CONFIG_READ_CMD_ID,
			     &vb->config_read_bitmap))
		return;

	queue_work(vb->balloon_wq, &vb->report_free_page_work);
}

static void virtballoon_changed(struct virtio_device *vdev)
{
	struct virtio_balloon *vb = vdev->priv;
	unsigned long flags;

	spin_lock_irqsave(&vb->stop_update_lock, flags);
	if (!vb->stop_update) {
		queue_work(system_freezable_wq,
			   &vb->update_balloon_size_work);
		virtio_balloon_queue_free_page_work(vb);
	}
	spin_unlock_irqrestore(&vb->stop_update_lock, flags);
}

static void update_balloon_size(struct virtio_balloon *vb)
{
	u32 actual = vb->num_pages;

	/* Legacy balloon config space is LE, unlike all other devices. */
	if (!virtio_has_feature(vb->vdev, VIRTIO_F_VERSION_1))
		actual = (__force u32)cpu_to_le32(actual);

	virtio_cwrite(vb->vdev, struct virtio_balloon_config, actual,
		      &actual);
}

static void update_balloon_stats_func(struct work_struct *work)
{
	struct virtio_balloon *vb;

	vb = container_of(work, struct virtio_balloon,
			  update_balloon_stats_work);
	stats_handle_request(vb);
}

static void update_balloon_size_func(struct work_struct *work)
{
	struct virtio_balloon *vb;
	s64 diff;

	vb = container_of(work, struct virtio_balloon,
			  update_balloon_size_work);
	diff = towards_target(vb);

	if (!diff)
		return;

	if (diff > 0)
		diff -= fill_balloon(vb, diff);
	else
		diff += leak_balloon(vb, -diff);
	update_balloon_size(vb);

	if (diff)
		queue_work(system_freezable_wq, work);
}

static int init_vqs(struct virtio_balloon *vb)
{
	struct virtqueue *vqs[VIRTIO_BALLOON_VQ_MAX];
	vq_callback_t *callbacks[VIRTIO_BALLOON_VQ_MAX];
	const char *names[VIRTIO_BALLOON_VQ_MAX];
	int err;

	/*
	 * Inflateq and deflateq are used unconditionally. The names[]
	 * will be NULL if the related feature is not enabled, which will
	 * cause no allocation for the corresponding virtqueue in find_vqs.
	 */
	callbacks[VIRTIO_BALLOON_VQ_INFLATE] = balloon_ack;
	names[VIRTIO_BALLOON_VQ_INFLATE] = "inflate";
	callbacks[VIRTIO_BALLOON_VQ_DEFLATE] = balloon_ack;
	names[VIRTIO_BALLOON_VQ_DEFLATE] = "deflate";
	callbacks[VIRTIO_BALLOON_VQ_STATS] = NULL;
	names[VIRTIO_BALLOON_VQ_STATS] = NULL;
	callbacks[VIRTIO_BALLOON_VQ_FREE_PAGE] = NULL;
	names[VIRTIO_BALLOON_VQ_FREE_PAGE] = NULL;
	names[VIRTIO_BALLOON_VQ_REPORTING] = NULL;

	if (virtio_has_feature(vb->vdev, VIRTIO_BALLOON_F_STATS_VQ)) {
		names[VIRTIO_BALLOON_VQ_STATS] = "stats";
		callbacks[VIRTIO_BALLOON_VQ_STATS] = stats_request;
	}

	if (virtio_has_feature(vb->vdev, VIRTIO_BALLOON_F_FREE_PAGE_HINT)) {
		names[VIRTIO_BALLOON_VQ_FREE_PAGE] = "free_page_vq";
		callbacks[VIRTIO_BALLOON_VQ_FREE_PAGE] = NULL;
	}

	if (virtio_has_feature(vb->vdev, VIRTIO_BALLOON_F_REPORTING)) {
		names[VIRTIO_BALLOON_VQ_REPORTING] = "reporting_vq";
		callbacks[VIRTIO_BALLOON_VQ_REPORTING] = balloon_ack;
	}

	err = vb->vdev->config->find_vqs(vb->vdev, VIRTIO_BALLOON_VQ_MAX,
					 vqs, callbacks, names, NULL, NULL);
	if (err)
		return err;

	vb->inflate_vq = vqs[VIRTIO_BALLOON_VQ_INFLATE];
	vb->deflate_vq = vqs[VIRTIO_BALLOON_VQ_DEFLATE];
	if (virtio_has_feature(vb->vdev, VIRTIO_BALLOON_F_STATS_VQ)) {
		struct scatterlist sg;
		unsigned int num_stats;
		vb->stats_vq = vqs[VIRTIO_BALLOON_VQ_STATS];

		/*
		 * Prime this virtqueue with one buffer so the hypervisor can
		 * use it to signal us later (it can't be broken yet!).
		 */
		num_stats = update_balloon_stats(vb);

		sg_init_one(&sg, vb->stats, sizeof(vb->stats[0]) * num_stats);
		err = virtqueue_add_outbuf(vb->stats_vq, &sg, 1, vb,
					   GFP_KERNEL);
		if (err) {
			dev_warn(&vb->vdev->dev, "%s: add stat_vq failed\n",
				 __func__);
			return err;
		}
		virtqueue_kick(vb->stats_vq);
	}

	if (virtio_has_feature(vb->vdev, VIRTIO_BALLOON_F_FREE_PAGE_HINT))
		vb->free_page_vq = vqs[VIRTIO_BALLOON_VQ_FREE_PAGE];

	if (virtio_has_feature(vb->vdev, VIRTIO_BALLOON_F_REPORTING))
		vb->reporting_vq = vqs[VIRTIO_BALLOON_VQ_REPORTING];

	return 0;
}

static u32 virtio_balloon_cmd_id_received(struct virtio_balloon *vb)
{
	if (test_and_clear_bit(VIRTIO_BALLOON_CONFIG_READ_CMD_ID,
			       &vb->config_read_bitmap))
		virtio_cread(vb->vdev, struct virtio_balloon_config,
			     free_page_hint_cmd_id,
			     &vb->cmd_id_received_cache);

	return vb->cmd_id_received_cache;
}

static int send_cmd_id_start(struct virtio_balloon *vb)
{
	struct scatterlist sg;
	struct virtqueue *vq = vb->free_page_vq;
	int err, unused;

	/* Detach all the used buffers from the vq */
	while (virtqueue_get_buf(vq, &unused))
		;

	vb->cmd_id_active = virtio32_to_cpu(vb->vdev,
					virtio_balloon_cmd_id_received(vb));
	sg_init_one(&sg, &vb->cmd_id_active, sizeof(vb->cmd_id_active));
	err = virtqueue_add_outbuf(vq, &sg, 1, &vb->cmd_id_active, GFP_KERNEL);
	if (!err)
		virtqueue_kick(vq);
	return err;
}

static int send_cmd_id_stop(struct virtio_balloon *vb)
{
	struct scatterlist sg;
	struct virtqueue *vq = vb->free_page_vq;
	int err, unused;

	/* Detach all the used buffers from the vq */
	while (virtqueue_get_buf(vq, &unused))
		;

	sg_init_one(&sg, &vb->cmd_id_stop, sizeof(vb->cmd_id_stop));
	err = virtqueue_add_outbuf(vq, &sg, 1, &vb->cmd_id_stop, GFP_KERNEL);
	if (!err)
		virtqueue_kick(vq);
	return err;
}

static int get_free_page_and_send(struct virtio_balloon *vb)
{
	struct virtqueue *vq = vb->free_page_vq;
	struct page *page;
	struct scatterlist sg;
	int err, unused;
	void *p;

	/* Detach all the used buffers from the vq */
	while (virtqueue_get_buf(vq, &unused))
		;

	page = alloc_pages(VIRTIO_BALLOON_FREE_PAGE_ALLOC_FLAG,
			   VIRTIO_BALLOON_HINT_BLOCK_ORDER);
	/*
	 * When the allocation returns NULL, it indicates that we have got all
	 * the possible free pages, so return -EINTR to stop.
	 */
	if (!page)
		return -EINTR;

	p = page_address(page);
	sg_init_one(&sg, p, VIRTIO_BALLOON_HINT_BLOCK_BYTES);
	/* There is always 1 entry reserved for the cmd id to use. */
	if (vq->num_free > 1) {
		err = virtqueue_add_inbuf(vq, &sg, 1, p, GFP_KERNEL);
		if (unlikely(err)) {
			free_pages((unsigned long)p,
				   VIRTIO_BALLOON_HINT_BLOCK_ORDER);
			return err;
		}
		virtqueue_kick(vq);
		spin_lock_irq(&vb->free_page_list_lock);
		balloon_page_push(&vb->free_page_list, page);
		vb->num_free_page_blocks++;
		spin_unlock_irq(&vb->free_page_list_lock);
	} else {
		/*
		 * The vq has no available entry to add this page block, so
		 * just free it.
		 */
		free_pages((unsigned long)p, VIRTIO_BALLOON_HINT_BLOCK_ORDER);
	}

	return 0;
}

static int send_free_pages(struct virtio_balloon *vb)
{
	int err;
	u32 cmd_id_active;

	while (1) {
		/*
		 * If a stop id or a new cmd id was just received from host,
		 * stop the reporting.
		 */
		cmd_id_active = virtio32_to_cpu(vb->vdev, vb->cmd_id_active);
		if (unlikely(cmd_id_active !=
			     virtio_balloon_cmd_id_received(vb)))
			break;

		/*
		 * The free page blocks are allocated and sent to host one by
		 * one.
		 */
		err = get_free_page_and_send(vb);
		if (err == -EINTR)
			break;
		else if (unlikely(err))
			return err;
	}

	return 0;
}

static void virtio_balloon_report_free_page(struct virtio_balloon *vb)
{
	int err;
	struct device *dev = &vb->vdev->dev;

	/* Start by sending the received cmd id to host with an outbuf. */
	err = send_cmd_id_start(vb);
	if (unlikely(err))
		dev_err(dev, "Failed to send a start id, err = %d\n", err);

	err = send_free_pages(vb);
	if (unlikely(err))
		dev_err(dev, "Failed to send a free page, err = %d\n", err);

	/* End by sending a stop id to host with an outbuf. */
	err = send_cmd_id_stop(vb);
	if (unlikely(err))
		dev_err(dev, "Failed to send a stop id, err = %d\n", err);
}

static void report_free_page_func(struct work_struct *work)
{
	struct virtio_balloon *vb = container_of(work, struct virtio_balloon,
						 report_free_page_work);
	u32 cmd_id_received;

	cmd_id_received = virtio_balloon_cmd_id_received(vb);
	if (cmd_id_received == VIRTIO_BALLOON_CMD_ID_DONE) {
		/* Pass ULONG_MAX to give back all the free pages */
		return_free_pages_to_mm(vb, ULONG_MAX);
	} else if (cmd_id_received != VIRTIO_BALLOON_CMD_ID_STOP &&
		   cmd_id_received !=
		   virtio32_to_cpu(vb->vdev, vb->cmd_id_active)) {
		virtio_balloon_report_free_page(vb);
	}
}

#ifdef CONFIG_BALLOON_COMPACTION
/*
 * virtballoon_migratepage - perform the balloon page migration on behalf of
 *			     a compation thread.     (called under page lock)
 * @vb_dev_info: the balloon device
 * @newpage: page that will replace the isolated page after migration finishes.
 * @page   : the isolated (old) page that is about to be migrated to newpage.
 * @mode   : compaction mode -- not used for balloon page migration.
 *
 * After a ballooned page gets isolated by compaction procedures, this is the
 * function that performs the page migration on behalf of a compaction thread
 * The page migration for virtio balloon is done in a simple swap fashion which
 * follows these two macro steps:
 *  1) insert newpage into vb->pages list and update the host about it;
 *  2) update the host about the old page removed from vb->pages list;
 *
 * This function preforms the balloon page migration task.
 * Called through balloon_mapping->a_ops->migratepage
 */
static int virtballoon_migratepage(struct balloon_dev_info *vb_dev_info,
		struct page *newpage, struct page *page, enum migrate_mode mode)
{
	struct virtio_balloon *vb = container_of(vb_dev_info,
			struct virtio_balloon, vb_dev_info);
	unsigned long flags;

	/*
	 * In order to avoid lock contention while migrating pages concurrently
	 * to leak_balloon() or fill_balloon() we just give up the balloon_lock
	 * this turn, as it is easier to retry the page migration later.
	 * This also prevents fill_balloon() getting stuck into a mutex
	 * recursion in the case it ends up triggering memory compaction
	 * while it is attempting to inflate the ballon.
	 */
	if (!mutex_trylock(&vb->balloon_lock))
		return -EAGAIN;

	get_page(newpage); /* balloon reference */

	/*
	  * When we migrate a page to a different zone and adjusted the
	  * managed page count when inflating, we have to fixup the count of
	  * both involved zones.
	  */
	if (!virtio_has_feature(vb->vdev, VIRTIO_BALLOON_F_DEFLATE_ON_OOM) &&
	    page_zone(page) != page_zone(newpage)) {
		adjust_managed_page_count(page, 1);
		adjust_managed_page_count(newpage, -1);
	}

	/* balloon's page migration 1st step  -- inflate "newpage" */
	spin_lock_irqsave(&vb_dev_info->pages_lock, flags);
	balloon_page_insert(vb_dev_info, newpage);
	vb_dev_info->isolated_pages--;
	__count_vm_event(BALLOON_MIGRATE);
	spin_unlock_irqrestore(&vb_dev_info->pages_lock, flags);
	vb->num_pfns = VIRTIO_BALLOON_PAGES_PER_PAGE;
	set_page_pfns(vb, vb->pfns, newpage);
	tell_host(vb, vb->inflate_vq);

	/* balloon's page migration 2nd step -- deflate "page" */
	spin_lock_irqsave(&vb_dev_info->pages_lock, flags);
	balloon_page_delete(page);
	spin_unlock_irqrestore(&vb_dev_info->pages_lock, flags);
	vb->num_pfns = VIRTIO_BALLOON_PAGES_PER_PAGE;
	set_page_pfns(vb, vb->pfns, page);
	tell_host(vb, vb->deflate_vq);

	mutex_unlock(&vb->balloon_lock);

	put_page(page); /* balloon reference */

	return MIGRATEPAGE_SUCCESS;
}

static int balloon_init_fs_context(struct fs_context *fc)
{
	return init_pseudo(fc, BALLOON_KVM_MAGIC) ? 0 : -ENOMEM;
}

static struct file_system_type balloon_fs = {
	.name           = "balloon-kvm",
	.init_fs_context = balloon_init_fs_context,
	.kill_sb        = kill_anon_super,
};

#endif /* CONFIG_BALLOON_COMPACTION */

static unsigned long shrink_free_pages(struct virtio_balloon *vb,
				       unsigned long pages_to_free)
{
	unsigned long blocks_to_free, blocks_freed;

	pages_to_free = round_up(pages_to_free,
				 VIRTIO_BALLOON_HINT_BLOCK_PAGES);
	blocks_to_free = pages_to_free / VIRTIO_BALLOON_HINT_BLOCK_PAGES;
	blocks_freed = return_free_pages_to_mm(vb, blocks_to_free);

	return blocks_freed * VIRTIO_BALLOON_HINT_BLOCK_PAGES;
}

static unsigned long virtio_balloon_shrinker_scan(struct shrinker *shrinker,
						  struct shrink_control *sc)
{
	struct virtio_balloon *vb = container_of(shrinker,
					struct virtio_balloon, shrinker);

	return shrink_free_pages(vb, sc->nr_to_scan);
}

static unsigned long virtio_balloon_shrinker_count(struct shrinker *shrinker,
						   struct shrink_control *sc)
{
	struct virtio_balloon *vb = container_of(shrinker,
					struct virtio_balloon, shrinker);

	return vb->num_free_page_blocks * VIRTIO_BALLOON_HINT_BLOCK_PAGES;
}

static int virtio_balloon_oom_notify(struct notifier_block *nb,
				     unsigned long dummy, void *parm)
{
	struct virtio_balloon *vb = container_of(nb,
						 struct virtio_balloon, oom_nb);
	unsigned long *freed = parm;

	*freed += leak_balloon(vb, VIRTIO_BALLOON_OOM_NR_PAGES) /
		  VIRTIO_BALLOON_PAGES_PER_PAGE;
	update_balloon_size(vb);

	return NOTIFY_OK;
}

static void virtio_balloon_unregister_shrinker(struct virtio_balloon *vb)
{
	unregister_shrinker(&vb->shrinker);
}

static int virtio_balloon_register_shrinker(struct virtio_balloon *vb)
{
	vb->shrinker.scan_objects = virtio_balloon_shrinker_scan;
	vb->shrinker.count_objects = virtio_balloon_shrinker_count;
	vb->shrinker.seeks = DEFAULT_SEEKS;

	return register_shrinker(&vb->shrinker);
}

static int virtballoon_probe(struct virtio_device *vdev)
{
	struct virtio_balloon *vb;
	int err;

	if (!vdev->config->get) {
		dev_err(&vdev->dev, "%s failure: config access disabled\n",
			__func__);
		return -EINVAL;
	}

	vdev->priv = vb = kzalloc(sizeof(*vb), GFP_KERNEL);
	if (!vb) {
		err = -ENOMEM;
		goto out;
	}

	INIT_WORK(&vb->update_balloon_stats_work, update_balloon_stats_func);
	INIT_WORK(&vb->update_balloon_size_work, update_balloon_size_func);
	spin_lock_init(&vb->stop_update_lock);
	mutex_init(&vb->balloon_lock);
	init_waitqueue_head(&vb->acked);
	vb->vdev = vdev;

	balloon_devinfo_init(&vb->vb_dev_info);

	err = init_vqs(vb);
	if (err)
		goto out_free_vb;

#ifdef CONFIG_BALLOON_COMPACTION
	balloon_mnt = kern_mount(&balloon_fs);
	if (IS_ERR(balloon_mnt)) {
		err = PTR_ERR(balloon_mnt);
		goto out_del_vqs;
	}

	vb->vb_dev_info.migratepage = virtballoon_migratepage;
	vb->vb_dev_info.inode = alloc_anon_inode(balloon_mnt->mnt_sb);
	if (IS_ERR(vb->vb_dev_info.inode)) {
		err = PTR_ERR(vb->vb_dev_info.inode);
		goto out_kern_unmount;
	}
	vb->vb_dev_info.inode->i_mapping->a_ops = &balloon_aops;
#endif
	if (virtio_has_feature(vdev, VIRTIO_BALLOON_F_FREE_PAGE_HINT)) {
		/*
		 * There is always one entry reserved for cmd id, so the ring
		 * size needs to be at least two to report free page hints.
		 */
		if (virtqueue_get_vring_size(vb->free_page_vq) < 2) {
			err = -ENOSPC;
			goto out_iput;
		}
		vb->balloon_wq = alloc_workqueue("balloon-wq",
					WQ_FREEZABLE | WQ_CPU_INTENSIVE, 0);
		if (!vb->balloon_wq) {
			err = -ENOMEM;
			goto out_iput;
		}
		INIT_WORK(&vb->report_free_page_work, report_free_page_func);
		vb->cmd_id_received_cache = VIRTIO_BALLOON_CMD_ID_STOP;
		vb->cmd_id_active = cpu_to_virtio32(vb->vdev,
						  VIRTIO_BALLOON_CMD_ID_STOP);
		vb->cmd_id_stop = cpu_to_virtio32(vb->vdev,
						  VIRTIO_BALLOON_CMD_ID_STOP);
		spin_lock_init(&vb->free_page_list_lock);
		INIT_LIST_HEAD(&vb->free_page_list);
		/*
		 * We're allowed to reuse any free pages, even if they are
		 * still to be processed by the host.
		 */
		err = virtio_balloon_register_shrinker(vb);
		if (err)
			goto out_del_balloon_wq;
	}

	if (virtio_has_feature(vb->vdev, VIRTIO_BALLOON_F_DEFLATE_ON_OOM)) {
		vb->oom_nb.notifier_call = virtio_balloon_oom_notify;
		vb->oom_nb.priority = VIRTIO_BALLOON_OOM_NOTIFY_PRIORITY;
		err = register_oom_notifier(&vb->oom_nb);
		if (err < 0)
			goto out_unregister_shrinker;
	}

	if (virtio_has_feature(vdev, VIRTIO_BALLOON_F_PAGE_POISON)) {
		/* Start with poison val of 0 representing general init */
		__u32 poison_val = 0;

		/*
		 * Let the hypervisor know that we are expecting a
		 * specific value to be written back in balloon pages.
		 */
		if (!want_init_on_free())
			memset(&poison_val, PAGE_POISON, sizeof(poison_val));

		virtio_cwrite(vb->vdev, struct virtio_balloon_config,
			      poison_val, &poison_val);
	}

	vb->pr_dev_info.report = virtballoon_free_page_report;
	if (virtio_has_feature(vb->vdev, VIRTIO_BALLOON_F_REPORTING)) {
		unsigned int capacity;

		capacity = virtqueue_get_vring_size(vb->reporting_vq);
		if (capacity < PAGE_REPORTING_CAPACITY) {
			err = -ENOSPC;
			goto out_unregister_oom;
		}

		err = page_reporting_register(&vb->pr_dev_info);
		if (err)
			goto out_unregister_oom;
	}

	virtio_device_ready(vdev);

	if (towards_target(vb))
		virtballoon_changed(vdev);
	return 0;

out_unregister_oom:
	if (virtio_has_feature(vb->vdev, VIRTIO_BALLOON_F_DEFLATE_ON_OOM))
		unregister_oom_notifier(&vb->oom_nb);
out_unregister_shrinker:
	if (virtio_has_feature(vb->vdev, VIRTIO_BALLOON_F_FREE_PAGE_HINT))
		virtio_balloon_unregister_shrinker(vb);
out_del_balloon_wq:
	if (virtio_has_feature(vdev, VIRTIO_BALLOON_F_FREE_PAGE_HINT))
		destroy_workqueue(vb->balloon_wq);
out_iput:
#ifdef CONFIG_BALLOON_COMPACTION
	iput(vb->vb_dev_info.inode);
out_kern_unmount:
	kern_unmount(balloon_mnt);
out_del_vqs:
#endif
	vdev->config->del_vqs(vdev);
out_free_vb:
	kfree(vb);
out:
	return err;
}

static void remove_common(struct virtio_balloon *vb)
{
	/* There might be pages left in the balloon: free them. */
	while (vb->num_pages)
		leak_balloon(vb, vb->num_pages);
	update_balloon_size(vb);

	/* There might be free pages that are being reported: release them. */
	if (virtio_has_feature(vb->vdev, VIRTIO_BALLOON_F_FREE_PAGE_HINT))
		return_free_pages_to_mm(vb, ULONG_MAX);

	/* Now we reset the device so we can clean up the queues. */
	vb->vdev->config->reset(vb->vdev);

	vb->vdev->config->del_vqs(vb->vdev);
}

static void virtballoon_remove(struct virtio_device *vdev)
{
	struct virtio_balloon *vb = vdev->priv;

	if (virtio_has_feature(vb->vdev, VIRTIO_BALLOON_F_REPORTING))
		page_reporting_unregister(&vb->pr_dev_info);
	if (virtio_has_feature(vb->vdev, VIRTIO_BALLOON_F_DEFLATE_ON_OOM))
		unregister_oom_notifier(&vb->oom_nb);
	if (virtio_has_feature(vb->vdev, VIRTIO_BALLOON_F_FREE_PAGE_HINT))
		virtio_balloon_unregister_shrinker(vb);
	spin_lock_irq(&vb->stop_update_lock);
	vb->stop_update = true;
	spin_unlock_irq(&vb->stop_update_lock);
	cancel_work_sync(&vb->update_balloon_size_work);
	cancel_work_sync(&vb->update_balloon_stats_work);

	if (virtio_has_feature(vdev, VIRTIO_BALLOON_F_FREE_PAGE_HINT)) {
		cancel_work_sync(&vb->report_free_page_work);
		destroy_workqueue(vb->balloon_wq);
	}

	remove_common(vb);
#ifdef CONFIG_BALLOON_COMPACTION
	if (vb->vb_dev_info.inode)
		iput(vb->vb_dev_info.inode);

	kern_unmount(balloon_mnt);
#endif
	kfree(vb);
}

#ifdef CONFIG_PM_SLEEP
static int virtballoon_freeze(struct virtio_device *vdev)
{
	struct virtio_balloon *vb = vdev->priv;

	/*
	 * The workqueue is already frozen by the PM core before this
	 * function is called.
	 */
	remove_common(vb);
	return 0;
}

static int virtballoon_restore(struct virtio_device *vdev)
{
	struct virtio_balloon *vb = vdev->priv;
	int ret;

	ret = init_vqs(vdev->priv);
	if (ret)
		return ret;

	virtio_device_ready(vdev);

	if (towards_target(vb))
		virtballoon_changed(vdev);
	update_balloon_size(vb);
	return 0;
}
#endif

static int virtballoon_validate(struct virtio_device *vdev)
{
	/* Tell the host whether we care about poisoned pages. */
	if (!want_init_on_free() &&
	    (IS_ENABLED(CONFIG_PAGE_POISONING_NO_SANITY) ||
	     !page_poisoning_enabled()))
		__virtio_clear_bit(vdev, VIRTIO_BALLOON_F_PAGE_POISON);

	__virtio_clear_bit(vdev, VIRTIO_F_IOMMU_PLATFORM);
	return 0;
}

static unsigned int features[] = {
	VIRTIO_BALLOON_F_MUST_TELL_HOST,
	VIRTIO_BALLOON_F_STATS_VQ,
	VIRTIO_BALLOON_F_DEFLATE_ON_OOM,
	VIRTIO_BALLOON_F_FREE_PAGE_HINT,
	VIRTIO_BALLOON_F_PAGE_POISON,
	VIRTIO_BALLOON_F_REPORTING,
};

static struct virtio_driver virtio_balloon_driver = {
	.feature_table = features,
	.feature_table_size = ARRAY_SIZE(features),
	.driver.name =	KBUILD_MODNAME,
	.driver.owner =	THIS_MODULE,
	.id_table =	id_table,
	.validate =	virtballoon_validate,
	.probe =	virtballoon_probe,
	.remove =	virtballoon_remove,
	.config_changed = virtballoon_changed,
#ifdef CONFIG_PM_SLEEP
	.freeze	=	virtballoon_freeze,
	.restore =	virtballoon_restore,
#endif
};

module_virtio_driver(virtio_balloon_driver);
MODULE_DEVICE_TABLE(virtio, id_table);
MODULE_DESCRIPTION("Virtio balloon driver");
MODULE_LICENSE("GPL");<|MERGE_RESOLUTION|>--- conflicted
+++ resolved
@@ -165,11 +165,7 @@
 
 }
 
-<<<<<<< HEAD
-int virtballoon_free_page_report(struct page_reporting_dev_info *pr_dev_info,
-=======
 static int virtballoon_free_page_report(struct page_reporting_dev_info *pr_dev_info,
->>>>>>> 9f6206ae
 				   struct scatterlist *sg, unsigned int nents)
 {
 	struct virtio_balloon *vb =
