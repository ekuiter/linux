/*
 * ISP1704 USB Charger Detection driver
 *
 * Copyright (C) 2010 Nokia Corporation
 * Copyright (C) 2012 - 2013 Pali Rohár <pali.rohar@gmail.com>
 *
 * This program is free software; you can redistribute it and/or modify
 * it under the terms of the GNU General Public License as published by
 * the Free Software Foundation; either version 2 of the License, or
 * (at your option) any later version.
 *
 * This program is distributed in the hope that it will be useful,
 * but WITHOUT ANY WARRANTY; without even the implied warranty of
 * MERCHANTABILITY or FITNESS FOR A PARTICULAR PURPOSE.  See the
 * GNU General Public License for more details.
 *
 * You should have received a copy of the GNU General Public License
 * along with this program; if not, write to the Free Software
 * Foundation, Inc., 59 Temple Place, Suite 330, Boston, MA 02111-1307 USA
 */

#include <linux/kernel.h>
#include <linux/module.h>
#include <linux/err.h>
#include <linux/init.h>
#include <linux/types.h>
#include <linux/device.h>
#include <linux/sysfs.h>
#include <linux/platform_device.h>
#include <linux/power_supply.h>
#include <linux/delay.h>
#include <linux/of.h>
#include <linux/of_gpio.h>

#include <linux/usb/otg.h>
#include <linux/usb/ulpi.h>
#include <linux/usb/ch9.h>
#include <linux/usb/gadget.h>
#include <linux/power/isp1704_charger.h>

/* Vendor specific Power Control register */
#define ISP1704_PWR_CTRL		0x3d
#define ISP1704_PWR_CTRL_SWCTRL		(1 << 0)
#define ISP1704_PWR_CTRL_DET_COMP	(1 << 1)
#define ISP1704_PWR_CTRL_BVALID_RISE	(1 << 2)
#define ISP1704_PWR_CTRL_BVALID_FALL	(1 << 3)
#define ISP1704_PWR_CTRL_DP_WKPU_EN	(1 << 4)
#define ISP1704_PWR_CTRL_VDAT_DET	(1 << 5)
#define ISP1704_PWR_CTRL_DPVSRC_EN	(1 << 6)
#define ISP1704_PWR_CTRL_HWDETECT	(1 << 7)

#define NXP_VENDOR_ID			0x04cc

static u16 isp170x_id[] = {
	0x1704,
	0x1707,
};

struct isp1704_charger {
	struct device		*dev;
	struct power_supply	psy;
	struct usb_phy		*phy;
	struct notifier_block	nb;
	struct work_struct	work;

	/* properties */
	char			model[8];
	unsigned		present:1;
	unsigned		online:1;
	unsigned		current_max;
};

static inline int isp1704_read(struct isp1704_charger *isp, u32 reg)
{
	return usb_phy_io_read(isp->phy, reg);
}

static inline int isp1704_write(struct isp1704_charger *isp, u32 val, u32 reg)
{
	return usb_phy_io_write(isp->phy, val, reg);
}

/*
 * Disable/enable the power from the isp1704 if a function for it
 * has been provided with platform data.
 */
static void isp1704_charger_set_power(struct isp1704_charger *isp, bool on)
{
	struct isp1704_charger_data	*board = isp->dev->platform_data;

	if (board && board->set_power)
		board->set_power(on);
	else if (board)
		gpio_set_value(board->enable_gpio, on);
}

/*
 * Determine is the charging port DCP (dedicated charger) or CDP (Host/HUB
 * chargers).
 *
 * REVISIT: The method is defined in Battery Charging Specification and is
 * applicable to any ULPI transceiver. Nothing isp170x specific here.
 */
static inline int isp1704_charger_type(struct isp1704_charger *isp)
{
	u8 reg;
	u8 func_ctrl;
	u8 otg_ctrl;
	int type = POWER_SUPPLY_TYPE_USB_DCP;

	func_ctrl = isp1704_read(isp, ULPI_FUNC_CTRL);
	otg_ctrl = isp1704_read(isp, ULPI_OTG_CTRL);

	/* disable pulldowns */
	reg = ULPI_OTG_CTRL_DM_PULLDOWN | ULPI_OTG_CTRL_DP_PULLDOWN;
	isp1704_write(isp, ULPI_CLR(ULPI_OTG_CTRL), reg);

	/* full speed */
	isp1704_write(isp, ULPI_CLR(ULPI_FUNC_CTRL),
			ULPI_FUNC_CTRL_XCVRSEL_MASK);
	isp1704_write(isp, ULPI_SET(ULPI_FUNC_CTRL),
			ULPI_FUNC_CTRL_FULL_SPEED);

	/* Enable strong pull-up on DP (1.5K) and reset */
	reg = ULPI_FUNC_CTRL_TERMSELECT | ULPI_FUNC_CTRL_RESET;
	isp1704_write(isp, ULPI_SET(ULPI_FUNC_CTRL), reg);
	usleep_range(1000, 2000);

	reg = isp1704_read(isp, ULPI_DEBUG);
	if ((reg & 3) != 3)
		type = POWER_SUPPLY_TYPE_USB_CDP;

	/* recover original state */
	isp1704_write(isp, ULPI_FUNC_CTRL, func_ctrl);
	isp1704_write(isp, ULPI_OTG_CTRL, otg_ctrl);

	return type;
}

/*
 * ISP1704 detects PS/2 adapters as charger. To make sure the detected charger
 * is actually a dedicated charger, the following steps need to be taken.
 */
static inline int isp1704_charger_verify(struct isp1704_charger *isp)
{
	int	ret = 0;
	u8	r;

	/* Reset the transceiver */
	r = isp1704_read(isp, ULPI_FUNC_CTRL);
	r |= ULPI_FUNC_CTRL_RESET;
	isp1704_write(isp, ULPI_FUNC_CTRL, r);
	usleep_range(1000, 2000);

	/* Set normal mode */
	r &= ~(ULPI_FUNC_CTRL_RESET | ULPI_FUNC_CTRL_OPMODE_MASK);
	isp1704_write(isp, ULPI_FUNC_CTRL, r);

	/* Clear the DP and DM pull-down bits */
	r = ULPI_OTG_CTRL_DP_PULLDOWN | ULPI_OTG_CTRL_DM_PULLDOWN;
	isp1704_write(isp, ULPI_CLR(ULPI_OTG_CTRL), r);

	/* Enable strong pull-up on DP (1.5K) and reset */
	r = ULPI_FUNC_CTRL_TERMSELECT | ULPI_FUNC_CTRL_RESET;
	isp1704_write(isp, ULPI_SET(ULPI_FUNC_CTRL), r);
	usleep_range(1000, 2000);

	/* Read the line state */
	if (!isp1704_read(isp, ULPI_DEBUG)) {
		/* Disable strong pull-up on DP (1.5K) */
		isp1704_write(isp, ULPI_CLR(ULPI_FUNC_CTRL),
				ULPI_FUNC_CTRL_TERMSELECT);
		return 1;
	}

	/* Is it a charger or PS/2 connection */

	/* Enable weak pull-up resistor on DP */
	isp1704_write(isp, ULPI_SET(ISP1704_PWR_CTRL),
			ISP1704_PWR_CTRL_DP_WKPU_EN);

	/* Disable strong pull-up on DP (1.5K) */
	isp1704_write(isp, ULPI_CLR(ULPI_FUNC_CTRL),
			ULPI_FUNC_CTRL_TERMSELECT);

	/* Enable weak pull-down resistor on DM */
	isp1704_write(isp, ULPI_SET(ULPI_OTG_CTRL),
			ULPI_OTG_CTRL_DM_PULLDOWN);

	/* It's a charger if the line states are clear */
	if (!(isp1704_read(isp, ULPI_DEBUG)))
		ret = 1;

	/* Disable weak pull-up resistor on DP */
	isp1704_write(isp, ULPI_CLR(ISP1704_PWR_CTRL),
			ISP1704_PWR_CTRL_DP_WKPU_EN);

	return ret;
}

static inline int isp1704_charger_detect(struct isp1704_charger *isp)
{
	unsigned long	timeout;
	u8		pwr_ctrl;
	int		ret = 0;

	pwr_ctrl = isp1704_read(isp, ISP1704_PWR_CTRL);

	/* set SW control bit in PWR_CTRL register */
	isp1704_write(isp, ISP1704_PWR_CTRL,
			ISP1704_PWR_CTRL_SWCTRL);

	/* enable manual charger detection */
	isp1704_write(isp, ULPI_SET(ISP1704_PWR_CTRL),
			ISP1704_PWR_CTRL_SWCTRL
			| ISP1704_PWR_CTRL_DPVSRC_EN);
	usleep_range(1000, 2000);

	timeout = jiffies + msecs_to_jiffies(300);
	do {
		/* Check if there is a charger */
		if (isp1704_read(isp, ISP1704_PWR_CTRL)
				& ISP1704_PWR_CTRL_VDAT_DET) {
			ret = isp1704_charger_verify(isp);
			break;
		}
	} while (!time_after(jiffies, timeout) && isp->online);

	/* recover original state */
	isp1704_write(isp, ISP1704_PWR_CTRL, pwr_ctrl);

	return ret;
}

static inline int isp1704_charger_detect_dcp(struct isp1704_charger *isp)
{
	if (isp1704_charger_detect(isp) &&
			isp1704_charger_type(isp) == POWER_SUPPLY_TYPE_USB_DCP)
		return true;
	else
		return false;
}

static void isp1704_charger_work(struct work_struct *data)
{
	struct isp1704_charger	*isp =
		container_of(data, struct isp1704_charger, work);
	static DEFINE_MUTEX(lock);

	mutex_lock(&lock);

	switch (isp->phy->last_event) {
	case USB_EVENT_VBUS:
		/* do not call wall charger detection more times */
		if (!isp->present) {
			isp->online = true;
			isp->present = 1;
			isp1704_charger_set_power(isp, 1);

			/* detect wall charger */
			if (isp1704_charger_detect_dcp(isp)) {
				isp->psy.type = POWER_SUPPLY_TYPE_USB_DCP;
				isp->current_max = 1800;
			} else {
				isp->psy.type = POWER_SUPPLY_TYPE_USB;
				isp->current_max = 500;
			}

			/* enable data pullups */
			if (isp->phy->otg->gadget)
				usb_gadget_connect(isp->phy->otg->gadget);
		}

		if (isp->psy.type != POWER_SUPPLY_TYPE_USB_DCP) {
			/*
			 * Only 500mA here or high speed chirp
			 * handshaking may break
			 */
			if (isp->current_max > 500)
				isp->current_max = 500;

			if (isp->current_max > 100)
				isp->psy.type = POWER_SUPPLY_TYPE_USB_CDP;
		}
		break;
	case USB_EVENT_NONE:
		isp->online = false;
		isp->present = 0;
		isp->current_max = 0;
		isp->psy.type = POWER_SUPPLY_TYPE_USB;

		/*
		 * Disable data pullups. We need to prevent the controller from
		 * enumerating.
		 *
		 * FIXME: This is here to allow charger detection with Host/HUB
		 * chargers. The pullups may be enabled elsewhere, so this can
		 * not be the final solution.
		 */
		if (isp->phy->otg->gadget)
			usb_gadget_disconnect(isp->phy->otg->gadget);

		isp1704_charger_set_power(isp, 0);
		break;
	default:
		goto out;
	}

	power_supply_changed(&isp->psy);
out:
	mutex_unlock(&lock);
}

static int isp1704_notifier_call(struct notifier_block *nb,
		unsigned long val, void *v)
{
	struct isp1704_charger *isp =
		container_of(nb, struct isp1704_charger, nb);

	schedule_work(&isp->work);

	return NOTIFY_OK;
}

static int isp1704_charger_get_property(struct power_supply *psy,
				enum power_supply_property psp,
				union power_supply_propval *val)
{
	struct isp1704_charger *isp =
		container_of(psy, struct isp1704_charger, psy);

	switch (psp) {
	case POWER_SUPPLY_PROP_PRESENT:
		val->intval = isp->present;
		break;
	case POWER_SUPPLY_PROP_ONLINE:
		val->intval = isp->online;
		break;
	case POWER_SUPPLY_PROP_CURRENT_MAX:
		val->intval = isp->current_max;
		break;
	case POWER_SUPPLY_PROP_MODEL_NAME:
		val->strval = isp->model;
		break;
	case POWER_SUPPLY_PROP_MANUFACTURER:
		val->strval = "NXP";
		break;
	default:
		return -EINVAL;
	}
	return 0;
}

static enum power_supply_property power_props[] = {
	POWER_SUPPLY_PROP_PRESENT,
	POWER_SUPPLY_PROP_ONLINE,
	POWER_SUPPLY_PROP_CURRENT_MAX,
	POWER_SUPPLY_PROP_MODEL_NAME,
	POWER_SUPPLY_PROP_MANUFACTURER,
};

static inline int isp1704_test_ulpi(struct isp1704_charger *isp)
{
	int vendor;
	int product;
	int i;
	int ret = -ENODEV;

	/* Test ULPI interface */
	ret = isp1704_write(isp, ULPI_SCRATCH, 0xaa);
	if (ret < 0)
		return ret;

	ret = isp1704_read(isp, ULPI_SCRATCH);
	if (ret < 0)
		return ret;

	if (ret != 0xaa)
		return -ENODEV;

	/* Verify the product and vendor id matches */
	vendor = isp1704_read(isp, ULPI_VENDOR_ID_LOW);
	vendor |= isp1704_read(isp, ULPI_VENDOR_ID_HIGH) << 8;
	if (vendor != NXP_VENDOR_ID)
		return -ENODEV;

	product = isp1704_read(isp, ULPI_PRODUCT_ID_LOW);
	product |= isp1704_read(isp, ULPI_PRODUCT_ID_HIGH) << 8;

	for (i = 0; i < ARRAY_SIZE(isp170x_id); i++) {
		if (product == isp170x_id[i]) {
			sprintf(isp->model, "isp%x", product);
			return product;
		}
	}

	dev_err(isp->dev, "product id %x not matching known ids", product);

	return -ENODEV;
}

static int isp1704_charger_probe(struct platform_device *pdev)
{
	struct isp1704_charger	*isp;
	int			ret = -ENODEV;

	struct isp1704_charger_data *pdata = dev_get_platdata(&pdev->dev);
	struct device_node *np = pdev->dev.of_node;

	if (np) {
		int gpio = of_get_named_gpio(np, "nxp,enable-gpio", 0);

		if (gpio < 0)
			return gpio;

		pdata = devm_kzalloc(&pdev->dev,
			sizeof(struct isp1704_charger_data), GFP_KERNEL);
		pdata->enable_gpio = gpio;

		dev_info(&pdev->dev, "init gpio %d\n", pdata->enable_gpio);

		ret = devm_gpio_request_one(&pdev->dev, pdata->enable_gpio,
					GPIOF_OUT_INIT_HIGH, "isp1704_reset");
		if (ret)
			goto fail0;
	}

	if (!pdata) {
		dev_err(&pdev->dev, "missing platform data!\n");
		return -ENODEV;
	}


	isp = devm_kzalloc(&pdev->dev, sizeof(*isp), GFP_KERNEL);
	if (!isp)
		return -ENOMEM;

	if (np)
		isp->phy = devm_usb_get_phy_by_phandle(&pdev->dev, "usb-phy", 0);
	else
		isp->phy = devm_usb_get_phy(&pdev->dev, USB_PHY_TYPE_USB2);

	if (IS_ERR(isp->phy)) {
		ret = PTR_ERR(isp->phy);
<<<<<<< HEAD
		goto fail0;
	}
	if (!isp->phy)
=======
>>>>>>> 90b0ea0f
		goto fail0;
	}

	isp->dev = &pdev->dev;
	platform_set_drvdata(pdev, isp);

	isp1704_charger_set_power(isp, 1);

	ret = isp1704_test_ulpi(isp);
	if (ret < 0)
		goto fail1;

	isp->psy.name		= "isp1704";
	isp->psy.type		= POWER_SUPPLY_TYPE_USB;
	isp->psy.properties	= power_props;
	isp->psy.num_properties	= ARRAY_SIZE(power_props);
	isp->psy.get_property	= isp1704_charger_get_property;

	ret = power_supply_register(isp->dev, &isp->psy);
	if (ret)
		goto fail1;

	/*
	 * REVISIT: using work in order to allow the usb notifications to be
	 * made atomically in the future.
	 */
	INIT_WORK(&isp->work, isp1704_charger_work);

	isp->nb.notifier_call = isp1704_notifier_call;

	ret = usb_register_notifier(isp->phy, &isp->nb);
	if (ret)
		goto fail2;

	dev_info(isp->dev, "registered with product id %s\n", isp->model);

	/*
	 * Taking over the D+ pullup.
	 *
	 * FIXME: The device will be disconnected if it was already
	 * enumerated. The charger driver should be always loaded before any
	 * gadget is loaded.
	 */
	if (isp->phy->otg->gadget)
		usb_gadget_disconnect(isp->phy->otg->gadget);

	if (isp->phy->last_event == USB_EVENT_NONE)
		isp1704_charger_set_power(isp, 0);

	/* Detect charger if VBUS is valid (the cable was already plugged). */
	if (isp->phy->last_event == USB_EVENT_VBUS &&
			!isp->phy->otg->default_a)
		schedule_work(&isp->work);

	return 0;
fail2:
	power_supply_unregister(&isp->psy);
fail1:
	isp1704_charger_set_power(isp, 0);
fail0:
	dev_err(&pdev->dev, "failed to register isp1704 with error %d\n", ret);

	return ret;
}

static int isp1704_charger_remove(struct platform_device *pdev)
{
	struct isp1704_charger *isp = platform_get_drvdata(pdev);

	usb_unregister_notifier(isp->phy, &isp->nb);
	power_supply_unregister(&isp->psy);
	isp1704_charger_set_power(isp, 0);

	return 0;
}

#ifdef CONFIG_OF
static const struct of_device_id omap_isp1704_of_match[] = {
	{ .compatible = "nxp,isp1704", },
	{},
};
MODULE_DEVICE_TABLE(of, omap_isp1704_of_match);
#endif

static struct platform_driver isp1704_charger_driver = {
	.driver = {
		.name = "isp1704_charger",
		.of_match_table = of_match_ptr(omap_isp1704_of_match),
	},
	.probe = isp1704_charger_probe,
	.remove = isp1704_charger_remove,
};

module_platform_driver(isp1704_charger_driver);

MODULE_ALIAS("platform:isp1704_charger");
MODULE_AUTHOR("Nokia Corporation");
MODULE_DESCRIPTION("ISP170x USB Charger driver");
MODULE_LICENSE("GPL");<|MERGE_RESOLUTION|>--- conflicted
+++ resolved
@@ -442,12 +442,6 @@
 
 	if (IS_ERR(isp->phy)) {
 		ret = PTR_ERR(isp->phy);
-<<<<<<< HEAD
-		goto fail0;
-	}
-	if (!isp->phy)
-=======
->>>>>>> 90b0ea0f
 		goto fail0;
 	}
 
