--- conflicted
+++ resolved
@@ -381,12 +381,8 @@
 		if (dev->states_usage[i].disable)
 			continue;
 
-<<<<<<< HEAD
-		limit_ns = (u64)drv->states[i].target_residency_ns;
-=======
 		limit_ns = drv->states[i].target_residency_ns;
 		break;
->>>>>>> 127e0487
 	}
 
 	dev->poll_limit_ns = limit_ns;
