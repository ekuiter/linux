--- conflicted
+++ resolved
@@ -1460,12 +1460,8 @@
 		return;
 	}
 
-<<<<<<< HEAD
-	clks = tegra_clk_init(TEGRA114_CLK_CLK_MAX, TEGRA114_CLK_PERIPH_BANKS);
-=======
 	clks = tegra_clk_init(clk_base, TEGRA114_CLK_CLK_MAX,
 				TEGRA114_CLK_PERIPH_BANKS);
->>>>>>> a3cd2826
 	if (!clks)
 		return;
 
