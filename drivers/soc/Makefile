--- conflicted
+++ resolved
@@ -27,12 +27,8 @@
 obj-y				+= renesas/
 obj-y				+= rockchip/
 obj-$(CONFIG_SOC_SAMSUNG)	+= samsung/
-<<<<<<< HEAD
 obj-y				+= sifive/
-=======
-obj-$(CONFIG_SOC_SIFIVE)	+= sifive/
 obj-$(CONFIG_SOC_STARFIVE)	+= starfive/
->>>>>>> 930f57a2
 obj-y				+= sunxi/
 obj-$(CONFIG_ARCH_TEGRA)	+= tegra/
 obj-y				+= ti/
