// SPDX-License-Identifier: GPL-2.0
/*
 *    Copyright IBM Corp. 2007, 2009
 *    Author(s): Utz Bacher <utz.bacher@de.ibm.com>,
 *		 Frank Pavlic <fpavlic@de.ibm.com>,
 *		 Thomas Spatzier <tspat@de.ibm.com>,
 *		 Frank Blaschka <frank.blaschka@de.ibm.com>
 */

#define KMSG_COMPONENT "qeth"
#define pr_fmt(fmt) KMSG_COMPONENT ": " fmt

#include <linux/compat.h>
#include <linux/module.h>
#include <linux/moduleparam.h>
#include <linux/string.h>
#include <linux/errno.h>
#include <linux/kernel.h>
#include <linux/log2.h>
#include <linux/ip.h>
#include <linux/tcp.h>
#include <linux/mii.h>
#include <linux/mm.h>
#include <linux/kthread.h>
#include <linux/slab.h>
#include <linux/if_vlan.h>
#include <linux/netdevice.h>
#include <linux/netdev_features.h>
#include <linux/skbuff.h>
#include <linux/vmalloc.h>

#include <net/iucv/af_iucv.h>
#include <net/dsfield.h>

#include <asm/ebcdic.h>
#include <asm/chpid.h>
#include <asm/io.h>
#include <asm/sysinfo.h>
#include <asm/diag.h>
#include <asm/cio.h>
#include <asm/ccwdev.h>
#include <asm/cpcmd.h>

#include "qeth_core.h"

struct qeth_dbf_info qeth_dbf[QETH_DBF_INFOS] = {
	/* define dbf - Name, Pages, Areas, Maxlen, Level, View, Handle */
	/*                   N  P  A    M  L  V                      H  */
	[QETH_DBF_SETUP] = {"qeth_setup",
				8, 1,   8, 5, &debug_hex_ascii_view, NULL},
	[QETH_DBF_MSG]	 = {"qeth_msg", 8, 1, 11 * sizeof(long), 3,
			    &debug_sprintf_view, NULL},
	[QETH_DBF_CTRL]  = {"qeth_control",
		8, 1, QETH_DBF_CTRL_LEN, 5, &debug_hex_ascii_view, NULL},
};
EXPORT_SYMBOL_GPL(qeth_dbf);

struct kmem_cache *qeth_core_header_cache;
EXPORT_SYMBOL_GPL(qeth_core_header_cache);
static struct kmem_cache *qeth_qdio_outbuf_cache;

static struct device *qeth_core_root_dev;
static struct lock_class_key qdio_out_skb_queue_key;

static void qeth_issue_next_read_cb(struct qeth_card *card,
				    struct qeth_cmd_buffer *iob,
				    unsigned int data_length);
static void qeth_free_buffer_pool(struct qeth_card *);
static int qeth_qdio_establish(struct qeth_card *);
static void qeth_free_qdio_queues(struct qeth_card *card);
static void qeth_notify_skbs(struct qeth_qdio_out_q *queue,
		struct qeth_qdio_out_buffer *buf,
		enum iucv_tx_notify notification);
static void qeth_tx_complete_buf(struct qeth_qdio_out_buffer *buf, bool error,
				 int budget);
static int qeth_init_qdio_out_buf(struct qeth_qdio_out_q *, int);

static void qeth_close_dev_handler(struct work_struct *work)
{
	struct qeth_card *card;

	card = container_of(work, struct qeth_card, close_dev_work);
	QETH_CARD_TEXT(card, 2, "cldevhdl");
	ccwgroup_set_offline(card->gdev);
}

static const char *qeth_get_cardname(struct qeth_card *card)
{
	if (IS_VM_NIC(card)) {
		switch (card->info.type) {
		case QETH_CARD_TYPE_OSD:
			return " Virtual NIC QDIO";
		case QETH_CARD_TYPE_IQD:
			return " Virtual NIC Hiper";
		case QETH_CARD_TYPE_OSM:
			return " Virtual NIC QDIO - OSM";
		case QETH_CARD_TYPE_OSX:
			return " Virtual NIC QDIO - OSX";
		default:
			return " unknown";
		}
	} else {
		switch (card->info.type) {
		case QETH_CARD_TYPE_OSD:
			return " OSD Express";
		case QETH_CARD_TYPE_IQD:
			return " HiperSockets";
		case QETH_CARD_TYPE_OSN:
			return " OSN QDIO";
		case QETH_CARD_TYPE_OSM:
			return " OSM QDIO";
		case QETH_CARD_TYPE_OSX:
			return " OSX QDIO";
		default:
			return " unknown";
		}
	}
	return " n/a";
}

/* max length to be returned: 14 */
const char *qeth_get_cardname_short(struct qeth_card *card)
{
	if (IS_VM_NIC(card)) {
		switch (card->info.type) {
		case QETH_CARD_TYPE_OSD:
			return "Virt.NIC QDIO";
		case QETH_CARD_TYPE_IQD:
			return "Virt.NIC Hiper";
		case QETH_CARD_TYPE_OSM:
			return "Virt.NIC OSM";
		case QETH_CARD_TYPE_OSX:
			return "Virt.NIC OSX";
		default:
			return "unknown";
		}
	} else {
		switch (card->info.type) {
		case QETH_CARD_TYPE_OSD:
			switch (card->info.link_type) {
			case QETH_LINK_TYPE_FAST_ETH:
				return "OSD_100";
			case QETH_LINK_TYPE_HSTR:
				return "HSTR";
			case QETH_LINK_TYPE_GBIT_ETH:
				return "OSD_1000";
			case QETH_LINK_TYPE_10GBIT_ETH:
				return "OSD_10GIG";
			case QETH_LINK_TYPE_25GBIT_ETH:
				return "OSD_25GIG";
			case QETH_LINK_TYPE_LANE_ETH100:
				return "OSD_FE_LANE";
			case QETH_LINK_TYPE_LANE_TR:
				return "OSD_TR_LANE";
			case QETH_LINK_TYPE_LANE_ETH1000:
				return "OSD_GbE_LANE";
			case QETH_LINK_TYPE_LANE:
				return "OSD_ATM_LANE";
			default:
				return "OSD_Express";
			}
		case QETH_CARD_TYPE_IQD:
			return "HiperSockets";
		case QETH_CARD_TYPE_OSN:
			return "OSN";
		case QETH_CARD_TYPE_OSM:
			return "OSM_1000";
		case QETH_CARD_TYPE_OSX:
			return "OSX_10GIG";
		default:
			return "unknown";
		}
	}
	return "n/a";
}

void qeth_set_allowed_threads(struct qeth_card *card, unsigned long threads,
			 int clear_start_mask)
{
	unsigned long flags;

	spin_lock_irqsave(&card->thread_mask_lock, flags);
	card->thread_allowed_mask = threads;
	if (clear_start_mask)
		card->thread_start_mask &= threads;
	spin_unlock_irqrestore(&card->thread_mask_lock, flags);
	wake_up(&card->wait_q);
}
EXPORT_SYMBOL_GPL(qeth_set_allowed_threads);

int qeth_threads_running(struct qeth_card *card, unsigned long threads)
{
	unsigned long flags;
	int rc = 0;

	spin_lock_irqsave(&card->thread_mask_lock, flags);
	rc = (card->thread_running_mask & threads);
	spin_unlock_irqrestore(&card->thread_mask_lock, flags);
	return rc;
}
EXPORT_SYMBOL_GPL(qeth_threads_running);

void qeth_clear_working_pool_list(struct qeth_card *card)
{
	struct qeth_buffer_pool_entry *pool_entry, *tmp;

	QETH_CARD_TEXT(card, 5, "clwrklst");
	list_for_each_entry_safe(pool_entry, tmp,
			    &card->qdio.in_buf_pool.entry_list, list){
			list_del(&pool_entry->list);
	}
}
EXPORT_SYMBOL_GPL(qeth_clear_working_pool_list);

static int qeth_alloc_buffer_pool(struct qeth_card *card)
{
	struct qeth_buffer_pool_entry *pool_entry;
	void *ptr;
	int i, j;

	QETH_CARD_TEXT(card, 5, "alocpool");
	for (i = 0; i < card->qdio.init_pool.buf_count; ++i) {
		pool_entry = kzalloc(sizeof(*pool_entry), GFP_KERNEL);
		if (!pool_entry) {
			qeth_free_buffer_pool(card);
			return -ENOMEM;
		}
		for (j = 0; j < QETH_MAX_BUFFER_ELEMENTS(card); ++j) {
			ptr = (void *) __get_free_page(GFP_KERNEL);
			if (!ptr) {
				while (j > 0)
					free_page((unsigned long)
						  pool_entry->elements[--j]);
				kfree(pool_entry);
				qeth_free_buffer_pool(card);
				return -ENOMEM;
			}
			pool_entry->elements[j] = ptr;
		}
		list_add(&pool_entry->init_list,
			 &card->qdio.init_pool.entry_list);
	}
	return 0;
}

int qeth_realloc_buffer_pool(struct qeth_card *card, int bufcnt)
{
	QETH_CARD_TEXT(card, 2, "realcbp");

	/* TODO: steel/add buffers from/to a running card's buffer pool (?) */
	qeth_clear_working_pool_list(card);
	qeth_free_buffer_pool(card);
	card->qdio.in_buf_pool.buf_count = bufcnt;
	card->qdio.init_pool.buf_count = bufcnt;
	return qeth_alloc_buffer_pool(card);
}
EXPORT_SYMBOL_GPL(qeth_realloc_buffer_pool);

static void qeth_free_qdio_queue(struct qeth_qdio_q *q)
{
	if (!q)
		return;

	qdio_free_buffers(q->qdio_bufs, QDIO_MAX_BUFFERS_PER_Q);
	kfree(q);
}

static struct qeth_qdio_q *qeth_alloc_qdio_queue(void)
{
	struct qeth_qdio_q *q = kzalloc(sizeof(*q), GFP_KERNEL);
	int i;

	if (!q)
		return NULL;

	if (qdio_alloc_buffers(q->qdio_bufs, QDIO_MAX_BUFFERS_PER_Q)) {
		kfree(q);
		return NULL;
	}

	for (i = 0; i < QDIO_MAX_BUFFERS_PER_Q; ++i)
		q->bufs[i].buffer = q->qdio_bufs[i];

	QETH_DBF_HEX(SETUP, 2, &q, sizeof(void *));
	return q;
}

static int qeth_cq_init(struct qeth_card *card)
{
	int rc;

	if (card->options.cq == QETH_CQ_ENABLED) {
		QETH_CARD_TEXT(card, 2, "cqinit");
		qdio_reset_buffers(card->qdio.c_q->qdio_bufs,
				   QDIO_MAX_BUFFERS_PER_Q);
		card->qdio.c_q->next_buf_to_init = 127;
		rc = do_QDIO(CARD_DDEV(card), QDIO_FLAG_SYNC_INPUT,
			     card->qdio.no_in_queues - 1, 0,
			     127);
		if (rc) {
			QETH_CARD_TEXT_(card, 2, "1err%d", rc);
			goto out;
		}
	}
	rc = 0;
out:
	return rc;
}

static int qeth_alloc_cq(struct qeth_card *card)
{
	int rc;

	if (card->options.cq == QETH_CQ_ENABLED) {
		int i;
		struct qdio_outbuf_state *outbuf_states;

		QETH_CARD_TEXT(card, 2, "cqon");
		card->qdio.c_q = qeth_alloc_qdio_queue();
		if (!card->qdio.c_q) {
			rc = -1;
			goto kmsg_out;
		}
		card->qdio.no_in_queues = 2;
		card->qdio.out_bufstates =
			kcalloc(card->qdio.no_out_queues *
					QDIO_MAX_BUFFERS_PER_Q,
				sizeof(struct qdio_outbuf_state),
				GFP_KERNEL);
		outbuf_states = card->qdio.out_bufstates;
		if (outbuf_states == NULL) {
			rc = -1;
			goto free_cq_out;
		}
		for (i = 0; i < card->qdio.no_out_queues; ++i) {
			card->qdio.out_qs[i]->bufstates = outbuf_states;
			outbuf_states += QDIO_MAX_BUFFERS_PER_Q;
		}
	} else {
		QETH_CARD_TEXT(card, 2, "nocq");
		card->qdio.c_q = NULL;
		card->qdio.no_in_queues = 1;
	}
	QETH_CARD_TEXT_(card, 2, "iqc%d", card->qdio.no_in_queues);
	rc = 0;
out:
	return rc;
free_cq_out:
	qeth_free_qdio_queue(card->qdio.c_q);
	card->qdio.c_q = NULL;
kmsg_out:
	dev_err(&card->gdev->dev, "Failed to create completion queue\n");
	goto out;
}

static void qeth_free_cq(struct qeth_card *card)
{
	if (card->qdio.c_q) {
		--card->qdio.no_in_queues;
		qeth_free_qdio_queue(card->qdio.c_q);
		card->qdio.c_q = NULL;
	}
	kfree(card->qdio.out_bufstates);
	card->qdio.out_bufstates = NULL;
}

static enum iucv_tx_notify qeth_compute_cq_notification(int sbalf15,
							int delayed)
{
	enum iucv_tx_notify n;

	switch (sbalf15) {
	case 0:
		n = delayed ? TX_NOTIFY_DELAYED_OK : TX_NOTIFY_OK;
		break;
	case 4:
	case 16:
	case 17:
	case 18:
		n = delayed ? TX_NOTIFY_DELAYED_UNREACHABLE :
			TX_NOTIFY_UNREACHABLE;
		break;
	default:
		n = delayed ? TX_NOTIFY_DELAYED_GENERALERROR :
			TX_NOTIFY_GENERALERROR;
		break;
	}

	return n;
}

static void qeth_cleanup_handled_pending(struct qeth_qdio_out_q *q, int bidx,
					 int forced_cleanup)
{
	if (q->card->options.cq != QETH_CQ_ENABLED)
		return;

	if (q->bufs[bidx]->next_pending != NULL) {
		struct qeth_qdio_out_buffer *head = q->bufs[bidx];
		struct qeth_qdio_out_buffer *c = q->bufs[bidx]->next_pending;

		while (c) {
			if (forced_cleanup ||
			    atomic_read(&c->state) ==
			      QETH_QDIO_BUF_HANDLED_DELAYED) {
				struct qeth_qdio_out_buffer *f = c;
				QETH_CARD_TEXT(f->q->card, 5, "fp");
				QETH_CARD_TEXT_(f->q->card, 5, "%lx", (long) f);
				/* release here to avoid interleaving between
				   outbound tasklet and inbound tasklet
				   regarding notifications and lifecycle */
				qeth_tx_complete_buf(c, forced_cleanup, 0);

				c = f->next_pending;
				WARN_ON_ONCE(head->next_pending != f);
				head->next_pending = c;
				kmem_cache_free(qeth_qdio_outbuf_cache, f);
			} else {
				head = c;
				c = c->next_pending;
			}

		}
	}
	if (forced_cleanup && (atomic_read(&(q->bufs[bidx]->state)) ==
					QETH_QDIO_BUF_HANDLED_DELAYED)) {
		/* for recovery situations */
		qeth_init_qdio_out_buf(q, bidx);
		QETH_CARD_TEXT(q->card, 2, "clprecov");
	}
}


static void qeth_qdio_handle_aob(struct qeth_card *card,
				 unsigned long phys_aob_addr)
{
	struct qaob *aob;
	struct qeth_qdio_out_buffer *buffer;
	enum iucv_tx_notify notification;
	unsigned int i;

	aob = (struct qaob *) phys_to_virt(phys_aob_addr);
	QETH_CARD_TEXT(card, 5, "haob");
	QETH_CARD_TEXT_(card, 5, "%lx", phys_aob_addr);
	buffer = (struct qeth_qdio_out_buffer *) aob->user1;
	QETH_CARD_TEXT_(card, 5, "%lx", aob->user1);

	if (atomic_cmpxchg(&buffer->state, QETH_QDIO_BUF_PRIMED,
			   QETH_QDIO_BUF_IN_CQ) == QETH_QDIO_BUF_PRIMED) {
		notification = TX_NOTIFY_OK;
	} else {
		WARN_ON_ONCE(atomic_read(&buffer->state) !=
							QETH_QDIO_BUF_PENDING);
		atomic_set(&buffer->state, QETH_QDIO_BUF_IN_CQ);
		notification = TX_NOTIFY_DELAYED_OK;
	}

	if (aob->aorc != 0)  {
		QETH_CARD_TEXT_(card, 2, "aorc%02X", aob->aorc);
		notification = qeth_compute_cq_notification(aob->aorc, 1);
	}
	qeth_notify_skbs(buffer->q, buffer, notification);

	/* Free dangling allocations. The attached skbs are handled by
	 * qeth_cleanup_handled_pending().
	 */
	for (i = 0;
	     i < aob->sb_count && i < QETH_MAX_BUFFER_ELEMENTS(card);
	     i++) {
		if (aob->sba[i] && buffer->is_header[i])
			kmem_cache_free(qeth_core_header_cache,
					(void *) aob->sba[i]);
	}
	atomic_set(&buffer->state, QETH_QDIO_BUF_HANDLED_DELAYED);

	qdio_release_aob(aob);
}

static inline int qeth_is_cq(struct qeth_card *card, unsigned int queue)
{
	return card->options.cq == QETH_CQ_ENABLED &&
	    card->qdio.c_q != NULL &&
	    queue != 0 &&
	    queue == card->qdio.no_in_queues - 1;
}

static void qeth_setup_ccw(struct ccw1 *ccw, u8 cmd_code, u8 flags, u32 len,
			   void *data)
{
	ccw->cmd_code = cmd_code;
	ccw->flags = flags | CCW_FLAG_SLI;
	ccw->count = len;
	ccw->cda = (__u32) __pa(data);
}

static int __qeth_issue_next_read(struct qeth_card *card)
{
	struct qeth_cmd_buffer *iob = card->read_cmd;
	struct qeth_channel *channel = iob->channel;
	struct ccw1 *ccw = __ccw_from_cmd(iob);
	int rc;

	QETH_CARD_TEXT(card, 5, "issnxrd");
	if (channel->state != CH_STATE_UP)
		return -EIO;

	memset(iob->data, 0, iob->length);
	qeth_setup_ccw(ccw, CCW_CMD_READ, 0, iob->length, iob->data);
	iob->callback = qeth_issue_next_read_cb;
	/* keep the cmd alive after completion: */
	qeth_get_cmd(iob);

	QETH_CARD_TEXT(card, 6, "noirqpnd");
	rc = ccw_device_start(channel->ccwdev, ccw, (addr_t) iob, 0, 0);
	if (!rc) {
		channel->active_cmd = iob;
	} else {
		QETH_DBF_MESSAGE(2, "error %i on device %x when starting next read ccw!\n",
				 rc, CARD_DEVID(card));
		qeth_unlock_channel(card, channel);
		qeth_put_cmd(iob);
		card->read_or_write_problem = 1;
		qeth_schedule_recovery(card);
	}
	return rc;
}

static int qeth_issue_next_read(struct qeth_card *card)
{
	int ret;

	spin_lock_irq(get_ccwdev_lock(CARD_RDEV(card)));
	ret = __qeth_issue_next_read(card);
	spin_unlock_irq(get_ccwdev_lock(CARD_RDEV(card)));

	return ret;
}

static void qeth_enqueue_cmd(struct qeth_card *card,
			     struct qeth_cmd_buffer *iob)
{
	spin_lock_irq(&card->lock);
	list_add_tail(&iob->list, &card->cmd_waiter_list);
	spin_unlock_irq(&card->lock);
}

static void qeth_dequeue_cmd(struct qeth_card *card,
			     struct qeth_cmd_buffer *iob)
{
	spin_lock_irq(&card->lock);
	list_del(&iob->list);
	spin_unlock_irq(&card->lock);
}

void qeth_notify_cmd(struct qeth_cmd_buffer *iob, int reason)
{
	iob->rc = reason;
	complete(&iob->done);
}
EXPORT_SYMBOL_GPL(qeth_notify_cmd);

static void qeth_issue_ipa_msg(struct qeth_ipa_cmd *cmd, int rc,
		struct qeth_card *card)
{
	const char *ipa_name;
	int com = cmd->hdr.command;
	ipa_name = qeth_get_ipa_cmd_name(com);

	if (rc)
		QETH_DBF_MESSAGE(2, "IPA: %s(%#x) for device %x returned %#x \"%s\"\n",
				 ipa_name, com, CARD_DEVID(card), rc,
				 qeth_get_ipa_msg(rc));
	else
		QETH_DBF_MESSAGE(5, "IPA: %s(%#x) for device %x succeeded\n",
				 ipa_name, com, CARD_DEVID(card));
}

static struct qeth_ipa_cmd *qeth_check_ipa_data(struct qeth_card *card,
						struct qeth_ipa_cmd *cmd)
{
	QETH_CARD_TEXT(card, 5, "chkipad");

	if (IS_IPA_REPLY(cmd)) {
		if (cmd->hdr.command != IPA_CMD_SETCCID &&
		    cmd->hdr.command != IPA_CMD_DELCCID &&
		    cmd->hdr.command != IPA_CMD_MODCCID &&
		    cmd->hdr.command != IPA_CMD_SET_DIAG_ASS)
			qeth_issue_ipa_msg(cmd, cmd->hdr.return_code, card);
		return cmd;
	}

	/* handle unsolicited event: */
	switch (cmd->hdr.command) {
	case IPA_CMD_STOPLAN:
		if (cmd->hdr.return_code == IPA_RC_VEPA_TO_VEB_TRANSITION) {
			dev_err(&card->gdev->dev,
				"Interface %s is down because the adjacent port is no longer in reflective relay mode\n",
				QETH_CARD_IFNAME(card));
			schedule_work(&card->close_dev_work);
		} else {
			dev_warn(&card->gdev->dev,
				 "The link for interface %s on CHPID 0x%X failed\n",
				 QETH_CARD_IFNAME(card), card->info.chpid);
			qeth_issue_ipa_msg(cmd, cmd->hdr.return_code, card);
			netif_carrier_off(card->dev);
		}
		return NULL;
	case IPA_CMD_STARTLAN:
		dev_info(&card->gdev->dev,
			 "The link for %s on CHPID 0x%X has been restored\n",
			 QETH_CARD_IFNAME(card), card->info.chpid);
		if (card->info.hwtrap)
			card->info.hwtrap = 2;
		qeth_schedule_recovery(card);
		return NULL;
	case IPA_CMD_SETBRIDGEPORT_IQD:
	case IPA_CMD_SETBRIDGEPORT_OSA:
	case IPA_CMD_ADDRESS_CHANGE_NOTIF:
		if (card->discipline->control_event_handler(card, cmd))
			return cmd;
		return NULL;
	case IPA_CMD_MODCCID:
		return cmd;
	case IPA_CMD_REGISTER_LOCAL_ADDR:
		QETH_CARD_TEXT(card, 3, "irla");
		return NULL;
	case IPA_CMD_UNREGISTER_LOCAL_ADDR:
		QETH_CARD_TEXT(card, 3, "urla");
		return NULL;
	default:
		QETH_DBF_MESSAGE(2, "Received data is IPA but not a reply!\n");
		return cmd;
	}
}

void qeth_clear_ipacmd_list(struct qeth_card *card)
{
	struct qeth_cmd_buffer *iob;
	unsigned long flags;

	QETH_CARD_TEXT(card, 4, "clipalst");

	spin_lock_irqsave(&card->lock, flags);
	list_for_each_entry(iob, &card->cmd_waiter_list, list)
		qeth_notify_cmd(iob, -EIO);
	spin_unlock_irqrestore(&card->lock, flags);
}
EXPORT_SYMBOL_GPL(qeth_clear_ipacmd_list);

static int qeth_check_idx_response(struct qeth_card *card,
	unsigned char *buffer)
{
	QETH_DBF_HEX(CTRL, 2, buffer, QETH_DBF_CTRL_LEN);
	if ((buffer[2] & QETH_IDX_TERMINATE_MASK) == QETH_IDX_TERMINATE) {
		QETH_DBF_MESSAGE(2, "received an IDX TERMINATE with cause code %#04x\n",
				 buffer[4]);
		QETH_CARD_TEXT(card, 2, "ckidxres");
		QETH_CARD_TEXT(card, 2, " idxterm");
		QETH_CARD_TEXT_(card, 2, "rc%x", buffer[4]);
		if (buffer[4] == QETH_IDX_TERM_BAD_TRANSPORT ||
		    buffer[4] == QETH_IDX_TERM_BAD_TRANSPORT_VM) {
			dev_err(&card->gdev->dev,
				"The device does not support the configured transport mode\n");
			return -EPROTONOSUPPORT;
		}
		return -EIO;
	}
	return 0;
}

void qeth_put_cmd(struct qeth_cmd_buffer *iob)
{
	if (refcount_dec_and_test(&iob->ref_count)) {
		kfree(iob->data);
		kfree(iob);
	}
}
EXPORT_SYMBOL_GPL(qeth_put_cmd);

static void qeth_release_buffer_cb(struct qeth_card *card,
				   struct qeth_cmd_buffer *iob,
				   unsigned int data_length)
{
	qeth_put_cmd(iob);
}

static void qeth_cancel_cmd(struct qeth_cmd_buffer *iob, int rc)
{
	qeth_notify_cmd(iob, rc);
	qeth_put_cmd(iob);
}

struct qeth_cmd_buffer *qeth_alloc_cmd(struct qeth_channel *channel,
				       unsigned int length, unsigned int ccws,
				       long timeout)
{
	struct qeth_cmd_buffer *iob;

	if (length > QETH_BUFSIZE)
		return NULL;

	iob = kzalloc(sizeof(*iob), GFP_KERNEL);
	if (!iob)
		return NULL;

	iob->data = kzalloc(ALIGN(length, 8) + ccws * sizeof(struct ccw1),
			    GFP_KERNEL | GFP_DMA);
	if (!iob->data) {
		kfree(iob);
		return NULL;
	}

	init_completion(&iob->done);
	spin_lock_init(&iob->lock);
	INIT_LIST_HEAD(&iob->list);
	refcount_set(&iob->ref_count, 1);
	iob->channel = channel;
	iob->timeout = timeout;
	iob->length = length;
	return iob;
}
EXPORT_SYMBOL_GPL(qeth_alloc_cmd);

static void qeth_issue_next_read_cb(struct qeth_card *card,
				    struct qeth_cmd_buffer *iob,
				    unsigned int data_length)
{
	struct qeth_cmd_buffer *request = NULL;
	struct qeth_ipa_cmd *cmd = NULL;
	struct qeth_reply *reply = NULL;
	struct qeth_cmd_buffer *tmp;
	unsigned long flags;
	int rc = 0;

	QETH_CARD_TEXT(card, 4, "sndctlcb");
	rc = qeth_check_idx_response(card, iob->data);
	switch (rc) {
	case 0:
		break;
	case -EIO:
		qeth_schedule_recovery(card);
		/* fall through */
	default:
		qeth_clear_ipacmd_list(card);
		goto out;
	}

	cmd = __ipa_reply(iob);
	if (cmd) {
		cmd = qeth_check_ipa_data(card, cmd);
		if (!cmd)
			goto out;
		if (IS_OSN(card) && card->osn_info.assist_cb &&
		    cmd->hdr.command != IPA_CMD_STARTLAN) {
			card->osn_info.assist_cb(card->dev, cmd);
			goto out;
		}
	}

	/* match against pending cmd requests */
	spin_lock_irqsave(&card->lock, flags);
	list_for_each_entry(tmp, &card->cmd_waiter_list, list) {
		if (tmp->match && tmp->match(tmp, iob)) {
			request = tmp;
			/* take the object outside the lock */
			qeth_get_cmd(request);
			break;
		}
	}
	spin_unlock_irqrestore(&card->lock, flags);

	if (!request)
		goto out;

	reply = &request->reply;
	if (!reply->callback) {
		rc = 0;
		goto no_callback;
	}

	spin_lock_irqsave(&request->lock, flags);
	if (request->rc)
		/* Bail out when the requestor has already left: */
		rc = request->rc;
	else
		rc = reply->callback(card, reply, cmd ? (unsigned long)cmd :
							(unsigned long)iob);
	spin_unlock_irqrestore(&request->lock, flags);

no_callback:
	if (rc <= 0)
		qeth_notify_cmd(request, rc);
	qeth_put_cmd(request);
out:
	memcpy(&card->seqno.pdu_hdr_ack,
		QETH_PDU_HEADER_SEQ_NO(iob->data),
		QETH_SEQ_NO_LENGTH);
	qeth_put_cmd(iob);
	__qeth_issue_next_read(card);
}

static int qeth_set_thread_start_bit(struct qeth_card *card,
		unsigned long thread)
{
	unsigned long flags;

	spin_lock_irqsave(&card->thread_mask_lock, flags);
	if (!(card->thread_allowed_mask & thread) ||
	      (card->thread_start_mask & thread)) {
		spin_unlock_irqrestore(&card->thread_mask_lock, flags);
		return -EPERM;
	}
	card->thread_start_mask |= thread;
	spin_unlock_irqrestore(&card->thread_mask_lock, flags);
	return 0;
}

static void qeth_clear_thread_start_bit(struct qeth_card *card,
					unsigned long thread)
{
	unsigned long flags;

	spin_lock_irqsave(&card->thread_mask_lock, flags);
	card->thread_start_mask &= ~thread;
	spin_unlock_irqrestore(&card->thread_mask_lock, flags);
	wake_up(&card->wait_q);
}

static void qeth_clear_thread_running_bit(struct qeth_card *card,
					  unsigned long thread)
{
	unsigned long flags;

	spin_lock_irqsave(&card->thread_mask_lock, flags);
	card->thread_running_mask &= ~thread;
	spin_unlock_irqrestore(&card->thread_mask_lock, flags);
	wake_up_all(&card->wait_q);
}

static int __qeth_do_run_thread(struct qeth_card *card, unsigned long thread)
{
	unsigned long flags;
	int rc = 0;

	spin_lock_irqsave(&card->thread_mask_lock, flags);
	if (card->thread_start_mask & thread) {
		if ((card->thread_allowed_mask & thread) &&
		    !(card->thread_running_mask & thread)) {
			rc = 1;
			card->thread_start_mask &= ~thread;
			card->thread_running_mask |= thread;
		} else
			rc = -EPERM;
	}
	spin_unlock_irqrestore(&card->thread_mask_lock, flags);
	return rc;
}

static int qeth_do_run_thread(struct qeth_card *card, unsigned long thread)
{
	int rc = 0;

	wait_event(card->wait_q,
		   (rc = __qeth_do_run_thread(card, thread)) >= 0);
	return rc;
}

void qeth_schedule_recovery(struct qeth_card *card)
{
	QETH_CARD_TEXT(card, 2, "startrec");
	if (qeth_set_thread_start_bit(card, QETH_RECOVER_THREAD) == 0)
		schedule_work(&card->kernel_thread_starter);
}

static int qeth_get_problem(struct qeth_card *card, struct ccw_device *cdev,
			    struct irb *irb)
{
	int dstat, cstat;
	char *sense;

	sense = (char *) irb->ecw;
	cstat = irb->scsw.cmd.cstat;
	dstat = irb->scsw.cmd.dstat;

	if (cstat & (SCHN_STAT_CHN_CTRL_CHK | SCHN_STAT_INTF_CTRL_CHK |
		     SCHN_STAT_CHN_DATA_CHK | SCHN_STAT_CHAIN_CHECK |
		     SCHN_STAT_PROT_CHECK | SCHN_STAT_PROG_CHECK)) {
		QETH_CARD_TEXT(card, 2, "CGENCHK");
		dev_warn(&cdev->dev, "The qeth device driver "
			"failed to recover an error on the device\n");
		QETH_DBF_MESSAGE(2, "check on channel %x with dstat=%#x, cstat=%#x\n",
				 CCW_DEVID(cdev), dstat, cstat);
		print_hex_dump(KERN_WARNING, "qeth: irb ", DUMP_PREFIX_OFFSET,
				16, 1, irb, 64, 1);
		return -EIO;
	}

	if (dstat & DEV_STAT_UNIT_CHECK) {
		if (sense[SENSE_RESETTING_EVENT_BYTE] &
		    SENSE_RESETTING_EVENT_FLAG) {
			QETH_CARD_TEXT(card, 2, "REVIND");
			return -EIO;
		}
		if (sense[SENSE_COMMAND_REJECT_BYTE] &
		    SENSE_COMMAND_REJECT_FLAG) {
			QETH_CARD_TEXT(card, 2, "CMDREJi");
			return -EIO;
		}
		if ((sense[2] == 0xaf) && (sense[3] == 0xfe)) {
			QETH_CARD_TEXT(card, 2, "AFFE");
			return -EIO;
		}
		if ((!sense[0]) && (!sense[1]) && (!sense[2]) && (!sense[3])) {
			QETH_CARD_TEXT(card, 2, "ZEROSEN");
			return 0;
		}
		QETH_CARD_TEXT(card, 2, "DGENCHK");
			return -EIO;
	}
	return 0;
}

static int qeth_check_irb_error(struct qeth_card *card, struct ccw_device *cdev,
				struct irb *irb)
{
	if (!IS_ERR(irb))
		return 0;

	switch (PTR_ERR(irb)) {
	case -EIO:
		QETH_DBF_MESSAGE(2, "i/o-error on channel %x\n",
				 CCW_DEVID(cdev));
		QETH_CARD_TEXT(card, 2, "ckirberr");
		QETH_CARD_TEXT_(card, 2, "  rc%d", -EIO);
		return -EIO;
	case -ETIMEDOUT:
		dev_warn(&cdev->dev, "A hardware operation timed out"
			" on the device\n");
		QETH_CARD_TEXT(card, 2, "ckirberr");
		QETH_CARD_TEXT_(card, 2, "  rc%d", -ETIMEDOUT);
		return -ETIMEDOUT;
	default:
		QETH_DBF_MESSAGE(2, "unknown error %ld on channel %x\n",
				 PTR_ERR(irb), CCW_DEVID(cdev));
		QETH_CARD_TEXT(card, 2, "ckirberr");
		QETH_CARD_TEXT(card, 2, "  rc???");
		return PTR_ERR(irb);
	}
}

static void qeth_irq(struct ccw_device *cdev, unsigned long intparm,
		struct irb *irb)
{
	int rc;
	int cstat, dstat;
	struct qeth_cmd_buffer *iob = NULL;
	struct ccwgroup_device *gdev;
	struct qeth_channel *channel;
	struct qeth_card *card;

	/* while we hold the ccwdev lock, this stays valid: */
	gdev = dev_get_drvdata(&cdev->dev);
	card = dev_get_drvdata(&gdev->dev);

	QETH_CARD_TEXT(card, 5, "irq");

	if (card->read.ccwdev == cdev) {
		channel = &card->read;
		QETH_CARD_TEXT(card, 5, "read");
	} else if (card->write.ccwdev == cdev) {
		channel = &card->write;
		QETH_CARD_TEXT(card, 5, "write");
	} else {
		channel = &card->data;
		QETH_CARD_TEXT(card, 5, "data");
	}

	if (intparm == 0) {
		QETH_CARD_TEXT(card, 5, "irqunsol");
	} else if ((addr_t)intparm != (addr_t)channel->active_cmd) {
		QETH_CARD_TEXT(card, 5, "irqunexp");

		dev_err(&cdev->dev,
			"Received IRQ with intparm %lx, expected %px\n",
			intparm, channel->active_cmd);
		if (channel->active_cmd)
			qeth_cancel_cmd(channel->active_cmd, -EIO);
	} else {
		iob = (struct qeth_cmd_buffer *) (addr_t)intparm;
	}

	channel->active_cmd = NULL;
	qeth_unlock_channel(card, channel);

	rc = qeth_check_irb_error(card, cdev, irb);
	if (rc) {
		/* IO was terminated, free its resources. */
		if (iob)
			qeth_cancel_cmd(iob, rc);
		return;
	}

	if (irb->scsw.cmd.fctl & SCSW_FCTL_CLEAR_FUNC) {
		channel->state = CH_STATE_STOPPED;
		wake_up(&card->wait_q);
	}

	if (irb->scsw.cmd.fctl & SCSW_FCTL_HALT_FUNC) {
		channel->state = CH_STATE_HALTED;
		wake_up(&card->wait_q);
	}

	if (iob && (irb->scsw.cmd.fctl & (SCSW_FCTL_CLEAR_FUNC |
					  SCSW_FCTL_HALT_FUNC))) {
		qeth_cancel_cmd(iob, -ECANCELED);
		iob = NULL;
	}

	cstat = irb->scsw.cmd.cstat;
	dstat = irb->scsw.cmd.dstat;

	if ((dstat & DEV_STAT_UNIT_EXCEP) ||
	    (dstat & DEV_STAT_UNIT_CHECK) ||
	    (cstat)) {
		if (irb->esw.esw0.erw.cons) {
			dev_warn(&channel->ccwdev->dev,
				"The qeth device driver failed to recover "
				"an error on the device\n");
			QETH_DBF_MESSAGE(2, "sense data available on channel %x: cstat %#X dstat %#X\n",
					 CCW_DEVID(channel->ccwdev), cstat,
					 dstat);
			print_hex_dump(KERN_WARNING, "qeth: irb ",
				DUMP_PREFIX_OFFSET, 16, 1, irb, 32, 1);
			print_hex_dump(KERN_WARNING, "qeth: sense data ",
				DUMP_PREFIX_OFFSET, 16, 1, irb->ecw, 32, 1);
		}

		rc = qeth_get_problem(card, cdev, irb);
		if (rc) {
			card->read_or_write_problem = 1;
			if (iob)
				qeth_cancel_cmd(iob, rc);
			qeth_clear_ipacmd_list(card);
			qeth_schedule_recovery(card);
			return;
		}
	}

	if (iob) {
		/* sanity check: */
		if (irb->scsw.cmd.count > iob->length) {
			qeth_cancel_cmd(iob, -EIO);
			return;
		}
		if (iob->callback)
			iob->callback(card, iob,
				      iob->length - irb->scsw.cmd.count);
	}
}

static void qeth_notify_skbs(struct qeth_qdio_out_q *q,
		struct qeth_qdio_out_buffer *buf,
		enum iucv_tx_notify notification)
{
	struct sk_buff *skb;

	skb_queue_walk(&buf->skb_list, skb) {
		QETH_CARD_TEXT_(q->card, 5, "skbn%d", notification);
		QETH_CARD_TEXT_(q->card, 5, "%lx", (long) skb);
		if (skb->protocol == htons(ETH_P_AF_IUCV) && skb->sk)
			iucv_sk(skb->sk)->sk_txnotify(skb, notification);
	}
}

static void qeth_tx_complete_buf(struct qeth_qdio_out_buffer *buf, bool error,
				 int budget)
{
	struct qeth_qdio_out_q *queue = buf->q;
	struct sk_buff *skb;

	/* release may never happen from within CQ tasklet scope */
	WARN_ON_ONCE(atomic_read(&buf->state) == QETH_QDIO_BUF_IN_CQ);

	if (atomic_read(&buf->state) == QETH_QDIO_BUF_PENDING)
		qeth_notify_skbs(queue, buf, TX_NOTIFY_GENERALERROR);

	/* Empty buffer? */
	if (buf->next_element_to_fill == 0)
		return;

	QETH_TXQ_STAT_INC(queue, bufs);
	QETH_TXQ_STAT_ADD(queue, buf_elements, buf->next_element_to_fill);
	while ((skb = __skb_dequeue(&buf->skb_list)) != NULL) {
		unsigned int bytes = qdisc_pkt_len(skb);
		bool is_tso = skb_is_gso(skb);
		unsigned int packets;

		packets = is_tso ? skb_shinfo(skb)->gso_segs : 1;
		if (error) {
			QETH_TXQ_STAT_ADD(queue, tx_errors, packets);
		} else {
			QETH_TXQ_STAT_ADD(queue, tx_packets, packets);
			QETH_TXQ_STAT_ADD(queue, tx_bytes, bytes);
			if (skb->ip_summed == CHECKSUM_PARTIAL)
				QETH_TXQ_STAT_ADD(queue, skbs_csum, packets);
			if (skb_is_nonlinear(skb))
				QETH_TXQ_STAT_INC(queue, skbs_sg);
			if (is_tso) {
				QETH_TXQ_STAT_INC(queue, skbs_tso);
				QETH_TXQ_STAT_ADD(queue, tso_bytes, bytes);
			}
		}

		napi_consume_skb(skb, budget);
	}
}

static void qeth_clear_output_buffer(struct qeth_qdio_out_q *queue,
				     struct qeth_qdio_out_buffer *buf,
				     bool error, int budget)
{
	int i;

	/* is PCI flag set on buffer? */
	if (buf->buffer->element[0].sflags & SBAL_SFLAGS0_PCI_REQ)
		atomic_dec(&queue->set_pci_flags_count);

	qeth_tx_complete_buf(buf, error, budget);

	for (i = 0; i < queue->max_elements; ++i) {
		void *data = phys_to_virt(buf->buffer->element[i].addr);

		if (data && buf->is_header[i])
			kmem_cache_free(qeth_core_header_cache, data);
		buf->is_header[i] = 0;
	}

	qeth_scrub_qdio_buffer(buf->buffer, queue->max_elements);
	buf->next_element_to_fill = 0;
	buf->bytes = 0;
	atomic_set(&buf->state, QETH_QDIO_BUF_EMPTY);
}

static void qeth_drain_output_queue(struct qeth_qdio_out_q *q, bool free)
{
	int j;

	for (j = 0; j < QDIO_MAX_BUFFERS_PER_Q; ++j) {
		if (!q->bufs[j])
			continue;
		qeth_cleanup_handled_pending(q, j, 1);
		qeth_clear_output_buffer(q, q->bufs[j], true, 0);
		if (free) {
			kmem_cache_free(qeth_qdio_outbuf_cache, q->bufs[j]);
			q->bufs[j] = NULL;
		}
	}
}

void qeth_drain_output_queues(struct qeth_card *card)
{
	int i;

	QETH_CARD_TEXT(card, 2, "clearqdbf");
	/* clear outbound buffers to free skbs */
	for (i = 0; i < card->qdio.no_out_queues; ++i) {
		if (card->qdio.out_qs[i])
			qeth_drain_output_queue(card->qdio.out_qs[i], false);
	}
}
EXPORT_SYMBOL_GPL(qeth_drain_output_queues);

static void qeth_free_buffer_pool(struct qeth_card *card)
{
	struct qeth_buffer_pool_entry *pool_entry, *tmp;
	int i = 0;
	list_for_each_entry_safe(pool_entry, tmp,
				 &card->qdio.init_pool.entry_list, init_list){
		for (i = 0; i < QETH_MAX_BUFFER_ELEMENTS(card); ++i)
			free_page((unsigned long)pool_entry->elements[i]);
		list_del(&pool_entry->init_list);
		kfree(pool_entry);
	}
}

static int qeth_osa_set_output_queues(struct qeth_card *card, bool single)
{
	unsigned int count = single ? 1 : card->dev->num_tx_queues;
	int rc;

	rtnl_lock();
	rc = netif_set_real_num_tx_queues(card->dev, count);
	rtnl_unlock();

	if (rc)
		return rc;

	if (card->qdio.no_out_queues == count)
		return 0;

	if (atomic_read(&card->qdio.state) != QETH_QDIO_UNINITIALIZED)
		qeth_free_qdio_queues(card);

	if (count == 1)
		dev_info(&card->gdev->dev, "Priority Queueing not supported\n");

	card->qdio.default_out_queue = single ? 0 : QETH_DEFAULT_QUEUE;
	card->qdio.no_out_queues = count;
	return 0;
}

static int qeth_update_from_chp_desc(struct qeth_card *card)
{
	struct ccw_device *ccwdev;
	struct channel_path_desc_fmt0 *chp_dsc;
	int rc = 0;

	QETH_CARD_TEXT(card, 2, "chp_desc");

	ccwdev = card->data.ccwdev;
	chp_dsc = ccw_device_get_chp_desc(ccwdev, 0);
	if (!chp_dsc)
		return -ENOMEM;

	card->info.func_level = 0x4100 + chp_dsc->desc;

	if (IS_OSD(card) || IS_OSX(card))
		/* CHPP field bit 6 == 1 -> single queue */
		rc = qeth_osa_set_output_queues(card, chp_dsc->chpp & 0x02);

	kfree(chp_dsc);
	QETH_CARD_TEXT_(card, 2, "nr:%x", card->qdio.no_out_queues);
	QETH_CARD_TEXT_(card, 2, "lvl:%02x", card->info.func_level);
	return rc;
}

static void qeth_init_qdio_info(struct qeth_card *card)
{
	QETH_CARD_TEXT(card, 4, "intqdinf");
	atomic_set(&card->qdio.state, QETH_QDIO_UNINITIALIZED);
	card->qdio.do_prio_queueing = QETH_PRIOQ_DEFAULT;
	card->qdio.default_out_queue = QETH_DEFAULT_QUEUE;

	/* inbound */
	card->qdio.no_in_queues = 1;
	card->qdio.in_buf_size = QETH_IN_BUF_SIZE_DEFAULT;
	if (IS_IQD(card))
		card->qdio.init_pool.buf_count = QETH_IN_BUF_COUNT_HSDEFAULT;
	else
		card->qdio.init_pool.buf_count = QETH_IN_BUF_COUNT_DEFAULT;
	card->qdio.in_buf_pool.buf_count = card->qdio.init_pool.buf_count;
	INIT_LIST_HEAD(&card->qdio.in_buf_pool.entry_list);
	INIT_LIST_HEAD(&card->qdio.init_pool.entry_list);
}

static void qeth_set_initial_options(struct qeth_card *card)
{
	card->options.route4.type = NO_ROUTER;
	card->options.route6.type = NO_ROUTER;
	card->options.rx_sg_cb = QETH_RX_SG_CB;
	card->options.isolation = ISOLATION_MODE_NONE;
	card->options.cq = QETH_CQ_DISABLED;
	card->options.layer = QETH_DISCIPLINE_UNDETERMINED;
}

static int qeth_do_start_thread(struct qeth_card *card, unsigned long thread)
{
	unsigned long flags;
	int rc = 0;

	spin_lock_irqsave(&card->thread_mask_lock, flags);
	QETH_CARD_TEXT_(card, 4, "  %02x%02x%02x",
			(u8) card->thread_start_mask,
			(u8) card->thread_allowed_mask,
			(u8) card->thread_running_mask);
	rc = (card->thread_start_mask & thread);
	spin_unlock_irqrestore(&card->thread_mask_lock, flags);
	return rc;
}

static int qeth_do_reset(void *data);
static void qeth_start_kernel_thread(struct work_struct *work)
{
	struct task_struct *ts;
	struct qeth_card *card = container_of(work, struct qeth_card,
					kernel_thread_starter);
	QETH_CARD_TEXT(card , 2, "strthrd");

	if (card->read.state != CH_STATE_UP &&
	    card->write.state != CH_STATE_UP)
		return;
	if (qeth_do_start_thread(card, QETH_RECOVER_THREAD)) {
		ts = kthread_run(qeth_do_reset, card, "qeth_recover");
		if (IS_ERR(ts)) {
			qeth_clear_thread_start_bit(card, QETH_RECOVER_THREAD);
			qeth_clear_thread_running_bit(card,
				QETH_RECOVER_THREAD);
		}
	}
}

static void qeth_buffer_reclaim_work(struct work_struct *);
static void qeth_setup_card(struct qeth_card *card)
{
	QETH_CARD_TEXT(card, 2, "setupcrd");

	card->info.type = CARD_RDEV(card)->id.driver_info;
	card->state = CARD_STATE_DOWN;
	spin_lock_init(&card->lock);
	spin_lock_init(&card->thread_mask_lock);
	mutex_init(&card->conf_mutex);
	mutex_init(&card->discipline_mutex);
	INIT_WORK(&card->kernel_thread_starter, qeth_start_kernel_thread);
	INIT_LIST_HEAD(&card->cmd_waiter_list);
	init_waitqueue_head(&card->wait_q);
	qeth_set_initial_options(card);
	/* IP address takeover */
	INIT_LIST_HEAD(&card->ipato.entries);
	qeth_init_qdio_info(card);
	INIT_DELAYED_WORK(&card->buffer_reclaim_work, qeth_buffer_reclaim_work);
	INIT_WORK(&card->close_dev_work, qeth_close_dev_handler);
}

static void qeth_core_sl_print(struct seq_file *m, struct service_level *slr)
{
	struct qeth_card *card = container_of(slr, struct qeth_card,
					qeth_service_level);
	if (card->info.mcl_level[0])
		seq_printf(m, "qeth: %s firmware level %s\n",
			CARD_BUS_ID(card), card->info.mcl_level);
}

static struct qeth_card *qeth_alloc_card(struct ccwgroup_device *gdev)
{
	struct qeth_card *card;

	QETH_DBF_TEXT(SETUP, 2, "alloccrd");
	card = kzalloc(sizeof(*card), GFP_KERNEL);
	if (!card)
		goto out;
	QETH_DBF_HEX(SETUP, 2, &card, sizeof(void *));

	card->gdev = gdev;
	dev_set_drvdata(&gdev->dev, card);
	CARD_RDEV(card) = gdev->cdev[0];
	CARD_WDEV(card) = gdev->cdev[1];
	CARD_DDEV(card) = gdev->cdev[2];

	card->event_wq = alloc_ordered_workqueue("%s_event", 0,
						 dev_name(&gdev->dev));
	if (!card->event_wq)
		goto out_wq;

	card->read_cmd = qeth_alloc_cmd(&card->read, QETH_BUFSIZE, 1, 0);
	if (!card->read_cmd)
		goto out_read_cmd;

	card->qeth_service_level.seq_print = qeth_core_sl_print;
	register_service_level(&card->qeth_service_level);
	return card;

out_read_cmd:
	destroy_workqueue(card->event_wq);
out_wq:
	dev_set_drvdata(&gdev->dev, NULL);
	kfree(card);
out:
	return NULL;
}

static int qeth_clear_channel(struct qeth_card *card,
			      struct qeth_channel *channel)
{
	int rc;

	QETH_CARD_TEXT(card, 3, "clearch");
	spin_lock_irq(get_ccwdev_lock(channel->ccwdev));
	rc = ccw_device_clear(channel->ccwdev, (addr_t)channel->active_cmd);
	spin_unlock_irq(get_ccwdev_lock(channel->ccwdev));

	if (rc)
		return rc;
	rc = wait_event_interruptible_timeout(card->wait_q,
			channel->state == CH_STATE_STOPPED, QETH_TIMEOUT);
	if (rc == -ERESTARTSYS)
		return rc;
	if (channel->state != CH_STATE_STOPPED)
		return -ETIME;
	channel->state = CH_STATE_DOWN;
	return 0;
}

static int qeth_halt_channel(struct qeth_card *card,
			     struct qeth_channel *channel)
{
	int rc;

	QETH_CARD_TEXT(card, 3, "haltch");
	spin_lock_irq(get_ccwdev_lock(channel->ccwdev));
	rc = ccw_device_halt(channel->ccwdev, (addr_t)channel->active_cmd);
	spin_unlock_irq(get_ccwdev_lock(channel->ccwdev));

	if (rc)
		return rc;
	rc = wait_event_interruptible_timeout(card->wait_q,
			channel->state == CH_STATE_HALTED, QETH_TIMEOUT);
	if (rc == -ERESTARTSYS)
		return rc;
	if (channel->state != CH_STATE_HALTED)
		return -ETIME;
	return 0;
}

int qeth_stop_channel(struct qeth_channel *channel)
{
	struct ccw_device *cdev = channel->ccwdev;
	int rc;

	rc = ccw_device_set_offline(cdev);

	spin_lock_irq(get_ccwdev_lock(cdev));
	if (channel->active_cmd) {
		dev_err(&cdev->dev, "Stopped channel while cmd %px was still active\n",
			channel->active_cmd);
		channel->active_cmd = NULL;
	}
	cdev->handler = NULL;
	spin_unlock_irq(get_ccwdev_lock(cdev));

	return rc;
}
EXPORT_SYMBOL_GPL(qeth_stop_channel);

static int qeth_start_channel(struct qeth_channel *channel)
{
	struct ccw_device *cdev = channel->ccwdev;
	int rc;

	channel->state = CH_STATE_DOWN;
	atomic_set(&channel->irq_pending, 0);

	spin_lock_irq(get_ccwdev_lock(cdev));
	cdev->handler = qeth_irq;
	spin_unlock_irq(get_ccwdev_lock(cdev));

	rc = ccw_device_set_online(cdev);
	if (rc)
		goto err;

	return 0;

err:
	spin_lock_irq(get_ccwdev_lock(cdev));
	cdev->handler = NULL;
	spin_unlock_irq(get_ccwdev_lock(cdev));
	return rc;
}

static int qeth_halt_channels(struct qeth_card *card)
{
	int rc1 = 0, rc2 = 0, rc3 = 0;

	QETH_CARD_TEXT(card, 3, "haltchs");
	rc1 = qeth_halt_channel(card, &card->read);
	rc2 = qeth_halt_channel(card, &card->write);
	rc3 = qeth_halt_channel(card, &card->data);
	if (rc1)
		return rc1;
	if (rc2)
		return rc2;
	return rc3;
}

static int qeth_clear_channels(struct qeth_card *card)
{
	int rc1 = 0, rc2 = 0, rc3 = 0;

	QETH_CARD_TEXT(card, 3, "clearchs");
	rc1 = qeth_clear_channel(card, &card->read);
	rc2 = qeth_clear_channel(card, &card->write);
	rc3 = qeth_clear_channel(card, &card->data);
	if (rc1)
		return rc1;
	if (rc2)
		return rc2;
	return rc3;
}

static int qeth_clear_halt_card(struct qeth_card *card, int halt)
{
	int rc = 0;

	QETH_CARD_TEXT(card, 3, "clhacrd");

	if (halt)
		rc = qeth_halt_channels(card);
	if (rc)
		return rc;
	return qeth_clear_channels(card);
}

int qeth_qdio_clear_card(struct qeth_card *card, int use_halt)
{
	int rc = 0;

	QETH_CARD_TEXT(card, 3, "qdioclr");
	switch (atomic_cmpxchg(&card->qdio.state, QETH_QDIO_ESTABLISHED,
		QETH_QDIO_CLEANING)) {
	case QETH_QDIO_ESTABLISHED:
		if (IS_IQD(card))
			rc = qdio_shutdown(CARD_DDEV(card),
				QDIO_FLAG_CLEANUP_USING_HALT);
		else
			rc = qdio_shutdown(CARD_DDEV(card),
				QDIO_FLAG_CLEANUP_USING_CLEAR);
		if (rc)
			QETH_CARD_TEXT_(card, 3, "1err%d", rc);
		atomic_set(&card->qdio.state, QETH_QDIO_ALLOCATED);
		break;
	case QETH_QDIO_CLEANING:
		return rc;
	default:
		break;
	}
	rc = qeth_clear_halt_card(card, use_halt);
	if (rc)
		QETH_CARD_TEXT_(card, 3, "2err%d", rc);
	return rc;
}
EXPORT_SYMBOL_GPL(qeth_qdio_clear_card);

static enum qeth_discipline_id qeth_vm_detect_layer(struct qeth_card *card)
{
	enum qeth_discipline_id disc = QETH_DISCIPLINE_UNDETERMINED;
	struct diag26c_vnic_resp *response = NULL;
	struct diag26c_vnic_req *request = NULL;
	struct ccw_dev_id id;
	char userid[80];
	int rc = 0;

	QETH_CARD_TEXT(card, 2, "vmlayer");

	cpcmd("QUERY USERID", userid, sizeof(userid), &rc);
	if (rc)
		goto out;

	request = kzalloc(sizeof(*request), GFP_KERNEL | GFP_DMA);
	response = kzalloc(sizeof(*response), GFP_KERNEL | GFP_DMA);
	if (!request || !response) {
		rc = -ENOMEM;
		goto out;
	}

	ccw_device_get_id(CARD_RDEV(card), &id);
	request->resp_buf_len = sizeof(*response);
	request->resp_version = DIAG26C_VERSION6_VM65918;
	request->req_format = DIAG26C_VNIC_INFO;
	ASCEBC(userid, 8);
	memcpy(&request->sys_name, userid, 8);
	request->devno = id.devno;

	QETH_DBF_HEX(CTRL, 2, request, sizeof(*request));
	rc = diag26c(request, response, DIAG26C_PORT_VNIC);
	QETH_DBF_HEX(CTRL, 2, request, sizeof(*request));
	if (rc)
		goto out;
	QETH_DBF_HEX(CTRL, 2, response, sizeof(*response));

	if (request->resp_buf_len < sizeof(*response) ||
	    response->version != request->resp_version) {
		rc = -EIO;
		goto out;
	}

	if (response->protocol == VNIC_INFO_PROT_L2)
		disc = QETH_DISCIPLINE_LAYER2;
	else if (response->protocol == VNIC_INFO_PROT_L3)
		disc = QETH_DISCIPLINE_LAYER3;

out:
	kfree(response);
	kfree(request);
	if (rc)
		QETH_CARD_TEXT_(card, 2, "err%x", rc);
	return disc;
}

/* Determine whether the device requires a specific layer discipline */
static enum qeth_discipline_id qeth_enforce_discipline(struct qeth_card *card)
{
	enum qeth_discipline_id disc = QETH_DISCIPLINE_UNDETERMINED;

	if (IS_OSM(card) || IS_OSN(card))
		disc = QETH_DISCIPLINE_LAYER2;
	else if (IS_VM_NIC(card))
		disc = IS_IQD(card) ? QETH_DISCIPLINE_LAYER3 :
				      qeth_vm_detect_layer(card);

	switch (disc) {
	case QETH_DISCIPLINE_LAYER2:
		QETH_CARD_TEXT(card, 3, "force l2");
		break;
	case QETH_DISCIPLINE_LAYER3:
		QETH_CARD_TEXT(card, 3, "force l3");
		break;
	default:
		QETH_CARD_TEXT(card, 3, "force no");
	}

	return disc;
}

static void qeth_set_blkt_defaults(struct qeth_card *card)
{
	QETH_CARD_TEXT(card, 2, "cfgblkt");

	if (card->info.use_v1_blkt) {
		card->info.blkt.time_total = 0;
		card->info.blkt.inter_packet = 0;
		card->info.blkt.inter_packet_jumbo = 0;
	} else {
		card->info.blkt.time_total = 250;
		card->info.blkt.inter_packet = 5;
		card->info.blkt.inter_packet_jumbo = 15;
	}
}

static void qeth_init_tokens(struct qeth_card *card)
{
	card->token.issuer_rm_w = 0x00010103UL;
	card->token.cm_filter_w = 0x00010108UL;
	card->token.cm_connection_w = 0x0001010aUL;
	card->token.ulp_filter_w = 0x0001010bUL;
	card->token.ulp_connection_w = 0x0001010dUL;
}

static void qeth_init_func_level(struct qeth_card *card)
{
	switch (card->info.type) {
	case QETH_CARD_TYPE_IQD:
		card->info.func_level =	QETH_IDX_FUNC_LEVEL_IQD;
		break;
	case QETH_CARD_TYPE_OSD:
	case QETH_CARD_TYPE_OSN:
		card->info.func_level = QETH_IDX_FUNC_LEVEL_OSD;
		break;
	default:
		break;
	}
}

static void qeth_idx_finalize_cmd(struct qeth_card *card,
				  struct qeth_cmd_buffer *iob)
{
	memcpy(QETH_TRANSPORT_HEADER_SEQ_NO(iob->data), &card->seqno.trans_hdr,
	       QETH_SEQ_NO_LENGTH);
	if (iob->channel == &card->write)
		card->seqno.trans_hdr++;
}

static int qeth_peer_func_level(int level)
{
	if ((level & 0xff) == 8)
		return (level & 0xff) + 0x400;
	if (((level >> 8) & 3) == 1)
		return (level & 0xff) + 0x200;
	return level;
}

static void qeth_mpc_finalize_cmd(struct qeth_card *card,
				  struct qeth_cmd_buffer *iob)
{
	qeth_idx_finalize_cmd(card, iob);

	memcpy(QETH_PDU_HEADER_SEQ_NO(iob->data),
	       &card->seqno.pdu_hdr, QETH_SEQ_NO_LENGTH);
	card->seqno.pdu_hdr++;
	memcpy(QETH_PDU_HEADER_ACK_SEQ_NO(iob->data),
	       &card->seqno.pdu_hdr_ack, QETH_SEQ_NO_LENGTH);

	iob->callback = qeth_release_buffer_cb;
}

static bool qeth_mpc_match_reply(struct qeth_cmd_buffer *iob,
				 struct qeth_cmd_buffer *reply)
{
	/* MPC cmds are issued strictly in sequence. */
	return !IS_IPA(reply->data);
}

static struct qeth_cmd_buffer *qeth_mpc_alloc_cmd(struct qeth_card *card,
						  void *data,
						  unsigned int data_length)
{
	struct qeth_cmd_buffer *iob;

	iob = qeth_alloc_cmd(&card->write, data_length, 1, QETH_TIMEOUT);
	if (!iob)
		return NULL;

	memcpy(iob->data, data, data_length);
	qeth_setup_ccw(__ccw_from_cmd(iob), CCW_CMD_WRITE, 0, data_length,
		       iob->data);
	iob->finalize = qeth_mpc_finalize_cmd;
	iob->match = qeth_mpc_match_reply;
	return iob;
}

/**
 * qeth_send_control_data() -	send control command to the card
 * @card:			qeth_card structure pointer
 * @iob:			qeth_cmd_buffer pointer
 * @reply_cb:			callback function pointer
 * @cb_card:			pointer to the qeth_card structure
 * @cb_reply:			pointer to the qeth_reply structure
 * @cb_cmd:			pointer to the original iob for non-IPA
 *				commands, or to the qeth_ipa_cmd structure
 *				for the IPA commands.
 * @reply_param:		private pointer passed to the callback
 *
 * Callback function gets called one or more times, with cb_cmd
 * pointing to the response returned by the hardware. Callback
 * function must return
 *   > 0 if more reply blocks are expected,
 *     0 if the last or only reply block is received, and
 *   < 0 on error.
 * Callback function can get the value of the reply_param pointer from the
 * field 'param' of the structure qeth_reply.
 */

static int qeth_send_control_data(struct qeth_card *card,
				  struct qeth_cmd_buffer *iob,
				  int (*reply_cb)(struct qeth_card *cb_card,
						  struct qeth_reply *cb_reply,
						  unsigned long cb_cmd),
				  void *reply_param)
{
	struct qeth_channel *channel = iob->channel;
	struct qeth_reply *reply = &iob->reply;
	long timeout = iob->timeout;
	int rc;

	QETH_CARD_TEXT(card, 2, "sendctl");

	reply->callback = reply_cb;
	reply->param = reply_param;

	timeout = wait_event_interruptible_timeout(card->wait_q,
						   qeth_trylock_channel(channel),
						   timeout);
	if (timeout <= 0) {
		qeth_put_cmd(iob);
		return (timeout == -ERESTARTSYS) ? -EINTR : -ETIME;
	}

	if (iob->finalize)
		iob->finalize(card, iob);
	QETH_DBF_HEX(CTRL, 2, iob->data, min(iob->length, QETH_DBF_CTRL_LEN));

	qeth_enqueue_cmd(card, iob);

	/* This pairs with iob->callback, and keeps the iob alive after IO: */
	qeth_get_cmd(iob);

	QETH_CARD_TEXT(card, 6, "noirqpnd");
	spin_lock_irq(get_ccwdev_lock(channel->ccwdev));
	rc = ccw_device_start_timeout(channel->ccwdev, __ccw_from_cmd(iob),
				      (addr_t) iob, 0, 0, timeout);
	if (!rc)
		channel->active_cmd = iob;
	spin_unlock_irq(get_ccwdev_lock(channel->ccwdev));
	if (rc) {
		QETH_DBF_MESSAGE(2, "qeth_send_control_data on device %x: ccw_device_start rc = %i\n",
				 CARD_DEVID(card), rc);
		QETH_CARD_TEXT_(card, 2, " err%d", rc);
		qeth_dequeue_cmd(card, iob);
		qeth_put_cmd(iob);
		qeth_unlock_channel(card, channel);
		goto out;
	}

	timeout = wait_for_completion_interruptible_timeout(&iob->done,
							    timeout);
	if (timeout <= 0)
		rc = (timeout == -ERESTARTSYS) ? -EINTR : -ETIME;

	qeth_dequeue_cmd(card, iob);

	if (reply_cb) {
		/* Wait until the callback for a late reply has completed: */
		spin_lock_irq(&iob->lock);
		if (rc)
			/* Zap any callback that's still pending: */
			iob->rc = rc;
		spin_unlock_irq(&iob->lock);
	}

	if (!rc)
		rc = iob->rc;

out:
	qeth_put_cmd(iob);
	return rc;
}

struct qeth_node_desc {
	struct node_descriptor nd1;
	struct node_descriptor nd2;
	struct node_descriptor nd3;
};

static void qeth_read_conf_data_cb(struct qeth_card *card,
				   struct qeth_cmd_buffer *iob,
				   unsigned int data_length)
{
	struct qeth_node_desc *nd = (struct qeth_node_desc *) iob->data;
	int rc = 0;
	u8 *tag;

	QETH_CARD_TEXT(card, 2, "cfgunit");

	if (data_length < sizeof(*nd)) {
		rc = -EINVAL;
		goto out;
	}

	card->info.is_vm_nic = nd->nd1.plant[0] == _ascebc['V'] &&
			       nd->nd1.plant[1] == _ascebc['M'];
	tag = (u8 *)&nd->nd1.tag;
	card->info.chpid = tag[0];
	card->info.unit_addr2 = tag[1];

	tag = (u8 *)&nd->nd2.tag;
	card->info.cula = tag[1];

	card->info.use_v1_blkt = nd->nd3.model[0] == 0xF0 &&
				 nd->nd3.model[1] == 0xF0 &&
				 nd->nd3.model[2] >= 0xF1 &&
				 nd->nd3.model[2] <= 0xF4;

out:
	qeth_notify_cmd(iob, rc);
	qeth_put_cmd(iob);
}

static int qeth_read_conf_data(struct qeth_card *card)
{
	struct qeth_channel *channel = &card->data;
	struct qeth_cmd_buffer *iob;
	struct ciw *ciw;

	/* scan for RCD command in extended SenseID data */
	ciw = ccw_device_get_ciw(channel->ccwdev, CIW_TYPE_RCD);
	if (!ciw || ciw->cmd == 0)
		return -EOPNOTSUPP;
	if (ciw->count < sizeof(struct qeth_node_desc))
		return -EINVAL;

	iob = qeth_alloc_cmd(channel, ciw->count, 1, QETH_RCD_TIMEOUT);
	if (!iob)
		return -ENOMEM;

	iob->callback = qeth_read_conf_data_cb;
	qeth_setup_ccw(__ccw_from_cmd(iob), ciw->cmd, 0, iob->length,
		       iob->data);

	return qeth_send_control_data(card, iob, NULL, NULL);
}

static int qeth_idx_check_activate_response(struct qeth_card *card,
					    struct qeth_channel *channel,
					    struct qeth_cmd_buffer *iob)
{
	int rc;

	rc = qeth_check_idx_response(card, iob->data);
	if (rc)
		return rc;

	if (QETH_IS_IDX_ACT_POS_REPLY(iob->data))
		return 0;

	/* negative reply: */
	QETH_CARD_TEXT_(card, 2, "idxneg%c",
			QETH_IDX_ACT_CAUSE_CODE(iob->data));

	switch (QETH_IDX_ACT_CAUSE_CODE(iob->data)) {
	case QETH_IDX_ACT_ERR_EXCL:
		dev_err(&channel->ccwdev->dev,
			"The adapter is used exclusively by another host\n");
		return -EBUSY;
	case QETH_IDX_ACT_ERR_AUTH:
	case QETH_IDX_ACT_ERR_AUTH_USER:
		dev_err(&channel->ccwdev->dev,
			"Setting the device online failed because of insufficient authorization\n");
		return -EPERM;
	default:
		QETH_DBF_MESSAGE(2, "IDX_ACTIVATE on channel %x: negative reply\n",
				 CCW_DEVID(channel->ccwdev));
		return -EIO;
	}
}

static void qeth_idx_activate_read_channel_cb(struct qeth_card *card,
					      struct qeth_cmd_buffer *iob,
					      unsigned int data_length)
{
	struct qeth_channel *channel = iob->channel;
	u16 peer_level;
	int rc;

	QETH_CARD_TEXT(card, 2, "idxrdcb");

	rc = qeth_idx_check_activate_response(card, channel, iob);
	if (rc)
		goto out;

	memcpy(&peer_level, QETH_IDX_ACT_FUNC_LEVEL(iob->data), 2);
	if (peer_level != qeth_peer_func_level(card->info.func_level)) {
		QETH_DBF_MESSAGE(2, "IDX_ACTIVATE on channel %x: function level mismatch (sent: %#x, received: %#x)\n",
				 CCW_DEVID(channel->ccwdev),
				 card->info.func_level, peer_level);
		rc = -EINVAL;
		goto out;
	}

	memcpy(&card->token.issuer_rm_r,
	       QETH_IDX_ACT_ISSUER_RM_TOKEN(iob->data),
	       QETH_MPC_TOKEN_LENGTH);
	memcpy(&card->info.mcl_level[0],
	       QETH_IDX_REPLY_LEVEL(iob->data), QETH_MCL_LENGTH);

out:
	qeth_notify_cmd(iob, rc);
	qeth_put_cmd(iob);
}

static void qeth_idx_activate_write_channel_cb(struct qeth_card *card,
					       struct qeth_cmd_buffer *iob,
					       unsigned int data_length)
{
	struct qeth_channel *channel = iob->channel;
	u16 peer_level;
	int rc;

	QETH_CARD_TEXT(card, 2, "idxwrcb");

	rc = qeth_idx_check_activate_response(card, channel, iob);
	if (rc)
		goto out;

	memcpy(&peer_level, QETH_IDX_ACT_FUNC_LEVEL(iob->data), 2);
	if ((peer_level & ~0x0100) !=
	    qeth_peer_func_level(card->info.func_level)) {
		QETH_DBF_MESSAGE(2, "IDX_ACTIVATE on channel %x: function level mismatch (sent: %#x, received: %#x)\n",
				 CCW_DEVID(channel->ccwdev),
				 card->info.func_level, peer_level);
		rc = -EINVAL;
	}

out:
	qeth_notify_cmd(iob, rc);
	qeth_put_cmd(iob);
}

static void qeth_idx_setup_activate_cmd(struct qeth_card *card,
					struct qeth_cmd_buffer *iob)
{
	u16 addr = (card->info.cula << 8) + card->info.unit_addr2;
	u8 port = ((u8)card->dev->dev_port) | 0x80;
	struct ccw1 *ccw = __ccw_from_cmd(iob);
	struct ccw_dev_id dev_id;

	qeth_setup_ccw(&ccw[0], CCW_CMD_WRITE, CCW_FLAG_CC, IDX_ACTIVATE_SIZE,
		       iob->data);
	qeth_setup_ccw(&ccw[1], CCW_CMD_READ, 0, iob->length, iob->data);
	ccw_device_get_id(CARD_DDEV(card), &dev_id);
	iob->finalize = qeth_idx_finalize_cmd;

	port |= QETH_IDX_ACT_INVAL_FRAME;
	memcpy(QETH_IDX_ACT_PNO(iob->data), &port, 1);
	memcpy(QETH_IDX_ACT_ISSUER_RM_TOKEN(iob->data),
	       &card->token.issuer_rm_w, QETH_MPC_TOKEN_LENGTH);
	memcpy(QETH_IDX_ACT_FUNC_LEVEL(iob->data),
	       &card->info.func_level, 2);
	memcpy(QETH_IDX_ACT_QDIO_DEV_CUA(iob->data), &dev_id.devno, 2);
	memcpy(QETH_IDX_ACT_QDIO_DEV_REALADDR(iob->data), &addr, 2);
}

static int qeth_idx_activate_read_channel(struct qeth_card *card)
{
	struct qeth_channel *channel = &card->read;
	struct qeth_cmd_buffer *iob;
	int rc;

	QETH_CARD_TEXT(card, 2, "idxread");

	iob = qeth_alloc_cmd(channel, QETH_BUFSIZE, 2, QETH_TIMEOUT);
	if (!iob)
		return -ENOMEM;

	memcpy(iob->data, IDX_ACTIVATE_READ, IDX_ACTIVATE_SIZE);
	qeth_idx_setup_activate_cmd(card, iob);
	iob->callback = qeth_idx_activate_read_channel_cb;

	rc = qeth_send_control_data(card, iob, NULL, NULL);
	if (rc)
		return rc;

	channel->state = CH_STATE_UP;
	return 0;
}

static int qeth_idx_activate_write_channel(struct qeth_card *card)
{
	struct qeth_channel *channel = &card->write;
	struct qeth_cmd_buffer *iob;
	int rc;

	QETH_CARD_TEXT(card, 2, "idxwrite");

	iob = qeth_alloc_cmd(channel, QETH_BUFSIZE, 2, QETH_TIMEOUT);
	if (!iob)
		return -ENOMEM;

	memcpy(iob->data, IDX_ACTIVATE_WRITE, IDX_ACTIVATE_SIZE);
	qeth_idx_setup_activate_cmd(card, iob);
	iob->callback = qeth_idx_activate_write_channel_cb;

	rc = qeth_send_control_data(card, iob, NULL, NULL);
	if (rc)
		return rc;

	channel->state = CH_STATE_UP;
	return 0;
}

static int qeth_cm_enable_cb(struct qeth_card *card, struct qeth_reply *reply,
		unsigned long data)
{
	struct qeth_cmd_buffer *iob;

	QETH_CARD_TEXT(card, 2, "cmenblcb");

	iob = (struct qeth_cmd_buffer *) data;
	memcpy(&card->token.cm_filter_r,
	       QETH_CM_ENABLE_RESP_FILTER_TOKEN(iob->data),
	       QETH_MPC_TOKEN_LENGTH);
	return 0;
}

static int qeth_cm_enable(struct qeth_card *card)
{
	struct qeth_cmd_buffer *iob;

	QETH_CARD_TEXT(card, 2, "cmenable");

	iob = qeth_mpc_alloc_cmd(card, CM_ENABLE, CM_ENABLE_SIZE);
	if (!iob)
		return -ENOMEM;

	memcpy(QETH_CM_ENABLE_ISSUER_RM_TOKEN(iob->data),
	       &card->token.issuer_rm_r, QETH_MPC_TOKEN_LENGTH);
	memcpy(QETH_CM_ENABLE_FILTER_TOKEN(iob->data),
	       &card->token.cm_filter_w, QETH_MPC_TOKEN_LENGTH);

	return qeth_send_control_data(card, iob, qeth_cm_enable_cb, NULL);
}

static int qeth_cm_setup_cb(struct qeth_card *card, struct qeth_reply *reply,
		unsigned long data)
{
	struct qeth_cmd_buffer *iob;

	QETH_CARD_TEXT(card, 2, "cmsetpcb");

	iob = (struct qeth_cmd_buffer *) data;
	memcpy(&card->token.cm_connection_r,
	       QETH_CM_SETUP_RESP_DEST_ADDR(iob->data),
	       QETH_MPC_TOKEN_LENGTH);
	return 0;
}

static int qeth_cm_setup(struct qeth_card *card)
{
	struct qeth_cmd_buffer *iob;

	QETH_CARD_TEXT(card, 2, "cmsetup");

	iob = qeth_mpc_alloc_cmd(card, CM_SETUP, CM_SETUP_SIZE);
	if (!iob)
		return -ENOMEM;

	memcpy(QETH_CM_SETUP_DEST_ADDR(iob->data),
	       &card->token.issuer_rm_r, QETH_MPC_TOKEN_LENGTH);
	memcpy(QETH_CM_SETUP_CONNECTION_TOKEN(iob->data),
	       &card->token.cm_connection_w, QETH_MPC_TOKEN_LENGTH);
	memcpy(QETH_CM_SETUP_FILTER_TOKEN(iob->data),
	       &card->token.cm_filter_r, QETH_MPC_TOKEN_LENGTH);
	return qeth_send_control_data(card, iob, qeth_cm_setup_cb, NULL);
}

static int qeth_update_max_mtu(struct qeth_card *card, unsigned int max_mtu)
{
	struct net_device *dev = card->dev;
	unsigned int new_mtu;

	if (!max_mtu) {
		/* IQD needs accurate max MTU to set up its RX buffers: */
		if (IS_IQD(card))
			return -EINVAL;
		/* tolerate quirky HW: */
		max_mtu = ETH_MAX_MTU;
	}

	rtnl_lock();
	if (IS_IQD(card)) {
		/* move any device with default MTU to new max MTU: */
		new_mtu = (dev->mtu == dev->max_mtu) ? max_mtu : dev->mtu;

		/* adjust RX buffer size to new max MTU: */
		card->qdio.in_buf_size = max_mtu + 2 * PAGE_SIZE;
		if (dev->max_mtu && dev->max_mtu != max_mtu)
			qeth_free_qdio_queues(card);
	} else {
		if (dev->mtu)
			new_mtu = dev->mtu;
		/* default MTUs for first setup: */
		else if (IS_LAYER2(card))
			new_mtu = ETH_DATA_LEN;
		else
			new_mtu = ETH_DATA_LEN - 8; /* allow for LLC + SNAP */
	}

	dev->max_mtu = max_mtu;
	dev->mtu = min(new_mtu, max_mtu);
	rtnl_unlock();
	return 0;
}

static int qeth_get_mtu_outof_framesize(int framesize)
{
	switch (framesize) {
	case 0x4000:
		return 8192;
	case 0x6000:
		return 16384;
	case 0xa000:
		return 32768;
	case 0xffff:
		return 57344;
	default:
		return 0;
	}
}

static int qeth_ulp_enable_cb(struct qeth_card *card, struct qeth_reply *reply,
		unsigned long data)
{
	__u16 mtu, framesize;
	__u16 len;
	__u8 link_type;
	struct qeth_cmd_buffer *iob;

	QETH_CARD_TEXT(card, 2, "ulpenacb");

	iob = (struct qeth_cmd_buffer *) data;
	memcpy(&card->token.ulp_filter_r,
	       QETH_ULP_ENABLE_RESP_FILTER_TOKEN(iob->data),
	       QETH_MPC_TOKEN_LENGTH);
	if (IS_IQD(card)) {
		memcpy(&framesize, QETH_ULP_ENABLE_RESP_MAX_MTU(iob->data), 2);
		mtu = qeth_get_mtu_outof_framesize(framesize);
	} else {
		mtu = *(__u16 *)QETH_ULP_ENABLE_RESP_MAX_MTU(iob->data);
	}
	*(u16 *)reply->param = mtu;

	memcpy(&len, QETH_ULP_ENABLE_RESP_DIFINFO_LEN(iob->data), 2);
	if (len >= QETH_MPC_DIFINFO_LEN_INDICATES_LINK_TYPE) {
		memcpy(&link_type,
		       QETH_ULP_ENABLE_RESP_LINK_TYPE(iob->data), 1);
		card->info.link_type = link_type;
	} else
		card->info.link_type = 0;
	QETH_CARD_TEXT_(card, 2, "link%d", card->info.link_type);
	return 0;
}

static u8 qeth_mpc_select_prot_type(struct qeth_card *card)
{
	if (IS_OSN(card))
		return QETH_PROT_OSN2;
	return IS_LAYER2(card) ? QETH_PROT_LAYER2 : QETH_PROT_TCPIP;
}

static int qeth_ulp_enable(struct qeth_card *card)
{
	u8 prot_type = qeth_mpc_select_prot_type(card);
	struct qeth_cmd_buffer *iob;
	u16 max_mtu;
	int rc;

	QETH_CARD_TEXT(card, 2, "ulpenabl");

	iob = qeth_mpc_alloc_cmd(card, ULP_ENABLE, ULP_ENABLE_SIZE);
	if (!iob)
		return -ENOMEM;

	*(QETH_ULP_ENABLE_LINKNUM(iob->data)) = (u8) card->dev->dev_port;
	memcpy(QETH_ULP_ENABLE_PROT_TYPE(iob->data), &prot_type, 1);
	memcpy(QETH_ULP_ENABLE_DEST_ADDR(iob->data),
	       &card->token.cm_connection_r, QETH_MPC_TOKEN_LENGTH);
	memcpy(QETH_ULP_ENABLE_FILTER_TOKEN(iob->data),
	       &card->token.ulp_filter_w, QETH_MPC_TOKEN_LENGTH);
	rc = qeth_send_control_data(card, iob, qeth_ulp_enable_cb, &max_mtu);
	if (rc)
		return rc;
	return qeth_update_max_mtu(card, max_mtu);
}

static int qeth_ulp_setup_cb(struct qeth_card *card, struct qeth_reply *reply,
		unsigned long data)
{
	struct qeth_cmd_buffer *iob;

	QETH_CARD_TEXT(card, 2, "ulpstpcb");

	iob = (struct qeth_cmd_buffer *) data;
	memcpy(&card->token.ulp_connection_r,
	       QETH_ULP_SETUP_RESP_CONNECTION_TOKEN(iob->data),
	       QETH_MPC_TOKEN_LENGTH);
	if (!strncmp("00S", QETH_ULP_SETUP_RESP_CONNECTION_TOKEN(iob->data),
		     3)) {
		QETH_CARD_TEXT(card, 2, "olmlimit");
		dev_err(&card->gdev->dev, "A connection could not be "
			"established because of an OLM limit\n");
		return -EMLINK;
	}
	return 0;
}

static int qeth_ulp_setup(struct qeth_card *card)
{
	__u16 temp;
	struct qeth_cmd_buffer *iob;
	struct ccw_dev_id dev_id;

	QETH_CARD_TEXT(card, 2, "ulpsetup");

	iob = qeth_mpc_alloc_cmd(card, ULP_SETUP, ULP_SETUP_SIZE);
	if (!iob)
		return -ENOMEM;

	memcpy(QETH_ULP_SETUP_DEST_ADDR(iob->data),
	       &card->token.cm_connection_r, QETH_MPC_TOKEN_LENGTH);
	memcpy(QETH_ULP_SETUP_CONNECTION_TOKEN(iob->data),
	       &card->token.ulp_connection_w, QETH_MPC_TOKEN_LENGTH);
	memcpy(QETH_ULP_SETUP_FILTER_TOKEN(iob->data),
	       &card->token.ulp_filter_r, QETH_MPC_TOKEN_LENGTH);

	ccw_device_get_id(CARD_DDEV(card), &dev_id);
	memcpy(QETH_ULP_SETUP_CUA(iob->data), &dev_id.devno, 2);
	temp = (card->info.cula << 8) + card->info.unit_addr2;
	memcpy(QETH_ULP_SETUP_REAL_DEVADDR(iob->data), &temp, 2);
	return qeth_send_control_data(card, iob, qeth_ulp_setup_cb, NULL);
}

static int qeth_init_qdio_out_buf(struct qeth_qdio_out_q *q, int bidx)
{
	struct qeth_qdio_out_buffer *newbuf;

	newbuf = kmem_cache_zalloc(qeth_qdio_outbuf_cache, GFP_ATOMIC);
	if (!newbuf)
		return -ENOMEM;

	newbuf->buffer = q->qdio_bufs[bidx];
	skb_queue_head_init(&newbuf->skb_list);
	lockdep_set_class(&newbuf->skb_list.lock, &qdio_out_skb_queue_key);
	newbuf->q = q;
	newbuf->next_pending = q->bufs[bidx];
	atomic_set(&newbuf->state, QETH_QDIO_BUF_EMPTY);
	q->bufs[bidx] = newbuf;
	return 0;
}

static void qeth_free_output_queue(struct qeth_qdio_out_q *q)
{
	if (!q)
		return;

	qeth_drain_output_queue(q, true);
	qdio_free_buffers(q->qdio_bufs, QDIO_MAX_BUFFERS_PER_Q);
	kfree(q);
}

static struct qeth_qdio_out_q *qeth_alloc_output_queue(void)
{
	struct qeth_qdio_out_q *q = kzalloc(sizeof(*q), GFP_KERNEL);

	if (!q)
		return NULL;

	if (qdio_alloc_buffers(q->qdio_bufs, QDIO_MAX_BUFFERS_PER_Q)) {
		kfree(q);
		return NULL;
	}
	return q;
}

static void qeth_tx_completion_timer(struct timer_list *timer)
{
	struct qeth_qdio_out_q *queue = from_timer(queue, timer, timer);

	napi_schedule(&queue->napi);
	QETH_TXQ_STAT_INC(queue, completion_timer);
}

static int qeth_alloc_qdio_queues(struct qeth_card *card)
{
	int i, j;

	QETH_CARD_TEXT(card, 2, "allcqdbf");

	if (atomic_cmpxchg(&card->qdio.state, QETH_QDIO_UNINITIALIZED,
		QETH_QDIO_ALLOCATED) != QETH_QDIO_UNINITIALIZED)
		return 0;

	QETH_CARD_TEXT(card, 2, "inq");
	card->qdio.in_q = qeth_alloc_qdio_queue();
	if (!card->qdio.in_q)
		goto out_nomem;

	/* inbound buffer pool */
	if (qeth_alloc_buffer_pool(card))
		goto out_freeinq;

	/* outbound */
	for (i = 0; i < card->qdio.no_out_queues; ++i) {
		struct qeth_qdio_out_q *queue;

		queue = qeth_alloc_output_queue();
		if (!queue)
			goto out_freeoutq;
		QETH_CARD_TEXT_(card, 2, "outq %i", i);
		QETH_CARD_HEX(card, 2, &queue, sizeof(void *));
		card->qdio.out_qs[i] = queue;
		queue->card = card;
		queue->queue_no = i;
		timer_setup(&queue->timer, qeth_tx_completion_timer, 0);

		/* give outbound qeth_qdio_buffers their qdio_buffers */
		for (j = 0; j < QDIO_MAX_BUFFERS_PER_Q; ++j) {
			WARN_ON(queue->bufs[j]);
			if (qeth_init_qdio_out_buf(queue, j))
				goto out_freeoutqbufs;
		}
	}

	/* completion */
	if (qeth_alloc_cq(card))
		goto out_freeoutq;

	return 0;

out_freeoutqbufs:
	while (j > 0) {
		--j;
		kmem_cache_free(qeth_qdio_outbuf_cache,
				card->qdio.out_qs[i]->bufs[j]);
		card->qdio.out_qs[i]->bufs[j] = NULL;
	}
out_freeoutq:
	while (i > 0) {
		qeth_free_output_queue(card->qdio.out_qs[--i]);
		card->qdio.out_qs[i] = NULL;
	}
	qeth_free_buffer_pool(card);
out_freeinq:
	qeth_free_qdio_queue(card->qdio.in_q);
	card->qdio.in_q = NULL;
out_nomem:
	atomic_set(&card->qdio.state, QETH_QDIO_UNINITIALIZED);
	return -ENOMEM;
}

static void qeth_free_qdio_queues(struct qeth_card *card)
{
	int i, j;

	if (atomic_xchg(&card->qdio.state, QETH_QDIO_UNINITIALIZED) ==
		QETH_QDIO_UNINITIALIZED)
		return;

	qeth_free_cq(card);
	cancel_delayed_work_sync(&card->buffer_reclaim_work);
	for (j = 0; j < QDIO_MAX_BUFFERS_PER_Q; ++j) {
		if (card->qdio.in_q->bufs[j].rx_skb)
			dev_kfree_skb_any(card->qdio.in_q->bufs[j].rx_skb);
	}
	qeth_free_qdio_queue(card->qdio.in_q);
	card->qdio.in_q = NULL;
	/* inbound buffer pool */
	qeth_free_buffer_pool(card);
	/* free outbound qdio_qs */
	for (i = 0; i < card->qdio.no_out_queues; i++) {
		qeth_free_output_queue(card->qdio.out_qs[i]);
		card->qdio.out_qs[i] = NULL;
	}
}

static void qeth_create_qib_param_field(struct qeth_card *card,
		char *param_field)
{

	param_field[0] = _ascebc['P'];
	param_field[1] = _ascebc['C'];
	param_field[2] = _ascebc['I'];
	param_field[3] = _ascebc['T'];
	*((unsigned int *) (&param_field[4])) = QETH_PCI_THRESHOLD_A(card);
	*((unsigned int *) (&param_field[8])) = QETH_PCI_THRESHOLD_B(card);
	*((unsigned int *) (&param_field[12])) = QETH_PCI_TIMER_VALUE(card);
}

static void qeth_create_qib_param_field_blkt(struct qeth_card *card,
		char *param_field)
{
	param_field[16] = _ascebc['B'];
	param_field[17] = _ascebc['L'];
	param_field[18] = _ascebc['K'];
	param_field[19] = _ascebc['T'];
	*((unsigned int *) (&param_field[20])) = card->info.blkt.time_total;
	*((unsigned int *) (&param_field[24])) = card->info.blkt.inter_packet;
	*((unsigned int *) (&param_field[28])) =
		card->info.blkt.inter_packet_jumbo;
}

static int qeth_qdio_activate(struct qeth_card *card)
{
	QETH_CARD_TEXT(card, 3, "qdioact");
	return qdio_activate(CARD_DDEV(card));
}

static int qeth_dm_act(struct qeth_card *card)
{
	struct qeth_cmd_buffer *iob;

	QETH_CARD_TEXT(card, 2, "dmact");

	iob = qeth_mpc_alloc_cmd(card, DM_ACT, DM_ACT_SIZE);
	if (!iob)
		return -ENOMEM;

	memcpy(QETH_DM_ACT_DEST_ADDR(iob->data),
	       &card->token.cm_connection_r, QETH_MPC_TOKEN_LENGTH);
	memcpy(QETH_DM_ACT_CONNECTION_TOKEN(iob->data),
	       &card->token.ulp_connection_r, QETH_MPC_TOKEN_LENGTH);
	return qeth_send_control_data(card, iob, NULL, NULL);
}

static int qeth_mpc_initialize(struct qeth_card *card)
{
	int rc;

	QETH_CARD_TEXT(card, 2, "mpcinit");

	rc = qeth_issue_next_read(card);
	if (rc) {
		QETH_CARD_TEXT_(card, 2, "1err%d", rc);
		return rc;
	}
	rc = qeth_cm_enable(card);
	if (rc) {
		QETH_CARD_TEXT_(card, 2, "2err%d", rc);
		return rc;
	}
	rc = qeth_cm_setup(card);
	if (rc) {
		QETH_CARD_TEXT_(card, 2, "3err%d", rc);
		return rc;
	}
	rc = qeth_ulp_enable(card);
	if (rc) {
		QETH_CARD_TEXT_(card, 2, "4err%d", rc);
		return rc;
	}
	rc = qeth_ulp_setup(card);
	if (rc) {
		QETH_CARD_TEXT_(card, 2, "5err%d", rc);
		return rc;
	}
	rc = qeth_alloc_qdio_queues(card);
	if (rc) {
		QETH_CARD_TEXT_(card, 2, "5err%d", rc);
		return rc;
	}
	rc = qeth_qdio_establish(card);
	if (rc) {
		QETH_CARD_TEXT_(card, 2, "6err%d", rc);
		qeth_free_qdio_queues(card);
		return rc;
	}
	rc = qeth_qdio_activate(card);
	if (rc) {
		QETH_CARD_TEXT_(card, 2, "7err%d", rc);
		return rc;
	}
	rc = qeth_dm_act(card);
	if (rc) {
		QETH_CARD_TEXT_(card, 2, "8err%d", rc);
		return rc;
	}

	return 0;
}

void qeth_print_status_message(struct qeth_card *card)
{
	switch (card->info.type) {
	case QETH_CARD_TYPE_OSD:
	case QETH_CARD_TYPE_OSM:
	case QETH_CARD_TYPE_OSX:
		/* VM will use a non-zero first character
		 * to indicate a HiperSockets like reporting
		 * of the level OSA sets the first character to zero
		 * */
		if (!card->info.mcl_level[0]) {
			sprintf(card->info.mcl_level, "%02x%02x",
				card->info.mcl_level[2],
				card->info.mcl_level[3]);
			break;
		}
		/* fallthrough */
	case QETH_CARD_TYPE_IQD:
		if (IS_VM_NIC(card) || (card->info.mcl_level[0] & 0x80)) {
			card->info.mcl_level[0] = (char) _ebcasc[(__u8)
				card->info.mcl_level[0]];
			card->info.mcl_level[1] = (char) _ebcasc[(__u8)
				card->info.mcl_level[1]];
			card->info.mcl_level[2] = (char) _ebcasc[(__u8)
				card->info.mcl_level[2]];
			card->info.mcl_level[3] = (char) _ebcasc[(__u8)
				card->info.mcl_level[3]];
			card->info.mcl_level[QETH_MCL_LENGTH] = 0;
		}
		break;
	default:
		memset(&card->info.mcl_level[0], 0, QETH_MCL_LENGTH + 1);
	}
	dev_info(&card->gdev->dev,
		 "Device is a%s card%s%s%s\nwith link type %s.\n",
		 qeth_get_cardname(card),
		 (card->info.mcl_level[0]) ? " (level: " : "",
		 (card->info.mcl_level[0]) ? card->info.mcl_level : "",
		 (card->info.mcl_level[0]) ? ")" : "",
		 qeth_get_cardname_short(card));
}
EXPORT_SYMBOL_GPL(qeth_print_status_message);

static void qeth_initialize_working_pool_list(struct qeth_card *card)
{
	struct qeth_buffer_pool_entry *entry;

	QETH_CARD_TEXT(card, 5, "inwrklst");

	list_for_each_entry(entry,
			    &card->qdio.init_pool.entry_list, init_list) {
		qeth_put_buffer_pool_entry(card, entry);
	}
}

static struct qeth_buffer_pool_entry *qeth_find_free_buffer_pool_entry(
					struct qeth_card *card)
{
	struct list_head *plh;
	struct qeth_buffer_pool_entry *entry;
	int i, free;
	struct page *page;

	if (list_empty(&card->qdio.in_buf_pool.entry_list))
		return NULL;

	list_for_each(plh, &card->qdio.in_buf_pool.entry_list) {
		entry = list_entry(plh, struct qeth_buffer_pool_entry, list);
		free = 1;
		for (i = 0; i < QETH_MAX_BUFFER_ELEMENTS(card); ++i) {
			if (page_count(virt_to_page(entry->elements[i])) > 1) {
				free = 0;
				break;
			}
		}
		if (free) {
			list_del_init(&entry->list);
			return entry;
		}
	}

	/* no free buffer in pool so take first one and swap pages */
	entry = list_entry(card->qdio.in_buf_pool.entry_list.next,
			struct qeth_buffer_pool_entry, list);
	for (i = 0; i < QETH_MAX_BUFFER_ELEMENTS(card); ++i) {
		if (page_count(virt_to_page(entry->elements[i])) > 1) {
			page = alloc_page(GFP_ATOMIC);
			if (!page) {
				return NULL;
			} else {
				free_page((unsigned long)entry->elements[i]);
				entry->elements[i] = page_address(page);
				QETH_CARD_STAT_INC(card, rx_sg_alloc_page);
			}
		}
	}
	list_del_init(&entry->list);
	return entry;
}

static int qeth_init_input_buffer(struct qeth_card *card,
		struct qeth_qdio_buffer *buf)
{
	struct qeth_buffer_pool_entry *pool_entry;
	int i;

	if ((card->options.cq == QETH_CQ_ENABLED) && (!buf->rx_skb)) {
		buf->rx_skb = netdev_alloc_skb(card->dev,
					       ETH_HLEN +
					       sizeof(struct ipv6hdr));
		if (!buf->rx_skb)
			return 1;
	}

	pool_entry = qeth_find_free_buffer_pool_entry(card);
	if (!pool_entry)
		return 1;

	/*
	 * since the buffer is accessed only from the input_tasklet
	 * there shouldn't be a need to synchronize; also, since we use
	 * the QETH_IN_BUF_REQUEUE_THRESHOLD we should never run  out off
	 * buffers
	 */

	buf->pool_entry = pool_entry;
	for (i = 0; i < QETH_MAX_BUFFER_ELEMENTS(card); ++i) {
		buf->buffer->element[i].length = PAGE_SIZE;
		buf->buffer->element[i].addr =
			virt_to_phys(pool_entry->elements[i]);
		if (i == QETH_MAX_BUFFER_ELEMENTS(card) - 1)
			buf->buffer->element[i].eflags = SBAL_EFLAGS_LAST_ENTRY;
		else
			buf->buffer->element[i].eflags = 0;
		buf->buffer->element[i].sflags = 0;
	}
	return 0;
}

static unsigned int qeth_tx_select_bulk_max(struct qeth_card *card,
					    struct qeth_qdio_out_q *queue)
{
	if (!IS_IQD(card) ||
	    qeth_iqd_is_mcast_queue(card, queue) ||
	    card->options.cq == QETH_CQ_ENABLED ||
	    qdio_get_ssqd_desc(CARD_DDEV(card), &card->ssqd))
		return 1;

	return card->ssqd.mmwc ? card->ssqd.mmwc : 1;
}

static int qeth_init_qdio_queues(struct qeth_card *card)
{
	unsigned int i;
	int rc;

	QETH_CARD_TEXT(card, 2, "initqdqs");

	/* inbound queue */
	qdio_reset_buffers(card->qdio.in_q->qdio_bufs, QDIO_MAX_BUFFERS_PER_Q);
	memset(&card->rx, 0, sizeof(struct qeth_rx));
	qeth_initialize_working_pool_list(card);
	/*give only as many buffers to hardware as we have buffer pool entries*/
	for (i = 0; i < card->qdio.in_buf_pool.buf_count - 1; ++i)
		qeth_init_input_buffer(card, &card->qdio.in_q->bufs[i]);
	card->qdio.in_q->next_buf_to_init =
		card->qdio.in_buf_pool.buf_count - 1;
	rc = do_QDIO(CARD_DDEV(card), QDIO_FLAG_SYNC_INPUT, 0, 0,
		     card->qdio.in_buf_pool.buf_count - 1);
	if (rc) {
		QETH_CARD_TEXT_(card, 2, "1err%d", rc);
		return rc;
	}

	/* completion */
	rc = qeth_cq_init(card);
	if (rc) {
		return rc;
	}

	/* outbound queue */
	for (i = 0; i < card->qdio.no_out_queues; ++i) {
		struct qeth_qdio_out_q *queue = card->qdio.out_qs[i];

		qdio_reset_buffers(queue->qdio_bufs, QDIO_MAX_BUFFERS_PER_Q);
		queue->max_elements = QETH_MAX_BUFFER_ELEMENTS(card);
		queue->next_buf_to_fill = 0;
		queue->do_pack = 0;
		queue->prev_hdr = NULL;
		queue->bulk_start = 0;
		queue->bulk_count = 0;
		queue->bulk_max = qeth_tx_select_bulk_max(card, queue);
		atomic_set(&queue->used_buffers, 0);
		atomic_set(&queue->set_pci_flags_count, 0);
		atomic_set(&queue->state, QETH_OUT_Q_UNLOCKED);
		netdev_tx_reset_queue(netdev_get_tx_queue(card->dev, i));
	}
	return 0;
}

static void qeth_ipa_finalize_cmd(struct qeth_card *card,
				  struct qeth_cmd_buffer *iob)
{
	qeth_mpc_finalize_cmd(card, iob);

	/* override with IPA-specific values: */
	__ipa_cmd(iob)->hdr.seqno = card->seqno.ipa++;
}

void qeth_prepare_ipa_cmd(struct qeth_card *card, struct qeth_cmd_buffer *iob,
			  u16 cmd_length,
			  bool (*match)(struct qeth_cmd_buffer *iob,
					struct qeth_cmd_buffer *reply))
{
	u8 prot_type = qeth_mpc_select_prot_type(card);
	u16 total_length = iob->length;

	qeth_setup_ccw(__ccw_from_cmd(iob), CCW_CMD_WRITE, 0, total_length,
		       iob->data);
	iob->finalize = qeth_ipa_finalize_cmd;
	iob->match = match;

	memcpy(iob->data, IPA_PDU_HEADER, IPA_PDU_HEADER_SIZE);
	memcpy(QETH_IPA_PDU_LEN_TOTAL(iob->data), &total_length, 2);
	memcpy(QETH_IPA_CMD_PROT_TYPE(iob->data), &prot_type, 1);
	memcpy(QETH_IPA_PDU_LEN_PDU1(iob->data), &cmd_length, 2);
	memcpy(QETH_IPA_PDU_LEN_PDU2(iob->data), &cmd_length, 2);
	memcpy(QETH_IPA_CMD_DEST_ADDR(iob->data),
	       &card->token.ulp_connection_r, QETH_MPC_TOKEN_LENGTH);
	memcpy(QETH_IPA_PDU_LEN_PDU3(iob->data), &cmd_length, 2);
}
EXPORT_SYMBOL_GPL(qeth_prepare_ipa_cmd);

static bool qeth_ipa_match_reply(struct qeth_cmd_buffer *iob,
				 struct qeth_cmd_buffer *reply)
{
	struct qeth_ipa_cmd *ipa_reply = __ipa_reply(reply);

	return ipa_reply && (__ipa_cmd(iob)->hdr.seqno == ipa_reply->hdr.seqno);
}

struct qeth_cmd_buffer *qeth_ipa_alloc_cmd(struct qeth_card *card,
					   enum qeth_ipa_cmds cmd_code,
					   enum qeth_prot_versions prot,
					   unsigned int data_length)
{
	enum qeth_link_types link_type = card->info.link_type;
	struct qeth_cmd_buffer *iob;
	struct qeth_ipacmd_hdr *hdr;

	data_length += offsetof(struct qeth_ipa_cmd, data);
	iob = qeth_alloc_cmd(&card->write, IPA_PDU_HEADER_SIZE + data_length, 1,
			     QETH_IPA_TIMEOUT);
	if (!iob)
		return NULL;

	qeth_prepare_ipa_cmd(card, iob, data_length, qeth_ipa_match_reply);

	hdr = &__ipa_cmd(iob)->hdr;
	hdr->command = cmd_code;
	hdr->initiator = IPA_CMD_INITIATOR_HOST;
	/* hdr->seqno is set by qeth_send_control_data() */
	hdr->adapter_type = (link_type == QETH_LINK_TYPE_HSTR) ? 2 : 1;
	hdr->rel_adapter_no = (u8) card->dev->dev_port;
	hdr->prim_version_no = IS_LAYER2(card) ? 2 : 1;
	hdr->param_count = 1;
	hdr->prot_version = prot;
	return iob;
}
EXPORT_SYMBOL_GPL(qeth_ipa_alloc_cmd);

static int qeth_send_ipa_cmd_cb(struct qeth_card *card,
				struct qeth_reply *reply, unsigned long data)
{
	struct qeth_ipa_cmd *cmd = (struct qeth_ipa_cmd *) data;

	return (cmd->hdr.return_code) ? -EIO : 0;
}

/**
 * qeth_send_ipa_cmd() - send an IPA command
 *
 * See qeth_send_control_data() for explanation of the arguments.
 */

int qeth_send_ipa_cmd(struct qeth_card *card, struct qeth_cmd_buffer *iob,
		int (*reply_cb)(struct qeth_card *, struct qeth_reply*,
			unsigned long),
		void *reply_param)
{
	int rc;

	QETH_CARD_TEXT(card, 4, "sendipa");

	if (card->read_or_write_problem) {
		qeth_put_cmd(iob);
		return -EIO;
	}

	if (reply_cb == NULL)
		reply_cb = qeth_send_ipa_cmd_cb;
	rc = qeth_send_control_data(card, iob, reply_cb, reply_param);
	if (rc == -ETIME) {
		qeth_clear_ipacmd_list(card);
		qeth_schedule_recovery(card);
	}
	return rc;
}
EXPORT_SYMBOL_GPL(qeth_send_ipa_cmd);

static int qeth_send_startlan_cb(struct qeth_card *card,
				 struct qeth_reply *reply, unsigned long data)
{
	struct qeth_ipa_cmd *cmd = (struct qeth_ipa_cmd *) data;

	if (cmd->hdr.return_code == IPA_RC_LAN_OFFLINE)
		return -ENETDOWN;

	return (cmd->hdr.return_code) ? -EIO : 0;
}

static int qeth_send_startlan(struct qeth_card *card)
{
	struct qeth_cmd_buffer *iob;

	QETH_CARD_TEXT(card, 2, "strtlan");

	iob = qeth_ipa_alloc_cmd(card, IPA_CMD_STARTLAN, QETH_PROT_NONE, 0);
	if (!iob)
		return -ENOMEM;
	return qeth_send_ipa_cmd(card, iob, qeth_send_startlan_cb, NULL);
}

static int qeth_setadpparms_inspect_rc(struct qeth_ipa_cmd *cmd)
{
	if (!cmd->hdr.return_code)
		cmd->hdr.return_code =
			cmd->data.setadapterparms.hdr.return_code;
	return cmd->hdr.return_code;
}

static int qeth_query_setadapterparms_cb(struct qeth_card *card,
		struct qeth_reply *reply, unsigned long data)
{
	struct qeth_ipa_cmd *cmd = (struct qeth_ipa_cmd *) data;

	QETH_CARD_TEXT(card, 3, "quyadpcb");
	if (qeth_setadpparms_inspect_rc(cmd))
		return -EIO;

	if (cmd->data.setadapterparms.data.query_cmds_supp.lan_type & 0x7f) {
		card->info.link_type =
		      cmd->data.setadapterparms.data.query_cmds_supp.lan_type;
		QETH_CARD_TEXT_(card, 2, "lnk %d", card->info.link_type);
	}
	card->options.adp.supported =
		cmd->data.setadapterparms.data.query_cmds_supp.supported_cmds;
	return 0;
}

static struct qeth_cmd_buffer *qeth_get_adapter_cmd(struct qeth_card *card,
						    enum qeth_ipa_setadp_cmd adp_cmd,
						    unsigned int data_length)
{
	struct qeth_ipacmd_setadpparms_hdr *hdr;
	struct qeth_cmd_buffer *iob;

	iob = qeth_ipa_alloc_cmd(card, IPA_CMD_SETADAPTERPARMS, QETH_PROT_IPV4,
				 data_length +
				 offsetof(struct qeth_ipacmd_setadpparms,
					  data));
	if (!iob)
		return NULL;

	hdr = &__ipa_cmd(iob)->data.setadapterparms.hdr;
	hdr->cmdlength = sizeof(*hdr) + data_length;
	hdr->command_code = adp_cmd;
	hdr->used_total = 1;
	hdr->seq_no = 1;
	return iob;
}

static int qeth_query_setadapterparms(struct qeth_card *card)
{
	int rc;
	struct qeth_cmd_buffer *iob;

	QETH_CARD_TEXT(card, 3, "queryadp");
	iob = qeth_get_adapter_cmd(card, IPA_SETADP_QUERY_COMMANDS_SUPPORTED,
				   SETADP_DATA_SIZEOF(query_cmds_supp));
	if (!iob)
		return -ENOMEM;
	rc = qeth_send_ipa_cmd(card, iob, qeth_query_setadapterparms_cb, NULL);
	return rc;
}

static int qeth_query_ipassists_cb(struct qeth_card *card,
		struct qeth_reply *reply, unsigned long data)
{
	struct qeth_ipa_cmd *cmd;

	QETH_CARD_TEXT(card, 2, "qipasscb");

	cmd = (struct qeth_ipa_cmd *) data;

	switch (cmd->hdr.return_code) {
	case IPA_RC_SUCCESS:
		break;
	case IPA_RC_NOTSUPP:
	case IPA_RC_L2_UNSUPPORTED_CMD:
		QETH_CARD_TEXT(card, 2, "ipaunsup");
		card->options.ipa4.supported |= IPA_SETADAPTERPARMS;
		card->options.ipa6.supported |= IPA_SETADAPTERPARMS;
		return -EOPNOTSUPP;
	default:
		QETH_DBF_MESSAGE(1, "IPA_CMD_QIPASSIST on device %x: Unhandled rc=%#x\n",
				 CARD_DEVID(card), cmd->hdr.return_code);
		return -EIO;
	}

	if (cmd->hdr.prot_version == QETH_PROT_IPV4)
		card->options.ipa4 = cmd->hdr.assists;
	else if (cmd->hdr.prot_version == QETH_PROT_IPV6)
		card->options.ipa6 = cmd->hdr.assists;
	else
		QETH_DBF_MESSAGE(1, "IPA_CMD_QIPASSIST on device %x: Flawed LIC detected\n",
				 CARD_DEVID(card));
	return 0;
}

static int qeth_query_ipassists(struct qeth_card *card,
				enum qeth_prot_versions prot)
{
	int rc;
	struct qeth_cmd_buffer *iob;

	QETH_CARD_TEXT_(card, 2, "qipassi%i", prot);
	iob = qeth_ipa_alloc_cmd(card, IPA_CMD_QIPASSIST, prot, 0);
	if (!iob)
		return -ENOMEM;
	rc = qeth_send_ipa_cmd(card, iob, qeth_query_ipassists_cb, NULL);
	return rc;
}

static int qeth_query_switch_attributes_cb(struct qeth_card *card,
				struct qeth_reply *reply, unsigned long data)
{
	struct qeth_ipa_cmd *cmd = (struct qeth_ipa_cmd *) data;
	struct qeth_query_switch_attributes *attrs;
	struct qeth_switch_info *sw_info;

	QETH_CARD_TEXT(card, 2, "qswiatcb");
	if (qeth_setadpparms_inspect_rc(cmd))
		return -EIO;

	sw_info = (struct qeth_switch_info *)reply->param;
	attrs = &cmd->data.setadapterparms.data.query_switch_attributes;
	sw_info->capabilities = attrs->capabilities;
	sw_info->settings = attrs->settings;
	QETH_CARD_TEXT_(card, 2, "%04x%04x", sw_info->capabilities,
			sw_info->settings);
	return 0;
}

int qeth_query_switch_attributes(struct qeth_card *card,
				 struct qeth_switch_info *sw_info)
{
	struct qeth_cmd_buffer *iob;

	QETH_CARD_TEXT(card, 2, "qswiattr");
	if (!qeth_adp_supported(card, IPA_SETADP_QUERY_SWITCH_ATTRIBUTES))
		return -EOPNOTSUPP;
	if (!netif_carrier_ok(card->dev))
		return -ENOMEDIUM;
	iob = qeth_get_adapter_cmd(card, IPA_SETADP_QUERY_SWITCH_ATTRIBUTES, 0);
	if (!iob)
		return -ENOMEM;
	return qeth_send_ipa_cmd(card, iob,
				qeth_query_switch_attributes_cb, sw_info);
}

struct qeth_cmd_buffer *qeth_get_diag_cmd(struct qeth_card *card,
					  enum qeth_diags_cmds sub_cmd,
					  unsigned int data_length)
{
	struct qeth_ipacmd_diagass *cmd;
	struct qeth_cmd_buffer *iob;

	iob = qeth_ipa_alloc_cmd(card, IPA_CMD_SET_DIAG_ASS, QETH_PROT_NONE,
				 DIAG_HDR_LEN + data_length);
	if (!iob)
		return NULL;

	cmd = &__ipa_cmd(iob)->data.diagass;
	cmd->subcmd_len = DIAG_SUB_HDR_LEN + data_length;
	cmd->subcmd = sub_cmd;
	return iob;
}
EXPORT_SYMBOL_GPL(qeth_get_diag_cmd);

static int qeth_query_setdiagass_cb(struct qeth_card *card,
		struct qeth_reply *reply, unsigned long data)
{
	struct qeth_ipa_cmd *cmd = (struct qeth_ipa_cmd *) data;
	u16 rc = cmd->hdr.return_code;

	if (rc) {
		QETH_CARD_TEXT_(card, 2, "diagq:%x", rc);
		return -EIO;
	}

	card->info.diagass_support = cmd->data.diagass.ext;
	return 0;
}

static int qeth_query_setdiagass(struct qeth_card *card)
{
	struct qeth_cmd_buffer *iob;

	QETH_CARD_TEXT(card, 2, "qdiagass");
	iob = qeth_get_diag_cmd(card, QETH_DIAGS_CMD_QUERY, 0);
	if (!iob)
		return -ENOMEM;
	return qeth_send_ipa_cmd(card, iob, qeth_query_setdiagass_cb, NULL);
}

static void qeth_get_trap_id(struct qeth_card *card, struct qeth_trap_id *tid)
{
	unsigned long info = get_zeroed_page(GFP_KERNEL);
	struct sysinfo_2_2_2 *info222 = (struct sysinfo_2_2_2 *)info;
	struct sysinfo_3_2_2 *info322 = (struct sysinfo_3_2_2 *)info;
	struct ccw_dev_id ccwid;
	int level;

	tid->chpid = card->info.chpid;
	ccw_device_get_id(CARD_RDEV(card), &ccwid);
	tid->ssid = ccwid.ssid;
	tid->devno = ccwid.devno;
	if (!info)
		return;
	level = stsi(NULL, 0, 0, 0);
	if ((level >= 2) && (stsi(info222, 2, 2, 2) == 0))
		tid->lparnr = info222->lpar_number;
	if ((level >= 3) && (stsi(info322, 3, 2, 2) == 0)) {
		EBCASC(info322->vm[0].name, sizeof(info322->vm[0].name));
		memcpy(tid->vmname, info322->vm[0].name, sizeof(tid->vmname));
	}
	free_page(info);
	return;
}

static int qeth_hw_trap_cb(struct qeth_card *card,
		struct qeth_reply *reply, unsigned long data)
{
	struct qeth_ipa_cmd *cmd = (struct qeth_ipa_cmd *) data;
	u16 rc = cmd->hdr.return_code;

	if (rc) {
		QETH_CARD_TEXT_(card, 2, "trapc:%x", rc);
		return -EIO;
	}
	return 0;
}

int qeth_hw_trap(struct qeth_card *card, enum qeth_diags_trap_action action)
{
	struct qeth_cmd_buffer *iob;
	struct qeth_ipa_cmd *cmd;

	QETH_CARD_TEXT(card, 2, "diagtrap");
	iob = qeth_get_diag_cmd(card, QETH_DIAGS_CMD_TRAP, 64);
	if (!iob)
		return -ENOMEM;
	cmd = __ipa_cmd(iob);
	cmd->data.diagass.type = 1;
	cmd->data.diagass.action = action;
	switch (action) {
	case QETH_DIAGS_TRAP_ARM:
		cmd->data.diagass.options = 0x0003;
		cmd->data.diagass.ext = 0x00010000 +
			sizeof(struct qeth_trap_id);
		qeth_get_trap_id(card,
			(struct qeth_trap_id *)cmd->data.diagass.cdata);
		break;
	case QETH_DIAGS_TRAP_DISARM:
		cmd->data.diagass.options = 0x0001;
		break;
	case QETH_DIAGS_TRAP_CAPTURE:
		break;
	}
	return qeth_send_ipa_cmd(card, iob, qeth_hw_trap_cb, NULL);
}

static int qeth_check_qdio_errors(struct qeth_card *card,
				  struct qdio_buffer *buf,
				  unsigned int qdio_error,
				  const char *dbftext)
{
	if (qdio_error) {
		QETH_CARD_TEXT(card, 2, dbftext);
		QETH_CARD_TEXT_(card, 2, " F15=%02X",
			       buf->element[15].sflags);
		QETH_CARD_TEXT_(card, 2, " F14=%02X",
			       buf->element[14].sflags);
		QETH_CARD_TEXT_(card, 2, " qerr=%X", qdio_error);
		if ((buf->element[15].sflags) == 0x12) {
			QETH_CARD_STAT_INC(card, rx_fifo_errors);
			return 0;
		} else
			return 1;
	}
	return 0;
}

static void qeth_queue_input_buffer(struct qeth_card *card, int index)
{
	struct qeth_qdio_q *queue = card->qdio.in_q;
	struct list_head *lh;
	int count;
	int i;
	int rc;
	int newcount = 0;

	count = (index < queue->next_buf_to_init)?
		card->qdio.in_buf_pool.buf_count -
		(queue->next_buf_to_init - index) :
		card->qdio.in_buf_pool.buf_count -
		(queue->next_buf_to_init + QDIO_MAX_BUFFERS_PER_Q - index);
	/* only requeue at a certain threshold to avoid SIGAs */
	if (count >= QETH_IN_BUF_REQUEUE_THRESHOLD(card)) {
		for (i = queue->next_buf_to_init;
		     i < queue->next_buf_to_init + count; ++i) {
			if (qeth_init_input_buffer(card,
				&queue->bufs[QDIO_BUFNR(i)])) {
				break;
			} else {
				newcount++;
			}
		}

		if (newcount < count) {
			/* we are in memory shortage so we switch back to
			   traditional skb allocation and drop packages */
			atomic_set(&card->force_alloc_skb, 3);
			count = newcount;
		} else {
			atomic_add_unless(&card->force_alloc_skb, -1, 0);
		}

		if (!count) {
			i = 0;
			list_for_each(lh, &card->qdio.in_buf_pool.entry_list)
				i++;
			if (i == card->qdio.in_buf_pool.buf_count) {
				QETH_CARD_TEXT(card, 2, "qsarbw");
				card->reclaim_index = index;
				schedule_delayed_work(
					&card->buffer_reclaim_work,
					QETH_RECLAIM_WORK_TIME);
			}
			return;
		}

		/*
		 * according to old code it should be avoided to requeue all
		 * 128 buffers in order to benefit from PCI avoidance.
		 * this function keeps at least one buffer (the buffer at
		 * 'index') un-requeued -> this buffer is the first buffer that
		 * will be requeued the next time
		 */
		rc = do_QDIO(CARD_DDEV(card), QDIO_FLAG_SYNC_INPUT, 0,
			     queue->next_buf_to_init, count);
		if (rc) {
			QETH_CARD_TEXT(card, 2, "qinberr");
		}
		queue->next_buf_to_init = QDIO_BUFNR(queue->next_buf_to_init +
						     count);
	}
}

static void qeth_buffer_reclaim_work(struct work_struct *work)
{
	struct qeth_card *card = container_of(work, struct qeth_card,
		buffer_reclaim_work.work);

	QETH_CARD_TEXT_(card, 2, "brw:%x", card->reclaim_index);
	qeth_queue_input_buffer(card, card->reclaim_index);
}

static void qeth_handle_send_error(struct qeth_card *card,
		struct qeth_qdio_out_buffer *buffer, unsigned int qdio_err)
{
	int sbalf15 = buffer->buffer->element[15].sflags;

	QETH_CARD_TEXT(card, 6, "hdsnderr");
	qeth_check_qdio_errors(card, buffer->buffer, qdio_err, "qouterr");

	if (!qdio_err)
		return;

	if ((sbalf15 >= 15) && (sbalf15 <= 31))
		return;

	QETH_CARD_TEXT(card, 1, "lnkfail");
	QETH_CARD_TEXT_(card, 1, "%04x %02x",
		       (u16)qdio_err, (u8)sbalf15);
}

/**
 * qeth_prep_flush_pack_buffer - Prepares flushing of a packing buffer.
 * @queue: queue to check for packing buffer
 *
 * Returns number of buffers that were prepared for flush.
 */
static int qeth_prep_flush_pack_buffer(struct qeth_qdio_out_q *queue)
{
	struct qeth_qdio_out_buffer *buffer;

	buffer = queue->bufs[queue->next_buf_to_fill];
	if ((atomic_read(&buffer->state) == QETH_QDIO_BUF_EMPTY) &&
	    (buffer->next_element_to_fill > 0)) {
		/* it's a packing buffer */
		atomic_set(&buffer->state, QETH_QDIO_BUF_PRIMED);
		queue->next_buf_to_fill =
			QDIO_BUFNR(queue->next_buf_to_fill + 1);
		return 1;
	}
	return 0;
}

/*
 * Switched to packing state if the number of used buffers on a queue
 * reaches a certain limit.
 */
static void qeth_switch_to_packing_if_needed(struct qeth_qdio_out_q *queue)
{
	if (!queue->do_pack) {
		if (atomic_read(&queue->used_buffers)
		    >= QETH_HIGH_WATERMARK_PACK){
			/* switch non-PACKING -> PACKING */
			QETH_CARD_TEXT(queue->card, 6, "np->pack");
			QETH_TXQ_STAT_INC(queue, packing_mode_switch);
			queue->do_pack = 1;
		}
	}
}

/*
 * Switches from packing to non-packing mode. If there is a packing
 * buffer on the queue this buffer will be prepared to be flushed.
 * In that case 1 is returned to inform the caller. If no buffer
 * has to be flushed, zero is returned.
 */
static int qeth_switch_to_nonpacking_if_needed(struct qeth_qdio_out_q *queue)
{
	if (queue->do_pack) {
		if (atomic_read(&queue->used_buffers)
		    <= QETH_LOW_WATERMARK_PACK) {
			/* switch PACKING -> non-PACKING */
			QETH_CARD_TEXT(queue->card, 6, "pack->np");
			QETH_TXQ_STAT_INC(queue, packing_mode_switch);
			queue->do_pack = 0;
			return qeth_prep_flush_pack_buffer(queue);
		}
	}
	return 0;
}

static void qeth_flush_buffers(struct qeth_qdio_out_q *queue, int index,
			       int count)
{
	struct qeth_card *card = queue->card;
	struct qeth_qdio_out_buffer *buf;
	int rc;
	int i;
	unsigned int qdio_flags;

	for (i = index; i < index + count; ++i) {
		unsigned int bidx = QDIO_BUFNR(i);

		buf = queue->bufs[bidx];
		buf->buffer->element[buf->next_element_to_fill - 1].eflags |=
				SBAL_EFLAGS_LAST_ENTRY;

		if (queue->bufstates)
			queue->bufstates[bidx].user = buf;

		if (IS_IQD(queue->card))
			continue;

		if (!queue->do_pack) {
			if ((atomic_read(&queue->used_buffers) >=
				(QETH_HIGH_WATERMARK_PACK -
				 QETH_WATERMARK_PACK_FUZZ)) &&
			    !atomic_read(&queue->set_pci_flags_count)) {
				/* it's likely that we'll go to packing
				 * mode soon */
				atomic_inc(&queue->set_pci_flags_count);
				buf->buffer->element[0].sflags |= SBAL_SFLAGS0_PCI_REQ;
			}
		} else {
			if (!atomic_read(&queue->set_pci_flags_count)) {
				/*
				 * there's no outstanding PCI any more, so we
				 * have to request a PCI to be sure the the PCI
				 * will wake at some time in the future then we
				 * can flush packed buffers that might still be
				 * hanging around, which can happen if no
				 * further send was requested by the stack
				 */
				atomic_inc(&queue->set_pci_flags_count);
				buf->buffer->element[0].sflags |= SBAL_SFLAGS0_PCI_REQ;
			}
		}
	}

	qdio_flags = QDIO_FLAG_SYNC_OUTPUT;
	if (atomic_read(&queue->set_pci_flags_count))
		qdio_flags |= QDIO_FLAG_PCI_OUT;
	rc = do_QDIO(CARD_DDEV(queue->card), qdio_flags,
		     queue->queue_no, index, count);

	/* Fake the TX completion interrupt: */
	if (IS_IQD(card))
		napi_schedule(&queue->napi);

	if (rc) {
		/* ignore temporary SIGA errors without busy condition */
		if (rc == -ENOBUFS)
			return;
		QETH_CARD_TEXT(queue->card, 2, "flushbuf");
		QETH_CARD_TEXT_(queue->card, 2, " q%d", queue->queue_no);
		QETH_CARD_TEXT_(queue->card, 2, " idx%d", index);
		QETH_CARD_TEXT_(queue->card, 2, " c%d", count);
		QETH_CARD_TEXT_(queue->card, 2, " err%d", rc);

		/* this must not happen under normal circumstances. if it
		 * happens something is really wrong -> recover */
		qeth_schedule_recovery(queue->card);
		return;
	}
}

static void qeth_flush_queue(struct qeth_qdio_out_q *queue)
{
	qeth_flush_buffers(queue, queue->bulk_start, queue->bulk_count);

	queue->bulk_start = QDIO_BUFNR(queue->bulk_start + queue->bulk_count);
	queue->prev_hdr = NULL;
	queue->bulk_count = 0;
}

static void qeth_check_outbound_queue(struct qeth_qdio_out_q *queue)
{
	int index;
	int flush_cnt = 0;
	int q_was_packing = 0;

	/*
	 * check if weed have to switch to non-packing mode or if
	 * we have to get a pci flag out on the queue
	 */
	if ((atomic_read(&queue->used_buffers) <= QETH_LOW_WATERMARK_PACK) ||
	    !atomic_read(&queue->set_pci_flags_count)) {
		if (atomic_xchg(&queue->state, QETH_OUT_Q_LOCKED_FLUSH) ==
				QETH_OUT_Q_UNLOCKED) {
			/*
			 * If we get in here, there was no action in
			 * do_send_packet. So, we check if there is a
			 * packing buffer to be flushed here.
			 */
			index = queue->next_buf_to_fill;
			q_was_packing = queue->do_pack;
			/* queue->do_pack may change */
			barrier();
			flush_cnt += qeth_switch_to_nonpacking_if_needed(queue);
			if (!flush_cnt &&
			    !atomic_read(&queue->set_pci_flags_count))
				flush_cnt += qeth_prep_flush_pack_buffer(queue);
			if (q_was_packing)
				QETH_TXQ_STAT_ADD(queue, bufs_pack, flush_cnt);
			if (flush_cnt)
				qeth_flush_buffers(queue, index, flush_cnt);
			atomic_set(&queue->state, QETH_OUT_Q_UNLOCKED);
		}
	}
}

static void qeth_qdio_start_poll(struct ccw_device *ccwdev, int queue,
				 unsigned long card_ptr)
{
	struct qeth_card *card = (struct qeth_card *)card_ptr;

	if (card->dev->flags & IFF_UP)
		napi_schedule_irqoff(&card->napi);
}

int qeth_configure_cq(struct qeth_card *card, enum qeth_cq cq)
{
	int rc;

	if (card->options.cq ==  QETH_CQ_NOTAVAILABLE) {
		rc = -1;
		goto out;
	} else {
		if (card->options.cq == cq) {
			rc = 0;
			goto out;
		}

		qeth_free_qdio_queues(card);
		card->options.cq = cq;
		rc = 0;
	}
out:
	return rc;

}
EXPORT_SYMBOL_GPL(qeth_configure_cq);

static void qeth_qdio_cq_handler(struct qeth_card *card, unsigned int qdio_err,
				 unsigned int queue, int first_element,
				 int count)
{
	struct qeth_qdio_q *cq = card->qdio.c_q;
	int i;
	int rc;

	if (!qeth_is_cq(card, queue))
		return;

	QETH_CARD_TEXT_(card, 5, "qcqhe%d", first_element);
	QETH_CARD_TEXT_(card, 5, "qcqhc%d", count);
	QETH_CARD_TEXT_(card, 5, "qcqherr%d", qdio_err);

	if (qdio_err) {
		netif_tx_stop_all_queues(card->dev);
		qeth_schedule_recovery(card);
		return;
	}

	for (i = first_element; i < first_element + count; ++i) {
		struct qdio_buffer *buffer = cq->qdio_bufs[QDIO_BUFNR(i)];
		int e = 0;

		while ((e < QDIO_MAX_ELEMENTS_PER_BUFFER) &&
		       buffer->element[e].addr) {
			unsigned long phys_aob_addr = buffer->element[e].addr;

			qeth_qdio_handle_aob(card, phys_aob_addr);
			++e;
		}
		qeth_scrub_qdio_buffer(buffer, QDIO_MAX_ELEMENTS_PER_BUFFER);
	}
	rc = do_QDIO(CARD_DDEV(card), QDIO_FLAG_SYNC_INPUT, queue,
		    card->qdio.c_q->next_buf_to_init,
		    count);
	if (rc) {
		dev_warn(&card->gdev->dev,
			"QDIO reported an error, rc=%i\n", rc);
		QETH_CARD_TEXT(card, 2, "qcqherr");
	}

	cq->next_buf_to_init = QDIO_BUFNR(cq->next_buf_to_init + count);
}

static void qeth_qdio_input_handler(struct ccw_device *ccwdev,
				    unsigned int qdio_err, int queue,
				    int first_elem, int count,
				    unsigned long card_ptr)
{
	struct qeth_card *card = (struct qeth_card *)card_ptr;

	QETH_CARD_TEXT_(card, 2, "qihq%d", queue);
	QETH_CARD_TEXT_(card, 2, "qiec%d", qdio_err);

	if (qeth_is_cq(card, queue))
		qeth_qdio_cq_handler(card, qdio_err, queue, first_elem, count);
	else if (qdio_err)
		qeth_schedule_recovery(card);
}

static void qeth_qdio_output_handler(struct ccw_device *ccwdev,
				     unsigned int qdio_error, int __queue,
				     int first_element, int count,
				     unsigned long card_ptr)
{
	struct qeth_card *card        = (struct qeth_card *) card_ptr;
	struct qeth_qdio_out_q *queue = card->qdio.out_qs[__queue];
	struct net_device *dev = card->dev;
	struct netdev_queue *txq;
	int i;

	QETH_CARD_TEXT(card, 6, "qdouhdl");
	if (qdio_error & QDIO_ERROR_FATAL) {
		QETH_CARD_TEXT(card, 2, "achkcond");
		netif_tx_stop_all_queues(dev);
		qeth_schedule_recovery(card);
		return;
	}

	for (i = first_element; i < (first_element + count); ++i) {
		struct qeth_qdio_out_buffer *buf = queue->bufs[QDIO_BUFNR(i)];

		qeth_handle_send_error(card, buf, qdio_error);
		qeth_clear_output_buffer(queue, buf, qdio_error, 0);
	}

	atomic_sub(count, &queue->used_buffers);
	qeth_check_outbound_queue(queue);

	txq = netdev_get_tx_queue(dev, __queue);
	/* xmit may have observed the full-condition, but not yet stopped the
	 * txq. In which case the code below won't trigger. So before returning,
	 * xmit will re-check the txq's fill level and wake it up if needed.
	 */
	if (netif_tx_queue_stopped(txq) && !qeth_out_queue_is_full(queue))
		netif_tx_wake_queue(txq);
}

/**
 * Note: Function assumes that we have 4 outbound queues.
 */
int qeth_get_priority_queue(struct qeth_card *card, struct sk_buff *skb)
{
	struct vlan_ethhdr *veth = vlan_eth_hdr(skb);
	u8 tos;

	switch (card->qdio.do_prio_queueing) {
	case QETH_PRIO_Q_ING_TOS:
	case QETH_PRIO_Q_ING_PREC:
		switch (qeth_get_ip_version(skb)) {
		case 4:
			tos = ipv4_get_dsfield(ip_hdr(skb));
			break;
		case 6:
			tos = ipv6_get_dsfield(ipv6_hdr(skb));
			break;
		default:
			return card->qdio.default_out_queue;
		}
		if (card->qdio.do_prio_queueing == QETH_PRIO_Q_ING_PREC)
			return ~tos >> 6 & 3;
		if (tos & IPTOS_MINCOST)
			return 3;
		if (tos & IPTOS_RELIABILITY)
			return 2;
		if (tos & IPTOS_THROUGHPUT)
			return 1;
		if (tos & IPTOS_LOWDELAY)
			return 0;
		break;
	case QETH_PRIO_Q_ING_SKB:
		if (skb->priority > 5)
			return 0;
		return ~skb->priority >> 1 & 3;
	case QETH_PRIO_Q_ING_VLAN:
		if (veth->h_vlan_proto == htons(ETH_P_8021Q))
			return ~ntohs(veth->h_vlan_TCI) >>
			       (VLAN_PRIO_SHIFT + 1) & 3;
		break;
	default:
		break;
	}
	return card->qdio.default_out_queue;
}
EXPORT_SYMBOL_GPL(qeth_get_priority_queue);

/**
 * qeth_get_elements_for_frags() -	find number of SBALEs for skb frags.
 * @skb:				SKB address
 *
 * Returns the number of pages, and thus QDIO buffer elements, needed to cover
 * fragmented part of the SKB. Returns zero for linear SKB.
 */
static int qeth_get_elements_for_frags(struct sk_buff *skb)
{
	int cnt, elements = 0;

	for (cnt = 0; cnt < skb_shinfo(skb)->nr_frags; cnt++) {
		skb_frag_t *frag = &skb_shinfo(skb)->frags[cnt];

		elements += qeth_get_elements_for_range(
			(addr_t)skb_frag_address(frag),
			(addr_t)skb_frag_address(frag) + skb_frag_size(frag));
	}
	return elements;
}

/**
 * qeth_count_elements() -	Counts the number of QDIO buffer elements needed
 *				to transmit an skb.
 * @skb:			the skb to operate on.
 * @data_offset:		skip this part of the skb's linear data
 *
 * Returns the number of pages, and thus QDIO buffer elements, needed to map the
 * skb's data (both its linear part and paged fragments).
 */
unsigned int qeth_count_elements(struct sk_buff *skb, unsigned int data_offset)
{
	unsigned int elements = qeth_get_elements_for_frags(skb);
	addr_t end = (addr_t)skb->data + skb_headlen(skb);
	addr_t start = (addr_t)skb->data + data_offset;

	if (start != end)
		elements += qeth_get_elements_for_range(start, end);
	return elements;
}
EXPORT_SYMBOL_GPL(qeth_count_elements);

#define QETH_HDR_CACHE_OBJ_SIZE		(sizeof(struct qeth_hdr_tso) + \
					 MAX_TCP_HEADER)

/**
 * qeth_add_hw_header() - add a HW header to an skb.
 * @skb: skb that the HW header should be added to.
 * @hdr: double pointer to a qeth_hdr. When returning with >= 0,
 *	 it contains a valid pointer to a qeth_hdr.
 * @hdr_len: length of the HW header.
 * @proto_len: length of protocol headers that need to be in same page as the
 *	       HW header.
 *
 * Returns the pushed length. If the header can't be pushed on
 * (eg. because it would cross a page boundary), it is allocated from
 * the cache instead and 0 is returned.
 * The number of needed buffer elements is returned in @elements.
 * Error to create the hdr is indicated by returning with < 0.
 */
static int qeth_add_hw_header(struct qeth_qdio_out_q *queue,
			      struct sk_buff *skb, struct qeth_hdr **hdr,
			      unsigned int hdr_len, unsigned int proto_len,
			      unsigned int *elements)
{
	const unsigned int contiguous = proto_len ? proto_len : 1;
	const unsigned int max_elements = queue->max_elements;
	unsigned int __elements;
	addr_t start, end;
	bool push_ok;
	int rc;

check_layout:
	start = (addr_t)skb->data - hdr_len;
	end = (addr_t)skb->data;

	if (qeth_get_elements_for_range(start, end + contiguous) == 1) {
		/* Push HW header into same page as first protocol header. */
		push_ok = true;
		/* ... but TSO always needs a separate element for headers: */
		if (skb_is_gso(skb))
			__elements = 1 + qeth_count_elements(skb, proto_len);
		else
			__elements = qeth_count_elements(skb, 0);
	} else if (!proto_len && PAGE_ALIGNED(skb->data)) {
		/* Push HW header into preceding page, flush with skb->data. */
		push_ok = true;
		__elements = 1 + qeth_count_elements(skb, 0);
	} else {
		/* Use header cache, copy protocol headers up. */
		push_ok = false;
		__elements = 1 + qeth_count_elements(skb, proto_len);
	}

	/* Compress skb to fit into one IO buffer: */
	if (__elements > max_elements) {
		if (!skb_is_nonlinear(skb)) {
			/* Drop it, no easy way of shrinking it further. */
			QETH_DBF_MESSAGE(2, "Dropped an oversized skb (Max Elements=%u / Actual=%u / Length=%u).\n",
					 max_elements, __elements, skb->len);
			return -E2BIG;
		}

		rc = skb_linearize(skb);
		if (rc) {
			QETH_TXQ_STAT_INC(queue, skbs_linearized_fail);
			return rc;
		}

		QETH_TXQ_STAT_INC(queue, skbs_linearized);
		/* Linearization changed the layout, re-evaluate: */
		goto check_layout;
	}

	*elements = __elements;
	/* Add the header: */
	if (push_ok) {
		*hdr = skb_push(skb, hdr_len);
		return hdr_len;
	}
	/* fall back */
	if (hdr_len + proto_len > QETH_HDR_CACHE_OBJ_SIZE)
		return -E2BIG;
	*hdr = kmem_cache_alloc(qeth_core_header_cache, GFP_ATOMIC);
	if (!*hdr)
		return -ENOMEM;
	/* Copy protocol headers behind HW header: */
	skb_copy_from_linear_data(skb, ((char *)*hdr) + hdr_len, proto_len);
	return 0;
}

static bool qeth_iqd_may_bulk(struct qeth_qdio_out_q *queue,
			      struct sk_buff *curr_skb,
			      struct qeth_hdr *curr_hdr)
{
	struct qeth_qdio_out_buffer *buffer = queue->bufs[queue->bulk_start];
	struct qeth_hdr *prev_hdr = queue->prev_hdr;

	if (!prev_hdr)
		return true;

	/* All packets must have the same target: */
	if (curr_hdr->hdr.l2.id == QETH_HEADER_TYPE_LAYER2) {
		struct sk_buff *prev_skb = skb_peek(&buffer->skb_list);

		return ether_addr_equal(eth_hdr(prev_skb)->h_dest,
					eth_hdr(curr_skb)->h_dest) &&
		       qeth_l2_same_vlan(&prev_hdr->hdr.l2, &curr_hdr->hdr.l2);
	}

	return qeth_l3_same_next_hop(&prev_hdr->hdr.l3, &curr_hdr->hdr.l3) &&
	       qeth_l3_iqd_same_vlan(&prev_hdr->hdr.l3, &curr_hdr->hdr.l3);
}

static unsigned int __qeth_fill_buffer(struct sk_buff *skb,
				       struct qeth_qdio_out_buffer *buf,
				       bool is_first_elem, unsigned int offset)
{
	struct qdio_buffer *buffer = buf->buffer;
	int element = buf->next_element_to_fill;
	int length = skb_headlen(skb) - offset;
	char *data = skb->data + offset;
	unsigned int elem_length, cnt;

	/* map linear part into buffer element(s) */
	while (length > 0) {
		elem_length = min_t(unsigned int, length,
				    PAGE_SIZE - offset_in_page(data));

		buffer->element[element].addr = virt_to_phys(data);
		buffer->element[element].length = elem_length;
		length -= elem_length;
		if (is_first_elem) {
			is_first_elem = false;
			if (length || skb_is_nonlinear(skb))
				/* skb needs additional elements */
				buffer->element[element].eflags =
					SBAL_EFLAGS_FIRST_FRAG;
			else
				buffer->element[element].eflags = 0;
		} else {
			buffer->element[element].eflags =
				SBAL_EFLAGS_MIDDLE_FRAG;
		}

		data += elem_length;
		element++;
	}

	/* map page frags into buffer element(s) */
	for (cnt = 0; cnt < skb_shinfo(skb)->nr_frags; cnt++) {
		skb_frag_t *frag = &skb_shinfo(skb)->frags[cnt];

		data = skb_frag_address(frag);
		length = skb_frag_size(frag);
		while (length > 0) {
			elem_length = min_t(unsigned int, length,
					    PAGE_SIZE - offset_in_page(data));

			buffer->element[element].addr = virt_to_phys(data);
			buffer->element[element].length = elem_length;
			buffer->element[element].eflags =
				SBAL_EFLAGS_MIDDLE_FRAG;

			length -= elem_length;
			data += elem_length;
			element++;
		}
	}

	if (buffer->element[element - 1].eflags)
		buffer->element[element - 1].eflags = SBAL_EFLAGS_LAST_FRAG;
	buf->next_element_to_fill = element;
	return element;
}

/**
 * qeth_fill_buffer() - map skb into an output buffer
 * @buf:	buffer to transport the skb
 * @skb:	skb to map into the buffer
 * @hdr:	qeth_hdr for this skb. Either at skb->data, or allocated
 *		from qeth_core_header_cache.
 * @offset:	when mapping the skb, start at skb->data + offset
 * @hd_len:	if > 0, build a dedicated header element of this size
 */
static unsigned int qeth_fill_buffer(struct qeth_qdio_out_buffer *buf,
				     struct sk_buff *skb, struct qeth_hdr *hdr,
				     unsigned int offset, unsigned int hd_len)
{
	struct qdio_buffer *buffer = buf->buffer;
	bool is_first_elem = true;

	__skb_queue_tail(&buf->skb_list, skb);

	/* build dedicated header element */
	if (hd_len) {
		int element = buf->next_element_to_fill;
		is_first_elem = false;

		buffer->element[element].addr = virt_to_phys(hdr);
		buffer->element[element].length = hd_len;
		buffer->element[element].eflags = SBAL_EFLAGS_FIRST_FRAG;
		/* remember to free cache-allocated qeth_hdr: */
		buf->is_header[element] = ((void *)hdr != skb->data);
		buf->next_element_to_fill++;
	}

	return __qeth_fill_buffer(skb, buf, is_first_elem, offset);
}

static int __qeth_xmit(struct qeth_card *card, struct qeth_qdio_out_q *queue,
		       struct sk_buff *skb, unsigned int elements,
		       struct qeth_hdr *hdr, unsigned int offset,
		       unsigned int hd_len)
{
	unsigned int bytes = qdisc_pkt_len(skb);
	struct qeth_qdio_out_buffer *buffer;
	unsigned int next_element;
	struct netdev_queue *txq;
	bool stopped = false;
	bool flush;

	buffer = queue->bufs[QDIO_BUFNR(queue->bulk_start + queue->bulk_count)];
	txq = netdev_get_tx_queue(card->dev, skb_get_queue_mapping(skb));

	/* Just a sanity check, the wake/stop logic should ensure that we always
	 * get a free buffer.
	 */
	if (atomic_read(&buffer->state) != QETH_QDIO_BUF_EMPTY)
		return -EBUSY;

	flush = !qeth_iqd_may_bulk(queue, skb, hdr);

	if (flush ||
	    (buffer->next_element_to_fill + elements > queue->max_elements)) {
		if (buffer->next_element_to_fill > 0) {
			atomic_set(&buffer->state, QETH_QDIO_BUF_PRIMED);
			queue->bulk_count++;
		}

		if (queue->bulk_count >= queue->bulk_max)
			flush = true;

		if (flush)
			qeth_flush_queue(queue);

		buffer = queue->bufs[QDIO_BUFNR(queue->bulk_start +
						queue->bulk_count)];

		/* Sanity-check again: */
		if (atomic_read(&buffer->state) != QETH_QDIO_BUF_EMPTY)
			return -EBUSY;
	}

	if (buffer->next_element_to_fill == 0 &&
	    atomic_inc_return(&queue->used_buffers) >= QDIO_MAX_BUFFERS_PER_Q) {
		/* If a TX completion happens right _here_ and misses to wake
		 * the txq, then our re-check below will catch the race.
		 */
		QETH_TXQ_STAT_INC(queue, stopped);
		netif_tx_stop_queue(txq);
		stopped = true;
	}

	next_element = qeth_fill_buffer(buffer, skb, hdr, offset, hd_len);
	buffer->bytes += bytes;
	queue->prev_hdr = hdr;

	flush = __netdev_tx_sent_queue(txq, bytes,
				       !stopped && netdev_xmit_more());

	if (flush || next_element >= queue->max_elements) {
		atomic_set(&buffer->state, QETH_QDIO_BUF_PRIMED);
		queue->bulk_count++;

		if (queue->bulk_count >= queue->bulk_max)
			flush = true;

		if (flush)
			qeth_flush_queue(queue);
	}

	if (stopped && !qeth_out_queue_is_full(queue))
		netif_tx_start_queue(txq);
	return 0;
}

int qeth_do_send_packet(struct qeth_card *card, struct qeth_qdio_out_q *queue,
			struct sk_buff *skb, struct qeth_hdr *hdr,
			unsigned int offset, unsigned int hd_len,
			int elements_needed)
{
	struct qeth_qdio_out_buffer *buffer;
	unsigned int next_element;
	struct netdev_queue *txq;
	bool stopped = false;
	int start_index;
	int flush_count = 0;
	int do_pack = 0;
	int tmp;
	int rc = 0;

	/* spin until we get the queue ... */
	while (atomic_cmpxchg(&queue->state, QETH_OUT_Q_UNLOCKED,
			      QETH_OUT_Q_LOCKED) != QETH_OUT_Q_UNLOCKED);
	start_index = queue->next_buf_to_fill;
	buffer = queue->bufs[queue->next_buf_to_fill];

	/* Just a sanity check, the wake/stop logic should ensure that we always
	 * get a free buffer.
	 */
	if (atomic_read(&buffer->state) != QETH_QDIO_BUF_EMPTY) {
		atomic_set(&queue->state, QETH_OUT_Q_UNLOCKED);
		return -EBUSY;
	}

	txq = netdev_get_tx_queue(card->dev, skb_get_queue_mapping(skb));

	/* check if we need to switch packing state of this queue */
	qeth_switch_to_packing_if_needed(queue);
	if (queue->do_pack) {
		do_pack = 1;
		/* does packet fit in current buffer? */
		if (buffer->next_element_to_fill + elements_needed >
		    queue->max_elements) {
			/* ... no -> set state PRIMED */
			atomic_set(&buffer->state, QETH_QDIO_BUF_PRIMED);
			flush_count++;
			queue->next_buf_to_fill =
				QDIO_BUFNR(queue->next_buf_to_fill + 1);
			buffer = queue->bufs[queue->next_buf_to_fill];

			/* We stepped forward, so sanity-check again: */
			if (atomic_read(&buffer->state) !=
			    QETH_QDIO_BUF_EMPTY) {
				qeth_flush_buffers(queue, start_index,
							   flush_count);
				atomic_set(&queue->state,
						QETH_OUT_Q_UNLOCKED);
				rc = -EBUSY;
				goto out;
			}
		}
	}

	if (buffer->next_element_to_fill == 0 &&
	    atomic_inc_return(&queue->used_buffers) >= QDIO_MAX_BUFFERS_PER_Q) {
		/* If a TX completion happens right _here_ and misses to wake
		 * the txq, then our re-check below will catch the race.
		 */
		QETH_TXQ_STAT_INC(queue, stopped);
		netif_tx_stop_queue(txq);
		stopped = true;
	}

	next_element = qeth_fill_buffer(buffer, skb, hdr, offset, hd_len);

	if (queue->do_pack)
		QETH_TXQ_STAT_INC(queue, skbs_pack);
	if (!queue->do_pack || stopped || next_element >= queue->max_elements) {
		flush_count++;
		atomic_set(&buffer->state, QETH_QDIO_BUF_PRIMED);
		queue->next_buf_to_fill =
				QDIO_BUFNR(queue->next_buf_to_fill + 1);
	}

	if (flush_count)
		qeth_flush_buffers(queue, start_index, flush_count);
	else if (!atomic_read(&queue->set_pci_flags_count))
		atomic_xchg(&queue->state, QETH_OUT_Q_LOCKED_FLUSH);
	/*
	 * queue->state will go from LOCKED -> UNLOCKED or from
	 * LOCKED_FLUSH -> LOCKED if output_handler wanted to 'notify' us
	 * (switch packing state or flush buffer to get another pci flag out).
	 * In that case we will enter this loop
	 */
	while (atomic_dec_return(&queue->state)) {
		start_index = queue->next_buf_to_fill;
		/* check if we can go back to non-packing state */
		tmp = qeth_switch_to_nonpacking_if_needed(queue);
		/*
		 * check if we need to flush a packing buffer to get a pci
		 * flag out on the queue
		 */
		if (!tmp && !atomic_read(&queue->set_pci_flags_count))
			tmp = qeth_prep_flush_pack_buffer(queue);
		if (tmp) {
			qeth_flush_buffers(queue, start_index, tmp);
			flush_count += tmp;
		}
	}
out:
	/* at this point the queue is UNLOCKED again */
	if (do_pack)
		QETH_TXQ_STAT_ADD(queue, bufs_pack, flush_count);

	if (stopped && !qeth_out_queue_is_full(queue))
		netif_tx_start_queue(txq);
	return rc;
}
EXPORT_SYMBOL_GPL(qeth_do_send_packet);

static void qeth_fill_tso_ext(struct qeth_hdr_tso *hdr,
			      unsigned int payload_len, struct sk_buff *skb,
			      unsigned int proto_len)
{
	struct qeth_hdr_ext_tso *ext = &hdr->ext;

	ext->hdr_tot_len = sizeof(*ext);
	ext->imb_hdr_no = 1;
	ext->hdr_type = 1;
	ext->hdr_version = 1;
	ext->hdr_len = 28;
	ext->payload_len = payload_len;
	ext->mss = skb_shinfo(skb)->gso_size;
	ext->dg_hdr_len = proto_len;
}

int qeth_xmit(struct qeth_card *card, struct sk_buff *skb,
	      struct qeth_qdio_out_q *queue, int ipv,
	      void (*fill_header)(struct qeth_qdio_out_q *queue,
				  struct qeth_hdr *hdr, struct sk_buff *skb,
				  int ipv, unsigned int data_len))
{
	unsigned int proto_len, hw_hdr_len;
	unsigned int frame_len = skb->len;
	bool is_tso = skb_is_gso(skb);
	unsigned int data_offset = 0;
	struct qeth_hdr *hdr = NULL;
	unsigned int hd_len = 0;
	unsigned int elements;
	int push_len, rc;

	if (is_tso) {
		hw_hdr_len = sizeof(struct qeth_hdr_tso);
		proto_len = skb_transport_offset(skb) + tcp_hdrlen(skb);
	} else {
		hw_hdr_len = sizeof(struct qeth_hdr);
		proto_len = (IS_IQD(card) && IS_LAYER2(card)) ? ETH_HLEN : 0;
	}

	rc = skb_cow_head(skb, hw_hdr_len);
	if (rc)
		return rc;

	push_len = qeth_add_hw_header(queue, skb, &hdr, hw_hdr_len, proto_len,
				      &elements);
	if (push_len < 0)
		return push_len;
	if (is_tso || !push_len) {
		/* HW header needs its own buffer element. */
		hd_len = hw_hdr_len + proto_len;
		data_offset = push_len + proto_len;
	}
	memset(hdr, 0, hw_hdr_len);
	fill_header(queue, hdr, skb, ipv, frame_len);
	if (is_tso)
		qeth_fill_tso_ext((struct qeth_hdr_tso *) hdr,
				  frame_len - proto_len, skb, proto_len);

	if (IS_IQD(card)) {
		rc = __qeth_xmit(card, queue, skb, elements, hdr, data_offset,
				 hd_len);
	} else {
		/* TODO: drop skb_orphan() once TX completion is fast enough */
		skb_orphan(skb);
		rc = qeth_do_send_packet(card, queue, skb, hdr, data_offset,
					 hd_len, elements);
	}

	if (rc && !push_len)
		kmem_cache_free(qeth_core_header_cache, hdr);

	return rc;
}
EXPORT_SYMBOL_GPL(qeth_xmit);

static int qeth_setadp_promisc_mode_cb(struct qeth_card *card,
		struct qeth_reply *reply, unsigned long data)
{
	struct qeth_ipa_cmd *cmd = (struct qeth_ipa_cmd *) data;
	struct qeth_ipacmd_setadpparms *setparms;

	QETH_CARD_TEXT(card, 4, "prmadpcb");

	setparms = &(cmd->data.setadapterparms);
	if (qeth_setadpparms_inspect_rc(cmd)) {
		QETH_CARD_TEXT_(card, 4, "prmrc%x", cmd->hdr.return_code);
		setparms->data.mode = SET_PROMISC_MODE_OFF;
	}
	card->info.promisc_mode = setparms->data.mode;
	return (cmd->hdr.return_code) ? -EIO : 0;
}

void qeth_setadp_promisc_mode(struct qeth_card *card, bool enable)
{
	enum qeth_ipa_promisc_modes mode = enable ? SET_PROMISC_MODE_ON :
						    SET_PROMISC_MODE_OFF;
	struct qeth_cmd_buffer *iob;
	struct qeth_ipa_cmd *cmd;

	QETH_CARD_TEXT(card, 4, "setprom");
	QETH_CARD_TEXT_(card, 4, "mode:%x", mode);

	iob = qeth_get_adapter_cmd(card, IPA_SETADP_SET_PROMISC_MODE,
				   SETADP_DATA_SIZEOF(mode));
	if (!iob)
		return;
	cmd = __ipa_cmd(iob);
	cmd->data.setadapterparms.data.mode = mode;
	qeth_send_ipa_cmd(card, iob, qeth_setadp_promisc_mode_cb, NULL);
}
EXPORT_SYMBOL_GPL(qeth_setadp_promisc_mode);

static int qeth_setadpparms_change_macaddr_cb(struct qeth_card *card,
		struct qeth_reply *reply, unsigned long data)
{
	struct qeth_ipa_cmd *cmd = (struct qeth_ipa_cmd *) data;
	struct qeth_ipacmd_setadpparms *adp_cmd;

	QETH_CARD_TEXT(card, 4, "chgmaccb");
	if (qeth_setadpparms_inspect_rc(cmd))
		return -EIO;

	adp_cmd = &cmd->data.setadapterparms;
	if (!is_valid_ether_addr(adp_cmd->data.change_addr.addr))
		return -EADDRNOTAVAIL;

	if (IS_LAYER2(card) && IS_OSD(card) && !IS_VM_NIC(card) &&
	    !(adp_cmd->hdr.flags & QETH_SETADP_FLAGS_VIRTUAL_MAC))
		return -EADDRNOTAVAIL;

	ether_addr_copy(card->dev->dev_addr, adp_cmd->data.change_addr.addr);
	return 0;
}

int qeth_setadpparms_change_macaddr(struct qeth_card *card)
{
	int rc;
	struct qeth_cmd_buffer *iob;
	struct qeth_ipa_cmd *cmd;

	QETH_CARD_TEXT(card, 4, "chgmac");

	iob = qeth_get_adapter_cmd(card, IPA_SETADP_ALTER_MAC_ADDRESS,
				   SETADP_DATA_SIZEOF(change_addr));
	if (!iob)
		return -ENOMEM;
	cmd = __ipa_cmd(iob);
	cmd->data.setadapterparms.data.change_addr.cmd = CHANGE_ADDR_READ_MAC;
	cmd->data.setadapterparms.data.change_addr.addr_size = ETH_ALEN;
	ether_addr_copy(cmd->data.setadapterparms.data.change_addr.addr,
			card->dev->dev_addr);
	rc = qeth_send_ipa_cmd(card, iob, qeth_setadpparms_change_macaddr_cb,
			       NULL);
	return rc;
}
EXPORT_SYMBOL_GPL(qeth_setadpparms_change_macaddr);

static int qeth_setadpparms_set_access_ctrl_cb(struct qeth_card *card,
		struct qeth_reply *reply, unsigned long data)
{
	struct qeth_ipa_cmd *cmd = (struct qeth_ipa_cmd *) data;
	struct qeth_set_access_ctrl *access_ctrl_req;
	int fallback = *(int *)reply->param;

	QETH_CARD_TEXT(card, 4, "setaccb");
	if (cmd->hdr.return_code)
		return -EIO;
	qeth_setadpparms_inspect_rc(cmd);

	access_ctrl_req = &cmd->data.setadapterparms.data.set_access_ctrl;
	QETH_CARD_TEXT_(card, 2, "rc=%d",
			cmd->data.setadapterparms.hdr.return_code);
	if (cmd->data.setadapterparms.hdr.return_code !=
						SET_ACCESS_CTRL_RC_SUCCESS)
		QETH_DBF_MESSAGE(3, "ERR:SET_ACCESS_CTRL(%#x) on device %x: %#x\n",
				 access_ctrl_req->subcmd_code, CARD_DEVID(card),
				 cmd->data.setadapterparms.hdr.return_code);
	switch (cmd->data.setadapterparms.hdr.return_code) {
	case SET_ACCESS_CTRL_RC_SUCCESS:
		if (card->options.isolation == ISOLATION_MODE_NONE) {
			dev_info(&card->gdev->dev,
			    "QDIO data connection isolation is deactivated\n");
		} else {
			dev_info(&card->gdev->dev,
			    "QDIO data connection isolation is activated\n");
		}
		break;
	case SET_ACCESS_CTRL_RC_ALREADY_NOT_ISOLATED:
		QETH_DBF_MESSAGE(2, "QDIO data connection isolation on device %x already deactivated\n",
				 CARD_DEVID(card));
		if (fallback)
			card->options.isolation = card->options.prev_isolation;
		break;
	case SET_ACCESS_CTRL_RC_ALREADY_ISOLATED:
		QETH_DBF_MESSAGE(2, "QDIO data connection isolation on device %x already activated\n",
				 CARD_DEVID(card));
		if (fallback)
			card->options.isolation = card->options.prev_isolation;
		break;
	case SET_ACCESS_CTRL_RC_NOT_SUPPORTED:
		dev_err(&card->gdev->dev, "Adapter does not "
			"support QDIO data connection isolation\n");
		break;
	case SET_ACCESS_CTRL_RC_NONE_SHARED_ADAPTER:
		dev_err(&card->gdev->dev,
			"Adapter is dedicated. "
			"QDIO data connection isolation not supported\n");
		if (fallback)
			card->options.isolation = card->options.prev_isolation;
		break;
	case SET_ACCESS_CTRL_RC_ACTIVE_CHECKSUM_OFF:
		dev_err(&card->gdev->dev,
			"TSO does not permit QDIO data connection isolation\n");
		if (fallback)
			card->options.isolation = card->options.prev_isolation;
		break;
	case SET_ACCESS_CTRL_RC_REFLREL_UNSUPPORTED:
		dev_err(&card->gdev->dev, "The adjacent switch port does not "
			"support reflective relay mode\n");
		if (fallback)
			card->options.isolation = card->options.prev_isolation;
		break;
	case SET_ACCESS_CTRL_RC_REFLREL_FAILED:
		dev_err(&card->gdev->dev, "The reflective relay mode cannot be "
					"enabled at the adjacent switch port");
		if (fallback)
			card->options.isolation = card->options.prev_isolation;
		break;
	case SET_ACCESS_CTRL_RC_REFLREL_DEACT_FAILED:
		dev_warn(&card->gdev->dev, "Turning off reflective relay mode "
					"at the adjacent switch failed\n");
		break;
	default:
		/* this should never happen */
		if (fallback)
			card->options.isolation = card->options.prev_isolation;
		break;
	}
	return (cmd->hdr.return_code) ? -EIO : 0;
}

static int qeth_setadpparms_set_access_ctrl(struct qeth_card *card,
		enum qeth_ipa_isolation_modes isolation, int fallback)
{
	int rc;
	struct qeth_cmd_buffer *iob;
	struct qeth_ipa_cmd *cmd;
	struct qeth_set_access_ctrl *access_ctrl_req;

	QETH_CARD_TEXT(card, 4, "setacctl");

	iob = qeth_get_adapter_cmd(card, IPA_SETADP_SET_ACCESS_CONTROL,
				   SETADP_DATA_SIZEOF(set_access_ctrl));
	if (!iob)
		return -ENOMEM;
	cmd = __ipa_cmd(iob);
	access_ctrl_req = &cmd->data.setadapterparms.data.set_access_ctrl;
	access_ctrl_req->subcmd_code = isolation;

	rc = qeth_send_ipa_cmd(card, iob, qeth_setadpparms_set_access_ctrl_cb,
			       &fallback);
	QETH_CARD_TEXT_(card, 2, "rc=%d", rc);
	return rc;
}

int qeth_set_access_ctrl_online(struct qeth_card *card, int fallback)
{
	int rc = 0;

	QETH_CARD_TEXT(card, 4, "setactlo");

	if ((IS_OSD(card) || IS_OSX(card)) &&
	    qeth_adp_supported(card, IPA_SETADP_SET_ACCESS_CONTROL)) {
		rc = qeth_setadpparms_set_access_ctrl(card,
			card->options.isolation, fallback);
		if (rc) {
			QETH_DBF_MESSAGE(3, "IPA(SET_ACCESS_CTRL(%d) on device %x: sent failed\n",
					 rc, CARD_DEVID(card));
			rc = -EOPNOTSUPP;
		}
	} else if (card->options.isolation != ISOLATION_MODE_NONE) {
		card->options.isolation = ISOLATION_MODE_NONE;

		dev_err(&card->gdev->dev, "Adapter does not "
			"support QDIO data connection isolation\n");
		rc = -EOPNOTSUPP;
	}
	return rc;
}

void qeth_tx_timeout(struct net_device *dev, unsigned int txqueue)
{
	struct qeth_card *card;

	card = dev->ml_priv;
	QETH_CARD_TEXT(card, 4, "txtimeo");
	qeth_schedule_recovery(card);
}
EXPORT_SYMBOL_GPL(qeth_tx_timeout);

static int qeth_mdio_read(struct net_device *dev, int phy_id, int regnum)
{
	struct qeth_card *card = dev->ml_priv;
	int rc = 0;

	switch (regnum) {
	case MII_BMCR: /* Basic mode control register */
		rc = BMCR_FULLDPLX;
		if ((card->info.link_type != QETH_LINK_TYPE_GBIT_ETH) &&
		    (card->info.link_type != QETH_LINK_TYPE_OSN) &&
		    (card->info.link_type != QETH_LINK_TYPE_10GBIT_ETH) &&
		    (card->info.link_type != QETH_LINK_TYPE_25GBIT_ETH))
			rc |= BMCR_SPEED100;
		break;
	case MII_BMSR: /* Basic mode status register */
		rc = BMSR_ERCAP | BMSR_ANEGCOMPLETE | BMSR_LSTATUS |
		     BMSR_10HALF | BMSR_10FULL | BMSR_100HALF | BMSR_100FULL |
		     BMSR_100BASE4;
		break;
	case MII_PHYSID1: /* PHYS ID 1 */
		rc = (dev->dev_addr[0] << 16) | (dev->dev_addr[1] << 8) |
		     dev->dev_addr[2];
		rc = (rc >> 5) & 0xFFFF;
		break;
	case MII_PHYSID2: /* PHYS ID 2 */
		rc = (dev->dev_addr[2] << 10) & 0xFFFF;
		break;
	case MII_ADVERTISE: /* Advertisement control reg */
		rc = ADVERTISE_ALL;
		break;
	case MII_LPA: /* Link partner ability reg */
		rc = LPA_10HALF | LPA_10FULL | LPA_100HALF | LPA_100FULL |
		     LPA_100BASE4 | LPA_LPACK;
		break;
	case MII_EXPANSION: /* Expansion register */
		break;
	case MII_DCOUNTER: /* disconnect counter */
		break;
	case MII_FCSCOUNTER: /* false carrier counter */
		break;
	case MII_NWAYTEST: /* N-way auto-neg test register */
		break;
	case MII_RERRCOUNTER: /* rx error counter */
		rc = card->stats.rx_length_errors +
		     card->stats.rx_frame_errors +
		     card->stats.rx_fifo_errors;
		break;
	case MII_SREVISION: /* silicon revision */
		break;
	case MII_RESV1: /* reserved 1 */
		break;
	case MII_LBRERROR: /* loopback, rx, bypass error */
		break;
	case MII_PHYADDR: /* physical address */
		break;
	case MII_RESV2: /* reserved 2 */
		break;
	case MII_TPISTATUS: /* TPI status for 10mbps */
		break;
	case MII_NCONFIG: /* network interface config */
		break;
	default:
		break;
	}
	return rc;
}

static int qeth_snmp_command_cb(struct qeth_card *card,
				struct qeth_reply *reply, unsigned long data)
{
	struct qeth_ipa_cmd *cmd = (struct qeth_ipa_cmd *) data;
	struct qeth_arp_query_info *qinfo = reply->param;
	struct qeth_ipacmd_setadpparms *adp_cmd;
	unsigned int data_len;
	void *snmp_data;

	QETH_CARD_TEXT(card, 3, "snpcmdcb");

	if (cmd->hdr.return_code) {
		QETH_CARD_TEXT_(card, 4, "scer1%x", cmd->hdr.return_code);
		return -EIO;
	}
	if (cmd->data.setadapterparms.hdr.return_code) {
		cmd->hdr.return_code =
			cmd->data.setadapterparms.hdr.return_code;
		QETH_CARD_TEXT_(card, 4, "scer2%x", cmd->hdr.return_code);
		return -EIO;
	}

	adp_cmd = &cmd->data.setadapterparms;
	data_len = adp_cmd->hdr.cmdlength - sizeof(adp_cmd->hdr);
	if (adp_cmd->hdr.seq_no == 1) {
		snmp_data = &adp_cmd->data.snmp;
	} else {
		snmp_data = &adp_cmd->data.snmp.request;
		data_len -= offsetof(struct qeth_snmp_cmd, request);
	}

	/* check if there is enough room in userspace */
	if ((qinfo->udata_len - qinfo->udata_offset) < data_len) {
		QETH_CARD_TEXT_(card, 4, "scer3%i", -ENOSPC);
		return -ENOSPC;
	}
	QETH_CARD_TEXT_(card, 4, "snore%i",
			cmd->data.setadapterparms.hdr.used_total);
	QETH_CARD_TEXT_(card, 4, "sseqn%i",
			cmd->data.setadapterparms.hdr.seq_no);
	/*copy entries to user buffer*/
	memcpy(qinfo->udata + qinfo->udata_offset, snmp_data, data_len);
	qinfo->udata_offset += data_len;

	if (cmd->data.setadapterparms.hdr.seq_no <
	    cmd->data.setadapterparms.hdr.used_total)
		return 1;
	return 0;
}

static int qeth_snmp_command(struct qeth_card *card, char __user *udata)
{
	struct qeth_snmp_ureq __user *ureq;
	struct qeth_cmd_buffer *iob;
	unsigned int req_len;
	struct qeth_arp_query_info qinfo = {0, };
	int rc = 0;

	QETH_CARD_TEXT(card, 3, "snmpcmd");

	if (IS_VM_NIC(card))
		return -EOPNOTSUPP;

	if ((!qeth_adp_supported(card, IPA_SETADP_SET_SNMP_CONTROL)) &&
	    IS_LAYER3(card))
		return -EOPNOTSUPP;

	ureq = (struct qeth_snmp_ureq __user *) udata;
	if (get_user(qinfo.udata_len, &ureq->hdr.data_len) ||
	    get_user(req_len, &ureq->hdr.req_len))
		return -EFAULT;

	/* Sanitize user input, to avoid overflows in iob size calculation: */
	if (req_len > QETH_BUFSIZE)
		return -EINVAL;

	iob = qeth_get_adapter_cmd(card, IPA_SETADP_SET_SNMP_CONTROL, req_len);
	if (!iob)
		return -ENOMEM;

	if (copy_from_user(&__ipa_cmd(iob)->data.setadapterparms.data.snmp,
			   &ureq->cmd, req_len)) {
		qeth_put_cmd(iob);
		return -EFAULT;
	}

	qinfo.udata = kzalloc(qinfo.udata_len, GFP_KERNEL);
	if (!qinfo.udata) {
		qeth_put_cmd(iob);
		return -ENOMEM;
	}
	qinfo.udata_offset = sizeof(struct qeth_snmp_ureq_hdr);

	rc = qeth_send_ipa_cmd(card, iob, qeth_snmp_command_cb, &qinfo);
	if (rc)
		QETH_DBF_MESSAGE(2, "SNMP command failed on device %x: (%#x)\n",
				 CARD_DEVID(card), rc);
	else {
		if (copy_to_user(udata, qinfo.udata, qinfo.udata_len))
			rc = -EFAULT;
	}

	kfree(qinfo.udata);
	return rc;
}

static int qeth_setadpparms_query_oat_cb(struct qeth_card *card,
		struct qeth_reply *reply, unsigned long data)
{
	struct qeth_ipa_cmd *cmd = (struct qeth_ipa_cmd *)data;
	struct qeth_qoat_priv *priv;
	char *resdata;
	int resdatalen;

	QETH_CARD_TEXT(card, 3, "qoatcb");
	if (qeth_setadpparms_inspect_rc(cmd))
		return -EIO;

	priv = (struct qeth_qoat_priv *)reply->param;
	resdatalen = cmd->data.setadapterparms.hdr.cmdlength;
	resdata = (char *)data + 28;

	if (resdatalen > (priv->buffer_len - priv->response_len))
		return -ENOSPC;

	memcpy((priv->buffer + priv->response_len), resdata,
		resdatalen);
	priv->response_len += resdatalen;

	if (cmd->data.setadapterparms.hdr.seq_no <
	    cmd->data.setadapterparms.hdr.used_total)
		return 1;
	return 0;
}

static int qeth_query_oat_command(struct qeth_card *card, char __user *udata)
{
	int rc = 0;
	struct qeth_cmd_buffer *iob;
	struct qeth_ipa_cmd *cmd;
	struct qeth_query_oat *oat_req;
	struct qeth_query_oat_data oat_data;
	struct qeth_qoat_priv priv;
	void __user *tmp;

	QETH_CARD_TEXT(card, 3, "qoatcmd");

	if (!qeth_adp_supported(card, IPA_SETADP_QUERY_OAT)) {
		rc = -EOPNOTSUPP;
		goto out;
	}

	if (copy_from_user(&oat_data, udata,
	    sizeof(struct qeth_query_oat_data))) {
			rc = -EFAULT;
			goto out;
	}

	priv.buffer_len = oat_data.buffer_len;
	priv.response_len = 0;
	priv.buffer = vzalloc(oat_data.buffer_len);
	if (!priv.buffer) {
		rc = -ENOMEM;
		goto out;
	}

	iob = qeth_get_adapter_cmd(card, IPA_SETADP_QUERY_OAT,
				   SETADP_DATA_SIZEOF(query_oat));
	if (!iob) {
		rc = -ENOMEM;
		goto out_free;
	}
	cmd = __ipa_cmd(iob);
	oat_req = &cmd->data.setadapterparms.data.query_oat;
	oat_req->subcmd_code = oat_data.command;

	rc = qeth_send_ipa_cmd(card, iob, qeth_setadpparms_query_oat_cb,
			       &priv);
	if (!rc) {
		if (is_compat_task())
			tmp = compat_ptr(oat_data.ptr);
		else
			tmp = (void __user *)(unsigned long)oat_data.ptr;

		if (copy_to_user(tmp, priv.buffer,
		    priv.response_len)) {
			rc = -EFAULT;
			goto out_free;
		}

		oat_data.response_len = priv.response_len;

		if (copy_to_user(udata, &oat_data,
		    sizeof(struct qeth_query_oat_data)))
			rc = -EFAULT;
	}

out_free:
	vfree(priv.buffer);
out:
	return rc;
}

static int qeth_query_card_info_cb(struct qeth_card *card,
				   struct qeth_reply *reply, unsigned long data)
{
	struct carrier_info *carrier_info = (struct carrier_info *)reply->param;
	struct qeth_ipa_cmd *cmd = (struct qeth_ipa_cmd *)data;
	struct qeth_query_card_info *card_info;

	QETH_CARD_TEXT(card, 2, "qcrdincb");
	if (qeth_setadpparms_inspect_rc(cmd))
		return -EIO;

	card_info = &cmd->data.setadapterparms.data.card_info;
	carrier_info->card_type = card_info->card_type;
	carrier_info->port_mode = card_info->port_mode;
	carrier_info->port_speed = card_info->port_speed;
	return 0;
}

int qeth_query_card_info(struct qeth_card *card,
			 struct carrier_info *carrier_info)
{
	struct qeth_cmd_buffer *iob;

	QETH_CARD_TEXT(card, 2, "qcrdinfo");
	if (!qeth_adp_supported(card, IPA_SETADP_QUERY_CARD_INFO))
		return -EOPNOTSUPP;
	iob = qeth_get_adapter_cmd(card, IPA_SETADP_QUERY_CARD_INFO, 0);
	if (!iob)
		return -ENOMEM;
	return qeth_send_ipa_cmd(card, iob, qeth_query_card_info_cb,
					(void *)carrier_info);
}

/**
 * qeth_vm_request_mac() - Request a hypervisor-managed MAC address
 * @card: pointer to a qeth_card
 *
 * Returns
 *	0, if a MAC address has been set for the card's netdevice
 *	a return code, for various error conditions
 */
int qeth_vm_request_mac(struct qeth_card *card)
{
	struct diag26c_mac_resp *response;
	struct diag26c_mac_req *request;
	struct ccw_dev_id id;
	int rc;

	QETH_CARD_TEXT(card, 2, "vmreqmac");

	request = kzalloc(sizeof(*request), GFP_KERNEL | GFP_DMA);
	response = kzalloc(sizeof(*response), GFP_KERNEL | GFP_DMA);
	if (!request || !response) {
		rc = -ENOMEM;
		goto out;
	}

	ccw_device_get_id(CARD_DDEV(card), &id);
	request->resp_buf_len = sizeof(*response);
	request->resp_version = DIAG26C_VERSION2;
	request->op_code = DIAG26C_GET_MAC;
	request->devno = id.devno;

	QETH_DBF_HEX(CTRL, 2, request, sizeof(*request));
	rc = diag26c(request, response, DIAG26C_MAC_SERVICES);
	QETH_DBF_HEX(CTRL, 2, request, sizeof(*request));
	if (rc)
		goto out;
	QETH_DBF_HEX(CTRL, 2, response, sizeof(*response));

	if (request->resp_buf_len < sizeof(*response) ||
	    response->version != request->resp_version) {
		rc = -EIO;
		QETH_CARD_TEXT(card, 2, "badresp");
		QETH_CARD_HEX(card, 2, &request->resp_buf_len,
			      sizeof(request->resp_buf_len));
	} else if (!is_valid_ether_addr(response->mac)) {
		rc = -EINVAL;
		QETH_CARD_TEXT(card, 2, "badmac");
		QETH_CARD_HEX(card, 2, response->mac, ETH_ALEN);
	} else {
		ether_addr_copy(card->dev->dev_addr, response->mac);
	}

out:
	kfree(response);
	kfree(request);
	return rc;
}
EXPORT_SYMBOL_GPL(qeth_vm_request_mac);

static void qeth_determine_capabilities(struct qeth_card *card)
{
	struct qeth_channel *channel = &card->data;
	struct ccw_device *ddev = channel->ccwdev;
	int rc;
	int ddev_offline = 0;

	QETH_CARD_TEXT(card, 2, "detcapab");
	if (!ddev->online) {
		ddev_offline = 1;
		rc = qeth_start_channel(channel);
		if (rc) {
			QETH_CARD_TEXT_(card, 2, "3err%d", rc);
			goto out;
		}
	}

	rc = qeth_read_conf_data(card);
	if (rc) {
		QETH_DBF_MESSAGE(2, "qeth_read_conf_data on device %x returned %i\n",
				 CARD_DEVID(card), rc);
		QETH_CARD_TEXT_(card, 2, "5err%d", rc);
		goto out_offline;
	}

	rc = qdio_get_ssqd_desc(ddev, &card->ssqd);
	if (rc)
		QETH_CARD_TEXT_(card, 2, "6err%d", rc);

	QETH_CARD_TEXT_(card, 2, "qfmt%d", card->ssqd.qfmt);
	QETH_CARD_TEXT_(card, 2, "ac1:%02x", card->ssqd.qdioac1);
	QETH_CARD_TEXT_(card, 2, "ac2:%04x", card->ssqd.qdioac2);
	QETH_CARD_TEXT_(card, 2, "ac3:%04x", card->ssqd.qdioac3);
	QETH_CARD_TEXT_(card, 2, "icnt%d", card->ssqd.icnt);
	if (!((card->ssqd.qfmt != QDIO_IQDIO_QFMT) ||
	    ((card->ssqd.qdioac1 & CHSC_AC1_INITIATE_INPUTQ) == 0) ||
	    ((card->ssqd.qdioac3 & CHSC_AC3_FORMAT2_CQ_AVAILABLE) == 0))) {
		dev_info(&card->gdev->dev,
			"Completion Queueing supported\n");
	} else {
		card->options.cq = QETH_CQ_NOTAVAILABLE;
	}


out_offline:
	if (ddev_offline == 1)
		qeth_stop_channel(channel);
out:
	return;
}

static void qeth_qdio_establish_cq(struct qeth_card *card,
				   struct qdio_buffer **in_sbal_ptrs,
				   void (**queue_start_poll)
					(struct ccw_device *, int,
					 unsigned long))
{
	int i;

	if (card->options.cq == QETH_CQ_ENABLED) {
		int offset = QDIO_MAX_BUFFERS_PER_Q *
			     (card->qdio.no_in_queues - 1);

		for (i = 0; i < QDIO_MAX_BUFFERS_PER_Q; i++)
			in_sbal_ptrs[offset + i] =
				card->qdio.c_q->bufs[i].buffer;

		queue_start_poll[card->qdio.no_in_queues - 1] = NULL;
	}
}

static int qeth_qdio_establish(struct qeth_card *card)
{
	struct qdio_initialize init_data;
	char *qib_param_field;
	struct qdio_buffer **in_sbal_ptrs;
	void (**queue_start_poll) (struct ccw_device *, int, unsigned long);
	struct qdio_buffer **out_sbal_ptrs;
	int i, j, k;
	int rc = 0;

	QETH_CARD_TEXT(card, 2, "qdioest");

	qib_param_field = kzalloc(sizeof_field(struct qib, parm), GFP_KERNEL);
	if (!qib_param_field) {
		rc =  -ENOMEM;
		goto out_free_nothing;
	}

	qeth_create_qib_param_field(card, qib_param_field);
	qeth_create_qib_param_field_blkt(card, qib_param_field);

	in_sbal_ptrs = kcalloc(card->qdio.no_in_queues * QDIO_MAX_BUFFERS_PER_Q,
			       sizeof(void *),
			       GFP_KERNEL);
	if (!in_sbal_ptrs) {
		rc = -ENOMEM;
		goto out_free_qib_param;
	}

	for (i = 0; i < QDIO_MAX_BUFFERS_PER_Q; i++)
		in_sbal_ptrs[i] = card->qdio.in_q->bufs[i].buffer;

	queue_start_poll = kcalloc(card->qdio.no_in_queues, sizeof(void *),
				   GFP_KERNEL);
	if (!queue_start_poll) {
		rc = -ENOMEM;
		goto out_free_in_sbals;
	}
	for (i = 0; i < card->qdio.no_in_queues; ++i)
		queue_start_poll[i] = qeth_qdio_start_poll;

	qeth_qdio_establish_cq(card, in_sbal_ptrs, queue_start_poll);

	out_sbal_ptrs =
		kcalloc(card->qdio.no_out_queues * QDIO_MAX_BUFFERS_PER_Q,
			sizeof(void *),
			GFP_KERNEL);
	if (!out_sbal_ptrs) {
		rc = -ENOMEM;
		goto out_free_queue_start_poll;
	}

	for (i = 0, k = 0; i < card->qdio.no_out_queues; ++i)
		for (j = 0; j < QDIO_MAX_BUFFERS_PER_Q; j++, k++)
			out_sbal_ptrs[k] =
				card->qdio.out_qs[i]->bufs[j]->buffer;

	memset(&init_data, 0, sizeof(struct qdio_initialize));
	init_data.cdev                   = CARD_DDEV(card);
	init_data.q_format		 = IS_IQD(card) ? QDIO_IQDIO_QFMT :
							  QDIO_QETH_QFMT;
	init_data.qib_param_field_format = 0;
	init_data.qib_param_field        = qib_param_field;
	init_data.no_input_qs            = card->qdio.no_in_queues;
	init_data.no_output_qs           = card->qdio.no_out_queues;
	init_data.input_handler		 = qeth_qdio_input_handler;
	init_data.output_handler	 = qeth_qdio_output_handler;
	init_data.queue_start_poll_array = queue_start_poll;
	init_data.int_parm               = (unsigned long) card;
	init_data.input_sbal_addr_array  = in_sbal_ptrs;
	init_data.output_sbal_addr_array = out_sbal_ptrs;
	init_data.output_sbal_state_array = card->qdio.out_bufstates;
	init_data.scan_threshold	 = IS_IQD(card) ? 0 : 32;

	if (atomic_cmpxchg(&card->qdio.state, QETH_QDIO_ALLOCATED,
		QETH_QDIO_ESTABLISHED) == QETH_QDIO_ALLOCATED) {
		rc = qdio_allocate(&init_data);
		if (rc) {
			atomic_set(&card->qdio.state, QETH_QDIO_ALLOCATED);
			goto out;
		}
		rc = qdio_establish(&init_data);
		if (rc) {
			atomic_set(&card->qdio.state, QETH_QDIO_ALLOCATED);
			qdio_free(CARD_DDEV(card));
		}
	}

	switch (card->options.cq) {
	case QETH_CQ_ENABLED:
		dev_info(&card->gdev->dev, "Completion Queue support enabled");
		break;
	case QETH_CQ_DISABLED:
		dev_info(&card->gdev->dev, "Completion Queue support disabled");
		break;
	default:
		break;
	}
out:
	kfree(out_sbal_ptrs);
out_free_queue_start_poll:
	kfree(queue_start_poll);
out_free_in_sbals:
	kfree(in_sbal_ptrs);
out_free_qib_param:
	kfree(qib_param_field);
out_free_nothing:
	return rc;
}

static void qeth_core_free_card(struct qeth_card *card)
{
	QETH_CARD_TEXT(card, 2, "freecrd");
	qeth_put_cmd(card->read_cmd);
	destroy_workqueue(card->event_wq);
	unregister_service_level(&card->qeth_service_level);
	dev_set_drvdata(&card->gdev->dev, NULL);
	kfree(card);
}

void qeth_trace_features(struct qeth_card *card)
{
	QETH_CARD_TEXT(card, 2, "features");
	QETH_CARD_HEX(card, 2, &card->options.ipa4, sizeof(card->options.ipa4));
	QETH_CARD_HEX(card, 2, &card->options.ipa6, sizeof(card->options.ipa6));
	QETH_CARD_HEX(card, 2, &card->options.adp, sizeof(card->options.adp));
	QETH_CARD_HEX(card, 2, &card->info.diagass_support,
		      sizeof(card->info.diagass_support));
}
EXPORT_SYMBOL_GPL(qeth_trace_features);

static struct ccw_device_id qeth_ids[] = {
	{CCW_DEVICE_DEVTYPE(0x1731, 0x01, 0x1732, 0x01),
					.driver_info = QETH_CARD_TYPE_OSD},
	{CCW_DEVICE_DEVTYPE(0x1731, 0x05, 0x1732, 0x05),
					.driver_info = QETH_CARD_TYPE_IQD},
	{CCW_DEVICE_DEVTYPE(0x1731, 0x06, 0x1732, 0x06),
					.driver_info = QETH_CARD_TYPE_OSN},
	{CCW_DEVICE_DEVTYPE(0x1731, 0x02, 0x1732, 0x03),
					.driver_info = QETH_CARD_TYPE_OSM},
	{CCW_DEVICE_DEVTYPE(0x1731, 0x02, 0x1732, 0x02),
					.driver_info = QETH_CARD_TYPE_OSX},
	{},
};
MODULE_DEVICE_TABLE(ccw, qeth_ids);

static struct ccw_driver qeth_ccw_driver = {
	.driver = {
		.owner = THIS_MODULE,
		.name = "qeth",
	},
	.ids = qeth_ids,
	.probe = ccwgroup_probe_ccwdev,
	.remove = ccwgroup_remove_ccwdev,
};

int qeth_core_hardsetup_card(struct qeth_card *card, bool *carrier_ok)
{
	int retries = 3;
	int rc;

	QETH_CARD_TEXT(card, 2, "hrdsetup");
	atomic_set(&card->force_alloc_skb, 0);
	rc = qeth_update_from_chp_desc(card);
	if (rc)
		return rc;
retry:
	if (retries < 3)
		QETH_DBF_MESSAGE(2, "Retrying to do IDX activates on device %x.\n",
				 CARD_DEVID(card));
	rc = qeth_qdio_clear_card(card, !IS_IQD(card));
	qeth_stop_channel(&card->data);
	qeth_stop_channel(&card->write);
	qeth_stop_channel(&card->read);
	qdio_free(CARD_DDEV(card));

	rc = qeth_start_channel(&card->read);
	if (rc)
		goto retriable;
	rc = qeth_start_channel(&card->write);
	if (rc)
		goto retriable;
	rc = qeth_start_channel(&card->data);
	if (rc)
		goto retriable;
retriable:
	if (rc == -ERESTARTSYS) {
		QETH_CARD_TEXT(card, 2, "break1");
		return rc;
	} else if (rc) {
		QETH_CARD_TEXT_(card, 2, "1err%d", rc);
		if (--retries < 0)
			goto out;
		else
			goto retry;
	}
	qeth_determine_capabilities(card);
	qeth_init_tokens(card);
	qeth_init_func_level(card);

	rc = qeth_idx_activate_read_channel(card);
	if (rc == -EINTR) {
		QETH_CARD_TEXT(card, 2, "break2");
		return rc;
	} else if (rc) {
		QETH_CARD_TEXT_(card, 2, "3err%d", rc);
		if (--retries < 0)
			goto out;
		else
			goto retry;
	}

	rc = qeth_idx_activate_write_channel(card);
	if (rc == -EINTR) {
		QETH_CARD_TEXT(card, 2, "break3");
		return rc;
	} else if (rc) {
		QETH_CARD_TEXT_(card, 2, "4err%d", rc);
		if (--retries < 0)
			goto out;
		else
			goto retry;
	}
	card->read_or_write_problem = 0;
	rc = qeth_mpc_initialize(card);
	if (rc) {
		QETH_CARD_TEXT_(card, 2, "5err%d", rc);
		goto out;
	}

	rc = qeth_send_startlan(card);
	if (rc) {
		QETH_CARD_TEXT_(card, 2, "6err%d", rc);
		if (rc == -ENETDOWN) {
			dev_warn(&card->gdev->dev, "The LAN is offline\n");
			*carrier_ok = false;
		} else {
			goto out;
		}
	} else {
		*carrier_ok = true;
	}

	card->options.ipa4.supported = 0;
	card->options.ipa6.supported = 0;
	card->options.adp.supported = 0;
	card->options.sbp.supported_funcs = 0;
	card->info.diagass_support = 0;
	rc = qeth_query_ipassists(card, QETH_PROT_IPV4);
	if (rc == -ENOMEM)
		goto out;
	if (qeth_is_supported(card, IPA_IPV6)) {
		rc = qeth_query_ipassists(card, QETH_PROT_IPV6);
		if (rc == -ENOMEM)
			goto out;
	}
	if (qeth_is_supported(card, IPA_SETADAPTERPARMS)) {
		rc = qeth_query_setadapterparms(card);
		if (rc < 0) {
			QETH_CARD_TEXT_(card, 2, "7err%d", rc);
			goto out;
		}
	}
	if (qeth_adp_supported(card, IPA_SETADP_SET_DIAG_ASSIST)) {
		rc = qeth_query_setdiagass(card);
		if (rc)
			QETH_CARD_TEXT_(card, 2, "8err%d", rc);
	}

	if (!qeth_is_diagass_supported(card, QETH_DIAGS_CMD_TRAP) ||
	    (card->info.hwtrap && qeth_hw_trap(card, QETH_DIAGS_TRAP_ARM)))
		card->info.hwtrap = 0;

	rc = qeth_set_access_ctrl_online(card, 0);
	if (rc)
		goto out;

	rc = qeth_init_qdio_queues(card);
	if (rc) {
		QETH_CARD_TEXT_(card, 2, "9err%d", rc);
		goto out;
	}

	return 0;
out:
	dev_warn(&card->gdev->dev, "The qeth device driver failed to recover "
		"an error on the device\n");
	QETH_DBF_MESSAGE(2, "Initialization for device %x failed in hardsetup! rc=%d\n",
			 CARD_DEVID(card), rc);
	return rc;
}
EXPORT_SYMBOL_GPL(qeth_core_hardsetup_card);

static int qeth_set_online(struct qeth_card *card)
{
	int rc;

	mutex_lock(&card->discipline_mutex);
	mutex_lock(&card->conf_mutex);
	QETH_CARD_TEXT(card, 2, "setonlin");

	rc = card->discipline->set_online(card);

	mutex_unlock(&card->conf_mutex);
	mutex_unlock(&card->discipline_mutex);

	return rc;
}

int qeth_set_offline(struct qeth_card *card, bool resetting)
{
	int rc, rc2, rc3;

	mutex_lock(&card->discipline_mutex);
	mutex_lock(&card->conf_mutex);
	QETH_CARD_TEXT(card, 3, "setoffl");

	if ((!resetting && card->info.hwtrap) || card->info.hwtrap == 2) {
		qeth_hw_trap(card, QETH_DIAGS_TRAP_DISARM);
		card->info.hwtrap = 1;
	}

	rtnl_lock();
	card->info.open_when_online = card->dev->flags & IFF_UP;
	dev_close(card->dev);
	netif_device_detach(card->dev);
	netif_carrier_off(card->dev);
	rtnl_unlock();

	card->discipline->set_offline(card);

	rc  = qeth_stop_channel(&card->data);
	rc2 = qeth_stop_channel(&card->write);
	rc3 = qeth_stop_channel(&card->read);
	if (!rc)
		rc = (rc2) ? rc2 : rc3;
	if (rc)
		QETH_CARD_TEXT_(card, 2, "1err%d", rc);
	qdio_free(CARD_DDEV(card));

	/* let user_space know that device is offline */
	kobject_uevent(&card->gdev->dev.kobj, KOBJ_CHANGE);

	mutex_unlock(&card->conf_mutex);
	mutex_unlock(&card->discipline_mutex);
	return 0;
}
EXPORT_SYMBOL_GPL(qeth_set_offline);

static int qeth_do_reset(void *data)
{
	struct qeth_card *card = data;
	int rc;

	QETH_CARD_TEXT(card, 2, "recover1");
	if (!qeth_do_run_thread(card, QETH_RECOVER_THREAD))
		return 0;
	QETH_CARD_TEXT(card, 2, "recover2");
	dev_warn(&card->gdev->dev,
		 "A recovery process has been started for the device\n");

	qeth_set_offline(card, true);
	rc = qeth_set_online(card);
	if (!rc) {
		dev_info(&card->gdev->dev,
			 "Device successfully recovered!\n");
	} else {
		ccwgroup_set_offline(card->gdev);
		dev_warn(&card->gdev->dev,
			 "The qeth device driver failed to recover an error on the device\n");
	}
	qeth_clear_thread_start_bit(card, QETH_RECOVER_THREAD);
	qeth_clear_thread_running_bit(card, QETH_RECOVER_THREAD);
	return 0;
}

#if IS_ENABLED(CONFIG_QETH_L3)
static void qeth_l3_rebuild_skb(struct qeth_card *card, struct sk_buff *skb,
				struct qeth_hdr *hdr)
{
	struct af_iucv_trans_hdr *iucv = (struct af_iucv_trans_hdr *) skb->data;
	struct qeth_hdr_layer3 *l3_hdr = &hdr->hdr.l3;
	struct net_device *dev = skb->dev;

	if (IS_IQD(card) && iucv->magic == ETH_P_AF_IUCV) {
		dev_hard_header(skb, dev, ETH_P_AF_IUCV, dev->dev_addr,
				"FAKELL", skb->len);
		return;
	}

	if (!(l3_hdr->flags & QETH_HDR_PASSTHRU)) {
		u16 prot = (l3_hdr->flags & QETH_HDR_IPV6) ? ETH_P_IPV6 :
							     ETH_P_IP;
		unsigned char tg_addr[ETH_ALEN];

		skb_reset_network_header(skb);
		switch (l3_hdr->flags & QETH_HDR_CAST_MASK) {
		case QETH_CAST_MULTICAST:
			if (prot == ETH_P_IP)
				ip_eth_mc_map(ip_hdr(skb)->daddr, tg_addr);
			else
				ipv6_eth_mc_map(&ipv6_hdr(skb)->daddr, tg_addr);
			QETH_CARD_STAT_INC(card, rx_multicast);
			break;
		case QETH_CAST_BROADCAST:
			ether_addr_copy(tg_addr, dev->broadcast);
			QETH_CARD_STAT_INC(card, rx_multicast);
			break;
		default:
			if (card->options.sniffer)
				skb->pkt_type = PACKET_OTHERHOST;
			ether_addr_copy(tg_addr, dev->dev_addr);
		}

		if (l3_hdr->ext_flags & QETH_HDR_EXT_SRC_MAC_ADDR)
			dev_hard_header(skb, dev, prot, tg_addr,
					&l3_hdr->next_hop.rx.src_mac, skb->len);
		else
			dev_hard_header(skb, dev, prot, tg_addr, "FAKELL",
					skb->len);
	}

	/* copy VLAN tag from hdr into skb */
	if (!card->options.sniffer &&
	    (l3_hdr->ext_flags & (QETH_HDR_EXT_VLAN_FRAME |
				  QETH_HDR_EXT_INCLUDE_VLAN_TAG))) {
		u16 tag = (l3_hdr->ext_flags & QETH_HDR_EXT_VLAN_FRAME) ?
				l3_hdr->vlan_id :
				l3_hdr->next_hop.rx.vlan_id;

		__vlan_hwaccel_put_tag(skb, htons(ETH_P_8021Q), tag);
	}
}
#endif

static void qeth_receive_skb(struct qeth_card *card, struct sk_buff *skb,
			     struct qeth_hdr *hdr, bool uses_frags)
{
	struct napi_struct *napi = &card->napi;
	bool is_cso;

	switch (hdr->hdr.l2.id) {
	case QETH_HEADER_TYPE_OSN:
		skb_push(skb, sizeof(*hdr));
		skb_copy_to_linear_data(skb, hdr, sizeof(*hdr));
		QETH_CARD_STAT_ADD(card, rx_bytes, skb->len);
		QETH_CARD_STAT_INC(card, rx_packets);

		card->osn_info.data_cb(skb);
		return;
#if IS_ENABLED(CONFIG_QETH_L3)
	case QETH_HEADER_TYPE_LAYER3:
		qeth_l3_rebuild_skb(card, skb, hdr);
		is_cso = hdr->hdr.l3.ext_flags & QETH_HDR_EXT_CSUM_TRANSP_REQ;
		break;
#endif
	case QETH_HEADER_TYPE_LAYER2:
		is_cso = hdr->hdr.l2.flags[1] & QETH_HDR_EXT_CSUM_TRANSP_REQ;
		break;
	default:
		/* never happens */
		if (uses_frags)
			napi_free_frags(napi);
		else
			dev_kfree_skb_any(skb);
		return;
	}

	if (is_cso && (card->dev->features & NETIF_F_RXCSUM)) {
		skb->ip_summed = CHECKSUM_UNNECESSARY;
		QETH_CARD_STAT_INC(card, rx_skb_csum);
	} else {
		skb->ip_summed = CHECKSUM_NONE;
	}

	QETH_CARD_STAT_ADD(card, rx_bytes, skb->len);
	QETH_CARD_STAT_INC(card, rx_packets);
	if (skb_is_nonlinear(skb)) {
		QETH_CARD_STAT_INC(card, rx_sg_skbs);
		QETH_CARD_STAT_ADD(card, rx_sg_frags,
				   skb_shinfo(skb)->nr_frags);
	}

	if (uses_frags) {
		napi_gro_frags(napi);
	} else {
		skb->protocol = eth_type_trans(skb, skb->dev);
		napi_gro_receive(napi, skb);
	}
}

static void qeth_create_skb_frag(struct sk_buff *skb, char *data, int data_len)
{
	struct page *page = virt_to_page(data);
	unsigned int next_frag;

	next_frag = skb_shinfo(skb)->nr_frags;
	get_page(page);
	skb_add_rx_frag(skb, next_frag, page, offset_in_page(data), data_len,
			data_len);
}

static inline int qeth_is_last_sbale(struct qdio_buffer_element *sbale)
{
	return (sbale->eflags & SBAL_EFLAGS_LAST_ENTRY);
}

static int qeth_extract_skb(struct qeth_card *card,
			    struct qeth_qdio_buffer *qethbuffer,
			    struct qdio_buffer_element **__element,
			    int *__offset)
{
	struct qdio_buffer_element *element = *__element;
	struct qdio_buffer *buffer = qethbuffer->buffer;
	struct napi_struct *napi = &card->napi;
	unsigned int linear_len = 0;
	bool uses_frags = false;
	int offset = *__offset;
	bool use_rx_sg = false;
	unsigned int headroom;
	struct qeth_hdr *hdr;
	struct sk_buff *skb;
	int skb_len = 0;

next_packet:
	/* qeth_hdr must not cross element boundaries */
	while (element->length < offset + sizeof(struct qeth_hdr)) {
		if (qeth_is_last_sbale(element))
			return -ENODATA;
		element++;
		offset = 0;
	}

<<<<<<< HEAD
	hdr = element->addr + offset;
=======
	hdr = phys_to_virt(element->addr) + offset;
>>>>>>> bde7b0ea
	offset += sizeof(*hdr);
	skb = NULL;

	switch (hdr->hdr.l2.id) {
	case QETH_HEADER_TYPE_LAYER2:
		skb_len = hdr->hdr.l2.pkt_length;
		linear_len = ETH_HLEN;
		headroom = 0;
		break;
	case QETH_HEADER_TYPE_LAYER3:
		skb_len = hdr->hdr.l3.length;
		if (!IS_LAYER3(card)) {
			QETH_CARD_STAT_INC(card, rx_dropped_notsupp);
			goto walk_packet;
		}

		if (hdr->hdr.l3.flags & QETH_HDR_PASSTHRU) {
			linear_len = ETH_HLEN;
			headroom = 0;
			break;
		}

		if (hdr->hdr.l3.flags & QETH_HDR_IPV6)
			linear_len = sizeof(struct ipv6hdr);
		else
			linear_len = sizeof(struct iphdr);
		headroom = ETH_HLEN;
		break;
	case QETH_HEADER_TYPE_OSN:
		skb_len = hdr->hdr.osn.pdu_length;
		if (!IS_OSN(card)) {
			QETH_CARD_STAT_INC(card, rx_dropped_notsupp);
			goto walk_packet;
		}

		linear_len = skb_len;
		headroom = sizeof(struct qeth_hdr);
		break;
	default:
		if (hdr->hdr.l2.id & QETH_HEADER_MASK_INVAL)
			QETH_CARD_STAT_INC(card, rx_frame_errors);
		else
			QETH_CARD_STAT_INC(card, rx_dropped_notsupp);

		/* Can't determine packet length, drop the whole buffer. */
		return -EPROTONOSUPPORT;
	}

	if (skb_len < linear_len) {
		QETH_CARD_STAT_INC(card, rx_dropped_runt);
		goto walk_packet;
	}

	use_rx_sg = (card->options.cq == QETH_CQ_ENABLED) ||
		    (skb_len > card->options.rx_sg_cb &&
		     !atomic_read(&card->force_alloc_skb) &&
		     !IS_OSN(card));

	if (use_rx_sg) {
		/* QETH_CQ_ENABLED only: */
		if (qethbuffer->rx_skb &&
		    skb_tailroom(qethbuffer->rx_skb) >= linear_len + headroom) {
			skb = qethbuffer->rx_skb;
			qethbuffer->rx_skb = NULL;
			goto use_skb;
		}

		skb = napi_get_frags(napi);
		if (!skb) {
			/* -ENOMEM, no point in falling back further. */
			QETH_CARD_STAT_INC(card, rx_dropped_nomem);
			goto walk_packet;
		}

		if (skb_tailroom(skb) >= linear_len + headroom) {
			uses_frags = true;
			goto use_skb;
		}

		netdev_info_once(card->dev,
				 "Insufficient linear space in NAPI frags skb, need %u but have %u\n",
				 linear_len + headroom, skb_tailroom(skb));
		/* Shouldn't happen. Don't optimize, fall back to linear skb. */
	}

	linear_len = skb_len;
	skb = napi_alloc_skb(napi, linear_len + headroom);
	if (!skb) {
		QETH_CARD_STAT_INC(card, rx_dropped_nomem);
		goto walk_packet;
	}

use_skb:
	if (headroom)
		skb_reserve(skb, headroom);
walk_packet:
	while (skb_len) {
		int data_len = min(skb_len, (int)(element->length - offset));
		char *data = phys_to_virt(element->addr) + offset;

		skb_len -= data_len;
		offset += data_len;

		/* Extract data from current element: */
		if (skb && data_len) {
			if (linear_len) {
				unsigned int copy_len;

				copy_len = min_t(unsigned int, linear_len,
						 data_len);

				skb_put_data(skb, data, copy_len);
				linear_len -= copy_len;
				data_len -= copy_len;
				data += copy_len;
			}

			if (data_len)
				qeth_create_skb_frag(skb, data, data_len);
		}

		/* Step forward to next element: */
		if (skb_len) {
			if (qeth_is_last_sbale(element)) {
				QETH_CARD_TEXT(card, 4, "unexeob");
				QETH_CARD_HEX(card, 2, buffer, sizeof(void *));
				if (skb) {
					if (uses_frags)
						napi_free_frags(napi);
					else
						dev_kfree_skb_any(skb);
					QETH_CARD_STAT_INC(card,
							   rx_length_errors);
				}
				return -EMSGSIZE;
			}
			element++;
			offset = 0;
		}
	}

	/* This packet was skipped, go get another one: */
	if (!skb)
		goto next_packet;

	*__element = element;
	*__offset = offset;

	qeth_receive_skb(card, skb, hdr, uses_frags);
	return 0;
}

static int qeth_extract_skbs(struct qeth_card *card, int budget,
			     struct qeth_qdio_buffer *buf, bool *done)
{
	int work_done = 0;

<<<<<<< HEAD
	WARN_ON_ONCE(!budget);
=======
>>>>>>> bde7b0ea
	*done = false;

	while (budget) {
		if (qeth_extract_skb(card, buf, &card->rx.b_element,
				     &card->rx.e_offset)) {
			*done = true;
			break;
		}

		work_done++;
		budget--;
	}

	return work_done;
}

int qeth_poll(struct napi_struct *napi, int budget)
{
	struct qeth_card *card = container_of(napi, struct qeth_card, napi);
	int work_done = 0;
	struct qeth_qdio_buffer *buffer;
	int new_budget = budget;
	bool done;

	while (1) {
		if (!card->rx.b_count) {
			card->rx.qdio_err = 0;
			card->rx.b_count = qdio_get_next_buffers(
				card->data.ccwdev, 0, &card->rx.b_index,
				&card->rx.qdio_err);
			if (card->rx.b_count <= 0) {
				card->rx.b_count = 0;
				break;
			}
			card->rx.b_element =
				&card->qdio.in_q->bufs[card->rx.b_index]
				.buffer->element[0];
			card->rx.e_offset = 0;
		}

		while (card->rx.b_count) {
			buffer = &card->qdio.in_q->bufs[card->rx.b_index];
			if (!(card->rx.qdio_err &&
			    qeth_check_qdio_errors(card, buffer->buffer,
			    card->rx.qdio_err, "qinerr")))
				work_done += qeth_extract_skbs(card, new_budget,
							       buffer, &done);
			else
				done = true;

			if (done) {
				QETH_CARD_STAT_INC(card, rx_bufs);
				qeth_put_buffer_pool_entry(card,
					buffer->pool_entry);
				qeth_queue_input_buffer(card, card->rx.b_index);
				card->rx.b_count--;
				if (card->rx.b_count) {
					card->rx.b_index =
						QDIO_BUFNR(card->rx.b_index + 1);
					card->rx.b_element =
						&card->qdio.in_q
						->bufs[card->rx.b_index]
						.buffer->element[0];
					card->rx.e_offset = 0;
				}
			}

			if (work_done >= budget)
				goto out;
			else
				new_budget = budget - work_done;
		}
	}

	if (napi_complete_done(napi, work_done) &&
	    qdio_start_irq(CARD_DDEV(card), 0))
		napi_schedule(napi);
out:
	return work_done;
}
EXPORT_SYMBOL_GPL(qeth_poll);

static void qeth_iqd_tx_complete(struct qeth_qdio_out_q *queue,
				 unsigned int bidx, bool error, int budget)
{
	struct qeth_qdio_out_buffer *buffer = queue->bufs[bidx];
	u8 sflags = buffer->buffer->element[15].sflags;
	struct qeth_card *card = queue->card;

	if (queue->bufstates && (queue->bufstates[bidx].flags &
				 QDIO_OUTBUF_STATE_FLAG_PENDING)) {
		WARN_ON_ONCE(card->options.cq != QETH_CQ_ENABLED);

		if (atomic_cmpxchg(&buffer->state, QETH_QDIO_BUF_PRIMED,
						   QETH_QDIO_BUF_PENDING) ==
		    QETH_QDIO_BUF_PRIMED)
			qeth_notify_skbs(queue, buffer, TX_NOTIFY_PENDING);

		QETH_CARD_TEXT_(card, 5, "pel%u", bidx);

		/* prepare the queue slot for re-use: */
		qeth_scrub_qdio_buffer(buffer->buffer, queue->max_elements);
		if (qeth_init_qdio_out_buf(queue, bidx)) {
			QETH_CARD_TEXT(card, 2, "outofbuf");
			qeth_schedule_recovery(card);
		}

		return;
	}

	if (card->options.cq == QETH_CQ_ENABLED)
		qeth_notify_skbs(queue, buffer,
				 qeth_compute_cq_notification(sflags, 0));
	qeth_clear_output_buffer(queue, buffer, error, budget);
}

static int qeth_tx_poll(struct napi_struct *napi, int budget)
{
	struct qeth_qdio_out_q *queue = qeth_napi_to_out_queue(napi);
	unsigned int queue_no = queue->queue_no;
	struct qeth_card *card = queue->card;
	struct net_device *dev = card->dev;
	unsigned int work_done = 0;
	struct netdev_queue *txq;

	txq = netdev_get_tx_queue(dev, qeth_iqd_translate_txq(dev, queue_no));

	while (1) {
		unsigned int start, error, i;
		unsigned int packets = 0;
		unsigned int bytes = 0;
		int completed;

		if (qeth_out_queue_is_empty(queue)) {
			napi_complete(napi);
			return 0;
		}

		/* Give the CPU a breather: */
		if (work_done >= QDIO_MAX_BUFFERS_PER_Q) {
			QETH_TXQ_STAT_INC(queue, completion_yield);
			if (napi_complete_done(napi, 0))
				napi_schedule(napi);
			return 0;
		}

		completed = qdio_inspect_queue(CARD_DDEV(card), queue_no, false,
					       &start, &error);
		if (completed <= 0) {
			/* Ensure we see TX completion for pending work: */
			if (napi_complete_done(napi, 0))
				qeth_tx_arm_timer(queue);
			return 0;
		}

		for (i = start; i < start + completed; i++) {
			struct qeth_qdio_out_buffer *buffer;
			unsigned int bidx = QDIO_BUFNR(i);

			buffer = queue->bufs[bidx];
			packets += skb_queue_len(&buffer->skb_list);
			bytes += buffer->bytes;

			qeth_handle_send_error(card, buffer, error);
			qeth_iqd_tx_complete(queue, bidx, error, budget);
			qeth_cleanup_handled_pending(queue, bidx, false);
		}

		netdev_tx_completed_queue(txq, packets, bytes);
		atomic_sub(completed, &queue->used_buffers);
		work_done += completed;

		/* xmit may have observed the full-condition, but not yet
		 * stopped the txq. In which case the code below won't trigger.
		 * So before returning, xmit will re-check the txq's fill level
		 * and wake it up if needed.
		 */
		if (netif_tx_queue_stopped(txq) &&
		    !qeth_out_queue_is_full(queue))
			netif_tx_wake_queue(txq);
	}
}

static int qeth_setassparms_inspect_rc(struct qeth_ipa_cmd *cmd)
{
	if (!cmd->hdr.return_code)
		cmd->hdr.return_code = cmd->data.setassparms.hdr.return_code;
	return cmd->hdr.return_code;
}

static int qeth_setassparms_get_caps_cb(struct qeth_card *card,
					struct qeth_reply *reply,
					unsigned long data)
{
	struct qeth_ipa_cmd *cmd = (struct qeth_ipa_cmd *) data;
	struct qeth_ipa_caps *caps = reply->param;

	if (qeth_setassparms_inspect_rc(cmd))
		return -EIO;

	caps->supported = cmd->data.setassparms.data.caps.supported;
	caps->enabled = cmd->data.setassparms.data.caps.enabled;
	return 0;
}

int qeth_setassparms_cb(struct qeth_card *card,
			struct qeth_reply *reply, unsigned long data)
{
	struct qeth_ipa_cmd *cmd = (struct qeth_ipa_cmd *) data;

	QETH_CARD_TEXT(card, 4, "defadpcb");

	if (cmd->hdr.return_code)
		return -EIO;

	cmd->hdr.return_code = cmd->data.setassparms.hdr.return_code;
	if (cmd->hdr.prot_version == QETH_PROT_IPV4)
		card->options.ipa4.enabled = cmd->hdr.assists.enabled;
	if (cmd->hdr.prot_version == QETH_PROT_IPV6)
		card->options.ipa6.enabled = cmd->hdr.assists.enabled;
	return 0;
}
EXPORT_SYMBOL_GPL(qeth_setassparms_cb);

struct qeth_cmd_buffer *qeth_get_setassparms_cmd(struct qeth_card *card,
						 enum qeth_ipa_funcs ipa_func,
						 u16 cmd_code,
						 unsigned int data_length,
						 enum qeth_prot_versions prot)
{
	struct qeth_ipacmd_setassparms *setassparms;
	struct qeth_ipacmd_setassparms_hdr *hdr;
	struct qeth_cmd_buffer *iob;

	QETH_CARD_TEXT(card, 4, "getasscm");
	iob = qeth_ipa_alloc_cmd(card, IPA_CMD_SETASSPARMS, prot,
				 data_length +
				 offsetof(struct qeth_ipacmd_setassparms,
					  data));
	if (!iob)
		return NULL;

	setassparms = &__ipa_cmd(iob)->data.setassparms;
	setassparms->assist_no = ipa_func;

	hdr = &setassparms->hdr;
	hdr->length = sizeof(*hdr) + data_length;
	hdr->command_code = cmd_code;
	return iob;
}
EXPORT_SYMBOL_GPL(qeth_get_setassparms_cmd);

int qeth_send_simple_setassparms_prot(struct qeth_card *card,
				      enum qeth_ipa_funcs ipa_func,
				      u16 cmd_code, u32 *data,
				      enum qeth_prot_versions prot)
{
	unsigned int length = data ? SETASS_DATA_SIZEOF(flags_32bit) : 0;
	struct qeth_cmd_buffer *iob;

	QETH_CARD_TEXT_(card, 4, "simassp%i", prot);
	iob = qeth_get_setassparms_cmd(card, ipa_func, cmd_code, length, prot);
	if (!iob)
		return -ENOMEM;

	if (data)
		__ipa_cmd(iob)->data.setassparms.data.flags_32bit = *data;
	return qeth_send_ipa_cmd(card, iob, qeth_setassparms_cb, NULL);
}
EXPORT_SYMBOL_GPL(qeth_send_simple_setassparms_prot);

static void qeth_unregister_dbf_views(void)
{
	int x;
	for (x = 0; x < QETH_DBF_INFOS; x++) {
		debug_unregister(qeth_dbf[x].id);
		qeth_dbf[x].id = NULL;
	}
}

void qeth_dbf_longtext(debug_info_t *id, int level, char *fmt, ...)
{
	char dbf_txt_buf[32];
	va_list args;

	if (!debug_level_enabled(id, level))
		return;
	va_start(args, fmt);
	vsnprintf(dbf_txt_buf, sizeof(dbf_txt_buf), fmt, args);
	va_end(args);
	debug_text_event(id, level, dbf_txt_buf);
}
EXPORT_SYMBOL_GPL(qeth_dbf_longtext);

static int qeth_register_dbf_views(void)
{
	int ret;
	int x;

	for (x = 0; x < QETH_DBF_INFOS; x++) {
		/* register the areas */
		qeth_dbf[x].id = debug_register(qeth_dbf[x].name,
						qeth_dbf[x].pages,
						qeth_dbf[x].areas,
						qeth_dbf[x].len);
		if (qeth_dbf[x].id == NULL) {
			qeth_unregister_dbf_views();
			return -ENOMEM;
		}

		/* register a view */
		ret = debug_register_view(qeth_dbf[x].id, qeth_dbf[x].view);
		if (ret) {
			qeth_unregister_dbf_views();
			return ret;
		}

		/* set a passing level */
		debug_set_level(qeth_dbf[x].id, qeth_dbf[x].level);
	}

	return 0;
}

static DEFINE_MUTEX(qeth_mod_mutex);	/* for synchronized module loading */

int qeth_core_load_discipline(struct qeth_card *card,
		enum qeth_discipline_id discipline)
{
	mutex_lock(&qeth_mod_mutex);
	switch (discipline) {
	case QETH_DISCIPLINE_LAYER3:
		card->discipline = try_then_request_module(
			symbol_get(qeth_l3_discipline), "qeth_l3");
		break;
	case QETH_DISCIPLINE_LAYER2:
		card->discipline = try_then_request_module(
			symbol_get(qeth_l2_discipline), "qeth_l2");
		break;
	default:
		break;
	}
	mutex_unlock(&qeth_mod_mutex);

	if (!card->discipline) {
		dev_err(&card->gdev->dev, "There is no kernel module to "
			"support discipline %d\n", discipline);
		return -EINVAL;
	}

	card->options.layer = discipline;
	return 0;
}

void qeth_core_free_discipline(struct qeth_card *card)
{
	if (IS_LAYER2(card))
		symbol_put(qeth_l2_discipline);
	else
		symbol_put(qeth_l3_discipline);
	card->options.layer = QETH_DISCIPLINE_UNDETERMINED;
	card->discipline = NULL;
}

const struct device_type qeth_generic_devtype = {
	.name = "qeth_generic",
	.groups = qeth_generic_attr_groups,
};
EXPORT_SYMBOL_GPL(qeth_generic_devtype);

static const struct device_type qeth_osn_devtype = {
	.name = "qeth_osn",
	.groups = qeth_osn_attr_groups,
};

#define DBF_NAME_LEN	20

struct qeth_dbf_entry {
	char dbf_name[DBF_NAME_LEN];
	debug_info_t *dbf_info;
	struct list_head dbf_list;
};

static LIST_HEAD(qeth_dbf_list);
static DEFINE_MUTEX(qeth_dbf_list_mutex);

static debug_info_t *qeth_get_dbf_entry(char *name)
{
	struct qeth_dbf_entry *entry;
	debug_info_t *rc = NULL;

	mutex_lock(&qeth_dbf_list_mutex);
	list_for_each_entry(entry, &qeth_dbf_list, dbf_list) {
		if (strcmp(entry->dbf_name, name) == 0) {
			rc = entry->dbf_info;
			break;
		}
	}
	mutex_unlock(&qeth_dbf_list_mutex);
	return rc;
}

static int qeth_add_dbf_entry(struct qeth_card *card, char *name)
{
	struct qeth_dbf_entry *new_entry;

	card->debug = debug_register(name, 2, 1, 8);
	if (!card->debug) {
		QETH_DBF_TEXT_(SETUP, 2, "%s", "qcdbf");
		goto err;
	}
	if (debug_register_view(card->debug, &debug_hex_ascii_view))
		goto err_dbg;
	new_entry = kzalloc(sizeof(struct qeth_dbf_entry), GFP_KERNEL);
	if (!new_entry)
		goto err_dbg;
	strncpy(new_entry->dbf_name, name, DBF_NAME_LEN);
	new_entry->dbf_info = card->debug;
	mutex_lock(&qeth_dbf_list_mutex);
	list_add(&new_entry->dbf_list, &qeth_dbf_list);
	mutex_unlock(&qeth_dbf_list_mutex);

	return 0;

err_dbg:
	debug_unregister(card->debug);
err:
	return -ENOMEM;
}

static void qeth_clear_dbf_list(void)
{
	struct qeth_dbf_entry *entry, *tmp;

	mutex_lock(&qeth_dbf_list_mutex);
	list_for_each_entry_safe(entry, tmp, &qeth_dbf_list, dbf_list) {
		list_del(&entry->dbf_list);
		debug_unregister(entry->dbf_info);
		kfree(entry);
	}
	mutex_unlock(&qeth_dbf_list_mutex);
}

static struct net_device *qeth_alloc_netdev(struct qeth_card *card)
{
	struct net_device *dev;

	switch (card->info.type) {
	case QETH_CARD_TYPE_IQD:
		dev = alloc_netdev_mqs(0, "hsi%d", NET_NAME_UNKNOWN,
				       ether_setup, QETH_MAX_QUEUES, 1);
		break;
	case QETH_CARD_TYPE_OSM:
		dev = alloc_etherdev(0);
		break;
	case QETH_CARD_TYPE_OSN:
		dev = alloc_netdev(0, "osn%d", NET_NAME_UNKNOWN, ether_setup);
		break;
	default:
		dev = alloc_etherdev_mqs(0, QETH_MAX_QUEUES, 1);
	}

	if (!dev)
		return NULL;

	dev->ml_priv = card;
	dev->watchdog_timeo = QETH_TX_TIMEOUT;
	dev->min_mtu = IS_OSN(card) ? 64 : 576;
	 /* initialized when device first goes online: */
	dev->max_mtu = 0;
	dev->mtu = 0;
	SET_NETDEV_DEV(dev, &card->gdev->dev);
	netif_carrier_off(dev);

	if (IS_OSN(card)) {
		dev->ethtool_ops = &qeth_osn_ethtool_ops;
	} else {
		dev->ethtool_ops = &qeth_ethtool_ops;
		dev->priv_flags &= ~IFF_TX_SKB_SHARING;
		dev->hw_features |= NETIF_F_SG;
		dev->vlan_features |= NETIF_F_SG;
		if (IS_IQD(card)) {
			dev->features |= NETIF_F_SG;
			if (netif_set_real_num_tx_queues(dev,
							 QETH_IQD_MIN_TXQ)) {
				free_netdev(dev);
				return NULL;
			}
		}
	}

	return dev;
}

struct net_device *qeth_clone_netdev(struct net_device *orig)
{
	struct net_device *clone = qeth_alloc_netdev(orig->ml_priv);

	if (!clone)
		return NULL;

	clone->dev_port = orig->dev_port;
	return clone;
}

static int qeth_core_probe_device(struct ccwgroup_device *gdev)
{
	struct qeth_card *card;
	struct device *dev;
	int rc;
	enum qeth_discipline_id enforced_disc;
	char dbf_name[DBF_NAME_LEN];

	QETH_DBF_TEXT(SETUP, 2, "probedev");

	dev = &gdev->dev;
	if (!get_device(dev))
		return -ENODEV;

	QETH_DBF_TEXT_(SETUP, 2, "%s", dev_name(&gdev->dev));

	card = qeth_alloc_card(gdev);
	if (!card) {
		QETH_DBF_TEXT_(SETUP, 2, "1err%d", -ENOMEM);
		rc = -ENOMEM;
		goto err_dev;
	}

	snprintf(dbf_name, sizeof(dbf_name), "qeth_card_%s",
		dev_name(&gdev->dev));
	card->debug = qeth_get_dbf_entry(dbf_name);
	if (!card->debug) {
		rc = qeth_add_dbf_entry(card, dbf_name);
		if (rc)
			goto err_card;
	}

	qeth_setup_card(card);
	card->dev = qeth_alloc_netdev(card);
	if (!card->dev) {
		rc = -ENOMEM;
		goto err_card;
	}

	card->qdio.no_out_queues = card->dev->num_tx_queues;
	rc = qeth_update_from_chp_desc(card);
	if (rc)
		goto err_chp_desc;
	qeth_determine_capabilities(card);
	qeth_set_blkt_defaults(card);

	enforced_disc = qeth_enforce_discipline(card);
	switch (enforced_disc) {
	case QETH_DISCIPLINE_UNDETERMINED:
		gdev->dev.type = &qeth_generic_devtype;
		break;
	default:
		card->info.layer_enforced = true;
		rc = qeth_core_load_discipline(card, enforced_disc);
		if (rc)
			goto err_load;

		gdev->dev.type = IS_OSN(card) ? &qeth_osn_devtype :
						card->discipline->devtype;
		rc = card->discipline->setup(card->gdev);
		if (rc)
			goto err_disc;
		break;
	}

	return 0;

err_disc:
	qeth_core_free_discipline(card);
err_load:
err_chp_desc:
	free_netdev(card->dev);
err_card:
	qeth_core_free_card(card);
err_dev:
	put_device(dev);
	return rc;
}

static void qeth_core_remove_device(struct ccwgroup_device *gdev)
{
	struct qeth_card *card = dev_get_drvdata(&gdev->dev);

	QETH_CARD_TEXT(card, 2, "removedv");

	if (card->discipline) {
		card->discipline->remove(gdev);
		qeth_core_free_discipline(card);
	}

	qeth_free_qdio_queues(card);

	free_netdev(card->dev);
	qeth_core_free_card(card);
	put_device(&gdev->dev);
}

static int qeth_core_set_online(struct ccwgroup_device *gdev)
{
	struct qeth_card *card = dev_get_drvdata(&gdev->dev);
	int rc = 0;
	enum qeth_discipline_id def_discipline;

	if (!card->discipline) {
		def_discipline = IS_IQD(card) ? QETH_DISCIPLINE_LAYER3 :
						QETH_DISCIPLINE_LAYER2;
		rc = qeth_core_load_discipline(card, def_discipline);
		if (rc)
			goto err;
		rc = card->discipline->setup(card->gdev);
		if (rc) {
			qeth_core_free_discipline(card);
			goto err;
		}
	}

	rc = qeth_set_online(card);
err:
	return rc;
}

static int qeth_core_set_offline(struct ccwgroup_device *gdev)
{
	struct qeth_card *card = dev_get_drvdata(&gdev->dev);

	return qeth_set_offline(card, false);
}

static void qeth_core_shutdown(struct ccwgroup_device *gdev)
{
	struct qeth_card *card = dev_get_drvdata(&gdev->dev);
	qeth_set_allowed_threads(card, 0, 1);
	if ((gdev->state == CCWGROUP_ONLINE) && card->info.hwtrap)
		qeth_hw_trap(card, QETH_DIAGS_TRAP_DISARM);
	qeth_qdio_clear_card(card, 0);
	qeth_drain_output_queues(card);
	qdio_free(CARD_DDEV(card));
}

static int qeth_suspend(struct ccwgroup_device *gdev)
{
	struct qeth_card *card = dev_get_drvdata(&gdev->dev);

	qeth_set_allowed_threads(card, 0, 1);
	wait_event(card->wait_q, qeth_threads_running(card, 0xffffffff) == 0);
	if (gdev->state == CCWGROUP_OFFLINE)
		return 0;

	qeth_set_offline(card, false);
	return 0;
}

static int qeth_resume(struct ccwgroup_device *gdev)
{
	struct qeth_card *card = dev_get_drvdata(&gdev->dev);
	int rc;

	rc = qeth_set_online(card);

	qeth_set_allowed_threads(card, 0xffffffff, 0);
	if (rc)
		dev_warn(&card->gdev->dev, "The qeth device driver failed to recover an error on the device\n");
	return rc;
}

static ssize_t group_store(struct device_driver *ddrv, const char *buf,
			   size_t count)
{
	int err;

	err = ccwgroup_create_dev(qeth_core_root_dev, to_ccwgroupdrv(ddrv), 3,
				  buf);

	return err ? err : count;
}
static DRIVER_ATTR_WO(group);

static struct attribute *qeth_drv_attrs[] = {
	&driver_attr_group.attr,
	NULL,
};
static struct attribute_group qeth_drv_attr_group = {
	.attrs = qeth_drv_attrs,
};
static const struct attribute_group *qeth_drv_attr_groups[] = {
	&qeth_drv_attr_group,
	NULL,
};

static struct ccwgroup_driver qeth_core_ccwgroup_driver = {
	.driver = {
		.groups = qeth_drv_attr_groups,
		.owner = THIS_MODULE,
		.name = "qeth",
	},
	.ccw_driver = &qeth_ccw_driver,
	.setup = qeth_core_probe_device,
	.remove = qeth_core_remove_device,
	.set_online = qeth_core_set_online,
	.set_offline = qeth_core_set_offline,
	.shutdown = qeth_core_shutdown,
	.prepare = NULL,
	.complete = NULL,
	.freeze = qeth_suspend,
	.thaw = qeth_resume,
	.restore = qeth_resume,
};

struct qeth_card *qeth_get_card_by_busid(char *bus_id)
{
	struct ccwgroup_device *gdev;
	struct qeth_card *card;

	gdev = get_ccwgroupdev_by_busid(&qeth_core_ccwgroup_driver, bus_id);
	if (!gdev)
		return NULL;

	card = dev_get_drvdata(&gdev->dev);
	put_device(&gdev->dev);
	return card;
}
EXPORT_SYMBOL_GPL(qeth_get_card_by_busid);

int qeth_do_ioctl(struct net_device *dev, struct ifreq *rq, int cmd)
{
	struct qeth_card *card = dev->ml_priv;
	struct mii_ioctl_data *mii_data;
	int rc = 0;

	if (!card)
		return -ENODEV;

	switch (cmd) {
	case SIOC_QETH_ADP_SET_SNMP_CONTROL:
		rc = qeth_snmp_command(card, rq->ifr_ifru.ifru_data);
		break;
	case SIOC_QETH_GET_CARD_TYPE:
		if ((IS_OSD(card) || IS_OSM(card) || IS_OSX(card)) &&
		    !IS_VM_NIC(card))
			return 1;
		return 0;
	case SIOCGMIIPHY:
		mii_data = if_mii(rq);
		mii_data->phy_id = 0;
		break;
	case SIOCGMIIREG:
		mii_data = if_mii(rq);
		if (mii_data->phy_id != 0)
			rc = -EINVAL;
		else
			mii_data->val_out = qeth_mdio_read(dev,
				mii_data->phy_id, mii_data->reg_num);
		break;
	case SIOC_QETH_QUERY_OAT:
		rc = qeth_query_oat_command(card, rq->ifr_ifru.ifru_data);
		break;
	default:
		if (card->discipline->do_ioctl)
			rc = card->discipline->do_ioctl(dev, rq, cmd);
		else
			rc = -EOPNOTSUPP;
	}
	if (rc)
		QETH_CARD_TEXT_(card, 2, "ioce%x", rc);
	return rc;
}
EXPORT_SYMBOL_GPL(qeth_do_ioctl);

static int qeth_start_csum_cb(struct qeth_card *card, struct qeth_reply *reply,
			      unsigned long data)
{
	struct qeth_ipa_cmd *cmd = (struct qeth_ipa_cmd *) data;
	u32 *features = reply->param;

	if (qeth_setassparms_inspect_rc(cmd))
		return -EIO;

	*features = cmd->data.setassparms.data.flags_32bit;
	return 0;
}

static int qeth_set_csum_off(struct qeth_card *card, enum qeth_ipa_funcs cstype,
			     enum qeth_prot_versions prot)
{
	return qeth_send_simple_setassparms_prot(card, cstype, IPA_CMD_ASS_STOP,
						 NULL, prot);
}

static int qeth_set_csum_on(struct qeth_card *card, enum qeth_ipa_funcs cstype,
			    enum qeth_prot_versions prot)
{
	u32 required_features = QETH_IPA_CHECKSUM_UDP | QETH_IPA_CHECKSUM_TCP;
	struct qeth_cmd_buffer *iob;
	struct qeth_ipa_caps caps;
	u32 features;
	int rc;

	/* some L3 HW requires combined L3+L4 csum offload: */
	if (IS_LAYER3(card) && prot == QETH_PROT_IPV4 &&
	    cstype == IPA_OUTBOUND_CHECKSUM)
		required_features |= QETH_IPA_CHECKSUM_IP_HDR;

	iob = qeth_get_setassparms_cmd(card, cstype, IPA_CMD_ASS_START, 0,
				       prot);
	if (!iob)
		return -ENOMEM;

	rc = qeth_send_ipa_cmd(card, iob, qeth_start_csum_cb, &features);
	if (rc)
		return rc;

	if ((required_features & features) != required_features) {
		qeth_set_csum_off(card, cstype, prot);
		return -EOPNOTSUPP;
	}

	iob = qeth_get_setassparms_cmd(card, cstype, IPA_CMD_ASS_ENABLE,
				       SETASS_DATA_SIZEOF(flags_32bit),
				       prot);
	if (!iob) {
		qeth_set_csum_off(card, cstype, prot);
		return -ENOMEM;
	}

	if (features & QETH_IPA_CHECKSUM_LP2LP)
		required_features |= QETH_IPA_CHECKSUM_LP2LP;
	__ipa_cmd(iob)->data.setassparms.data.flags_32bit = required_features;
	rc = qeth_send_ipa_cmd(card, iob, qeth_setassparms_get_caps_cb, &caps);
	if (rc) {
		qeth_set_csum_off(card, cstype, prot);
		return rc;
	}

	if (!qeth_ipa_caps_supported(&caps, required_features) ||
	    !qeth_ipa_caps_enabled(&caps, required_features)) {
		qeth_set_csum_off(card, cstype, prot);
		return -EOPNOTSUPP;
	}

	dev_info(&card->gdev->dev, "HW Checksumming (%sbound IPv%d) enabled\n",
		 cstype == IPA_INBOUND_CHECKSUM ? "in" : "out", prot);
	if (!qeth_ipa_caps_enabled(&caps, QETH_IPA_CHECKSUM_LP2LP) &&
	    cstype == IPA_OUTBOUND_CHECKSUM)
		dev_warn(&card->gdev->dev,
			 "Hardware checksumming is performed only if %s and its peer use different OSA Express 3 ports\n",
			 QETH_CARD_IFNAME(card));
	return 0;
}

static int qeth_set_ipa_csum(struct qeth_card *card, bool on, int cstype,
			     enum qeth_prot_versions prot)
{
	return on ? qeth_set_csum_on(card, cstype, prot) :
		    qeth_set_csum_off(card, cstype, prot);
}

static int qeth_start_tso_cb(struct qeth_card *card, struct qeth_reply *reply,
			     unsigned long data)
{
	struct qeth_ipa_cmd *cmd = (struct qeth_ipa_cmd *) data;
	struct qeth_tso_start_data *tso_data = reply->param;

	if (qeth_setassparms_inspect_rc(cmd))
		return -EIO;

	tso_data->mss = cmd->data.setassparms.data.tso.mss;
	tso_data->supported = cmd->data.setassparms.data.tso.supported;
	return 0;
}

static int qeth_set_tso_off(struct qeth_card *card,
			    enum qeth_prot_versions prot)
{
	return qeth_send_simple_setassparms_prot(card, IPA_OUTBOUND_TSO,
						 IPA_CMD_ASS_STOP, NULL, prot);
}

static int qeth_set_tso_on(struct qeth_card *card,
			   enum qeth_prot_versions prot)
{
	struct qeth_tso_start_data tso_data;
	struct qeth_cmd_buffer *iob;
	struct qeth_ipa_caps caps;
	int rc;

	iob = qeth_get_setassparms_cmd(card, IPA_OUTBOUND_TSO,
				       IPA_CMD_ASS_START, 0, prot);
	if (!iob)
		return -ENOMEM;

	rc = qeth_send_ipa_cmd(card, iob, qeth_start_tso_cb, &tso_data);
	if (rc)
		return rc;

	if (!tso_data.mss || !(tso_data.supported & QETH_IPA_LARGE_SEND_TCP)) {
		qeth_set_tso_off(card, prot);
		return -EOPNOTSUPP;
	}

	iob = qeth_get_setassparms_cmd(card, IPA_OUTBOUND_TSO,
				       IPA_CMD_ASS_ENABLE,
				       SETASS_DATA_SIZEOF(caps), prot);
	if (!iob) {
		qeth_set_tso_off(card, prot);
		return -ENOMEM;
	}

	/* enable TSO capability */
	__ipa_cmd(iob)->data.setassparms.data.caps.enabled =
		QETH_IPA_LARGE_SEND_TCP;
	rc = qeth_send_ipa_cmd(card, iob, qeth_setassparms_get_caps_cb, &caps);
	if (rc) {
		qeth_set_tso_off(card, prot);
		return rc;
	}

	if (!qeth_ipa_caps_supported(&caps, QETH_IPA_LARGE_SEND_TCP) ||
	    !qeth_ipa_caps_enabled(&caps, QETH_IPA_LARGE_SEND_TCP)) {
		qeth_set_tso_off(card, prot);
		return -EOPNOTSUPP;
	}

	dev_info(&card->gdev->dev, "TSOv%u enabled (MSS: %u)\n", prot,
		 tso_data.mss);
	return 0;
}

static int qeth_set_ipa_tso(struct qeth_card *card, bool on,
			    enum qeth_prot_versions prot)
{
	return on ? qeth_set_tso_on(card, prot) : qeth_set_tso_off(card, prot);
}

static int qeth_set_ipa_rx_csum(struct qeth_card *card, bool on)
{
	int rc_ipv4 = (on) ? -EOPNOTSUPP : 0;
	int rc_ipv6;

	if (qeth_is_supported(card, IPA_INBOUND_CHECKSUM))
		rc_ipv4 = qeth_set_ipa_csum(card, on, IPA_INBOUND_CHECKSUM,
					    QETH_PROT_IPV4);
	if (!qeth_is_supported6(card, IPA_INBOUND_CHECKSUM_V6))
		/* no/one Offload Assist available, so the rc is trivial */
		return rc_ipv4;

	rc_ipv6 = qeth_set_ipa_csum(card, on, IPA_INBOUND_CHECKSUM,
				    QETH_PROT_IPV6);

	if (on)
		/* enable: success if any Assist is active */
		return (rc_ipv6) ? rc_ipv4 : 0;

	/* disable: failure if any Assist is still active */
	return (rc_ipv6) ? rc_ipv6 : rc_ipv4;
}

/**
 * qeth_enable_hw_features() - (Re-)Enable HW functions for device features
 * @dev:	a net_device
 */
void qeth_enable_hw_features(struct net_device *dev)
{
	struct qeth_card *card = dev->ml_priv;
	netdev_features_t features;

	features = dev->features;
	/* force-off any feature that might need an IPA sequence.
	 * netdev_update_features() will restart them.
	 */
	dev->features &= ~dev->hw_features;
	/* toggle VLAN filter, so that VIDs are re-programmed: */
	if (IS_LAYER2(card) && IS_VM_NIC(card)) {
		dev->features &= ~NETIF_F_HW_VLAN_CTAG_FILTER;
		dev->wanted_features |= NETIF_F_HW_VLAN_CTAG_FILTER;
	}
	netdev_update_features(dev);
	if (features != dev->features)
		dev_warn(&card->gdev->dev,
			 "Device recovery failed to restore all offload features\n");
}
EXPORT_SYMBOL_GPL(qeth_enable_hw_features);

int qeth_set_features(struct net_device *dev, netdev_features_t features)
{
	struct qeth_card *card = dev->ml_priv;
	netdev_features_t changed = dev->features ^ features;
	int rc = 0;

	QETH_CARD_TEXT(card, 2, "setfeat");
	QETH_CARD_HEX(card, 2, &features, sizeof(features));

	if ((changed & NETIF_F_IP_CSUM)) {
		rc = qeth_set_ipa_csum(card, features & NETIF_F_IP_CSUM,
				       IPA_OUTBOUND_CHECKSUM, QETH_PROT_IPV4);
		if (rc)
			changed ^= NETIF_F_IP_CSUM;
	}
	if (changed & NETIF_F_IPV6_CSUM) {
		rc = qeth_set_ipa_csum(card, features & NETIF_F_IPV6_CSUM,
				       IPA_OUTBOUND_CHECKSUM, QETH_PROT_IPV6);
		if (rc)
			changed ^= NETIF_F_IPV6_CSUM;
	}
	if (changed & NETIF_F_RXCSUM) {
		rc = qeth_set_ipa_rx_csum(card, features & NETIF_F_RXCSUM);
		if (rc)
			changed ^= NETIF_F_RXCSUM;
	}
	if (changed & NETIF_F_TSO) {
		rc = qeth_set_ipa_tso(card, features & NETIF_F_TSO,
				      QETH_PROT_IPV4);
		if (rc)
			changed ^= NETIF_F_TSO;
	}
	if (changed & NETIF_F_TSO6) {
		rc = qeth_set_ipa_tso(card, features & NETIF_F_TSO6,
				      QETH_PROT_IPV6);
		if (rc)
			changed ^= NETIF_F_TSO6;
	}

	/* everything changed successfully? */
	if ((dev->features ^ features) == changed)
		return 0;
	/* something went wrong. save changed features and return error */
	dev->features ^= changed;
	return -EIO;
}
EXPORT_SYMBOL_GPL(qeth_set_features);

netdev_features_t qeth_fix_features(struct net_device *dev,
				    netdev_features_t features)
{
	struct qeth_card *card = dev->ml_priv;

	QETH_CARD_TEXT(card, 2, "fixfeat");
	if (!qeth_is_supported(card, IPA_OUTBOUND_CHECKSUM))
		features &= ~NETIF_F_IP_CSUM;
	if (!qeth_is_supported6(card, IPA_OUTBOUND_CHECKSUM_V6))
		features &= ~NETIF_F_IPV6_CSUM;
	if (!qeth_is_supported(card, IPA_INBOUND_CHECKSUM) &&
	    !qeth_is_supported6(card, IPA_INBOUND_CHECKSUM_V6))
		features &= ~NETIF_F_RXCSUM;
	if (!qeth_is_supported(card, IPA_OUTBOUND_TSO))
		features &= ~NETIF_F_TSO;
	if (!qeth_is_supported6(card, IPA_OUTBOUND_TSO))
		features &= ~NETIF_F_TSO6;

	QETH_CARD_HEX(card, 2, &features, sizeof(features));
	return features;
}
EXPORT_SYMBOL_GPL(qeth_fix_features);

netdev_features_t qeth_features_check(struct sk_buff *skb,
				      struct net_device *dev,
				      netdev_features_t features)
{
	/* GSO segmentation builds skbs with
	 *	a (small) linear part for the headers, and
	 *	page frags for the data.
	 * Compared to a linear skb, the header-only part consumes an
	 * additional buffer element. This reduces buffer utilization, and
	 * hurts throughput. So compress small segments into one element.
	 */
	if (netif_needs_gso(skb, features)) {
		/* match skb_segment(): */
		unsigned int doffset = skb->data - skb_mac_header(skb);
		unsigned int hsize = skb_shinfo(skb)->gso_size;
		unsigned int hroom = skb_headroom(skb);

		/* linearize only if resulting skb allocations are order-0: */
		if (SKB_DATA_ALIGN(hroom + doffset + hsize) <= SKB_MAX_HEAD(0))
			features &= ~NETIF_F_SG;
	}

	return vlan_features_check(skb, features);
}
EXPORT_SYMBOL_GPL(qeth_features_check);

void qeth_get_stats64(struct net_device *dev, struct rtnl_link_stats64 *stats)
{
	struct qeth_card *card = dev->ml_priv;
	struct qeth_qdio_out_q *queue;
	unsigned int i;

	QETH_CARD_TEXT(card, 5, "getstat");

	stats->rx_packets = card->stats.rx_packets;
	stats->rx_bytes = card->stats.rx_bytes;
	stats->rx_errors = card->stats.rx_length_errors +
			   card->stats.rx_frame_errors +
			   card->stats.rx_fifo_errors;
	stats->rx_dropped = card->stats.rx_dropped_nomem +
			    card->stats.rx_dropped_notsupp +
			    card->stats.rx_dropped_runt;
	stats->multicast = card->stats.rx_multicast;
	stats->rx_length_errors = card->stats.rx_length_errors;
	stats->rx_frame_errors = card->stats.rx_frame_errors;
	stats->rx_fifo_errors = card->stats.rx_fifo_errors;

	for (i = 0; i < card->qdio.no_out_queues; i++) {
		queue = card->qdio.out_qs[i];

		stats->tx_packets += queue->stats.tx_packets;
		stats->tx_bytes += queue->stats.tx_bytes;
		stats->tx_errors += queue->stats.tx_errors;
		stats->tx_dropped += queue->stats.tx_dropped;
	}
}
EXPORT_SYMBOL_GPL(qeth_get_stats64);

u16 qeth_iqd_select_queue(struct net_device *dev, struct sk_buff *skb,
			  u8 cast_type, struct net_device *sb_dev)
{
	if (cast_type != RTN_UNICAST)
		return QETH_IQD_MCAST_TXQ;
	return QETH_IQD_MIN_UCAST_TXQ;
}
EXPORT_SYMBOL_GPL(qeth_iqd_select_queue);

int qeth_open(struct net_device *dev)
{
	struct qeth_card *card = dev->ml_priv;

	QETH_CARD_TEXT(card, 4, "qethopen");

	if (qdio_stop_irq(CARD_DDEV(card), 0) < 0)
		return -EIO;

	card->data.state = CH_STATE_UP;
	netif_tx_start_all_queues(dev);

	napi_enable(&card->napi);
	local_bh_disable();
	napi_schedule(&card->napi);
	if (IS_IQD(card)) {
		struct qeth_qdio_out_q *queue;
		unsigned int i;

		qeth_for_each_output_queue(card, queue, i) {
			netif_tx_napi_add(dev, &queue->napi, qeth_tx_poll,
					  QETH_NAPI_WEIGHT);
			napi_enable(&queue->napi);
			napi_schedule(&queue->napi);
		}
	}
	/* kick-start the NAPI softirq: */
	local_bh_enable();
	return 0;
}
EXPORT_SYMBOL_GPL(qeth_open);

int qeth_stop(struct net_device *dev)
{
	struct qeth_card *card = dev->ml_priv;

	QETH_CARD_TEXT(card, 4, "qethstop");
	if (IS_IQD(card)) {
		struct qeth_qdio_out_q *queue;
		unsigned int i;

		/* Quiesce the NAPI instances: */
		qeth_for_each_output_queue(card, queue, i) {
			napi_disable(&queue->napi);
			del_timer_sync(&queue->timer);
		}

		/* Stop .ndo_start_xmit, might still access queue->napi. */
		netif_tx_disable(dev);

		/* Queues may get re-allocated, so remove the NAPIs here. */
		qeth_for_each_output_queue(card, queue, i)
			netif_napi_del(&queue->napi);
	} else {
		netif_tx_disable(dev);
	}

	napi_disable(&card->napi);
	return 0;
}
EXPORT_SYMBOL_GPL(qeth_stop);

static int __init qeth_core_init(void)
{
	int rc;

	pr_info("loading core functions\n");

	rc = qeth_register_dbf_views();
	if (rc)
		goto dbf_err;
	qeth_core_root_dev = root_device_register("qeth");
	rc = PTR_ERR_OR_ZERO(qeth_core_root_dev);
	if (rc)
		goto register_err;
	qeth_core_header_cache =
		kmem_cache_create("qeth_hdr", QETH_HDR_CACHE_OBJ_SIZE,
				  roundup_pow_of_two(QETH_HDR_CACHE_OBJ_SIZE),
				  0, NULL);
	if (!qeth_core_header_cache) {
		rc = -ENOMEM;
		goto slab_err;
	}
	qeth_qdio_outbuf_cache = kmem_cache_create("qeth_buf",
			sizeof(struct qeth_qdio_out_buffer), 0, 0, NULL);
	if (!qeth_qdio_outbuf_cache) {
		rc = -ENOMEM;
		goto cqslab_err;
	}
	rc = ccw_driver_register(&qeth_ccw_driver);
	if (rc)
		goto ccw_err;
	rc = ccwgroup_driver_register(&qeth_core_ccwgroup_driver);
	if (rc)
		goto ccwgroup_err;

	return 0;

ccwgroup_err:
	ccw_driver_unregister(&qeth_ccw_driver);
ccw_err:
	kmem_cache_destroy(qeth_qdio_outbuf_cache);
cqslab_err:
	kmem_cache_destroy(qeth_core_header_cache);
slab_err:
	root_device_unregister(qeth_core_root_dev);
register_err:
	qeth_unregister_dbf_views();
dbf_err:
	pr_err("Initializing the qeth device driver failed\n");
	return rc;
}

static void __exit qeth_core_exit(void)
{
	qeth_clear_dbf_list();
	ccwgroup_driver_unregister(&qeth_core_ccwgroup_driver);
	ccw_driver_unregister(&qeth_ccw_driver);
	kmem_cache_destroy(qeth_qdio_outbuf_cache);
	kmem_cache_destroy(qeth_core_header_cache);
	root_device_unregister(qeth_core_root_dev);
	qeth_unregister_dbf_views();
	pr_info("core functions removed\n");
}

module_init(qeth_core_init);
module_exit(qeth_core_exit);
MODULE_AUTHOR("Frank Blaschka <frank.blaschka@de.ibm.com>");
MODULE_DESCRIPTION("qeth core functions");
MODULE_LICENSE("GPL");<|MERGE_RESOLUTION|>--- conflicted
+++ resolved
@@ -5289,11 +5289,7 @@
 		offset = 0;
 	}
 
-<<<<<<< HEAD
-	hdr = element->addr + offset;
-=======
 	hdr = phys_to_virt(element->addr) + offset;
->>>>>>> bde7b0ea
 	offset += sizeof(*hdr);
 	skb = NULL;
 
@@ -5451,10 +5447,6 @@
 {
 	int work_done = 0;
 
-<<<<<<< HEAD
-	WARN_ON_ONCE(!budget);
-=======
->>>>>>> bde7b0ea
 	*done = false;
 
 	while (budget) {
