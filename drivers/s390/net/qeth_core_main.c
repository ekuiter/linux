/*
 *  drivers/s390/net/qeth_core_main.c
 *
 *    Copyright IBM Corp. 2007, 2009
 *    Author(s): Utz Bacher <utz.bacher@de.ibm.com>,
 *		 Frank Pavlic <fpavlic@de.ibm.com>,
 *		 Thomas Spatzier <tspat@de.ibm.com>,
 *		 Frank Blaschka <frank.blaschka@de.ibm.com>
 */

#define KMSG_COMPONENT "qeth"
#define pr_fmt(fmt) KMSG_COMPONENT ": " fmt

#include <linux/module.h>
#include <linux/moduleparam.h>
#include <linux/string.h>
#include <linux/errno.h>
#include <linux/kernel.h>
#include <linux/ip.h>
#include <linux/tcp.h>
#include <linux/mii.h>
#include <linux/kthread.h>
#include <linux/slab.h>

#include <asm/ebcdic.h>
#include <asm/io.h>
#include <asm/sysinfo.h>

#include "qeth_core.h"

struct qeth_dbf_info qeth_dbf[QETH_DBF_INFOS] = {
	/* define dbf - Name, Pages, Areas, Maxlen, Level, View, Handle */
	/*                   N  P  A    M  L  V                      H  */
	[QETH_DBF_SETUP] = {"qeth_setup",
				8, 1,   8, 5, &debug_hex_ascii_view, NULL},
	[QETH_DBF_MSG]   = {"qeth_msg",
				8, 1, 128, 3, &debug_sprintf_view,   NULL},
	[QETH_DBF_CTRL]  = {"qeth_control",
		8, 1, QETH_DBF_CTRL_LEN, 5, &debug_hex_ascii_view, NULL},
};
EXPORT_SYMBOL_GPL(qeth_dbf);

struct qeth_card_list_struct qeth_core_card_list;
EXPORT_SYMBOL_GPL(qeth_core_card_list);
struct kmem_cache *qeth_core_header_cache;
EXPORT_SYMBOL_GPL(qeth_core_header_cache);

static struct device *qeth_core_root_dev;
static unsigned int known_devices[][6] = QETH_MODELLIST_ARRAY;
static struct lock_class_key qdio_out_skb_queue_key;

static void qeth_send_control_data_cb(struct qeth_channel *,
			struct qeth_cmd_buffer *);
static int qeth_issue_next_read(struct qeth_card *);
static struct qeth_cmd_buffer *qeth_get_buffer(struct qeth_channel *);
static void qeth_setup_ccw(struct qeth_channel *, unsigned char *, __u32);
static void qeth_free_buffer_pool(struct qeth_card *);
static int qeth_qdio_establish(struct qeth_card *);


static inline const char *qeth_get_cardname(struct qeth_card *card)
{
	if (card->info.guestlan) {
		switch (card->info.type) {
		case QETH_CARD_TYPE_OSD:
			return " Guest LAN QDIO";
		case QETH_CARD_TYPE_IQD:
			return " Guest LAN Hiper";
		case QETH_CARD_TYPE_OSM:
			return " Guest LAN QDIO - OSM";
		case QETH_CARD_TYPE_OSX:
			return " Guest LAN QDIO - OSX";
		default:
			return " unknown";
		}
	} else {
		switch (card->info.type) {
		case QETH_CARD_TYPE_OSD:
			return " OSD Express";
		case QETH_CARD_TYPE_IQD:
			return " HiperSockets";
		case QETH_CARD_TYPE_OSN:
			return " OSN QDIO";
		case QETH_CARD_TYPE_OSM:
			return " OSM QDIO";
		case QETH_CARD_TYPE_OSX:
			return " OSX QDIO";
		default:
			return " unknown";
		}
	}
	return " n/a";
}

/* max length to be returned: 14 */
const char *qeth_get_cardname_short(struct qeth_card *card)
{
	if (card->info.guestlan) {
		switch (card->info.type) {
		case QETH_CARD_TYPE_OSD:
			return "GuestLAN QDIO";
		case QETH_CARD_TYPE_IQD:
			return "GuestLAN Hiper";
		case QETH_CARD_TYPE_OSM:
			return "GuestLAN OSM";
		case QETH_CARD_TYPE_OSX:
			return "GuestLAN OSX";
		default:
			return "unknown";
		}
	} else {
		switch (card->info.type) {
		case QETH_CARD_TYPE_OSD:
			switch (card->info.link_type) {
			case QETH_LINK_TYPE_FAST_ETH:
				return "OSD_100";
			case QETH_LINK_TYPE_HSTR:
				return "HSTR";
			case QETH_LINK_TYPE_GBIT_ETH:
				return "OSD_1000";
			case QETH_LINK_TYPE_10GBIT_ETH:
				return "OSD_10GIG";
			case QETH_LINK_TYPE_LANE_ETH100:
				return "OSD_FE_LANE";
			case QETH_LINK_TYPE_LANE_TR:
				return "OSD_TR_LANE";
			case QETH_LINK_TYPE_LANE_ETH1000:
				return "OSD_GbE_LANE";
			case QETH_LINK_TYPE_LANE:
				return "OSD_ATM_LANE";
			default:
				return "OSD_Express";
			}
		case QETH_CARD_TYPE_IQD:
			return "HiperSockets";
		case QETH_CARD_TYPE_OSN:
			return "OSN";
		case QETH_CARD_TYPE_OSM:
			return "OSM_1000";
		case QETH_CARD_TYPE_OSX:
			return "OSX_10GIG";
		default:
			return "unknown";
		}
	}
	return "n/a";
}

void qeth_set_allowed_threads(struct qeth_card *card, unsigned long threads,
			 int clear_start_mask)
{
	unsigned long flags;

	spin_lock_irqsave(&card->thread_mask_lock, flags);
	card->thread_allowed_mask = threads;
	if (clear_start_mask)
		card->thread_start_mask &= threads;
	spin_unlock_irqrestore(&card->thread_mask_lock, flags);
	wake_up(&card->wait_q);
}
EXPORT_SYMBOL_GPL(qeth_set_allowed_threads);

int qeth_threads_running(struct qeth_card *card, unsigned long threads)
{
	unsigned long flags;
	int rc = 0;

	spin_lock_irqsave(&card->thread_mask_lock, flags);
	rc = (card->thread_running_mask & threads);
	spin_unlock_irqrestore(&card->thread_mask_lock, flags);
	return rc;
}
EXPORT_SYMBOL_GPL(qeth_threads_running);

int qeth_wait_for_threads(struct qeth_card *card, unsigned long threads)
{
	return wait_event_interruptible(card->wait_q,
			qeth_threads_running(card, threads) == 0);
}
EXPORT_SYMBOL_GPL(qeth_wait_for_threads);

void qeth_clear_working_pool_list(struct qeth_card *card)
{
	struct qeth_buffer_pool_entry *pool_entry, *tmp;

	QETH_CARD_TEXT(card, 5, "clwrklst");
	list_for_each_entry_safe(pool_entry, tmp,
			    &card->qdio.in_buf_pool.entry_list, list){
			list_del(&pool_entry->list);
	}
}
EXPORT_SYMBOL_GPL(qeth_clear_working_pool_list);

static int qeth_alloc_buffer_pool(struct qeth_card *card)
{
	struct qeth_buffer_pool_entry *pool_entry;
	void *ptr;
	int i, j;

	QETH_CARD_TEXT(card, 5, "alocpool");
	for (i = 0; i < card->qdio.init_pool.buf_count; ++i) {
		pool_entry = kmalloc(sizeof(*pool_entry), GFP_KERNEL);
		if (!pool_entry) {
			qeth_free_buffer_pool(card);
			return -ENOMEM;
		}
		for (j = 0; j < QETH_MAX_BUFFER_ELEMENTS(card); ++j) {
			ptr = (void *) __get_free_page(GFP_KERNEL);
			if (!ptr) {
				while (j > 0)
					free_page((unsigned long)
						  pool_entry->elements[--j]);
				kfree(pool_entry);
				qeth_free_buffer_pool(card);
				return -ENOMEM;
			}
			pool_entry->elements[j] = ptr;
		}
		list_add(&pool_entry->init_list,
			 &card->qdio.init_pool.entry_list);
	}
	return 0;
}

int qeth_realloc_buffer_pool(struct qeth_card *card, int bufcnt)
{
	QETH_CARD_TEXT(card, 2, "realcbp");

	if ((card->state != CARD_STATE_DOWN) &&
	    (card->state != CARD_STATE_RECOVER))
		return -EPERM;

	/* TODO: steel/add buffers from/to a running card's buffer pool (?) */
	qeth_clear_working_pool_list(card);
	qeth_free_buffer_pool(card);
	card->qdio.in_buf_pool.buf_count = bufcnt;
	card->qdio.init_pool.buf_count = bufcnt;
	return qeth_alloc_buffer_pool(card);
}
EXPORT_SYMBOL_GPL(qeth_realloc_buffer_pool);

static int qeth_issue_next_read(struct qeth_card *card)
{
	int rc;
	struct qeth_cmd_buffer *iob;

	QETH_CARD_TEXT(card, 5, "issnxrd");
	if (card->read.state != CH_STATE_UP)
		return -EIO;
	iob = qeth_get_buffer(&card->read);
	if (!iob) {
		dev_warn(&card->gdev->dev, "The qeth device driver "
			"failed to recover an error on the device\n");
		QETH_DBF_MESSAGE(2, "%s issue_next_read failed: no iob "
			"available\n", dev_name(&card->gdev->dev));
		return -ENOMEM;
	}
	qeth_setup_ccw(&card->read, iob->data, QETH_BUFSIZE);
	QETH_CARD_TEXT(card, 6, "noirqpnd");
	rc = ccw_device_start(card->read.ccwdev, &card->read.ccw,
			      (addr_t) iob, 0, 0);
	if (rc) {
		QETH_DBF_MESSAGE(2, "%s error in starting next read ccw! "
			"rc=%i\n", dev_name(&card->gdev->dev), rc);
		atomic_set(&card->read.irq_pending, 0);
		card->read_or_write_problem = 1;
		qeth_schedule_recovery(card);
		wake_up(&card->wait_q);
	}
	return rc;
}

static struct qeth_reply *qeth_alloc_reply(struct qeth_card *card)
{
	struct qeth_reply *reply;

	reply = kzalloc(sizeof(struct qeth_reply), GFP_ATOMIC);
	if (reply) {
		atomic_set(&reply->refcnt, 1);
		atomic_set(&reply->received, 0);
		reply->card = card;
	};
	return reply;
}

static void qeth_get_reply(struct qeth_reply *reply)
{
	WARN_ON(atomic_read(&reply->refcnt) <= 0);
	atomic_inc(&reply->refcnt);
}

static void qeth_put_reply(struct qeth_reply *reply)
{
	WARN_ON(atomic_read(&reply->refcnt) <= 0);
	if (atomic_dec_and_test(&reply->refcnt))
		kfree(reply);
}

static void qeth_issue_ipa_msg(struct qeth_ipa_cmd *cmd, int rc,
		struct qeth_card *card)
{
	char *ipa_name;
	int com = cmd->hdr.command;
	ipa_name = qeth_get_ipa_cmd_name(com);
	if (rc)
		QETH_DBF_MESSAGE(2, "IPA: %s(x%X) for %s/%s returned "
				"x%X \"%s\"\n",
				ipa_name, com, dev_name(&card->gdev->dev),
				QETH_CARD_IFNAME(card), rc,
				qeth_get_ipa_msg(rc));
	else
		QETH_DBF_MESSAGE(5, "IPA: %s(x%X) for %s/%s succeeded\n",
				ipa_name, com, dev_name(&card->gdev->dev),
				QETH_CARD_IFNAME(card));
}

static struct qeth_ipa_cmd *qeth_check_ipa_data(struct qeth_card *card,
		struct qeth_cmd_buffer *iob)
{
	struct qeth_ipa_cmd *cmd = NULL;

	QETH_CARD_TEXT(card, 5, "chkipad");
	if (IS_IPA(iob->data)) {
		cmd = (struct qeth_ipa_cmd *) PDU_ENCAPSULATION(iob->data);
		if (IS_IPA_REPLY(cmd)) {
			if (cmd->hdr.command != IPA_CMD_SETCCID &&
			    cmd->hdr.command != IPA_CMD_DELCCID &&
			    cmd->hdr.command != IPA_CMD_MODCCID &&
			    cmd->hdr.command != IPA_CMD_SET_DIAG_ASS)
				qeth_issue_ipa_msg(cmd,
						cmd->hdr.return_code, card);
			return cmd;
		} else {
			switch (cmd->hdr.command) {
			case IPA_CMD_STOPLAN:
				dev_warn(&card->gdev->dev,
					   "The link for interface %s on CHPID"
					   " 0x%X failed\n",
					   QETH_CARD_IFNAME(card),
					   card->info.chpid);
				card->lan_online = 0;
				if (card->dev && netif_carrier_ok(card->dev))
					netif_carrier_off(card->dev);
				return NULL;
			case IPA_CMD_STARTLAN:
				dev_info(&card->gdev->dev,
					   "The link for %s on CHPID 0x%X has"
					   " been restored\n",
					   QETH_CARD_IFNAME(card),
					   card->info.chpid);
				netif_carrier_on(card->dev);
				card->lan_online = 1;
				if (card->info.hwtrap)
					card->info.hwtrap = 2;
				qeth_schedule_recovery(card);
				return NULL;
			case IPA_CMD_MODCCID:
				return cmd;
			case IPA_CMD_REGISTER_LOCAL_ADDR:
				QETH_CARD_TEXT(card, 3, "irla");
				break;
			case IPA_CMD_UNREGISTER_LOCAL_ADDR:
				QETH_CARD_TEXT(card, 3, "urla");
				break;
			default:
				QETH_DBF_MESSAGE(2, "Received data is IPA "
					   "but not a reply!\n");
				break;
			}
		}
	}
	return cmd;
}

void qeth_clear_ipacmd_list(struct qeth_card *card)
{
	struct qeth_reply *reply, *r;
	unsigned long flags;

	QETH_CARD_TEXT(card, 4, "clipalst");

	spin_lock_irqsave(&card->lock, flags);
	list_for_each_entry_safe(reply, r, &card->cmd_waiter_list, list) {
		qeth_get_reply(reply);
		reply->rc = -EIO;
		atomic_inc(&reply->received);
		list_del_init(&reply->list);
		wake_up(&reply->wait_q);
		qeth_put_reply(reply);
	}
	spin_unlock_irqrestore(&card->lock, flags);
	atomic_set(&card->write.irq_pending, 0);
}
EXPORT_SYMBOL_GPL(qeth_clear_ipacmd_list);

static int qeth_check_idx_response(struct qeth_card *card,
	unsigned char *buffer)
{
	if (!buffer)
		return 0;

	QETH_DBF_HEX(CTRL, 2, buffer, QETH_DBF_CTRL_LEN);
	if ((buffer[2] & 0xc0) == 0xc0) {
		QETH_DBF_MESSAGE(2, "received an IDX TERMINATE "
			   "with cause code 0x%02x%s\n",
			   buffer[4],
			   ((buffer[4] == 0x22) ?
			    " -- try another portname" : ""));
		QETH_CARD_TEXT(card, 2, "ckidxres");
		QETH_CARD_TEXT(card, 2, " idxterm");
		QETH_CARD_TEXT_(card, 2, "  rc%d", -EIO);
		if (buffer[4] == 0xf6) {
			dev_err(&card->gdev->dev,
			"The qeth device is not configured "
			"for the OSI layer required by z/VM\n");
			return -EPERM;
		}
		return -EIO;
	}
	return 0;
}

static void qeth_setup_ccw(struct qeth_channel *channel, unsigned char *iob,
		__u32 len)
{
	struct qeth_card *card;

	card = CARD_FROM_CDEV(channel->ccwdev);
	QETH_CARD_TEXT(card, 4, "setupccw");
	if (channel == &card->read)
		memcpy(&channel->ccw, READ_CCW, sizeof(struct ccw1));
	else
		memcpy(&channel->ccw, WRITE_CCW, sizeof(struct ccw1));
	channel->ccw.count = len;
	channel->ccw.cda = (__u32) __pa(iob);
}

static struct qeth_cmd_buffer *__qeth_get_buffer(struct qeth_channel *channel)
{
	__u8 index;

	QETH_CARD_TEXT(CARD_FROM_CDEV(channel->ccwdev), 6, "getbuff");
	index = channel->io_buf_no;
	do {
		if (channel->iob[index].state == BUF_STATE_FREE) {
			channel->iob[index].state = BUF_STATE_LOCKED;
			channel->io_buf_no = (channel->io_buf_no + 1) %
				QETH_CMD_BUFFER_NO;
			memset(channel->iob[index].data, 0, QETH_BUFSIZE);
			return channel->iob + index;
		}
		index = (index + 1) % QETH_CMD_BUFFER_NO;
	} while (index != channel->io_buf_no);

	return NULL;
}

void qeth_release_buffer(struct qeth_channel *channel,
		struct qeth_cmd_buffer *iob)
{
	unsigned long flags;

	QETH_CARD_TEXT(CARD_FROM_CDEV(channel->ccwdev), 6, "relbuff");
	spin_lock_irqsave(&channel->iob_lock, flags);
	memset(iob->data, 0, QETH_BUFSIZE);
	iob->state = BUF_STATE_FREE;
	iob->callback = qeth_send_control_data_cb;
	iob->rc = 0;
	spin_unlock_irqrestore(&channel->iob_lock, flags);
}
EXPORT_SYMBOL_GPL(qeth_release_buffer);

static struct qeth_cmd_buffer *qeth_get_buffer(struct qeth_channel *channel)
{
	struct qeth_cmd_buffer *buffer = NULL;
	unsigned long flags;

	spin_lock_irqsave(&channel->iob_lock, flags);
	buffer = __qeth_get_buffer(channel);
	spin_unlock_irqrestore(&channel->iob_lock, flags);
	return buffer;
}

struct qeth_cmd_buffer *qeth_wait_for_buffer(struct qeth_channel *channel)
{
	struct qeth_cmd_buffer *buffer;
	wait_event(channel->wait_q,
		   ((buffer = qeth_get_buffer(channel)) != NULL));
	return buffer;
}
EXPORT_SYMBOL_GPL(qeth_wait_for_buffer);

void qeth_clear_cmd_buffers(struct qeth_channel *channel)
{
	int cnt;

	for (cnt = 0; cnt < QETH_CMD_BUFFER_NO; cnt++)
		qeth_release_buffer(channel, &channel->iob[cnt]);
	channel->buf_no = 0;
	channel->io_buf_no = 0;
}
EXPORT_SYMBOL_GPL(qeth_clear_cmd_buffers);

static void qeth_send_control_data_cb(struct qeth_channel *channel,
		  struct qeth_cmd_buffer *iob)
{
	struct qeth_card *card;
	struct qeth_reply *reply, *r;
	struct qeth_ipa_cmd *cmd;
	unsigned long flags;
	int keep_reply;
	int rc = 0;

	card = CARD_FROM_CDEV(channel->ccwdev);
	QETH_CARD_TEXT(card, 4, "sndctlcb");
	rc = qeth_check_idx_response(card, iob->data);
	switch (rc) {
	case 0:
		break;
	case -EIO:
		qeth_clear_ipacmd_list(card);
		qeth_schedule_recovery(card);
		/* fall through */
	default:
		goto out;
	}

	cmd = qeth_check_ipa_data(card, iob);
	if ((cmd == NULL) && (card->state != CARD_STATE_DOWN))
		goto out;
	/*in case of OSN : check if cmd is set */
	if (card->info.type == QETH_CARD_TYPE_OSN &&
	    cmd &&
	    cmd->hdr.command != IPA_CMD_STARTLAN &&
	    card->osn_info.assist_cb != NULL) {
		card->osn_info.assist_cb(card->dev, cmd);
		goto out;
	}

	spin_lock_irqsave(&card->lock, flags);
	list_for_each_entry_safe(reply, r, &card->cmd_waiter_list, list) {
		if ((reply->seqno == QETH_IDX_COMMAND_SEQNO) ||
		    ((cmd) && (reply->seqno == cmd->hdr.seqno))) {
			qeth_get_reply(reply);
			list_del_init(&reply->list);
			spin_unlock_irqrestore(&card->lock, flags);
			keep_reply = 0;
			if (reply->callback != NULL) {
				if (cmd) {
					reply->offset = (__u16)((char *)cmd -
							(char *)iob->data);
					keep_reply = reply->callback(card,
							reply,
							(unsigned long)cmd);
				} else
					keep_reply = reply->callback(card,
							reply,
							(unsigned long)iob);
			}
			if (cmd)
				reply->rc = (u16) cmd->hdr.return_code;
			else if (iob->rc)
				reply->rc = iob->rc;
			if (keep_reply) {
				spin_lock_irqsave(&card->lock, flags);
				list_add_tail(&reply->list,
					      &card->cmd_waiter_list);
				spin_unlock_irqrestore(&card->lock, flags);
			} else {
				atomic_inc(&reply->received);
				wake_up(&reply->wait_q);
			}
			qeth_put_reply(reply);
			goto out;
		}
	}
	spin_unlock_irqrestore(&card->lock, flags);
out:
	memcpy(&card->seqno.pdu_hdr_ack,
		QETH_PDU_HEADER_SEQ_NO(iob->data),
		QETH_SEQ_NO_LENGTH);
	qeth_release_buffer(channel, iob);
}

static int qeth_setup_channel(struct qeth_channel *channel)
{
	int cnt;

	QETH_DBF_TEXT(SETUP, 2, "setupch");
	for (cnt = 0; cnt < QETH_CMD_BUFFER_NO; cnt++) {
		channel->iob[cnt].data =
			kmalloc(QETH_BUFSIZE, GFP_DMA|GFP_KERNEL);
		if (channel->iob[cnt].data == NULL)
			break;
		channel->iob[cnt].state = BUF_STATE_FREE;
		channel->iob[cnt].channel = channel;
		channel->iob[cnt].callback = qeth_send_control_data_cb;
		channel->iob[cnt].rc = 0;
	}
	if (cnt < QETH_CMD_BUFFER_NO) {
		while (cnt-- > 0)
			kfree(channel->iob[cnt].data);
		return -ENOMEM;
	}
	channel->buf_no = 0;
	channel->io_buf_no = 0;
	atomic_set(&channel->irq_pending, 0);
	spin_lock_init(&channel->iob_lock);

	init_waitqueue_head(&channel->wait_q);
	return 0;
}

static int qeth_set_thread_start_bit(struct qeth_card *card,
		unsigned long thread)
{
	unsigned long flags;

	spin_lock_irqsave(&card->thread_mask_lock, flags);
	if (!(card->thread_allowed_mask & thread) ||
	      (card->thread_start_mask & thread)) {
		spin_unlock_irqrestore(&card->thread_mask_lock, flags);
		return -EPERM;
	}
	card->thread_start_mask |= thread;
	spin_unlock_irqrestore(&card->thread_mask_lock, flags);
	return 0;
}

void qeth_clear_thread_start_bit(struct qeth_card *card, unsigned long thread)
{
	unsigned long flags;

	spin_lock_irqsave(&card->thread_mask_lock, flags);
	card->thread_start_mask &= ~thread;
	spin_unlock_irqrestore(&card->thread_mask_lock, flags);
	wake_up(&card->wait_q);
}
EXPORT_SYMBOL_GPL(qeth_clear_thread_start_bit);

void qeth_clear_thread_running_bit(struct qeth_card *card, unsigned long thread)
{
	unsigned long flags;

	spin_lock_irqsave(&card->thread_mask_lock, flags);
	card->thread_running_mask &= ~thread;
	spin_unlock_irqrestore(&card->thread_mask_lock, flags);
	wake_up(&card->wait_q);
}
EXPORT_SYMBOL_GPL(qeth_clear_thread_running_bit);

static int __qeth_do_run_thread(struct qeth_card *card, unsigned long thread)
{
	unsigned long flags;
	int rc = 0;

	spin_lock_irqsave(&card->thread_mask_lock, flags);
	if (card->thread_start_mask & thread) {
		if ((card->thread_allowed_mask & thread) &&
		    !(card->thread_running_mask & thread)) {
			rc = 1;
			card->thread_start_mask &= ~thread;
			card->thread_running_mask |= thread;
		} else
			rc = -EPERM;
	}
	spin_unlock_irqrestore(&card->thread_mask_lock, flags);
	return rc;
}

int qeth_do_run_thread(struct qeth_card *card, unsigned long thread)
{
	int rc = 0;

	wait_event(card->wait_q,
		   (rc = __qeth_do_run_thread(card, thread)) >= 0);
	return rc;
}
EXPORT_SYMBOL_GPL(qeth_do_run_thread);

void qeth_schedule_recovery(struct qeth_card *card)
{
	QETH_CARD_TEXT(card, 2, "startrec");
	if (qeth_set_thread_start_bit(card, QETH_RECOVER_THREAD) == 0)
		schedule_work(&card->kernel_thread_starter);
}
EXPORT_SYMBOL_GPL(qeth_schedule_recovery);

static int qeth_get_problem(struct ccw_device *cdev, struct irb *irb)
{
	int dstat, cstat;
	char *sense;
	struct qeth_card *card;

	sense = (char *) irb->ecw;
	cstat = irb->scsw.cmd.cstat;
	dstat = irb->scsw.cmd.dstat;
	card = CARD_FROM_CDEV(cdev);

	if (cstat & (SCHN_STAT_CHN_CTRL_CHK | SCHN_STAT_INTF_CTRL_CHK |
		     SCHN_STAT_CHN_DATA_CHK | SCHN_STAT_CHAIN_CHECK |
		     SCHN_STAT_PROT_CHECK | SCHN_STAT_PROG_CHECK)) {
		QETH_CARD_TEXT(card, 2, "CGENCHK");
		dev_warn(&cdev->dev, "The qeth device driver "
			"failed to recover an error on the device\n");
		QETH_DBF_MESSAGE(2, "%s check on device dstat=x%x, cstat=x%x\n",
			dev_name(&cdev->dev), dstat, cstat);
		print_hex_dump(KERN_WARNING, "qeth: irb ", DUMP_PREFIX_OFFSET,
				16, 1, irb, 64, 1);
		return 1;
	}

	if (dstat & DEV_STAT_UNIT_CHECK) {
		if (sense[SENSE_RESETTING_EVENT_BYTE] &
		    SENSE_RESETTING_EVENT_FLAG) {
			QETH_CARD_TEXT(card, 2, "REVIND");
			return 1;
		}
		if (sense[SENSE_COMMAND_REJECT_BYTE] &
		    SENSE_COMMAND_REJECT_FLAG) {
			QETH_CARD_TEXT(card, 2, "CMDREJi");
			return 1;
		}
		if ((sense[2] == 0xaf) && (sense[3] == 0xfe)) {
			QETH_CARD_TEXT(card, 2, "AFFE");
			return 1;
		}
		if ((!sense[0]) && (!sense[1]) && (!sense[2]) && (!sense[3])) {
			QETH_CARD_TEXT(card, 2, "ZEROSEN");
			return 0;
		}
		QETH_CARD_TEXT(card, 2, "DGENCHK");
			return 1;
	}
	return 0;
}

static long __qeth_check_irb_error(struct ccw_device *cdev,
		unsigned long intparm, struct irb *irb)
{
	struct qeth_card *card;

	card = CARD_FROM_CDEV(cdev);

	if (!IS_ERR(irb))
		return 0;

	switch (PTR_ERR(irb)) {
	case -EIO:
		QETH_DBF_MESSAGE(2, "%s i/o-error on device\n",
			dev_name(&cdev->dev));
		QETH_CARD_TEXT(card, 2, "ckirberr");
		QETH_CARD_TEXT_(card, 2, "  rc%d", -EIO);
		break;
	case -ETIMEDOUT:
		dev_warn(&cdev->dev, "A hardware operation timed out"
			" on the device\n");
		QETH_CARD_TEXT(card, 2, "ckirberr");
		QETH_CARD_TEXT_(card, 2, "  rc%d", -ETIMEDOUT);
		if (intparm == QETH_RCD_PARM) {
			if (card && (card->data.ccwdev == cdev)) {
				card->data.state = CH_STATE_DOWN;
				wake_up(&card->wait_q);
			}
		}
		break;
	default:
		QETH_DBF_MESSAGE(2, "%s unknown error %ld on device\n",
			dev_name(&cdev->dev), PTR_ERR(irb));
		QETH_CARD_TEXT(card, 2, "ckirberr");
		QETH_CARD_TEXT(card, 2, "  rc???");
	}
	return PTR_ERR(irb);
}

static void qeth_irq(struct ccw_device *cdev, unsigned long intparm,
		struct irb *irb)
{
	int rc;
	int cstat, dstat;
	struct qeth_cmd_buffer *buffer;
	struct qeth_channel *channel;
	struct qeth_card *card;
	struct qeth_cmd_buffer *iob;
	__u8 index;

	if (__qeth_check_irb_error(cdev, intparm, irb))
		return;
	cstat = irb->scsw.cmd.cstat;
	dstat = irb->scsw.cmd.dstat;

	card = CARD_FROM_CDEV(cdev);
	if (!card)
		return;

	QETH_CARD_TEXT(card, 5, "irq");

	if (card->read.ccwdev == cdev) {
		channel = &card->read;
		QETH_CARD_TEXT(card, 5, "read");
	} else if (card->write.ccwdev == cdev) {
		channel = &card->write;
		QETH_CARD_TEXT(card, 5, "write");
	} else {
		channel = &card->data;
		QETH_CARD_TEXT(card, 5, "data");
	}
	atomic_set(&channel->irq_pending, 0);

	if (irb->scsw.cmd.fctl & (SCSW_FCTL_CLEAR_FUNC))
		channel->state = CH_STATE_STOPPED;

	if (irb->scsw.cmd.fctl & (SCSW_FCTL_HALT_FUNC))
		channel->state = CH_STATE_HALTED;

	/*let's wake up immediately on data channel*/
	if ((channel == &card->data) && (intparm != 0) &&
	    (intparm != QETH_RCD_PARM))
		goto out;

	if (intparm == QETH_CLEAR_CHANNEL_PARM) {
		QETH_CARD_TEXT(card, 6, "clrchpar");
		/* we don't have to handle this further */
		intparm = 0;
	}
	if (intparm == QETH_HALT_CHANNEL_PARM) {
		QETH_CARD_TEXT(card, 6, "hltchpar");
		/* we don't have to handle this further */
		intparm = 0;
	}
	if ((dstat & DEV_STAT_UNIT_EXCEP) ||
	    (dstat & DEV_STAT_UNIT_CHECK) ||
	    (cstat)) {
		if (irb->esw.esw0.erw.cons) {
			dev_warn(&channel->ccwdev->dev,
				"The qeth device driver failed to recover "
				"an error on the device\n");
			QETH_DBF_MESSAGE(2, "%s sense data available. cstat "
				"0x%X dstat 0x%X\n",
				dev_name(&channel->ccwdev->dev), cstat, dstat);
			print_hex_dump(KERN_WARNING, "qeth: irb ",
				DUMP_PREFIX_OFFSET, 16, 1, irb, 32, 1);
			print_hex_dump(KERN_WARNING, "qeth: sense data ",
				DUMP_PREFIX_OFFSET, 16, 1, irb->ecw, 32, 1);
		}
		if (intparm == QETH_RCD_PARM) {
			channel->state = CH_STATE_DOWN;
			goto out;
		}
		rc = qeth_get_problem(cdev, irb);
		if (rc) {
			qeth_clear_ipacmd_list(card);
			qeth_schedule_recovery(card);
			goto out;
		}
	}

	if (intparm == QETH_RCD_PARM) {
		channel->state = CH_STATE_RCD_DONE;
		goto out;
	}
	if (intparm) {
		buffer = (struct qeth_cmd_buffer *) __va((addr_t)intparm);
		buffer->state = BUF_STATE_PROCESSED;
	}
	if (channel == &card->data)
		return;
	if (channel == &card->read &&
	    channel->state == CH_STATE_UP)
		qeth_issue_next_read(card);

	iob = channel->iob;
	index = channel->buf_no;
	while (iob[index].state == BUF_STATE_PROCESSED) {
		if (iob[index].callback != NULL)
			iob[index].callback(channel, iob + index);

		index = (index + 1) % QETH_CMD_BUFFER_NO;
	}
	channel->buf_no = index;
out:
	wake_up(&card->wait_q);
	return;
}

static void qeth_clear_output_buffer(struct qeth_qdio_out_q *queue,
		struct qeth_qdio_out_buffer *buf)
{
	int i;
	struct sk_buff *skb;

	/* is PCI flag set on buffer? */
	if (buf->buffer->element[0].flags & 0x40)
		atomic_dec(&queue->set_pci_flags_count);

	skb = skb_dequeue(&buf->skb_list);
	while (skb) {
		atomic_dec(&skb->users);
		dev_kfree_skb_any(skb);
		skb = skb_dequeue(&buf->skb_list);
	}
	for (i = 0; i < QETH_MAX_BUFFER_ELEMENTS(queue->card); ++i) {
		if (buf->buffer->element[i].addr && buf->is_header[i])
			kmem_cache_free(qeth_core_header_cache,
				buf->buffer->element[i].addr);
		buf->is_header[i] = 0;
		buf->buffer->element[i].length = 0;
		buf->buffer->element[i].addr = NULL;
		buf->buffer->element[i].flags = 0;
	}
	buf->buffer->element[15].flags = 0;
	buf->next_element_to_fill = 0;
	atomic_set(&buf->state, QETH_QDIO_BUF_EMPTY);
}

void qeth_clear_qdio_buffers(struct qeth_card *card)
{
	int i, j;

	QETH_CARD_TEXT(card, 2, "clearqdbf");
	/* clear outbound buffers to free skbs */
	for (i = 0; i < card->qdio.no_out_queues; ++i)
		if (card->qdio.out_qs[i]) {
			for (j = 0; j < QDIO_MAX_BUFFERS_PER_Q; ++j)
				qeth_clear_output_buffer(card->qdio.out_qs[i],
						&card->qdio.out_qs[i]->bufs[j]);
		}
}
EXPORT_SYMBOL_GPL(qeth_clear_qdio_buffers);

static void qeth_free_buffer_pool(struct qeth_card *card)
{
	struct qeth_buffer_pool_entry *pool_entry, *tmp;
	int i = 0;
	list_for_each_entry_safe(pool_entry, tmp,
				 &card->qdio.init_pool.entry_list, init_list){
		for (i = 0; i < QETH_MAX_BUFFER_ELEMENTS(card); ++i)
			free_page((unsigned long)pool_entry->elements[i]);
		list_del(&pool_entry->init_list);
		kfree(pool_entry);
	}
}

static void qeth_free_qdio_buffers(struct qeth_card *card)
{
	int i, j;

	if (atomic_xchg(&card->qdio.state, QETH_QDIO_UNINITIALIZED) ==
		QETH_QDIO_UNINITIALIZED)
		return;
	kfree(card->qdio.in_q);
	card->qdio.in_q = NULL;
	/* inbound buffer pool */
	qeth_free_buffer_pool(card);
	/* free outbound qdio_qs */
	if (card->qdio.out_qs) {
		for (i = 0; i < card->qdio.no_out_queues; ++i) {
			for (j = 0; j < QDIO_MAX_BUFFERS_PER_Q; ++j)
				qeth_clear_output_buffer(card->qdio.out_qs[i],
						&card->qdio.out_qs[i]->bufs[j]);
			kfree(card->qdio.out_qs[i]);
		}
		kfree(card->qdio.out_qs);
		card->qdio.out_qs = NULL;
	}
}

static void qeth_clean_channel(struct qeth_channel *channel)
{
	int cnt;

	QETH_DBF_TEXT(SETUP, 2, "freech");
	for (cnt = 0; cnt < QETH_CMD_BUFFER_NO; cnt++)
		kfree(channel->iob[cnt].data);
}

static void qeth_get_channel_path_desc(struct qeth_card *card)
{
	struct ccw_device *ccwdev;
	struct channelPath_dsc {
		u8 flags;
		u8 lsn;
		u8 desc;
		u8 chpid;
		u8 swla;
		u8 zeroes;
		u8 chla;
		u8 chpp;
	} *chp_dsc;

	QETH_DBF_TEXT(SETUP, 2, "chp_desc");

	ccwdev = card->data.ccwdev;
	chp_dsc = (struct channelPath_dsc *)ccw_device_get_chp_desc(ccwdev, 0);
	if (chp_dsc != NULL) {
		/* CHPP field bit 6 == 1 -> single queue */
		if ((chp_dsc->chpp & 0x02) == 0x02) {
			if ((atomic_read(&card->qdio.state) !=
				QETH_QDIO_UNINITIALIZED) &&
			    (card->qdio.no_out_queues == 4))
				/* change from 4 to 1 outbound queues */
				qeth_free_qdio_buffers(card);
			card->qdio.no_out_queues = 1;
			if (card->qdio.default_out_queue != 0)
				dev_info(&card->gdev->dev,
					"Priority Queueing not supported\n");
			card->qdio.default_out_queue = 0;
		} else {
			if ((atomic_read(&card->qdio.state) !=
				QETH_QDIO_UNINITIALIZED) &&
			    (card->qdio.no_out_queues == 1)) {
				/* change from 1 to 4 outbound queues */
				qeth_free_qdio_buffers(card);
				card->qdio.default_out_queue = 2;
			}
			card->qdio.no_out_queues = 4;
		}
		card->info.func_level = 0x4100 + chp_dsc->desc;
		kfree(chp_dsc);
	}
	QETH_DBF_TEXT_(SETUP, 2, "nr:%x", card->qdio.no_out_queues);
	QETH_DBF_TEXT_(SETUP, 2, "lvl:%02x", card->info.func_level);
	return;
}

static void qeth_init_qdio_info(struct qeth_card *card)
{
	QETH_DBF_TEXT(SETUP, 4, "intqdinf");
	atomic_set(&card->qdio.state, QETH_QDIO_UNINITIALIZED);
	/* inbound */
	card->qdio.in_buf_size = QETH_IN_BUF_SIZE_DEFAULT;
	if (card->info.type == QETH_CARD_TYPE_IQD)
		card->qdio.init_pool.buf_count = QETH_IN_BUF_COUNT_HSDEFAULT;
	else
		card->qdio.init_pool.buf_count = QETH_IN_BUF_COUNT_DEFAULT;
	card->qdio.in_buf_pool.buf_count = card->qdio.init_pool.buf_count;
	INIT_LIST_HEAD(&card->qdio.in_buf_pool.entry_list);
	INIT_LIST_HEAD(&card->qdio.init_pool.entry_list);
}

static void qeth_set_intial_options(struct qeth_card *card)
{
	card->options.route4.type = NO_ROUTER;
	card->options.route6.type = NO_ROUTER;
	card->options.broadcast_mode = QETH_TR_BROADCAST_ALLRINGS;
	card->options.macaddr_mode = QETH_TR_MACADDR_NONCANONICAL;
	card->options.fake_broadcast = 0;
	card->options.add_hhlen = DEFAULT_ADD_HHLEN;
	card->options.performance_stats = 0;
	card->options.rx_sg_cb = QETH_RX_SG_CB;
	card->options.isolation = ISOLATION_MODE_NONE;
}

static int qeth_do_start_thread(struct qeth_card *card, unsigned long thread)
{
	unsigned long flags;
	int rc = 0;

	spin_lock_irqsave(&card->thread_mask_lock, flags);
	QETH_CARD_TEXT_(card, 4, "  %02x%02x%02x",
			(u8) card->thread_start_mask,
			(u8) card->thread_allowed_mask,
			(u8) card->thread_running_mask);
	rc = (card->thread_start_mask & thread);
	spin_unlock_irqrestore(&card->thread_mask_lock, flags);
	return rc;
}

static void qeth_start_kernel_thread(struct work_struct *work)
{
	struct qeth_card *card = container_of(work, struct qeth_card,
					kernel_thread_starter);
	QETH_CARD_TEXT(card , 2, "strthrd");

	if (card->read.state != CH_STATE_UP &&
	    card->write.state != CH_STATE_UP)
		return;
	if (qeth_do_start_thread(card, QETH_RECOVER_THREAD))
		kthread_run(card->discipline.recover, (void *) card,
				"qeth_recover");
}

static int qeth_setup_card(struct qeth_card *card)
{

	QETH_DBF_TEXT(SETUP, 2, "setupcrd");
	QETH_DBF_HEX(SETUP, 2, &card, sizeof(void *));

	card->read.state  = CH_STATE_DOWN;
	card->write.state = CH_STATE_DOWN;
	card->data.state  = CH_STATE_DOWN;
	card->state = CARD_STATE_DOWN;
	card->lan_online = 0;
	card->read_or_write_problem = 0;
	card->dev = NULL;
	spin_lock_init(&card->vlanlock);
	spin_lock_init(&card->mclock);
	card->vlangrp = NULL;
	spin_lock_init(&card->lock);
	spin_lock_init(&card->ip_lock);
	spin_lock_init(&card->thread_mask_lock);
	mutex_init(&card->conf_mutex);
	mutex_init(&card->discipline_mutex);
	card->thread_start_mask = 0;
	card->thread_allowed_mask = 0;
	card->thread_running_mask = 0;
	INIT_WORK(&card->kernel_thread_starter, qeth_start_kernel_thread);
	INIT_LIST_HEAD(&card->ip_list);
	INIT_LIST_HEAD(card->ip_tbd_list);
	INIT_LIST_HEAD(&card->cmd_waiter_list);
	init_waitqueue_head(&card->wait_q);
	/* initial options */
	qeth_set_intial_options(card);
	/* IP address takeover */
	INIT_LIST_HEAD(&card->ipato.entries);
	card->ipato.enabled = 0;
	card->ipato.invert4 = 0;
	card->ipato.invert6 = 0;
	/* init QDIO stuff */
	qeth_init_qdio_info(card);
	return 0;
}

static void qeth_core_sl_print(struct seq_file *m, struct service_level *slr)
{
	struct qeth_card *card = container_of(slr, struct qeth_card,
					qeth_service_level);
	if (card->info.mcl_level[0])
		seq_printf(m, "qeth: %s firmware level %s\n",
			CARD_BUS_ID(card), card->info.mcl_level);
}

static struct qeth_card *qeth_alloc_card(void)
{
	struct qeth_card *card;

	QETH_DBF_TEXT(SETUP, 2, "alloccrd");
	card = kzalloc(sizeof(struct qeth_card), GFP_DMA|GFP_KERNEL);
	if (!card)
		goto out;
	QETH_DBF_HEX(SETUP, 2, &card, sizeof(void *));
	card->ip_tbd_list = kmalloc(sizeof(struct list_head), GFP_KERNEL);
	if (!card->ip_tbd_list) {
		QETH_DBF_TEXT(SETUP, 0, "iptbdnom");
		goto out_card;
	}
	if (qeth_setup_channel(&card->read))
		goto out_ip;
	if (qeth_setup_channel(&card->write))
		goto out_channel;
	card->options.layer2 = -1;
	card->qeth_service_level.seq_print = qeth_core_sl_print;
	register_service_level(&card->qeth_service_level);
	return card;

out_channel:
	qeth_clean_channel(&card->read);
out_ip:
	kfree(card->ip_tbd_list);
out_card:
	kfree(card);
out:
	return NULL;
}

static int qeth_determine_card_type(struct qeth_card *card)
{
	int i = 0;

	QETH_DBF_TEXT(SETUP, 2, "detcdtyp");

	card->qdio.do_prio_queueing = QETH_PRIOQ_DEFAULT;
	card->qdio.default_out_queue = QETH_DEFAULT_QUEUE;
	while (known_devices[i][QETH_DEV_MODEL_IND]) {
		if ((CARD_RDEV(card)->id.dev_type ==
				known_devices[i][QETH_DEV_TYPE_IND]) &&
		    (CARD_RDEV(card)->id.dev_model ==
				known_devices[i][QETH_DEV_MODEL_IND])) {
			card->info.type = known_devices[i][QETH_DEV_MODEL_IND];
			card->qdio.no_out_queues =
				known_devices[i][QETH_QUEUE_NO_IND];
			card->info.is_multicast_different =
				known_devices[i][QETH_MULTICAST_IND];
			qeth_get_channel_path_desc(card);
			return 0;
		}
		i++;
	}
	card->info.type = QETH_CARD_TYPE_UNKNOWN;
	dev_err(&card->gdev->dev, "The adapter hardware is of an "
		"unknown type\n");
	return -ENOENT;
}

static int qeth_clear_channel(struct qeth_channel *channel)
{
	unsigned long flags;
	struct qeth_card *card;
	int rc;

	card = CARD_FROM_CDEV(channel->ccwdev);
	QETH_CARD_TEXT(card, 3, "clearch");
	spin_lock_irqsave(get_ccwdev_lock(channel->ccwdev), flags);
	rc = ccw_device_clear(channel->ccwdev, QETH_CLEAR_CHANNEL_PARM);
	spin_unlock_irqrestore(get_ccwdev_lock(channel->ccwdev), flags);

	if (rc)
		return rc;
	rc = wait_event_interruptible_timeout(card->wait_q,
			channel->state == CH_STATE_STOPPED, QETH_TIMEOUT);
	if (rc == -ERESTARTSYS)
		return rc;
	if (channel->state != CH_STATE_STOPPED)
		return -ETIME;
	channel->state = CH_STATE_DOWN;
	return 0;
}

static int qeth_halt_channel(struct qeth_channel *channel)
{
	unsigned long flags;
	struct qeth_card *card;
	int rc;

	card = CARD_FROM_CDEV(channel->ccwdev);
	QETH_CARD_TEXT(card, 3, "haltch");
	spin_lock_irqsave(get_ccwdev_lock(channel->ccwdev), flags);
	rc = ccw_device_halt(channel->ccwdev, QETH_HALT_CHANNEL_PARM);
	spin_unlock_irqrestore(get_ccwdev_lock(channel->ccwdev), flags);

	if (rc)
		return rc;
	rc = wait_event_interruptible_timeout(card->wait_q,
			channel->state == CH_STATE_HALTED, QETH_TIMEOUT);
	if (rc == -ERESTARTSYS)
		return rc;
	if (channel->state != CH_STATE_HALTED)
		return -ETIME;
	return 0;
}

static int qeth_halt_channels(struct qeth_card *card)
{
	int rc1 = 0, rc2 = 0, rc3 = 0;

	QETH_CARD_TEXT(card, 3, "haltchs");
	rc1 = qeth_halt_channel(&card->read);
	rc2 = qeth_halt_channel(&card->write);
	rc3 = qeth_halt_channel(&card->data);
	if (rc1)
		return rc1;
	if (rc2)
		return rc2;
	return rc3;
}

static int qeth_clear_channels(struct qeth_card *card)
{
	int rc1 = 0, rc2 = 0, rc3 = 0;

	QETH_CARD_TEXT(card, 3, "clearchs");
	rc1 = qeth_clear_channel(&card->read);
	rc2 = qeth_clear_channel(&card->write);
	rc3 = qeth_clear_channel(&card->data);
	if (rc1)
		return rc1;
	if (rc2)
		return rc2;
	return rc3;
}

static int qeth_clear_halt_card(struct qeth_card *card, int halt)
{
	int rc = 0;

	QETH_CARD_TEXT(card, 3, "clhacrd");

	if (halt)
		rc = qeth_halt_channels(card);
	if (rc)
		return rc;
	return qeth_clear_channels(card);
}

int qeth_qdio_clear_card(struct qeth_card *card, int use_halt)
{
	int rc = 0;

	QETH_CARD_TEXT(card, 3, "qdioclr");
	switch (atomic_cmpxchg(&card->qdio.state, QETH_QDIO_ESTABLISHED,
		QETH_QDIO_CLEANING)) {
	case QETH_QDIO_ESTABLISHED:
		if (card->info.type == QETH_CARD_TYPE_IQD)
			rc = qdio_shutdown(CARD_DDEV(card),
				QDIO_FLAG_CLEANUP_USING_HALT);
		else
			rc = qdio_shutdown(CARD_DDEV(card),
				QDIO_FLAG_CLEANUP_USING_CLEAR);
		if (rc)
			QETH_CARD_TEXT_(card, 3, "1err%d", rc);
		qdio_free(CARD_DDEV(card));
		atomic_set(&card->qdio.state, QETH_QDIO_ALLOCATED);
		break;
	case QETH_QDIO_CLEANING:
		return rc;
	default:
		break;
	}
	rc = qeth_clear_halt_card(card, use_halt);
	if (rc)
		QETH_CARD_TEXT_(card, 3, "2err%d", rc);
	card->state = CARD_STATE_DOWN;
	return rc;
}
EXPORT_SYMBOL_GPL(qeth_qdio_clear_card);

static int qeth_read_conf_data(struct qeth_card *card, void **buffer,
			       int *length)
{
	struct ciw *ciw;
	char *rcd_buf;
	int ret;
	struct qeth_channel *channel = &card->data;
	unsigned long flags;

	/*
	 * scan for RCD command in extended SenseID data
	 */
	ciw = ccw_device_get_ciw(channel->ccwdev, CIW_TYPE_RCD);
	if (!ciw || ciw->cmd == 0)
		return -EOPNOTSUPP;
	rcd_buf = kzalloc(ciw->count, GFP_KERNEL | GFP_DMA);
	if (!rcd_buf)
		return -ENOMEM;

	channel->ccw.cmd_code = ciw->cmd;
	channel->ccw.cda = (__u32) __pa(rcd_buf);
	channel->ccw.count = ciw->count;
	channel->ccw.flags = CCW_FLAG_SLI;
	channel->state = CH_STATE_RCD;
	spin_lock_irqsave(get_ccwdev_lock(channel->ccwdev), flags);
	ret = ccw_device_start_timeout(channel->ccwdev, &channel->ccw,
				       QETH_RCD_PARM, LPM_ANYPATH, 0,
				       QETH_RCD_TIMEOUT);
	spin_unlock_irqrestore(get_ccwdev_lock(channel->ccwdev), flags);
	if (!ret)
		wait_event(card->wait_q,
			   (channel->state == CH_STATE_RCD_DONE ||
			    channel->state == CH_STATE_DOWN));
	if (channel->state == CH_STATE_DOWN)
		ret = -EIO;
	else
		channel->state = CH_STATE_DOWN;
	if (ret) {
		kfree(rcd_buf);
		*buffer = NULL;
		*length = 0;
	} else {
		*length = ciw->count;
		*buffer = rcd_buf;
	}
	return ret;
}

static void qeth_configure_unitaddr(struct qeth_card *card, char *prcd)
{
	QETH_DBF_TEXT(SETUP, 2, "cfgunit");
	card->info.chpid = prcd[30];
	card->info.unit_addr2 = prcd[31];
	card->info.cula = prcd[63];
	card->info.guestlan = ((prcd[0x10] == _ascebc['V']) &&
			       (prcd[0x11] == _ascebc['M']));
}

static void qeth_configure_blkt_default(struct qeth_card *card, char *prcd)
{
	QETH_DBF_TEXT(SETUP, 2, "cfgblkt");

	if (prcd[74] == 0xF0 && prcd[75] == 0xF0 && prcd[76] == 0xF5) {
		card->info.blkt.time_total = 250;
		card->info.blkt.inter_packet = 5;
		card->info.blkt.inter_packet_jumbo = 15;
	} else {
		card->info.blkt.time_total = 0;
		card->info.blkt.inter_packet = 0;
		card->info.blkt.inter_packet_jumbo = 0;
	}
}

static void qeth_init_tokens(struct qeth_card *card)
{
	card->token.issuer_rm_w = 0x00010103UL;
	card->token.cm_filter_w = 0x00010108UL;
	card->token.cm_connection_w = 0x0001010aUL;
	card->token.ulp_filter_w = 0x0001010bUL;
	card->token.ulp_connection_w = 0x0001010dUL;
}

static void qeth_init_func_level(struct qeth_card *card)
{
	switch (card->info.type) {
	case QETH_CARD_TYPE_IQD:
		card->info.func_level =	QETH_IDX_FUNC_LEVEL_IQD;
		break;
	case QETH_CARD_TYPE_OSD:
	case QETH_CARD_TYPE_OSN:
		card->info.func_level = QETH_IDX_FUNC_LEVEL_OSD;
		break;
	default:
		break;
	}
}

static int qeth_idx_activate_get_answer(struct qeth_channel *channel,
		void (*idx_reply_cb)(struct qeth_channel *,
			struct qeth_cmd_buffer *))
{
	struct qeth_cmd_buffer *iob;
	unsigned long flags;
	int rc;
	struct qeth_card *card;

	QETH_DBF_TEXT(SETUP, 2, "idxanswr");
	card = CARD_FROM_CDEV(channel->ccwdev);
	iob = qeth_get_buffer(channel);
	iob->callback = idx_reply_cb;
	memcpy(&channel->ccw, READ_CCW, sizeof(struct ccw1));
	channel->ccw.count = QETH_BUFSIZE;
	channel->ccw.cda = (__u32) __pa(iob->data);

	wait_event(card->wait_q,
		   atomic_cmpxchg(&channel->irq_pending, 0, 1) == 0);
	QETH_DBF_TEXT(SETUP, 6, "noirqpnd");
	spin_lock_irqsave(get_ccwdev_lock(channel->ccwdev), flags);
	rc = ccw_device_start(channel->ccwdev,
			      &channel->ccw, (addr_t) iob, 0, 0);
	spin_unlock_irqrestore(get_ccwdev_lock(channel->ccwdev), flags);

	if (rc) {
		QETH_DBF_MESSAGE(2, "Error2 in activating channel rc=%d\n", rc);
		QETH_DBF_TEXT_(SETUP, 2, "2err%d", rc);
		atomic_set(&channel->irq_pending, 0);
		wake_up(&card->wait_q);
		return rc;
	}
	rc = wait_event_interruptible_timeout(card->wait_q,
			 channel->state == CH_STATE_UP, QETH_TIMEOUT);
	if (rc == -ERESTARTSYS)
		return rc;
	if (channel->state != CH_STATE_UP) {
		rc = -ETIME;
		QETH_DBF_TEXT_(SETUP, 2, "3err%d", rc);
		qeth_clear_cmd_buffers(channel);
	} else
		rc = 0;
	return rc;
}

static int qeth_idx_activate_channel(struct qeth_channel *channel,
		void (*idx_reply_cb)(struct qeth_channel *,
			struct qeth_cmd_buffer *))
{
	struct qeth_card *card;
	struct qeth_cmd_buffer *iob;
	unsigned long flags;
	__u16 temp;
	__u8 tmp;
	int rc;
	struct ccw_dev_id temp_devid;

	card = CARD_FROM_CDEV(channel->ccwdev);

	QETH_DBF_TEXT(SETUP, 2, "idxactch");

	iob = qeth_get_buffer(channel);
	iob->callback = idx_reply_cb;
	memcpy(&channel->ccw, WRITE_CCW, sizeof(struct ccw1));
	channel->ccw.count = IDX_ACTIVATE_SIZE;
	channel->ccw.cda = (__u32) __pa(iob->data);
	if (channel == &card->write) {
		memcpy(iob->data, IDX_ACTIVATE_WRITE, IDX_ACTIVATE_SIZE);
		memcpy(QETH_TRANSPORT_HEADER_SEQ_NO(iob->data),
		       &card->seqno.trans_hdr, QETH_SEQ_NO_LENGTH);
		card->seqno.trans_hdr++;
	} else {
		memcpy(iob->data, IDX_ACTIVATE_READ, IDX_ACTIVATE_SIZE);
		memcpy(QETH_TRANSPORT_HEADER_SEQ_NO(iob->data),
		       &card->seqno.trans_hdr, QETH_SEQ_NO_LENGTH);
	}
	tmp = ((__u8)card->info.portno) | 0x80;
	memcpy(QETH_IDX_ACT_PNO(iob->data), &tmp, 1);
	memcpy(QETH_IDX_ACT_ISSUER_RM_TOKEN(iob->data),
	       &card->token.issuer_rm_w, QETH_MPC_TOKEN_LENGTH);
	memcpy(QETH_IDX_ACT_FUNC_LEVEL(iob->data),
	       &card->info.func_level, sizeof(__u16));
	ccw_device_get_id(CARD_DDEV(card), &temp_devid);
	memcpy(QETH_IDX_ACT_QDIO_DEV_CUA(iob->data), &temp_devid.devno, 2);
	temp = (card->info.cula << 8) + card->info.unit_addr2;
	memcpy(QETH_IDX_ACT_QDIO_DEV_REALADDR(iob->data), &temp, 2);

	wait_event(card->wait_q,
		   atomic_cmpxchg(&channel->irq_pending, 0, 1) == 0);
	QETH_DBF_TEXT(SETUP, 6, "noirqpnd");
	spin_lock_irqsave(get_ccwdev_lock(channel->ccwdev), flags);
	rc = ccw_device_start(channel->ccwdev,
			      &channel->ccw, (addr_t) iob, 0, 0);
	spin_unlock_irqrestore(get_ccwdev_lock(channel->ccwdev), flags);

	if (rc) {
		QETH_DBF_MESSAGE(2, "Error1 in activating channel. rc=%d\n",
			rc);
		QETH_DBF_TEXT_(SETUP, 2, "1err%d", rc);
		atomic_set(&channel->irq_pending, 0);
		wake_up(&card->wait_q);
		return rc;
	}
	rc = wait_event_interruptible_timeout(card->wait_q,
			channel->state == CH_STATE_ACTIVATING, QETH_TIMEOUT);
	if (rc == -ERESTARTSYS)
		return rc;
	if (channel->state != CH_STATE_ACTIVATING) {
		dev_warn(&channel->ccwdev->dev, "The qeth device driver"
			" failed to recover an error on the device\n");
		QETH_DBF_MESSAGE(2, "%s IDX activate timed out\n",
			dev_name(&channel->ccwdev->dev));
		QETH_DBF_TEXT_(SETUP, 2, "2err%d", -ETIME);
		qeth_clear_cmd_buffers(channel);
		return -ETIME;
	}
	return qeth_idx_activate_get_answer(channel, idx_reply_cb);
}

static int qeth_peer_func_level(int level)
{
	if ((level & 0xff) == 8)
		return (level & 0xff) + 0x400;
	if (((level >> 8) & 3) == 1)
		return (level & 0xff) + 0x200;
	return level;
}

static void qeth_idx_write_cb(struct qeth_channel *channel,
		struct qeth_cmd_buffer *iob)
{
	struct qeth_card *card;
	__u16 temp;

	QETH_DBF_TEXT(SETUP , 2, "idxwrcb");

	if (channel->state == CH_STATE_DOWN) {
		channel->state = CH_STATE_ACTIVATING;
		goto out;
	}
	card = CARD_FROM_CDEV(channel->ccwdev);

	if (!(QETH_IS_IDX_ACT_POS_REPLY(iob->data))) {
		if (QETH_IDX_ACT_CAUSE_CODE(iob->data) == QETH_IDX_ACT_ERR_EXCL)
			dev_err(&card->write.ccwdev->dev,
				"The adapter is used exclusively by another "
				"host\n");
		else
			QETH_DBF_MESSAGE(2, "%s IDX_ACTIVATE on write channel:"
				" negative reply\n",
				dev_name(&card->write.ccwdev->dev));
		goto out;
	}
	memcpy(&temp, QETH_IDX_ACT_FUNC_LEVEL(iob->data), 2);
	if ((temp & ~0x0100) != qeth_peer_func_level(card->info.func_level)) {
		QETH_DBF_MESSAGE(2, "%s IDX_ACTIVATE on write channel: "
			"function level mismatch (sent: 0x%x, received: "
			"0x%x)\n", dev_name(&card->write.ccwdev->dev),
			card->info.func_level, temp);
		goto out;
	}
	channel->state = CH_STATE_UP;
out:
	qeth_release_buffer(channel, iob);
}

static void qeth_idx_read_cb(struct qeth_channel *channel,
		struct qeth_cmd_buffer *iob)
{
	struct qeth_card *card;
	__u16 temp;

	QETH_DBF_TEXT(SETUP , 2, "idxrdcb");
	if (channel->state == CH_STATE_DOWN) {
		channel->state = CH_STATE_ACTIVATING;
		goto out;
	}

	card = CARD_FROM_CDEV(channel->ccwdev);
	if (qeth_check_idx_response(card, iob->data))
			goto out;

	if (!(QETH_IS_IDX_ACT_POS_REPLY(iob->data))) {
		switch (QETH_IDX_ACT_CAUSE_CODE(iob->data)) {
		case QETH_IDX_ACT_ERR_EXCL:
			dev_err(&card->write.ccwdev->dev,
				"The adapter is used exclusively by another "
				"host\n");
			break;
		case QETH_IDX_ACT_ERR_AUTH:
		case QETH_IDX_ACT_ERR_AUTH_USER:
			dev_err(&card->read.ccwdev->dev,
				"Setting the device online failed because of "
				"insufficient authorization\n");
			break;
		default:
			QETH_DBF_MESSAGE(2, "%s IDX_ACTIVATE on read channel:"
				" negative reply\n",
				dev_name(&card->read.ccwdev->dev));
		}
		QETH_CARD_TEXT_(card, 2, "idxread%c",
			QETH_IDX_ACT_CAUSE_CODE(iob->data));
		goto out;
	}

/**
 *  * temporary fix for microcode bug
 *   * to revert it,replace OR by AND
 *    */
	if ((!QETH_IDX_NO_PORTNAME_REQUIRED(iob->data)) ||
	     (card->info.type == QETH_CARD_TYPE_OSD))
		card->info.portname_required = 1;

	memcpy(&temp, QETH_IDX_ACT_FUNC_LEVEL(iob->data), 2);
	if (temp != qeth_peer_func_level(card->info.func_level)) {
		QETH_DBF_MESSAGE(2, "%s IDX_ACTIVATE on read channel: function "
			"level mismatch (sent: 0x%x, received: 0x%x)\n",
			dev_name(&card->read.ccwdev->dev),
			card->info.func_level, temp);
		goto out;
	}
	memcpy(&card->token.issuer_rm_r,
	       QETH_IDX_ACT_ISSUER_RM_TOKEN(iob->data),
	       QETH_MPC_TOKEN_LENGTH);
	memcpy(&card->info.mcl_level[0],
	       QETH_IDX_REPLY_LEVEL(iob->data), QETH_MCL_LENGTH);
	channel->state = CH_STATE_UP;
out:
	qeth_release_buffer(channel, iob);
}

void qeth_prepare_control_data(struct qeth_card *card, int len,
		struct qeth_cmd_buffer *iob)
{
	qeth_setup_ccw(&card->write, iob->data, len);
	iob->callback = qeth_release_buffer;

	memcpy(QETH_TRANSPORT_HEADER_SEQ_NO(iob->data),
	       &card->seqno.trans_hdr, QETH_SEQ_NO_LENGTH);
	card->seqno.trans_hdr++;
	memcpy(QETH_PDU_HEADER_SEQ_NO(iob->data),
	       &card->seqno.pdu_hdr, QETH_SEQ_NO_LENGTH);
	card->seqno.pdu_hdr++;
	memcpy(QETH_PDU_HEADER_ACK_SEQ_NO(iob->data),
	       &card->seqno.pdu_hdr_ack, QETH_SEQ_NO_LENGTH);
	QETH_DBF_HEX(CTRL, 2, iob->data, QETH_DBF_CTRL_LEN);
}
EXPORT_SYMBOL_GPL(qeth_prepare_control_data);

int qeth_send_control_data(struct qeth_card *card, int len,
		struct qeth_cmd_buffer *iob,
		int (*reply_cb)(struct qeth_card *, struct qeth_reply *,
			unsigned long),
		void *reply_param)
{
	int rc;
	unsigned long flags;
	struct qeth_reply *reply = NULL;
	unsigned long timeout, event_timeout;
	struct qeth_ipa_cmd *cmd;

	QETH_CARD_TEXT(card, 2, "sendctl");

	if (card->read_or_write_problem) {
		qeth_release_buffer(iob->channel, iob);
		return -EIO;
	}
	reply = qeth_alloc_reply(card);
	if (!reply) {
		return -ENOMEM;
	}
	reply->callback = reply_cb;
	reply->param = reply_param;
	if (card->state == CARD_STATE_DOWN)
		reply->seqno = QETH_IDX_COMMAND_SEQNO;
	else
		reply->seqno = card->seqno.ipa++;
	init_waitqueue_head(&reply->wait_q);
	spin_lock_irqsave(&card->lock, flags);
	list_add_tail(&reply->list, &card->cmd_waiter_list);
	spin_unlock_irqrestore(&card->lock, flags);
	QETH_DBF_HEX(CTRL, 2, iob->data, QETH_DBF_CTRL_LEN);

	while (atomic_cmpxchg(&card->write.irq_pending, 0, 1)) ;
	qeth_prepare_control_data(card, len, iob);

	if (IS_IPA(iob->data))
		event_timeout = QETH_IPA_TIMEOUT;
	else
		event_timeout = QETH_TIMEOUT;
	timeout = jiffies + event_timeout;

	QETH_CARD_TEXT(card, 6, "noirqpnd");
	spin_lock_irqsave(get_ccwdev_lock(card->write.ccwdev), flags);
	rc = ccw_device_start(card->write.ccwdev, &card->write.ccw,
			      (addr_t) iob, 0, 0);
	spin_unlock_irqrestore(get_ccwdev_lock(card->write.ccwdev), flags);
	if (rc) {
		QETH_DBF_MESSAGE(2, "%s qeth_send_control_data: "
			"ccw_device_start rc = %i\n",
			dev_name(&card->write.ccwdev->dev), rc);
		QETH_CARD_TEXT_(card, 2, " err%d", rc);
		spin_lock_irqsave(&card->lock, flags);
		list_del_init(&reply->list);
		qeth_put_reply(reply);
		spin_unlock_irqrestore(&card->lock, flags);
		qeth_release_buffer(iob->channel, iob);
		atomic_set(&card->write.irq_pending, 0);
		wake_up(&card->wait_q);
		return rc;
	}

	/* we have only one long running ipassist, since we can ensure
	   process context of this command we can sleep */
	cmd = (struct qeth_ipa_cmd *)(iob->data+IPA_PDU_HEADER_SIZE);
	if ((cmd->hdr.command == IPA_CMD_SETIP) &&
	    (cmd->hdr.prot_version == QETH_PROT_IPV4)) {
		if (!wait_event_timeout(reply->wait_q,
		    atomic_read(&reply->received), event_timeout))
			goto time_err;
	} else {
		while (!atomic_read(&reply->received)) {
			if (time_after(jiffies, timeout))
				goto time_err;
			cpu_relax();
		};
	}

	if (reply->rc == -EIO)
		goto error;
	rc = reply->rc;
	qeth_put_reply(reply);
	return rc;

time_err:
	reply->rc = -ETIME;
	spin_lock_irqsave(&reply->card->lock, flags);
	list_del_init(&reply->list);
	spin_unlock_irqrestore(&reply->card->lock, flags);
	atomic_inc(&reply->received);
error:
	atomic_set(&card->write.irq_pending, 0);
	qeth_release_buffer(iob->channel, iob);
	card->write.buf_no = (card->write.buf_no + 1) % QETH_CMD_BUFFER_NO;
	rc = reply->rc;
	qeth_put_reply(reply);
	return rc;
}
EXPORT_SYMBOL_GPL(qeth_send_control_data);

static int qeth_cm_enable_cb(struct qeth_card *card, struct qeth_reply *reply,
		unsigned long data)
{
	struct qeth_cmd_buffer *iob;

	QETH_DBF_TEXT(SETUP, 2, "cmenblcb");

	iob = (struct qeth_cmd_buffer *) data;
	memcpy(&card->token.cm_filter_r,
	       QETH_CM_ENABLE_RESP_FILTER_TOKEN(iob->data),
	       QETH_MPC_TOKEN_LENGTH);
	QETH_DBF_TEXT_(SETUP, 2, "  rc%d", iob->rc);
	return 0;
}

static int qeth_cm_enable(struct qeth_card *card)
{
	int rc;
	struct qeth_cmd_buffer *iob;

	QETH_DBF_TEXT(SETUP, 2, "cmenable");

	iob = qeth_wait_for_buffer(&card->write);
	memcpy(iob->data, CM_ENABLE, CM_ENABLE_SIZE);
	memcpy(QETH_CM_ENABLE_ISSUER_RM_TOKEN(iob->data),
	       &card->token.issuer_rm_r, QETH_MPC_TOKEN_LENGTH);
	memcpy(QETH_CM_ENABLE_FILTER_TOKEN(iob->data),
	       &card->token.cm_filter_w, QETH_MPC_TOKEN_LENGTH);

	rc = qeth_send_control_data(card, CM_ENABLE_SIZE, iob,
				    qeth_cm_enable_cb, NULL);
	return rc;
}

static int qeth_cm_setup_cb(struct qeth_card *card, struct qeth_reply *reply,
		unsigned long data)
{

	struct qeth_cmd_buffer *iob;

	QETH_DBF_TEXT(SETUP, 2, "cmsetpcb");

	iob = (struct qeth_cmd_buffer *) data;
	memcpy(&card->token.cm_connection_r,
	       QETH_CM_SETUP_RESP_DEST_ADDR(iob->data),
	       QETH_MPC_TOKEN_LENGTH);
	QETH_DBF_TEXT_(SETUP, 2, "  rc%d", iob->rc);
	return 0;
}

static int qeth_cm_setup(struct qeth_card *card)
{
	int rc;
	struct qeth_cmd_buffer *iob;

	QETH_DBF_TEXT(SETUP, 2, "cmsetup");

	iob = qeth_wait_for_buffer(&card->write);
	memcpy(iob->data, CM_SETUP, CM_SETUP_SIZE);
	memcpy(QETH_CM_SETUP_DEST_ADDR(iob->data),
	       &card->token.issuer_rm_r, QETH_MPC_TOKEN_LENGTH);
	memcpy(QETH_CM_SETUP_CONNECTION_TOKEN(iob->data),
	       &card->token.cm_connection_w, QETH_MPC_TOKEN_LENGTH);
	memcpy(QETH_CM_SETUP_FILTER_TOKEN(iob->data),
	       &card->token.cm_filter_r, QETH_MPC_TOKEN_LENGTH);
	rc = qeth_send_control_data(card, CM_SETUP_SIZE, iob,
				    qeth_cm_setup_cb, NULL);
	return rc;

}

static inline int qeth_get_initial_mtu_for_card(struct qeth_card *card)
{
	switch (card->info.type) {
	case QETH_CARD_TYPE_UNKNOWN:
		return 1500;
	case QETH_CARD_TYPE_IQD:
		return card->info.max_mtu;
	case QETH_CARD_TYPE_OSD:
		switch (card->info.link_type) {
		case QETH_LINK_TYPE_HSTR:
		case QETH_LINK_TYPE_LANE_TR:
			return 2000;
		default:
			return 1492;
		}
	case QETH_CARD_TYPE_OSM:
	case QETH_CARD_TYPE_OSX:
		return 1492;
	default:
		return 1500;
	}
}

static inline int qeth_get_mtu_outof_framesize(int framesize)
{
	switch (framesize) {
	case 0x4000:
		return 8192;
	case 0x6000:
		return 16384;
	case 0xa000:
		return 32768;
	case 0xffff:
		return 57344;
	default:
		return 0;
	}
}

static inline int qeth_mtu_is_valid(struct qeth_card *card, int mtu)
{
	switch (card->info.type) {
	case QETH_CARD_TYPE_OSD:
	case QETH_CARD_TYPE_OSM:
	case QETH_CARD_TYPE_OSX:
	case QETH_CARD_TYPE_IQD:
		return ((mtu >= 576) &&
			(mtu <= card->info.max_mtu));
	case QETH_CARD_TYPE_OSN:
	case QETH_CARD_TYPE_UNKNOWN:
	default:
		return 1;
	}
}

static int qeth_ulp_enable_cb(struct qeth_card *card, struct qeth_reply *reply,
		unsigned long data)
{

	__u16 mtu, framesize;
	__u16 len;
	__u8 link_type;
	struct qeth_cmd_buffer *iob;

	QETH_DBF_TEXT(SETUP, 2, "ulpenacb");

	iob = (struct qeth_cmd_buffer *) data;
	memcpy(&card->token.ulp_filter_r,
	       QETH_ULP_ENABLE_RESP_FILTER_TOKEN(iob->data),
	       QETH_MPC_TOKEN_LENGTH);
	if (card->info.type == QETH_CARD_TYPE_IQD) {
		memcpy(&framesize, QETH_ULP_ENABLE_RESP_MAX_MTU(iob->data), 2);
		mtu = qeth_get_mtu_outof_framesize(framesize);
		if (!mtu) {
			iob->rc = -EINVAL;
			QETH_DBF_TEXT_(SETUP, 2, "  rc%d", iob->rc);
			return 0;
		}
		if (card->info.initial_mtu && (card->info.initial_mtu != mtu)) {
			/* frame size has changed */
			if (card->dev &&
			    ((card->dev->mtu == card->info.initial_mtu) ||
			     (card->dev->mtu > mtu)))
				card->dev->mtu = mtu;
			qeth_free_qdio_buffers(card);
		}
		card->info.initial_mtu = mtu;
		card->info.max_mtu = mtu;
		card->qdio.in_buf_size = mtu + 2 * PAGE_SIZE;
	} else {
		card->info.initial_mtu = qeth_get_initial_mtu_for_card(card);
		card->info.max_mtu = *(__u16 *)QETH_ULP_ENABLE_RESP_MAX_MTU(
			iob->data);
		card->qdio.in_buf_size = QETH_IN_BUF_SIZE_DEFAULT;
	}

	memcpy(&len, QETH_ULP_ENABLE_RESP_DIFINFO_LEN(iob->data), 2);
	if (len >= QETH_MPC_DIFINFO_LEN_INDICATES_LINK_TYPE) {
		memcpy(&link_type,
		       QETH_ULP_ENABLE_RESP_LINK_TYPE(iob->data), 1);
		card->info.link_type = link_type;
	} else
		card->info.link_type = 0;
	QETH_DBF_TEXT_(SETUP, 2, "link%d", card->info.link_type);
	QETH_DBF_TEXT_(SETUP, 2, "  rc%d", iob->rc);
	return 0;
}

static int qeth_ulp_enable(struct qeth_card *card)
{
	int rc;
	char prot_type;
	struct qeth_cmd_buffer *iob;

	/*FIXME: trace view callbacks*/
	QETH_DBF_TEXT(SETUP, 2, "ulpenabl");

	iob = qeth_wait_for_buffer(&card->write);
	memcpy(iob->data, ULP_ENABLE, ULP_ENABLE_SIZE);

	*(QETH_ULP_ENABLE_LINKNUM(iob->data)) =
		(__u8) card->info.portno;
	if (card->options.layer2)
		if (card->info.type == QETH_CARD_TYPE_OSN)
			prot_type = QETH_PROT_OSN2;
		else
			prot_type = QETH_PROT_LAYER2;
	else
		prot_type = QETH_PROT_TCPIP;

	memcpy(QETH_ULP_ENABLE_PROT_TYPE(iob->data), &prot_type, 1);
	memcpy(QETH_ULP_ENABLE_DEST_ADDR(iob->data),
	       &card->token.cm_connection_r, QETH_MPC_TOKEN_LENGTH);
	memcpy(QETH_ULP_ENABLE_FILTER_TOKEN(iob->data),
	       &card->token.ulp_filter_w, QETH_MPC_TOKEN_LENGTH);
	memcpy(QETH_ULP_ENABLE_PORTNAME_AND_LL(iob->data),
	       card->info.portname, 9);
	rc = qeth_send_control_data(card, ULP_ENABLE_SIZE, iob,
				    qeth_ulp_enable_cb, NULL);
	return rc;

}

static int qeth_ulp_setup_cb(struct qeth_card *card, struct qeth_reply *reply,
		unsigned long data)
{
	struct qeth_cmd_buffer *iob;
	int rc = 0;

	QETH_DBF_TEXT(SETUP, 2, "ulpstpcb");

	iob = (struct qeth_cmd_buffer *) data;
	memcpy(&card->token.ulp_connection_r,
	       QETH_ULP_SETUP_RESP_CONNECTION_TOKEN(iob->data),
	       QETH_MPC_TOKEN_LENGTH);
	if (!strncmp("00S", QETH_ULP_SETUP_RESP_CONNECTION_TOKEN(iob->data),
		     3)) {
		QETH_DBF_TEXT(SETUP, 2, "olmlimit");
		dev_err(&card->gdev->dev, "A connection could not be "
			"established because of an OLM limit\n");
		iob->rc = -EMLINK;
	}
	QETH_DBF_TEXT_(SETUP, 2, "  rc%d", iob->rc);
	return rc;
}

static int qeth_ulp_setup(struct qeth_card *card)
{
	int rc;
	__u16 temp;
	struct qeth_cmd_buffer *iob;
	struct ccw_dev_id dev_id;

	QETH_DBF_TEXT(SETUP, 2, "ulpsetup");

	iob = qeth_wait_for_buffer(&card->write);
	memcpy(iob->data, ULP_SETUP, ULP_SETUP_SIZE);

	memcpy(QETH_ULP_SETUP_DEST_ADDR(iob->data),
	       &card->token.cm_connection_r, QETH_MPC_TOKEN_LENGTH);
	memcpy(QETH_ULP_SETUP_CONNECTION_TOKEN(iob->data),
	       &card->token.ulp_connection_w, QETH_MPC_TOKEN_LENGTH);
	memcpy(QETH_ULP_SETUP_FILTER_TOKEN(iob->data),
	       &card->token.ulp_filter_r, QETH_MPC_TOKEN_LENGTH);

	ccw_device_get_id(CARD_DDEV(card), &dev_id);
	memcpy(QETH_ULP_SETUP_CUA(iob->data), &dev_id.devno, 2);
	temp = (card->info.cula << 8) + card->info.unit_addr2;
	memcpy(QETH_ULP_SETUP_REAL_DEVADDR(iob->data), &temp, 2);
	rc = qeth_send_control_data(card, ULP_SETUP_SIZE, iob,
				    qeth_ulp_setup_cb, NULL);
	return rc;
}

static int qeth_alloc_qdio_buffers(struct qeth_card *card)
{
	int i, j;

	QETH_DBF_TEXT(SETUP, 2, "allcqdbf");

	if (atomic_cmpxchg(&card->qdio.state, QETH_QDIO_UNINITIALIZED,
		QETH_QDIO_ALLOCATED) != QETH_QDIO_UNINITIALIZED)
		return 0;

	card->qdio.in_q = kmalloc(sizeof(struct qeth_qdio_q),
				  GFP_KERNEL);
	if (!card->qdio.in_q)
		goto out_nomem;
	QETH_DBF_TEXT(SETUP, 2, "inq");
	QETH_DBF_HEX(SETUP, 2, &card->qdio.in_q, sizeof(void *));
	memset(card->qdio.in_q, 0, sizeof(struct qeth_qdio_q));
	/* give inbound qeth_qdio_buffers their qdio_buffers */
	for (i = 0; i < QDIO_MAX_BUFFERS_PER_Q; ++i)
		card->qdio.in_q->bufs[i].buffer =
			&card->qdio.in_q->qdio_bufs[i];
	/* inbound buffer pool */
	if (qeth_alloc_buffer_pool(card))
		goto out_freeinq;
	/* outbound */
	card->qdio.out_qs =
		kmalloc(card->qdio.no_out_queues *
			sizeof(struct qeth_qdio_out_q *), GFP_KERNEL);
	if (!card->qdio.out_qs)
		goto out_freepool;
	for (i = 0; i < card->qdio.no_out_queues; ++i) {
		card->qdio.out_qs[i] = kmalloc(sizeof(struct qeth_qdio_out_q),
					       GFP_KERNEL);
		if (!card->qdio.out_qs[i])
			goto out_freeoutq;
		QETH_DBF_TEXT_(SETUP, 2, "outq %i", i);
		QETH_DBF_HEX(SETUP, 2, &card->qdio.out_qs[i], sizeof(void *));
		memset(card->qdio.out_qs[i], 0, sizeof(struct qeth_qdio_out_q));
		card->qdio.out_qs[i]->queue_no = i;
		/* give outbound qeth_qdio_buffers their qdio_buffers */
		for (j = 0; j < QDIO_MAX_BUFFERS_PER_Q; ++j) {
			card->qdio.out_qs[i]->bufs[j].buffer =
				&card->qdio.out_qs[i]->qdio_bufs[j];
			skb_queue_head_init(&card->qdio.out_qs[i]->bufs[j].
					    skb_list);
			lockdep_set_class(
				&card->qdio.out_qs[i]->bufs[j].skb_list.lock,
				&qdio_out_skb_queue_key);
			INIT_LIST_HEAD(&card->qdio.out_qs[i]->bufs[j].ctx_list);
		}
	}
	return 0;

out_freeoutq:
	while (i > 0)
		kfree(card->qdio.out_qs[--i]);
	kfree(card->qdio.out_qs);
	card->qdio.out_qs = NULL;
out_freepool:
	qeth_free_buffer_pool(card);
out_freeinq:
	kfree(card->qdio.in_q);
	card->qdio.in_q = NULL;
out_nomem:
	atomic_set(&card->qdio.state, QETH_QDIO_UNINITIALIZED);
	return -ENOMEM;
}

static void qeth_create_qib_param_field(struct qeth_card *card,
		char *param_field)
{

	param_field[0] = _ascebc['P'];
	param_field[1] = _ascebc['C'];
	param_field[2] = _ascebc['I'];
	param_field[3] = _ascebc['T'];
	*((unsigned int *) (&param_field[4])) = QETH_PCI_THRESHOLD_A(card);
	*((unsigned int *) (&param_field[8])) = QETH_PCI_THRESHOLD_B(card);
	*((unsigned int *) (&param_field[12])) = QETH_PCI_TIMER_VALUE(card);
}

static void qeth_create_qib_param_field_blkt(struct qeth_card *card,
		char *param_field)
{
	param_field[16] = _ascebc['B'];
	param_field[17] = _ascebc['L'];
	param_field[18] = _ascebc['K'];
	param_field[19] = _ascebc['T'];
	*((unsigned int *) (&param_field[20])) = card->info.blkt.time_total;
	*((unsigned int *) (&param_field[24])) = card->info.blkt.inter_packet;
	*((unsigned int *) (&param_field[28])) =
		card->info.blkt.inter_packet_jumbo;
}

static int qeth_qdio_activate(struct qeth_card *card)
{
	QETH_DBF_TEXT(SETUP, 3, "qdioact");
	return qdio_activate(CARD_DDEV(card));
}

static int qeth_dm_act(struct qeth_card *card)
{
	int rc;
	struct qeth_cmd_buffer *iob;

	QETH_DBF_TEXT(SETUP, 2, "dmact");

	iob = qeth_wait_for_buffer(&card->write);
	memcpy(iob->data, DM_ACT, DM_ACT_SIZE);

	memcpy(QETH_DM_ACT_DEST_ADDR(iob->data),
	       &card->token.cm_connection_r, QETH_MPC_TOKEN_LENGTH);
	memcpy(QETH_DM_ACT_CONNECTION_TOKEN(iob->data),
	       &card->token.ulp_connection_r, QETH_MPC_TOKEN_LENGTH);
	rc = qeth_send_control_data(card, DM_ACT_SIZE, iob, NULL, NULL);
	return rc;
}

static int qeth_mpc_initialize(struct qeth_card *card)
{
	int rc;

	QETH_DBF_TEXT(SETUP, 2, "mpcinit");

	rc = qeth_issue_next_read(card);
	if (rc) {
		QETH_DBF_TEXT_(SETUP, 2, "1err%d", rc);
		return rc;
	}
	rc = qeth_cm_enable(card);
	if (rc) {
		QETH_DBF_TEXT_(SETUP, 2, "2err%d", rc);
		goto out_qdio;
	}
	rc = qeth_cm_setup(card);
	if (rc) {
		QETH_DBF_TEXT_(SETUP, 2, "3err%d", rc);
		goto out_qdio;
	}
	rc = qeth_ulp_enable(card);
	if (rc) {
		QETH_DBF_TEXT_(SETUP, 2, "4err%d", rc);
		goto out_qdio;
	}
	rc = qeth_ulp_setup(card);
	if (rc) {
		QETH_DBF_TEXT_(SETUP, 2, "5err%d", rc);
		goto out_qdio;
	}
	rc = qeth_alloc_qdio_buffers(card);
	if (rc) {
		QETH_DBF_TEXT_(SETUP, 2, "5err%d", rc);
		goto out_qdio;
	}
	rc = qeth_qdio_establish(card);
	if (rc) {
		QETH_DBF_TEXT_(SETUP, 2, "6err%d", rc);
		qeth_free_qdio_buffers(card);
		goto out_qdio;
	}
	rc = qeth_qdio_activate(card);
	if (rc) {
		QETH_DBF_TEXT_(SETUP, 2, "7err%d", rc);
		goto out_qdio;
	}
	rc = qeth_dm_act(card);
	if (rc) {
		QETH_DBF_TEXT_(SETUP, 2, "8err%d", rc);
		goto out_qdio;
	}

	return 0;
out_qdio:
	qeth_qdio_clear_card(card, card->info.type != QETH_CARD_TYPE_IQD);
	return rc;
}

static void qeth_print_status_with_portname(struct qeth_card *card)
{
	char dbf_text[15];
	int i;

	sprintf(dbf_text, "%s", card->info.portname + 1);
	for (i = 0; i < 8; i++)
		dbf_text[i] =
			(char) _ebcasc[(__u8) dbf_text[i]];
	dbf_text[8] = 0;
	dev_info(&card->gdev->dev, "Device is a%s card%s%s%s\n"
	       "with link type %s (portname: %s)\n",
	       qeth_get_cardname(card),
	       (card->info.mcl_level[0]) ? " (level: " : "",
	       (card->info.mcl_level[0]) ? card->info.mcl_level : "",
	       (card->info.mcl_level[0]) ? ")" : "",
	       qeth_get_cardname_short(card),
	       dbf_text);

}

static void qeth_print_status_no_portname(struct qeth_card *card)
{
	if (card->info.portname[0])
		dev_info(&card->gdev->dev, "Device is a%s "
		       "card%s%s%s\nwith link type %s "
		       "(no portname needed by interface).\n",
		       qeth_get_cardname(card),
		       (card->info.mcl_level[0]) ? " (level: " : "",
		       (card->info.mcl_level[0]) ? card->info.mcl_level : "",
		       (card->info.mcl_level[0]) ? ")" : "",
		       qeth_get_cardname_short(card));
	else
		dev_info(&card->gdev->dev, "Device is a%s "
		       "card%s%s%s\nwith link type %s.\n",
		       qeth_get_cardname(card),
		       (card->info.mcl_level[0]) ? " (level: " : "",
		       (card->info.mcl_level[0]) ? card->info.mcl_level : "",
		       (card->info.mcl_level[0]) ? ")" : "",
		       qeth_get_cardname_short(card));
}

void qeth_print_status_message(struct qeth_card *card)
{
	switch (card->info.type) {
	case QETH_CARD_TYPE_OSD:
	case QETH_CARD_TYPE_OSM:
	case QETH_CARD_TYPE_OSX:
		/* VM will use a non-zero first character
		 * to indicate a HiperSockets like reporting
		 * of the level OSA sets the first character to zero
		 * */
		if (!card->info.mcl_level[0]) {
			sprintf(card->info.mcl_level, "%02x%02x",
				card->info.mcl_level[2],
				card->info.mcl_level[3]);

			card->info.mcl_level[QETH_MCL_LENGTH] = 0;
			break;
		}
		/* fallthrough */
	case QETH_CARD_TYPE_IQD:
		if ((card->info.guestlan) ||
		    (card->info.mcl_level[0] & 0x80)) {
			card->info.mcl_level[0] = (char) _ebcasc[(__u8)
				card->info.mcl_level[0]];
			card->info.mcl_level[1] = (char) _ebcasc[(__u8)
				card->info.mcl_level[1]];
			card->info.mcl_level[2] = (char) _ebcasc[(__u8)
				card->info.mcl_level[2]];
			card->info.mcl_level[3] = (char) _ebcasc[(__u8)
				card->info.mcl_level[3]];
			card->info.mcl_level[QETH_MCL_LENGTH] = 0;
		}
		break;
	default:
		memset(&card->info.mcl_level[0], 0, QETH_MCL_LENGTH + 1);
	}
	if (card->info.portname_required)
		qeth_print_status_with_portname(card);
	else
		qeth_print_status_no_portname(card);
}
EXPORT_SYMBOL_GPL(qeth_print_status_message);

static void qeth_initialize_working_pool_list(struct qeth_card *card)
{
	struct qeth_buffer_pool_entry *entry;

	QETH_CARD_TEXT(card, 5, "inwrklst");

	list_for_each_entry(entry,
			    &card->qdio.init_pool.entry_list, init_list) {
		qeth_put_buffer_pool_entry(card, entry);
	}
}

static inline struct qeth_buffer_pool_entry *qeth_find_free_buffer_pool_entry(
		struct qeth_card *card)
{
	struct list_head *plh;
	struct qeth_buffer_pool_entry *entry;
	int i, free;
	struct page *page;

	if (list_empty(&card->qdio.in_buf_pool.entry_list))
		return NULL;

	list_for_each(plh, &card->qdio.in_buf_pool.entry_list) {
		entry = list_entry(plh, struct qeth_buffer_pool_entry, list);
		free = 1;
		for (i = 0; i < QETH_MAX_BUFFER_ELEMENTS(card); ++i) {
			if (page_count(virt_to_page(entry->elements[i])) > 1) {
				free = 0;
				break;
			}
		}
		if (free) {
			list_del_init(&entry->list);
			return entry;
		}
	}

	/* no free buffer in pool so take first one and swap pages */
	entry = list_entry(card->qdio.in_buf_pool.entry_list.next,
			struct qeth_buffer_pool_entry, list);
	for (i = 0; i < QETH_MAX_BUFFER_ELEMENTS(card); ++i) {
		if (page_count(virt_to_page(entry->elements[i])) > 1) {
			page = alloc_page(GFP_ATOMIC);
			if (!page) {
				return NULL;
			} else {
				free_page((unsigned long)entry->elements[i]);
				entry->elements[i] = page_address(page);
				if (card->options.performance_stats)
					card->perf_stats.sg_alloc_page_rx++;
			}
		}
	}
	list_del_init(&entry->list);
	return entry;
}

static int qeth_init_input_buffer(struct qeth_card *card,
		struct qeth_qdio_buffer *buf)
{
	struct qeth_buffer_pool_entry *pool_entry;
	int i;

	pool_entry = qeth_find_free_buffer_pool_entry(card);
	if (!pool_entry)
		return 1;

	/*
	 * since the buffer is accessed only from the input_tasklet
	 * there shouldn't be a need to synchronize; also, since we use
	 * the QETH_IN_BUF_REQUEUE_THRESHOLD we should never run  out off
	 * buffers
	 */

	buf->pool_entry = pool_entry;
	for (i = 0; i < QETH_MAX_BUFFER_ELEMENTS(card); ++i) {
		buf->buffer->element[i].length = PAGE_SIZE;
		buf->buffer->element[i].addr =  pool_entry->elements[i];
		if (i == QETH_MAX_BUFFER_ELEMENTS(card) - 1)
			buf->buffer->element[i].flags = SBAL_FLAGS_LAST_ENTRY;
		else
			buf->buffer->element[i].flags = 0;
	}
	return 0;
}

int qeth_init_qdio_queues(struct qeth_card *card)
{
	int i, j;
	int rc;

	QETH_DBF_TEXT(SETUP, 2, "initqdqs");

	/* inbound queue */
	memset(card->qdio.in_q->qdio_bufs, 0,
	       QDIO_MAX_BUFFERS_PER_Q * sizeof(struct qdio_buffer));
	qeth_initialize_working_pool_list(card);
	/*give only as many buffers to hardware as we have buffer pool entries*/
	for (i = 0; i < card->qdio.in_buf_pool.buf_count - 1; ++i)
		qeth_init_input_buffer(card, &card->qdio.in_q->bufs[i]);
	card->qdio.in_q->next_buf_to_init =
		card->qdio.in_buf_pool.buf_count - 1;
	rc = do_QDIO(CARD_DDEV(card), QDIO_FLAG_SYNC_INPUT, 0, 0,
		     card->qdio.in_buf_pool.buf_count - 1);
	if (rc) {
		QETH_DBF_TEXT_(SETUP, 2, "1err%d", rc);
		return rc;
	}
	/* outbound queue */
	for (i = 0; i < card->qdio.no_out_queues; ++i) {
		memset(card->qdio.out_qs[i]->qdio_bufs, 0,
		       QDIO_MAX_BUFFERS_PER_Q * sizeof(struct qdio_buffer));
		for (j = 0; j < QDIO_MAX_BUFFERS_PER_Q; ++j) {
			qeth_clear_output_buffer(card->qdio.out_qs[i],
					&card->qdio.out_qs[i]->bufs[j]);
		}
		card->qdio.out_qs[i]->card = card;
		card->qdio.out_qs[i]->next_buf_to_fill = 0;
		card->qdio.out_qs[i]->do_pack = 0;
		atomic_set(&card->qdio.out_qs[i]->used_buffers, 0);
		atomic_set(&card->qdio.out_qs[i]->set_pci_flags_count, 0);
		atomic_set(&card->qdio.out_qs[i]->state,
			   QETH_OUT_Q_UNLOCKED);
	}
	return 0;
}
EXPORT_SYMBOL_GPL(qeth_init_qdio_queues);

static inline __u8 qeth_get_ipa_adp_type(enum qeth_link_types link_type)
{
	switch (link_type) {
	case QETH_LINK_TYPE_HSTR:
		return 2;
	default:
		return 1;
	}
}

static void qeth_fill_ipacmd_header(struct qeth_card *card,
		struct qeth_ipa_cmd *cmd, __u8 command,
		enum qeth_prot_versions prot)
{
	memset(cmd, 0, sizeof(struct qeth_ipa_cmd));
	cmd->hdr.command = command;
	cmd->hdr.initiator = IPA_CMD_INITIATOR_HOST;
	cmd->hdr.seqno = card->seqno.ipa;
	cmd->hdr.adapter_type = qeth_get_ipa_adp_type(card->info.link_type);
	cmd->hdr.rel_adapter_no = (__u8) card->info.portno;
	if (card->options.layer2)
		cmd->hdr.prim_version_no = 2;
	else
		cmd->hdr.prim_version_no = 1;
	cmd->hdr.param_count = 1;
	cmd->hdr.prot_version = prot;
	cmd->hdr.ipa_supported = 0;
	cmd->hdr.ipa_enabled = 0;
}

struct qeth_cmd_buffer *qeth_get_ipacmd_buffer(struct qeth_card *card,
		enum qeth_ipa_cmds ipacmd, enum qeth_prot_versions prot)
{
	struct qeth_cmd_buffer *iob;
	struct qeth_ipa_cmd *cmd;

	iob = qeth_wait_for_buffer(&card->write);
	cmd = (struct qeth_ipa_cmd *)(iob->data+IPA_PDU_HEADER_SIZE);
	qeth_fill_ipacmd_header(card, cmd, ipacmd, prot);

	return iob;
}
EXPORT_SYMBOL_GPL(qeth_get_ipacmd_buffer);

void qeth_prepare_ipa_cmd(struct qeth_card *card, struct qeth_cmd_buffer *iob,
		char prot_type)
{
	memcpy(iob->data, IPA_PDU_HEADER, IPA_PDU_HEADER_SIZE);
	memcpy(QETH_IPA_CMD_PROT_TYPE(iob->data), &prot_type, 1);
	memcpy(QETH_IPA_CMD_DEST_ADDR(iob->data),
	       &card->token.ulp_connection_r, QETH_MPC_TOKEN_LENGTH);
}
EXPORT_SYMBOL_GPL(qeth_prepare_ipa_cmd);

int qeth_send_ipa_cmd(struct qeth_card *card, struct qeth_cmd_buffer *iob,
		int (*reply_cb)(struct qeth_card *, struct qeth_reply*,
			unsigned long),
		void *reply_param)
{
	int rc;
	char prot_type;

	QETH_CARD_TEXT(card, 4, "sendipa");

	if (card->options.layer2)
		if (card->info.type == QETH_CARD_TYPE_OSN)
			prot_type = QETH_PROT_OSN2;
		else
			prot_type = QETH_PROT_LAYER2;
	else
		prot_type = QETH_PROT_TCPIP;
	qeth_prepare_ipa_cmd(card, iob, prot_type);
	rc = qeth_send_control_data(card, IPA_CMD_LENGTH,
						iob, reply_cb, reply_param);
	if (rc == -ETIME) {
		qeth_clear_ipacmd_list(card);
		qeth_schedule_recovery(card);
	}
	return rc;
}
EXPORT_SYMBOL_GPL(qeth_send_ipa_cmd);

int qeth_send_startlan(struct qeth_card *card)
{
	int rc;
	struct qeth_cmd_buffer *iob;

	QETH_DBF_TEXT(SETUP, 2, "strtlan");

	iob = qeth_get_ipacmd_buffer(card, IPA_CMD_STARTLAN, 0);
	rc = qeth_send_ipa_cmd(card, iob, NULL, NULL);
	return rc;
}
EXPORT_SYMBOL_GPL(qeth_send_startlan);

int qeth_default_setadapterparms_cb(struct qeth_card *card,
		struct qeth_reply *reply, unsigned long data)
{
	struct qeth_ipa_cmd *cmd;

	QETH_CARD_TEXT(card, 4, "defadpcb");

	cmd = (struct qeth_ipa_cmd *) data;
	if (cmd->hdr.return_code == 0)
		cmd->hdr.return_code =
			cmd->data.setadapterparms.hdr.return_code;
	return 0;
}
EXPORT_SYMBOL_GPL(qeth_default_setadapterparms_cb);

static int qeth_query_setadapterparms_cb(struct qeth_card *card,
		struct qeth_reply *reply, unsigned long data)
{
	struct qeth_ipa_cmd *cmd;

	QETH_CARD_TEXT(card, 3, "quyadpcb");

	cmd = (struct qeth_ipa_cmd *) data;
	if (cmd->data.setadapterparms.data.query_cmds_supp.lan_type & 0x7f) {
		card->info.link_type =
		      cmd->data.setadapterparms.data.query_cmds_supp.lan_type;
		QETH_DBF_TEXT_(SETUP, 2, "lnk %d", card->info.link_type);
	}
	card->options.adp.supported_funcs =
		cmd->data.setadapterparms.data.query_cmds_supp.supported_cmds;
	return qeth_default_setadapterparms_cb(card, reply, (unsigned long)cmd);
}

struct qeth_cmd_buffer *qeth_get_adapter_cmd(struct qeth_card *card,
		__u32 command, __u32 cmdlen)
{
	struct qeth_cmd_buffer *iob;
	struct qeth_ipa_cmd *cmd;

	iob = qeth_get_ipacmd_buffer(card, IPA_CMD_SETADAPTERPARMS,
				     QETH_PROT_IPV4);
	cmd = (struct qeth_ipa_cmd *)(iob->data+IPA_PDU_HEADER_SIZE);
	cmd->data.setadapterparms.hdr.cmdlength = cmdlen;
	cmd->data.setadapterparms.hdr.command_code = command;
	cmd->data.setadapterparms.hdr.used_total = 1;
	cmd->data.setadapterparms.hdr.seq_no = 1;

	return iob;
}
EXPORT_SYMBOL_GPL(qeth_get_adapter_cmd);

int qeth_query_setadapterparms(struct qeth_card *card)
{
	int rc;
	struct qeth_cmd_buffer *iob;

	QETH_CARD_TEXT(card, 3, "queryadp");
	iob = qeth_get_adapter_cmd(card, IPA_SETADP_QUERY_COMMANDS_SUPPORTED,
				   sizeof(struct qeth_ipacmd_setadpparms));
	rc = qeth_send_ipa_cmd(card, iob, qeth_query_setadapterparms_cb, NULL);
	return rc;
}
EXPORT_SYMBOL_GPL(qeth_query_setadapterparms);

static int qeth_query_ipassists_cb(struct qeth_card *card,
		struct qeth_reply *reply, unsigned long data)
{
	struct qeth_ipa_cmd *cmd;

	QETH_DBF_TEXT(SETUP, 2, "qipasscb");

	cmd = (struct qeth_ipa_cmd *) data;
	if (cmd->hdr.prot_version == QETH_PROT_IPV4) {
		card->options.ipa4.supported_funcs = cmd->hdr.ipa_supported;
		card->options.ipa4.enabled_funcs = cmd->hdr.ipa_enabled;
	} else {
		card->options.ipa6.supported_funcs = cmd->hdr.ipa_supported;
		card->options.ipa6.enabled_funcs = cmd->hdr.ipa_enabled;
	}
	QETH_DBF_TEXT(SETUP, 2, "suppenbl");
	QETH_DBF_TEXT_(SETUP, 2, "%x", cmd->hdr.ipa_supported);
	QETH_DBF_TEXT_(SETUP, 2, "%x", cmd->hdr.ipa_enabled);
	return 0;
}

int qeth_query_ipassists(struct qeth_card *card, enum qeth_prot_versions prot)
{
	int rc;
	struct qeth_cmd_buffer *iob;

	QETH_DBF_TEXT_(SETUP, 2, "qipassi%i", prot);
	iob = qeth_get_ipacmd_buffer(card, IPA_CMD_QIPASSIST, prot);
	rc = qeth_send_ipa_cmd(card, iob, qeth_query_ipassists_cb, NULL);
	return rc;
}
EXPORT_SYMBOL_GPL(qeth_query_ipassists);

static int qeth_query_setdiagass_cb(struct qeth_card *card,
		struct qeth_reply *reply, unsigned long data)
{
	struct qeth_ipa_cmd *cmd;
	__u16 rc;

	cmd = (struct qeth_ipa_cmd *)data;
	rc = cmd->hdr.return_code;
	if (rc)
		QETH_CARD_TEXT_(card, 2, "diagq:%x", rc);
	else
		card->info.diagass_support = cmd->data.diagass.ext;
	return 0;
}

static int qeth_query_setdiagass(struct qeth_card *card)
{
	struct qeth_cmd_buffer *iob;
	struct qeth_ipa_cmd    *cmd;

	QETH_DBF_TEXT(SETUP, 2, "qdiagass");
	iob = qeth_get_ipacmd_buffer(card, IPA_CMD_SET_DIAG_ASS, 0);
	cmd = (struct qeth_ipa_cmd *)(iob->data+IPA_PDU_HEADER_SIZE);
	cmd->data.diagass.subcmd_len = 16;
	cmd->data.diagass.subcmd = QETH_DIAGS_CMD_QUERY;
	return qeth_send_ipa_cmd(card, iob, qeth_query_setdiagass_cb, NULL);
}

static void qeth_get_trap_id(struct qeth_card *card, struct qeth_trap_id *tid)
{
	unsigned long info = get_zeroed_page(GFP_KERNEL);
	struct sysinfo_2_2_2 *info222 = (struct sysinfo_2_2_2 *)info;
	struct sysinfo_3_2_2 *info322 = (struct sysinfo_3_2_2 *)info;
	struct ccw_dev_id ccwid;
	int level, rc;

	tid->chpid = card->info.chpid;
	ccw_device_get_id(CARD_RDEV(card), &ccwid);
	tid->ssid = ccwid.ssid;
	tid->devno = ccwid.devno;
	if (!info)
		return;

	rc = stsi(NULL, 0, 0, 0);
	if (rc == -ENOSYS)
		level = rc;
	else
		level = (((unsigned int) rc) >> 28);

	if ((level >= 2) && (stsi(info222, 2, 2, 2) != -ENOSYS))
		tid->lparnr = info222->lpar_number;

	if ((level >= 3) && (stsi(info322, 3, 2, 2) != -ENOSYS)) {
		EBCASC(info322->vm[0].name, sizeof(info322->vm[0].name));
		memcpy(tid->vmname, info322->vm[0].name, sizeof(tid->vmname));
	}
	free_page(info);
	return;
}

static int qeth_hw_trap_cb(struct qeth_card *card,
		struct qeth_reply *reply, unsigned long data)
{
	struct qeth_ipa_cmd *cmd;
	__u16 rc;

	cmd = (struct qeth_ipa_cmd *)data;
	rc = cmd->hdr.return_code;
	if (rc)
		QETH_CARD_TEXT_(card, 2, "trapc:%x", rc);
	return 0;
}

int qeth_hw_trap(struct qeth_card *card, enum qeth_diags_trap_action action)
{
	struct qeth_cmd_buffer *iob;
	struct qeth_ipa_cmd *cmd;

	QETH_DBF_TEXT(SETUP, 2, "diagtrap");
	iob = qeth_get_ipacmd_buffer(card, IPA_CMD_SET_DIAG_ASS, 0);
	cmd = (struct qeth_ipa_cmd *)(iob->data+IPA_PDU_HEADER_SIZE);
	cmd->data.diagass.subcmd_len = 80;
	cmd->data.diagass.subcmd = QETH_DIAGS_CMD_TRAP;
	cmd->data.diagass.type = 1;
	cmd->data.diagass.action = action;
	switch (action) {
	case QETH_DIAGS_TRAP_ARM:
		cmd->data.diagass.options = 0x0003;
		cmd->data.diagass.ext = 0x00010000 +
			sizeof(struct qeth_trap_id);
		qeth_get_trap_id(card,
			(struct qeth_trap_id *)cmd->data.diagass.cdata);
		break;
	case QETH_DIAGS_TRAP_DISARM:
		cmd->data.diagass.options = 0x0001;
		break;
	case QETH_DIAGS_TRAP_CAPTURE:
		break;
	}
	return qeth_send_ipa_cmd(card, iob, qeth_hw_trap_cb, NULL);
}
EXPORT_SYMBOL_GPL(qeth_hw_trap);

int qeth_check_qdio_errors(struct qeth_card *card, struct qdio_buffer *buf,
		unsigned int qdio_error, const char *dbftext)
{
	if (qdio_error) {
		QETH_CARD_TEXT(card, 2, dbftext);
		QETH_CARD_TEXT_(card, 2, " F15=%02X",
			       buf->element[15].flags & 0xff);
		QETH_CARD_TEXT_(card, 2, " F14=%02X",
			       buf->element[14].flags & 0xff);
		QETH_CARD_TEXT_(card, 2, " qerr=%X", qdio_error);
		if ((buf->element[15].flags & 0xff) == 0x12) {
			card->stats.rx_dropped++;
			return 0;
		} else
			return 1;
	}
	return 0;
}
EXPORT_SYMBOL_GPL(qeth_check_qdio_errors);

void qeth_queue_input_buffer(struct qeth_card *card, int index)
{
	struct qeth_qdio_q *queue = card->qdio.in_q;
	int count;
	int i;
	int rc;
	int newcount = 0;

	count = (index < queue->next_buf_to_init)?
		card->qdio.in_buf_pool.buf_count -
		(queue->next_buf_to_init - index) :
		card->qdio.in_buf_pool.buf_count -
		(queue->next_buf_to_init + QDIO_MAX_BUFFERS_PER_Q - index);
	/* only requeue at a certain threshold to avoid SIGAs */
	if (count >= QETH_IN_BUF_REQUEUE_THRESHOLD(card)) {
		for (i = queue->next_buf_to_init;
		     i < queue->next_buf_to_init + count; ++i) {
			if (qeth_init_input_buffer(card,
				&queue->bufs[i % QDIO_MAX_BUFFERS_PER_Q])) {
				break;
			} else {
				newcount++;
			}
		}

		if (newcount < count) {
			/* we are in memory shortage so we switch back to
			   traditional skb allocation and drop packages */
			atomic_set(&card->force_alloc_skb, 3);
			count = newcount;
		} else {
			atomic_add_unless(&card->force_alloc_skb, -1, 0);
		}

		/*
		 * according to old code it should be avoided to requeue all
		 * 128 buffers in order to benefit from PCI avoidance.
		 * this function keeps at least one buffer (the buffer at
		 * 'index') un-requeued -> this buffer is the first buffer that
		 * will be requeued the next time
		 */
		if (card->options.performance_stats) {
			card->perf_stats.inbound_do_qdio_cnt++;
			card->perf_stats.inbound_do_qdio_start_time =
				qeth_get_micros();
		}
		rc = do_QDIO(CARD_DDEV(card), QDIO_FLAG_SYNC_INPUT, 0,
			     queue->next_buf_to_init, count);
		if (card->options.performance_stats)
			card->perf_stats.inbound_do_qdio_time +=
				qeth_get_micros() -
				card->perf_stats.inbound_do_qdio_start_time;
		if (rc) {
			dev_warn(&card->gdev->dev,
				"QDIO reported an error, rc=%i\n", rc);
			QETH_CARD_TEXT(card, 2, "qinberr");
		}
		queue->next_buf_to_init = (queue->next_buf_to_init + count) %
					  QDIO_MAX_BUFFERS_PER_Q;
	}
}
EXPORT_SYMBOL_GPL(qeth_queue_input_buffer);

static int qeth_handle_send_error(struct qeth_card *card,
		struct qeth_qdio_out_buffer *buffer, unsigned int qdio_err)
{
	int sbalf15 = buffer->buffer->element[15].flags & 0xff;

	QETH_CARD_TEXT(card, 6, "hdsnderr");
	if (card->info.type == QETH_CARD_TYPE_IQD) {
		if (sbalf15 == 0) {
			qdio_err = 0;
		} else {
			qdio_err = 1;
		}
	}
	qeth_check_qdio_errors(card, buffer->buffer, qdio_err, "qouterr");

	if (!qdio_err)
		return QETH_SEND_ERROR_NONE;

	if ((sbalf15 >= 15) && (sbalf15 <= 31))
		return QETH_SEND_ERROR_RETRY;

	QETH_CARD_TEXT(card, 1, "lnkfail");
	QETH_CARD_TEXT_(card, 1, "%04x %02x",
		       (u16)qdio_err, (u8)sbalf15);
	return QETH_SEND_ERROR_LINK_FAILURE;
}

/*
 * Switched to packing state if the number of used buffers on a queue
 * reaches a certain limit.
 */
static void qeth_switch_to_packing_if_needed(struct qeth_qdio_out_q *queue)
{
	if (!queue->do_pack) {
		if (atomic_read(&queue->used_buffers)
		    >= QETH_HIGH_WATERMARK_PACK){
			/* switch non-PACKING -> PACKING */
			QETH_CARD_TEXT(queue->card, 6, "np->pack");
			if (queue->card->options.performance_stats)
				queue->card->perf_stats.sc_dp_p++;
			queue->do_pack = 1;
		}
	}
}

/*
 * Switches from packing to non-packing mode. If there is a packing
 * buffer on the queue this buffer will be prepared to be flushed.
 * In that case 1 is returned to inform the caller. If no buffer
 * has to be flushed, zero is returned.
 */
static int qeth_switch_to_nonpacking_if_needed(struct qeth_qdio_out_q *queue)
{
	struct qeth_qdio_out_buffer *buffer;
	int flush_count = 0;

	if (queue->do_pack) {
		if (atomic_read(&queue->used_buffers)
		    <= QETH_LOW_WATERMARK_PACK) {
			/* switch PACKING -> non-PACKING */
			QETH_CARD_TEXT(queue->card, 6, "pack->np");
			if (queue->card->options.performance_stats)
				queue->card->perf_stats.sc_p_dp++;
			queue->do_pack = 0;
			/* flush packing buffers */
			buffer = &queue->bufs[queue->next_buf_to_fill];
			if ((atomic_read(&buffer->state) ==
						QETH_QDIO_BUF_EMPTY) &&
			    (buffer->next_element_to_fill > 0)) {
				atomic_set(&buffer->state,
						QETH_QDIO_BUF_PRIMED);
				flush_count++;
				queue->next_buf_to_fill =
					(queue->next_buf_to_fill + 1) %
					QDIO_MAX_BUFFERS_PER_Q;
			}
		}
	}
	return flush_count;
}

/*
 * Called to flush a packing buffer if no more pci flags are on the queue.
 * Checks if there is a packing buffer and prepares it to be flushed.
 * In that case returns 1, otherwise zero.
 */
static int qeth_flush_buffers_on_no_pci(struct qeth_qdio_out_q *queue)
{
	struct qeth_qdio_out_buffer *buffer;

	buffer = &queue->bufs[queue->next_buf_to_fill];
	if ((atomic_read(&buffer->state) == QETH_QDIO_BUF_EMPTY) &&
	   (buffer->next_element_to_fill > 0)) {
		/* it's a packing buffer */
		atomic_set(&buffer->state, QETH_QDIO_BUF_PRIMED);
		queue->next_buf_to_fill =
			(queue->next_buf_to_fill + 1) % QDIO_MAX_BUFFERS_PER_Q;
		return 1;
	}
	return 0;
}

static void qeth_flush_buffers(struct qeth_qdio_out_q *queue, int index,
			       int count)
{
	struct qeth_qdio_out_buffer *buf;
	int rc;
	int i;
	unsigned int qdio_flags;

	for (i = index; i < index + count; ++i) {
		buf = &queue->bufs[i % QDIO_MAX_BUFFERS_PER_Q];
		buf->buffer->element[buf->next_element_to_fill - 1].flags |=
				SBAL_FLAGS_LAST_ENTRY;

		if (queue->card->info.type == QETH_CARD_TYPE_IQD)
			continue;

		if (!queue->do_pack) {
			if ((atomic_read(&queue->used_buffers) >=
				(QETH_HIGH_WATERMARK_PACK -
				 QETH_WATERMARK_PACK_FUZZ)) &&
			    !atomic_read(&queue->set_pci_flags_count)) {
				/* it's likely that we'll go to packing
				 * mode soon */
				atomic_inc(&queue->set_pci_flags_count);
				buf->buffer->element[0].flags |= 0x40;
			}
		} else {
			if (!atomic_read(&queue->set_pci_flags_count)) {
				/*
				 * there's no outstanding PCI any more, so we
				 * have to request a PCI to be sure the the PCI
				 * will wake at some time in the future then we
				 * can flush packed buffers that might still be
				 * hanging around, which can happen if no
				 * further send was requested by the stack
				 */
				atomic_inc(&queue->set_pci_flags_count);
				buf->buffer->element[0].flags |= 0x40;
			}
		}
	}

	queue->card->dev->trans_start = jiffies;
	if (queue->card->options.performance_stats) {
		queue->card->perf_stats.outbound_do_qdio_cnt++;
		queue->card->perf_stats.outbound_do_qdio_start_time =
			qeth_get_micros();
	}
	qdio_flags = QDIO_FLAG_SYNC_OUTPUT;
	if (atomic_read(&queue->set_pci_flags_count))
		qdio_flags |= QDIO_FLAG_PCI_OUT;
	rc = do_QDIO(CARD_DDEV(queue->card), qdio_flags,
		     queue->queue_no, index, count);
	if (queue->card->options.performance_stats)
		queue->card->perf_stats.outbound_do_qdio_time +=
			qeth_get_micros() -
			queue->card->perf_stats.outbound_do_qdio_start_time;
	atomic_add(count, &queue->used_buffers);
	if (rc) {
		queue->card->stats.tx_errors += count;
		/* ignore temporary SIGA errors without busy condition */
		if (rc == QDIO_ERROR_SIGA_TARGET)
			return;
		QETH_CARD_TEXT(queue->card, 2, "flushbuf");
		QETH_CARD_TEXT_(queue->card, 2, " err%d", rc);

		/* this must not happen under normal circumstances. if it
		 * happens something is really wrong -> recover */
		qeth_schedule_recovery(queue->card);
		return;
	}
	if (queue->card->options.performance_stats)
		queue->card->perf_stats.bufs_sent += count;
}

static void qeth_check_outbound_queue(struct qeth_qdio_out_q *queue)
{
	int index;
	int flush_cnt = 0;
	int q_was_packing = 0;

	/*
	 * check if weed have to switch to non-packing mode or if
	 * we have to get a pci flag out on the queue
	 */
	if ((atomic_read(&queue->used_buffers) <= QETH_LOW_WATERMARK_PACK) ||
	    !atomic_read(&queue->set_pci_flags_count)) {
		if (atomic_xchg(&queue->state, QETH_OUT_Q_LOCKED_FLUSH) ==
				QETH_OUT_Q_UNLOCKED) {
			/*
			 * If we get in here, there was no action in
			 * do_send_packet. So, we check if there is a
			 * packing buffer to be flushed here.
			 */
			netif_stop_queue(queue->card->dev);
			index = queue->next_buf_to_fill;
			q_was_packing = queue->do_pack;
			/* queue->do_pack may change */
			barrier();
			flush_cnt += qeth_switch_to_nonpacking_if_needed(queue);
			if (!flush_cnt &&
			    !atomic_read(&queue->set_pci_flags_count))
				flush_cnt +=
					qeth_flush_buffers_on_no_pci(queue);
			if (queue->card->options.performance_stats &&
			    q_was_packing)
				queue->card->perf_stats.bufs_sent_pack +=
					flush_cnt;
			if (flush_cnt)
				qeth_flush_buffers(queue, index, flush_cnt);
			atomic_set(&queue->state, QETH_OUT_Q_UNLOCKED);
		}
	}
}

void qeth_qdio_start_poll(struct ccw_device *ccwdev, int queue,
		unsigned long card_ptr)
{
	struct qeth_card *card = (struct qeth_card *)card_ptr;

	if (card->dev && (card->dev->flags & IFF_UP))
		napi_schedule(&card->napi);
}
EXPORT_SYMBOL_GPL(qeth_qdio_start_poll);

void qeth_qdio_input_handler(struct ccw_device *ccwdev, unsigned int qdio_err,
		unsigned int queue, int first_element, int count,
		unsigned long card_ptr)
{
	struct qeth_card *card = (struct qeth_card *)card_ptr;

	if (qdio_err)
		qeth_schedule_recovery(card);
}
EXPORT_SYMBOL_GPL(qeth_qdio_input_handler);

void qeth_qdio_output_handler(struct ccw_device *ccwdev,
		unsigned int qdio_error, int __queue, int first_element,
		int count, unsigned long card_ptr)
{
	struct qeth_card *card        = (struct qeth_card *) card_ptr;
	struct qeth_qdio_out_q *queue = card->qdio.out_qs[__queue];
	struct qeth_qdio_out_buffer *buffer;
	int i;

	QETH_CARD_TEXT(card, 6, "qdouhdl");
	if (qdio_error & QDIO_ERROR_ACTIVATE_CHECK_CONDITION) {
		QETH_CARD_TEXT(card, 2, "achkcond");
		netif_stop_queue(card->dev);
		qeth_schedule_recovery(card);
		return;
	}
	if (card->options.performance_stats) {
		card->perf_stats.outbound_handler_cnt++;
		card->perf_stats.outbound_handler_start_time =
			qeth_get_micros();
	}
	for (i = first_element; i < (first_element + count); ++i) {
		buffer = &queue->bufs[i % QDIO_MAX_BUFFERS_PER_Q];
		qeth_handle_send_error(card, buffer, qdio_error);
		qeth_clear_output_buffer(queue, buffer);
	}
	atomic_sub(count, &queue->used_buffers);
	/* check if we need to do something on this outbound queue */
	if (card->info.type != QETH_CARD_TYPE_IQD)
		qeth_check_outbound_queue(queue);

	netif_wake_queue(queue->card->dev);
	if (card->options.performance_stats)
		card->perf_stats.outbound_handler_time += qeth_get_micros() -
			card->perf_stats.outbound_handler_start_time;
}
EXPORT_SYMBOL_GPL(qeth_qdio_output_handler);

int qeth_get_priority_queue(struct qeth_card *card, struct sk_buff *skb,
			int ipv, int cast_type)
{
	if (!ipv && (card->info.type == QETH_CARD_TYPE_OSD ||
		     card->info.type == QETH_CARD_TYPE_OSX))
		return card->qdio.default_out_queue;
	switch (card->qdio.no_out_queues) {
	case 4:
		if (cast_type && card->info.is_multicast_different)
			return card->info.is_multicast_different &
				(card->qdio.no_out_queues - 1);
		if (card->qdio.do_prio_queueing && (ipv == 4)) {
			const u8 tos = ip_hdr(skb)->tos;

			if (card->qdio.do_prio_queueing ==
				QETH_PRIO_Q_ING_TOS) {
				if (tos & IP_TOS_NOTIMPORTANT)
					return 3;
				if (tos & IP_TOS_HIGHRELIABILITY)
					return 2;
				if (tos & IP_TOS_HIGHTHROUGHPUT)
					return 1;
				if (tos & IP_TOS_LOWDELAY)
					return 0;
			}
			if (card->qdio.do_prio_queueing ==
				QETH_PRIO_Q_ING_PREC)
				return 3 - (tos >> 6);
		} else if (card->qdio.do_prio_queueing && (ipv == 6)) {
			/* TODO: IPv6!!! */
		}
		return card->qdio.default_out_queue;
	case 1: /* fallthrough for single-out-queue 1920-device */
	default:
		return card->qdio.default_out_queue;
	}
}
EXPORT_SYMBOL_GPL(qeth_get_priority_queue);

int qeth_get_elements_no(struct qeth_card *card, void *hdr,
		     struct sk_buff *skb, int elems)
{
	int dlen = skb->len - skb->data_len;
	int elements_needed = PFN_UP((unsigned long)skb->data + dlen - 1) -
		PFN_DOWN((unsigned long)skb->data);

	elements_needed += skb_shinfo(skb)->nr_frags;
	if ((elements_needed + elems) > QETH_MAX_BUFFER_ELEMENTS(card)) {
		QETH_DBF_MESSAGE(2, "Invalid size of IP packet "
			"(Number=%d / Length=%d). Discarded.\n",
			(elements_needed+elems), skb->len);
		return 0;
	}
	return elements_needed;
}
EXPORT_SYMBOL_GPL(qeth_get_elements_no);

int qeth_hdr_chk_and_bounce(struct sk_buff *skb, int len)
{
	int hroom, inpage, rest;

	if (((unsigned long)skb->data & PAGE_MASK) !=
	    (((unsigned long)skb->data + len - 1) & PAGE_MASK)) {
		hroom = skb_headroom(skb);
		inpage = PAGE_SIZE - ((unsigned long) skb->data % PAGE_SIZE);
		rest = len - inpage;
		if (rest > hroom)
			return 1;
		memmove(skb->data - rest, skb->data, skb->len - skb->data_len);
		skb->data -= rest;
		QETH_DBF_MESSAGE(2, "skb bounce len: %d rest: %d\n", len, rest);
	}
	return 0;
}
EXPORT_SYMBOL_GPL(qeth_hdr_chk_and_bounce);

static inline void __qeth_fill_buffer(struct sk_buff *skb,
	struct qdio_buffer *buffer, int is_tso, int *next_element_to_fill,
	int offset)
{
	int length = skb->len - skb->data_len;
	int length_here;
	int element;
	char *data;
	int first_lap, cnt;
	struct skb_frag_struct *frag;

	element = *next_element_to_fill;
	data = skb->data;
	first_lap = (is_tso == 0 ? 1 : 0);

	if (offset >= 0) {
		data = skb->data + offset;
		length -= offset;
		first_lap = 0;
	}

	while (length > 0) {
		/* length_here is the remaining amount of data in this page */
		length_here = PAGE_SIZE - ((unsigned long) data % PAGE_SIZE);
		if (length < length_here)
			length_here = length;

		buffer->element[element].addr = data;
		buffer->element[element].length = length_here;
		length -= length_here;
		if (!length) {
			if (first_lap)
				if (skb_shinfo(skb)->nr_frags)
					buffer->element[element].flags =
						SBAL_FLAGS_FIRST_FRAG;
				else
					buffer->element[element].flags = 0;
			else
				buffer->element[element].flags =
				    SBAL_FLAGS_MIDDLE_FRAG;
		} else {
			if (first_lap)
				buffer->element[element].flags =
				    SBAL_FLAGS_FIRST_FRAG;
			else
				buffer->element[element].flags =
				    SBAL_FLAGS_MIDDLE_FRAG;
		}
		data += length_here;
		element++;
		first_lap = 0;
	}

	for (cnt = 0; cnt < skb_shinfo(skb)->nr_frags; cnt++) {
		frag = &skb_shinfo(skb)->frags[cnt];
		buffer->element[element].addr = (char *)page_to_phys(frag->page)
			+ frag->page_offset;
		buffer->element[element].length = frag->size;
		buffer->element[element].flags = SBAL_FLAGS_MIDDLE_FRAG;
		element++;
	}

	if (buffer->element[element - 1].flags)
		buffer->element[element - 1].flags = SBAL_FLAGS_LAST_FRAG;
	*next_element_to_fill = element;
}

static inline int qeth_fill_buffer(struct qeth_qdio_out_q *queue,
		struct qeth_qdio_out_buffer *buf, struct sk_buff *skb,
		struct qeth_hdr *hdr, int offset, int hd_len)
{
	struct qdio_buffer *buffer;
	int flush_cnt = 0, hdr_len, large_send = 0;

	buffer = buf->buffer;
	atomic_inc(&skb->users);
	skb_queue_tail(&buf->skb_list, skb);

	/*check first on TSO ....*/
	if (hdr->hdr.l3.id == QETH_HEADER_TYPE_TSO) {
		int element = buf->next_element_to_fill;

		hdr_len = sizeof(struct qeth_hdr_tso) +
			((struct qeth_hdr_tso *)hdr)->ext.dg_hdr_len;
		/*fill first buffer entry only with header information */
		buffer->element[element].addr = skb->data;
		buffer->element[element].length = hdr_len;
		buffer->element[element].flags = SBAL_FLAGS_FIRST_FRAG;
		buf->next_element_to_fill++;
		skb->data += hdr_len;
		skb->len  -= hdr_len;
		large_send = 1;
	}

	if (offset >= 0) {
		int element = buf->next_element_to_fill;
		buffer->element[element].addr = hdr;
		buffer->element[element].length = sizeof(struct qeth_hdr) +
							hd_len;
		buffer->element[element].flags = SBAL_FLAGS_FIRST_FRAG;
		buf->is_header[element] = 1;
		buf->next_element_to_fill++;
	}

	__qeth_fill_buffer(skb, buffer, large_send,
		(int *)&buf->next_element_to_fill, offset);

	if (!queue->do_pack) {
		QETH_CARD_TEXT(queue->card, 6, "fillbfnp");
		/* set state to PRIMED -> will be flushed */
		atomic_set(&buf->state, QETH_QDIO_BUF_PRIMED);
		flush_cnt = 1;
	} else {
		QETH_CARD_TEXT(queue->card, 6, "fillbfpa");
		if (queue->card->options.performance_stats)
			queue->card->perf_stats.skbs_sent_pack++;
		if (buf->next_element_to_fill >=
				QETH_MAX_BUFFER_ELEMENTS(queue->card)) {
			/*
			 * packed buffer if full -> set state PRIMED
			 * -> will be flushed
			 */
			atomic_set(&buf->state, QETH_QDIO_BUF_PRIMED);
			flush_cnt = 1;
		}
	}
	return flush_cnt;
}

int qeth_do_send_packet_fast(struct qeth_card *card,
		struct qeth_qdio_out_q *queue, struct sk_buff *skb,
		struct qeth_hdr *hdr, int elements_needed,
		int offset, int hd_len)
{
	struct qeth_qdio_out_buffer *buffer;
	int index;

	/* spin until we get the queue ... */
	while (atomic_cmpxchg(&queue->state, QETH_OUT_Q_UNLOCKED,
			      QETH_OUT_Q_LOCKED) != QETH_OUT_Q_UNLOCKED);
	/* ... now we've got the queue */
	index = queue->next_buf_to_fill;
	buffer = &queue->bufs[queue->next_buf_to_fill];
	/*
	 * check if buffer is empty to make sure that we do not 'overtake'
	 * ourselves and try to fill a buffer that is already primed
	 */
	if (atomic_read(&buffer->state) != QETH_QDIO_BUF_EMPTY)
		goto out;
	queue->next_buf_to_fill = (queue->next_buf_to_fill + 1) %
					  QDIO_MAX_BUFFERS_PER_Q;
	atomic_set(&queue->state, QETH_OUT_Q_UNLOCKED);
	qeth_fill_buffer(queue, buffer, skb, hdr, offset, hd_len);
	qeth_flush_buffers(queue, index, 1);
	return 0;
out:
	atomic_set(&queue->state, QETH_OUT_Q_UNLOCKED);
	return -EBUSY;
}
EXPORT_SYMBOL_GPL(qeth_do_send_packet_fast);

int qeth_do_send_packet(struct qeth_card *card, struct qeth_qdio_out_q *queue,
		struct sk_buff *skb, struct qeth_hdr *hdr,
		int elements_needed)
{
	struct qeth_qdio_out_buffer *buffer;
	int start_index;
	int flush_count = 0;
	int do_pack = 0;
	int tmp;
	int rc = 0;

	/* spin until we get the queue ... */
	while (atomic_cmpxchg(&queue->state, QETH_OUT_Q_UNLOCKED,
			      QETH_OUT_Q_LOCKED) != QETH_OUT_Q_UNLOCKED);
	start_index = queue->next_buf_to_fill;
	buffer = &queue->bufs[queue->next_buf_to_fill];
	/*
	 * check if buffer is empty to make sure that we do not 'overtake'
	 * ourselves and try to fill a buffer that is already primed
	 */
	if (atomic_read(&buffer->state) != QETH_QDIO_BUF_EMPTY) {
		atomic_set(&queue->state, QETH_OUT_Q_UNLOCKED);
		return -EBUSY;
	}
	/* check if we need to switch packing state of this queue */
	qeth_switch_to_packing_if_needed(queue);
	if (queue->do_pack) {
		do_pack = 1;
		/* does packet fit in current buffer? */
		if ((QETH_MAX_BUFFER_ELEMENTS(card) -
		    buffer->next_element_to_fill) < elements_needed) {
			/* ... no -> set state PRIMED */
			atomic_set(&buffer->state, QETH_QDIO_BUF_PRIMED);
			flush_count++;
			queue->next_buf_to_fill =
				(queue->next_buf_to_fill + 1) %
				QDIO_MAX_BUFFERS_PER_Q;
			buffer = &queue->bufs[queue->next_buf_to_fill];
			/* we did a step forward, so check buffer state
			 * again */
			if (atomic_read(&buffer->state) !=
			    QETH_QDIO_BUF_EMPTY) {
				qeth_flush_buffers(queue, start_index,
							   flush_count);
				atomic_set(&queue->state,
						QETH_OUT_Q_UNLOCKED);
				return -EBUSY;
			}
		}
	}
	tmp = qeth_fill_buffer(queue, buffer, skb, hdr, -1, 0);
	queue->next_buf_to_fill = (queue->next_buf_to_fill + tmp) %
				  QDIO_MAX_BUFFERS_PER_Q;
	flush_count += tmp;
	if (flush_count)
		qeth_flush_buffers(queue, start_index, flush_count);
	else if (!atomic_read(&queue->set_pci_flags_count))
		atomic_xchg(&queue->state, QETH_OUT_Q_LOCKED_FLUSH);
	/*
	 * queue->state will go from LOCKED -> UNLOCKED or from
	 * LOCKED_FLUSH -> LOCKED if output_handler wanted to 'notify' us
	 * (switch packing state or flush buffer to get another pci flag out).
	 * In that case we will enter this loop
	 */
	while (atomic_dec_return(&queue->state)) {
		flush_count = 0;
		start_index = queue->next_buf_to_fill;
		/* check if we can go back to non-packing state */
		flush_count += qeth_switch_to_nonpacking_if_needed(queue);
		/*
		 * check if we need to flush a packing buffer to get a pci
		 * flag out on the queue
		 */
		if (!flush_count && !atomic_read(&queue->set_pci_flags_count))
			flush_count += qeth_flush_buffers_on_no_pci(queue);
		if (flush_count)
			qeth_flush_buffers(queue, start_index, flush_count);
	}
	/* at this point the queue is UNLOCKED again */
	if (queue->card->options.performance_stats && do_pack)
		queue->card->perf_stats.bufs_sent_pack += flush_count;

	return rc;
}
EXPORT_SYMBOL_GPL(qeth_do_send_packet);

static int qeth_setadp_promisc_mode_cb(struct qeth_card *card,
		struct qeth_reply *reply, unsigned long data)
{
	struct qeth_ipa_cmd *cmd;
	struct qeth_ipacmd_setadpparms *setparms;

	QETH_CARD_TEXT(card, 4, "prmadpcb");

	cmd = (struct qeth_ipa_cmd *) data;
	setparms = &(cmd->data.setadapterparms);

	qeth_default_setadapterparms_cb(card, reply, (unsigned long)cmd);
	if (cmd->hdr.return_code) {
		QETH_CARD_TEXT_(card, 4, "prmrc%2.2x", cmd->hdr.return_code);
		setparms->data.mode = SET_PROMISC_MODE_OFF;
	}
	card->info.promisc_mode = setparms->data.mode;
	return 0;
}

void qeth_setadp_promisc_mode(struct qeth_card *card)
{
	enum qeth_ipa_promisc_modes mode;
	struct net_device *dev = card->dev;
	struct qeth_cmd_buffer *iob;
	struct qeth_ipa_cmd *cmd;

	QETH_CARD_TEXT(card, 4, "setprom");

	if (((dev->flags & IFF_PROMISC) &&
	     (card->info.promisc_mode == SET_PROMISC_MODE_ON)) ||
	    (!(dev->flags & IFF_PROMISC) &&
	     (card->info.promisc_mode == SET_PROMISC_MODE_OFF)))
		return;
	mode = SET_PROMISC_MODE_OFF;
	if (dev->flags & IFF_PROMISC)
		mode = SET_PROMISC_MODE_ON;
	QETH_CARD_TEXT_(card, 4, "mode:%x", mode);

	iob = qeth_get_adapter_cmd(card, IPA_SETADP_SET_PROMISC_MODE,
			sizeof(struct qeth_ipacmd_setadpparms));
	cmd = (struct qeth_ipa_cmd *)(iob->data + IPA_PDU_HEADER_SIZE);
	cmd->data.setadapterparms.data.mode = mode;
	qeth_send_ipa_cmd(card, iob, qeth_setadp_promisc_mode_cb, NULL);
}
EXPORT_SYMBOL_GPL(qeth_setadp_promisc_mode);

int qeth_change_mtu(struct net_device *dev, int new_mtu)
{
	struct qeth_card *card;
	char dbf_text[15];

	card = dev->ml_priv;

	QETH_CARD_TEXT(card, 4, "chgmtu");
	sprintf(dbf_text, "%8x", new_mtu);
	QETH_CARD_TEXT(card, 4, dbf_text);

	if (new_mtu < 64)
		return -EINVAL;
	if (new_mtu > 65535)
		return -EINVAL;
	if ((!qeth_is_supported(card, IPA_IP_FRAGMENTATION)) &&
	    (!qeth_mtu_is_valid(card, new_mtu)))
		return -EINVAL;
	dev->mtu = new_mtu;
	return 0;
}
EXPORT_SYMBOL_GPL(qeth_change_mtu);

struct net_device_stats *qeth_get_stats(struct net_device *dev)
{
	struct qeth_card *card;

	card = dev->ml_priv;

	QETH_CARD_TEXT(card, 5, "getstat");

	return &card->stats;
}
EXPORT_SYMBOL_GPL(qeth_get_stats);

static int qeth_setadpparms_change_macaddr_cb(struct qeth_card *card,
		struct qeth_reply *reply, unsigned long data)
{
	struct qeth_ipa_cmd *cmd;

	QETH_CARD_TEXT(card, 4, "chgmaccb");

	cmd = (struct qeth_ipa_cmd *) data;
	if (!card->options.layer2 ||
	    !(card->info.mac_bits & QETH_LAYER2_MAC_READ)) {
		memcpy(card->dev->dev_addr,
		       &cmd->data.setadapterparms.data.change_addr.addr,
		       OSA_ADDR_LEN);
		card->info.mac_bits |= QETH_LAYER2_MAC_READ;
	}
	qeth_default_setadapterparms_cb(card, reply, (unsigned long) cmd);
	return 0;
}

int qeth_setadpparms_change_macaddr(struct qeth_card *card)
{
	int rc;
	struct qeth_cmd_buffer *iob;
	struct qeth_ipa_cmd *cmd;

	QETH_CARD_TEXT(card, 4, "chgmac");

	iob = qeth_get_adapter_cmd(card, IPA_SETADP_ALTER_MAC_ADDRESS,
				   sizeof(struct qeth_ipacmd_setadpparms));
	cmd = (struct qeth_ipa_cmd *)(iob->data+IPA_PDU_HEADER_SIZE);
	cmd->data.setadapterparms.data.change_addr.cmd = CHANGE_ADDR_READ_MAC;
	cmd->data.setadapterparms.data.change_addr.addr_size = OSA_ADDR_LEN;
	memcpy(&cmd->data.setadapterparms.data.change_addr.addr,
	       card->dev->dev_addr, OSA_ADDR_LEN);
	rc = qeth_send_ipa_cmd(card, iob, qeth_setadpparms_change_macaddr_cb,
			       NULL);
	return rc;
}
EXPORT_SYMBOL_GPL(qeth_setadpparms_change_macaddr);

static int qeth_setadpparms_set_access_ctrl_cb(struct qeth_card *card,
		struct qeth_reply *reply, unsigned long data)
{
	struct qeth_ipa_cmd *cmd;
	struct qeth_set_access_ctrl *access_ctrl_req;

	QETH_CARD_TEXT(card, 4, "setaccb");

	cmd = (struct qeth_ipa_cmd *) data;
	access_ctrl_req = &cmd->data.setadapterparms.data.set_access_ctrl;
	QETH_DBF_TEXT_(SETUP, 2, "setaccb");
	QETH_DBF_TEXT_(SETUP, 2, "%s", card->gdev->dev.kobj.name);
	QETH_DBF_TEXT_(SETUP, 2, "rc=%d",
		cmd->data.setadapterparms.hdr.return_code);
	switch (cmd->data.setadapterparms.hdr.return_code) {
	case SET_ACCESS_CTRL_RC_SUCCESS:
	case SET_ACCESS_CTRL_RC_ALREADY_NOT_ISOLATED:
	case SET_ACCESS_CTRL_RC_ALREADY_ISOLATED:
	{
		card->options.isolation = access_ctrl_req->subcmd_code;
		if (card->options.isolation == ISOLATION_MODE_NONE) {
			dev_info(&card->gdev->dev,
			    "QDIO data connection isolation is deactivated\n");
		} else {
			dev_info(&card->gdev->dev,
			    "QDIO data connection isolation is activated\n");
		}
		QETH_DBF_MESSAGE(3, "OK:SET_ACCESS_CTRL(%s, %d)==%d\n",
			card->gdev->dev.kobj.name,
			access_ctrl_req->subcmd_code,
			cmd->data.setadapterparms.hdr.return_code);
		break;
	}
	case SET_ACCESS_CTRL_RC_NOT_SUPPORTED:
	{
		QETH_DBF_MESSAGE(3, "ERR:SET_ACCESS_CTRL(%s,%d)==%d\n",
			card->gdev->dev.kobj.name,
			access_ctrl_req->subcmd_code,
			cmd->data.setadapterparms.hdr.return_code);
		dev_err(&card->gdev->dev, "Adapter does not "
			"support QDIO data connection isolation\n");

		/* ensure isolation mode is "none" */
		card->options.isolation = ISOLATION_MODE_NONE;
		break;
	}
	case SET_ACCESS_CTRL_RC_NONE_SHARED_ADAPTER:
	{
		QETH_DBF_MESSAGE(3, "ERR:SET_ACCESS_MODE(%s,%d)==%d\n",
			card->gdev->dev.kobj.name,
			access_ctrl_req->subcmd_code,
			cmd->data.setadapterparms.hdr.return_code);
		dev_err(&card->gdev->dev,
			"Adapter is dedicated. "
			"QDIO data connection isolation not supported\n");

		/* ensure isolation mode is "none" */
		card->options.isolation = ISOLATION_MODE_NONE;
		break;
	}
	case SET_ACCESS_CTRL_RC_ACTIVE_CHECKSUM_OFF:
	{
		QETH_DBF_MESSAGE(3, "ERR:SET_ACCESS_MODE(%s,%d)==%d\n",
			card->gdev->dev.kobj.name,
			access_ctrl_req->subcmd_code,
			cmd->data.setadapterparms.hdr.return_code);
		dev_err(&card->gdev->dev,
			"TSO does not permit QDIO data connection isolation\n");

		/* ensure isolation mode is "none" */
		card->options.isolation = ISOLATION_MODE_NONE;
		break;
	}
	default:
	{
		/* this should never happen */
		QETH_DBF_MESSAGE(3, "ERR:SET_ACCESS_MODE(%s,%d)==%d"
			"==UNKNOWN\n",
			card->gdev->dev.kobj.name,
			access_ctrl_req->subcmd_code,
			cmd->data.setadapterparms.hdr.return_code);

		/* ensure isolation mode is "none" */
		card->options.isolation = ISOLATION_MODE_NONE;
		break;
	}
	}
	qeth_default_setadapterparms_cb(card, reply, (unsigned long) cmd);
	return 0;
}

static int qeth_setadpparms_set_access_ctrl(struct qeth_card *card,
		enum qeth_ipa_isolation_modes isolation)
{
	int rc;
	struct qeth_cmd_buffer *iob;
	struct qeth_ipa_cmd *cmd;
	struct qeth_set_access_ctrl *access_ctrl_req;

	QETH_CARD_TEXT(card, 4, "setacctl");

	QETH_DBF_TEXT_(SETUP, 2, "setacctl");
	QETH_DBF_TEXT_(SETUP, 2, "%s", card->gdev->dev.kobj.name);

	iob = qeth_get_adapter_cmd(card, IPA_SETADP_SET_ACCESS_CONTROL,
				   sizeof(struct qeth_ipacmd_setadpparms_hdr) +
				   sizeof(struct qeth_set_access_ctrl));
	cmd = (struct qeth_ipa_cmd *)(iob->data+IPA_PDU_HEADER_SIZE);
	access_ctrl_req = &cmd->data.setadapterparms.data.set_access_ctrl;
	access_ctrl_req->subcmd_code = isolation;

	rc = qeth_send_ipa_cmd(card, iob, qeth_setadpparms_set_access_ctrl_cb,
			       NULL);
	QETH_DBF_TEXT_(SETUP, 2, "rc=%d", rc);
	return rc;
}

int qeth_set_access_ctrl_online(struct qeth_card *card)
{
	int rc = 0;

	QETH_CARD_TEXT(card, 4, "setactlo");

	if ((card->info.type == QETH_CARD_TYPE_OSD ||
	     card->info.type == QETH_CARD_TYPE_OSX) &&
	     qeth_adp_supported(card, IPA_SETADP_SET_ACCESS_CONTROL)) {
		rc = qeth_setadpparms_set_access_ctrl(card,
			card->options.isolation);
		if (rc) {
			QETH_DBF_MESSAGE(3,
				"IPA(SET_ACCESS_CTRL,%s,%d) sent failed\n",
				card->gdev->dev.kobj.name,
				rc);
		}
	} else if (card->options.isolation != ISOLATION_MODE_NONE) {
		card->options.isolation = ISOLATION_MODE_NONE;

		dev_err(&card->gdev->dev, "Adapter does not "
			"support QDIO data connection isolation\n");
		rc = -EOPNOTSUPP;
	}
	return rc;
}
EXPORT_SYMBOL_GPL(qeth_set_access_ctrl_online);

void qeth_tx_timeout(struct net_device *dev)
{
	struct qeth_card *card;

	card = dev->ml_priv;
	QETH_CARD_TEXT(card, 4, "txtimeo");
	card->stats.tx_errors++;
	qeth_schedule_recovery(card);
}
EXPORT_SYMBOL_GPL(qeth_tx_timeout);

int qeth_mdio_read(struct net_device *dev, int phy_id, int regnum)
{
	struct qeth_card *card = dev->ml_priv;
	int rc = 0;

	switch (regnum) {
	case MII_BMCR: /* Basic mode control register */
		rc = BMCR_FULLDPLX;
		if ((card->info.link_type != QETH_LINK_TYPE_GBIT_ETH) &&
		    (card->info.link_type != QETH_LINK_TYPE_OSN) &&
		    (card->info.link_type != QETH_LINK_TYPE_10GBIT_ETH))
			rc |= BMCR_SPEED100;
		break;
	case MII_BMSR: /* Basic mode status register */
		rc = BMSR_ERCAP | BMSR_ANEGCOMPLETE | BMSR_LSTATUS |
		     BMSR_10HALF | BMSR_10FULL | BMSR_100HALF | BMSR_100FULL |
		     BMSR_100BASE4;
		break;
	case MII_PHYSID1: /* PHYS ID 1 */
		rc = (dev->dev_addr[0] << 16) | (dev->dev_addr[1] << 8) |
		     dev->dev_addr[2];
		rc = (rc >> 5) & 0xFFFF;
		break;
	case MII_PHYSID2: /* PHYS ID 2 */
		rc = (dev->dev_addr[2] << 10) & 0xFFFF;
		break;
	case MII_ADVERTISE: /* Advertisement control reg */
		rc = ADVERTISE_ALL;
		break;
	case MII_LPA: /* Link partner ability reg */
		rc = LPA_10HALF | LPA_10FULL | LPA_100HALF | LPA_100FULL |
		     LPA_100BASE4 | LPA_LPACK;
		break;
	case MII_EXPANSION: /* Expansion register */
		break;
	case MII_DCOUNTER: /* disconnect counter */
		break;
	case MII_FCSCOUNTER: /* false carrier counter */
		break;
	case MII_NWAYTEST: /* N-way auto-neg test register */
		break;
	case MII_RERRCOUNTER: /* rx error counter */
		rc = card->stats.rx_errors;
		break;
	case MII_SREVISION: /* silicon revision */
		break;
	case MII_RESV1: /* reserved 1 */
		break;
	case MII_LBRERROR: /* loopback, rx, bypass error */
		break;
	case MII_PHYADDR: /* physical address */
		break;
	case MII_RESV2: /* reserved 2 */
		break;
	case MII_TPISTATUS: /* TPI status for 10mbps */
		break;
	case MII_NCONFIG: /* network interface config */
		break;
	default:
		break;
	}
	return rc;
}
EXPORT_SYMBOL_GPL(qeth_mdio_read);

static int qeth_send_ipa_snmp_cmd(struct qeth_card *card,
		struct qeth_cmd_buffer *iob, int len,
		int (*reply_cb)(struct qeth_card *, struct qeth_reply *,
			unsigned long),
		void *reply_param)
{
	u16 s1, s2;

	QETH_CARD_TEXT(card, 4, "sendsnmp");

	memcpy(iob->data, IPA_PDU_HEADER, IPA_PDU_HEADER_SIZE);
	memcpy(QETH_IPA_CMD_DEST_ADDR(iob->data),
	       &card->token.ulp_connection_r, QETH_MPC_TOKEN_LENGTH);
	/* adjust PDU length fields in IPA_PDU_HEADER */
	s1 = (u32) IPA_PDU_HEADER_SIZE + len;
	s2 = (u32) len;
	memcpy(QETH_IPA_PDU_LEN_TOTAL(iob->data), &s1, 2);
	memcpy(QETH_IPA_PDU_LEN_PDU1(iob->data), &s2, 2);
	memcpy(QETH_IPA_PDU_LEN_PDU2(iob->data), &s2, 2);
	memcpy(QETH_IPA_PDU_LEN_PDU3(iob->data), &s2, 2);
	return qeth_send_control_data(card, IPA_PDU_HEADER_SIZE + len, iob,
				      reply_cb, reply_param);
}

static int qeth_snmp_command_cb(struct qeth_card *card,
		struct qeth_reply *reply, unsigned long sdata)
{
	struct qeth_ipa_cmd *cmd;
	struct qeth_arp_query_info *qinfo;
	struct qeth_snmp_cmd *snmp;
	unsigned char *data;
	__u16 data_len;

	QETH_CARD_TEXT(card, 3, "snpcmdcb");

	cmd = (struct qeth_ipa_cmd *) sdata;
	data = (unsigned char *)((char *)cmd - reply->offset);
	qinfo = (struct qeth_arp_query_info *) reply->param;
	snmp = &cmd->data.setadapterparms.data.snmp;

	if (cmd->hdr.return_code) {
		QETH_CARD_TEXT_(card, 4, "scer1%i", cmd->hdr.return_code);
		return 0;
	}
	if (cmd->data.setadapterparms.hdr.return_code) {
		cmd->hdr.return_code =
			cmd->data.setadapterparms.hdr.return_code;
		QETH_CARD_TEXT_(card, 4, "scer2%i", cmd->hdr.return_code);
		return 0;
	}
	data_len = *((__u16 *)QETH_IPA_PDU_LEN_PDU1(data));
	if (cmd->data.setadapterparms.hdr.seq_no == 1)
		data_len -= (__u16)((char *)&snmp->data - (char *)cmd);
	else
		data_len -= (__u16)((char *)&snmp->request - (char *)cmd);

	/* check if there is enough room in userspace */
	if ((qinfo->udata_len - qinfo->udata_offset) < data_len) {
		QETH_CARD_TEXT_(card, 4, "scer3%i", -ENOMEM);
		cmd->hdr.return_code = -ENOMEM;
		return 0;
	}
	QETH_CARD_TEXT_(card, 4, "snore%i",
		       cmd->data.setadapterparms.hdr.used_total);
	QETH_CARD_TEXT_(card, 4, "sseqn%i",
		cmd->data.setadapterparms.hdr.seq_no);
	/*copy entries to user buffer*/
	if (cmd->data.setadapterparms.hdr.seq_no == 1) {
		memcpy(qinfo->udata + qinfo->udata_offset,
		       (char *)snmp,
		       data_len + offsetof(struct qeth_snmp_cmd, data));
		qinfo->udata_offset += offsetof(struct qeth_snmp_cmd, data);
	} else {
		memcpy(qinfo->udata + qinfo->udata_offset,
		       (char *)&snmp->request, data_len);
	}
	qinfo->udata_offset += data_len;
	/* check if all replies received ... */
		QETH_CARD_TEXT_(card, 4, "srtot%i",
			       cmd->data.setadapterparms.hdr.used_total);
		QETH_CARD_TEXT_(card, 4, "srseq%i",
			       cmd->data.setadapterparms.hdr.seq_no);
	if (cmd->data.setadapterparms.hdr.seq_no <
	    cmd->data.setadapterparms.hdr.used_total)
		return 1;
	return 0;
}

int qeth_snmp_command(struct qeth_card *card, char __user *udata)
{
	struct qeth_cmd_buffer *iob;
	struct qeth_ipa_cmd *cmd;
	struct qeth_snmp_ureq *ureq;
	int req_len;
	struct qeth_arp_query_info qinfo = {0, };
	int rc = 0;

	QETH_CARD_TEXT(card, 3, "snmpcmd");

	if (card->info.guestlan)
		return -EOPNOTSUPP;

	if ((!qeth_adp_supported(card, IPA_SETADP_SET_SNMP_CONTROL)) &&
	    (!card->options.layer2)) {
		return -EOPNOTSUPP;
	}
	/* skip 4 bytes (data_len struct member) to get req_len */
	if (copy_from_user(&req_len, udata + sizeof(int), sizeof(int)))
		return -EFAULT;
	ureq = memdup_user(udata, req_len + sizeof(struct qeth_snmp_ureq_hdr));
	if (IS_ERR(ureq)) {
		QETH_CARD_TEXT(card, 2, "snmpnome");
		return PTR_ERR(ureq);
	}
	qinfo.udata_len = ureq->hdr.data_len;
	qinfo.udata = kzalloc(qinfo.udata_len, GFP_KERNEL);
	if (!qinfo.udata) {
		kfree(ureq);
		return -ENOMEM;
	}
	qinfo.udata_offset = sizeof(struct qeth_snmp_ureq_hdr);

	iob = qeth_get_adapter_cmd(card, IPA_SETADP_SET_SNMP_CONTROL,
				   QETH_SNMP_SETADP_CMDLENGTH + req_len);
	cmd = (struct qeth_ipa_cmd *)(iob->data+IPA_PDU_HEADER_SIZE);
	memcpy(&cmd->data.setadapterparms.data.snmp, &ureq->cmd, req_len);
	rc = qeth_send_ipa_snmp_cmd(card, iob, QETH_SETADP_BASE_LEN + req_len,
				    qeth_snmp_command_cb, (void *)&qinfo);
	if (rc)
		QETH_DBF_MESSAGE(2, "SNMP command failed on %s: (0x%x)\n",
			   QETH_CARD_IFNAME(card), rc);
	else {
		if (copy_to_user(udata, qinfo.udata, qinfo.udata_len))
			rc = -EFAULT;
	}

	kfree(ureq);
	kfree(qinfo.udata);
	return rc;
}
EXPORT_SYMBOL_GPL(qeth_snmp_command);

static inline int qeth_get_qdio_q_format(struct qeth_card *card)
{
	switch (card->info.type) {
	case QETH_CARD_TYPE_IQD:
		return 2;
	default:
		return 0;
	}
}

static void qeth_determine_capabilities(struct qeth_card *card)
{
	int rc;
	int length;
	char *prcd;
	struct ccw_device *ddev;
	int ddev_offline = 0;

	QETH_DBF_TEXT(SETUP, 2, "detcapab");
	ddev = CARD_DDEV(card);
	if (!ddev->online) {
		ddev_offline = 1;
		rc = ccw_device_set_online(ddev);
		if (rc) {
			QETH_DBF_TEXT_(SETUP, 2, "3err%d", rc);
			goto out;
		}
	}

	rc = qeth_read_conf_data(card, (void **) &prcd, &length);
	if (rc) {
		QETH_DBF_MESSAGE(2, "%s qeth_read_conf_data returned %i\n",
			dev_name(&card->gdev->dev), rc);
		QETH_DBF_TEXT_(SETUP, 2, "5err%d", rc);
		goto out_offline;
	}
	qeth_configure_unitaddr(card, prcd);
	qeth_configure_blkt_default(card, prcd);
	kfree(prcd);

	rc = qdio_get_ssqd_desc(ddev, &card->ssqd);
	if (rc)
		QETH_DBF_TEXT_(SETUP, 2, "6err%d", rc);

out_offline:
	if (ddev_offline == 1)
		ccw_device_set_offline(ddev);
out:
	return;
}

static int qeth_qdio_establish(struct qeth_card *card)
{
	struct qdio_initialize init_data;
	char *qib_param_field;
	struct qdio_buffer **in_sbal_ptrs;
	struct qdio_buffer **out_sbal_ptrs;
	int i, j, k;
	int rc = 0;

	QETH_DBF_TEXT(SETUP, 2, "qdioest");

	qib_param_field = kzalloc(QDIO_MAX_BUFFERS_PER_Q * sizeof(char),
			      GFP_KERNEL);
	if (!qib_param_field)
		return -ENOMEM;

	qeth_create_qib_param_field(card, qib_param_field);
	qeth_create_qib_param_field_blkt(card, qib_param_field);

	in_sbal_ptrs = kmalloc(QDIO_MAX_BUFFERS_PER_Q * sizeof(void *),
			       GFP_KERNEL);
	if (!in_sbal_ptrs) {
		kfree(qib_param_field);
		return -ENOMEM;
	}
	for (i = 0; i < QDIO_MAX_BUFFERS_PER_Q; ++i)
		in_sbal_ptrs[i] = (struct qdio_buffer *)
			virt_to_phys(card->qdio.in_q->bufs[i].buffer);

	out_sbal_ptrs =
		kmalloc(card->qdio.no_out_queues * QDIO_MAX_BUFFERS_PER_Q *
			sizeof(void *), GFP_KERNEL);
	if (!out_sbal_ptrs) {
		kfree(in_sbal_ptrs);
		kfree(qib_param_field);
		return -ENOMEM;
	}
	for (i = 0, k = 0; i < card->qdio.no_out_queues; ++i)
		for (j = 0; j < QDIO_MAX_BUFFERS_PER_Q; ++j, ++k) {
			out_sbal_ptrs[k] = (struct qdio_buffer *)virt_to_phys(
				card->qdio.out_qs[i]->bufs[j].buffer);
		}

	memset(&init_data, 0, sizeof(struct qdio_initialize));
	init_data.cdev                   = CARD_DDEV(card);
	init_data.q_format               = qeth_get_qdio_q_format(card);
	init_data.qib_param_field_format = 0;
	init_data.qib_param_field        = qib_param_field;
	init_data.no_input_qs            = 1;
	init_data.no_output_qs           = card->qdio.no_out_queues;
	init_data.input_handler          = card->discipline.input_handler;
	init_data.output_handler         = card->discipline.output_handler;
	init_data.queue_start_poll	 = card->discipline.start_poll;
	init_data.int_parm               = (unsigned long) card;
	init_data.input_sbal_addr_array  = (void **) in_sbal_ptrs;
	init_data.output_sbal_addr_array = (void **) out_sbal_ptrs;
	init_data.scan_threshold =
		(card->info.type == QETH_CARD_TYPE_IQD) ? 8 : 32;

	if (atomic_cmpxchg(&card->qdio.state, QETH_QDIO_ALLOCATED,
		QETH_QDIO_ESTABLISHED) == QETH_QDIO_ALLOCATED) {
		rc = qdio_allocate(&init_data);
		if (rc) {
			atomic_set(&card->qdio.state, QETH_QDIO_ALLOCATED);
			goto out;
		}
		rc = qdio_establish(&init_data);
		if (rc) {
			atomic_set(&card->qdio.state, QETH_QDIO_ALLOCATED);
			qdio_free(CARD_DDEV(card));
		}
	}
out:
	kfree(out_sbal_ptrs);
	kfree(in_sbal_ptrs);
	kfree(qib_param_field);
	return rc;
}

static void qeth_core_free_card(struct qeth_card *card)
{

	QETH_DBF_TEXT(SETUP, 2, "freecrd");
	QETH_DBF_HEX(SETUP, 2, &card, sizeof(void *));
	qeth_clean_channel(&card->read);
	qeth_clean_channel(&card->write);
	if (card->dev)
		free_netdev(card->dev);
	kfree(card->ip_tbd_list);
	qeth_free_qdio_buffers(card);
	unregister_service_level(&card->qeth_service_level);
	kfree(card);
}

static struct ccw_device_id qeth_ids[] = {
	{CCW_DEVICE_DEVTYPE(0x1731, 0x01, 0x1732, 0x01),
					.driver_info = QETH_CARD_TYPE_OSD},
	{CCW_DEVICE_DEVTYPE(0x1731, 0x05, 0x1732, 0x05),
					.driver_info = QETH_CARD_TYPE_IQD},
	{CCW_DEVICE_DEVTYPE(0x1731, 0x06, 0x1732, 0x06),
					.driver_info = QETH_CARD_TYPE_OSN},
	{CCW_DEVICE_DEVTYPE(0x1731, 0x02, 0x1732, 0x03),
					.driver_info = QETH_CARD_TYPE_OSM},
	{CCW_DEVICE_DEVTYPE(0x1731, 0x02, 0x1732, 0x02),
					.driver_info = QETH_CARD_TYPE_OSX},
	{},
};
MODULE_DEVICE_TABLE(ccw, qeth_ids);

static struct ccw_driver qeth_ccw_driver = {
	.driver = {
<<<<<<< HEAD
=======
		.owner = THIS_MODULE,
>>>>>>> 4bddd31c
		.name = "qeth",
	},
	.ids = qeth_ids,
	.probe = ccwgroup_probe_ccwdev,
	.remove = ccwgroup_remove_ccwdev,
};

static int qeth_core_driver_group(const char *buf, struct device *root_dev,
				unsigned long driver_id)
{
	return ccwgroup_create_from_string(root_dev, driver_id,
					   &qeth_ccw_driver, 3, buf);
}

int qeth_core_hardsetup_card(struct qeth_card *card)
{
	int retries = 0;
	int rc;

	QETH_DBF_TEXT(SETUP, 2, "hrdsetup");
	atomic_set(&card->force_alloc_skb, 0);
	qeth_get_channel_path_desc(card);
retry:
	if (retries)
		QETH_DBF_MESSAGE(2, "%s Retrying to do IDX activates.\n",
			dev_name(&card->gdev->dev));
	ccw_device_set_offline(CARD_DDEV(card));
	ccw_device_set_offline(CARD_WDEV(card));
	ccw_device_set_offline(CARD_RDEV(card));
	rc = ccw_device_set_online(CARD_RDEV(card));
	if (rc)
		goto retriable;
	rc = ccw_device_set_online(CARD_WDEV(card));
	if (rc)
		goto retriable;
	rc = ccw_device_set_online(CARD_DDEV(card));
	if (rc)
		goto retriable;
	rc = qeth_qdio_clear_card(card, card->info.type != QETH_CARD_TYPE_IQD);
retriable:
	if (rc == -ERESTARTSYS) {
		QETH_DBF_TEXT(SETUP, 2, "break1");
		return rc;
	} else if (rc) {
		QETH_DBF_TEXT_(SETUP, 2, "1err%d", rc);
		if (++retries > 3)
			goto out;
		else
			goto retry;
	}
	qeth_determine_capabilities(card);
	qeth_init_tokens(card);
	qeth_init_func_level(card);
	rc = qeth_idx_activate_channel(&card->read, qeth_idx_read_cb);
	if (rc == -ERESTARTSYS) {
		QETH_DBF_TEXT(SETUP, 2, "break2");
		return rc;
	} else if (rc) {
		QETH_DBF_TEXT_(SETUP, 2, "3err%d", rc);
		if (--retries < 0)
			goto out;
		else
			goto retry;
	}
	rc = qeth_idx_activate_channel(&card->write, qeth_idx_write_cb);
	if (rc == -ERESTARTSYS) {
		QETH_DBF_TEXT(SETUP, 2, "break3");
		return rc;
	} else if (rc) {
		QETH_DBF_TEXT_(SETUP, 2, "4err%d", rc);
		if (--retries < 0)
			goto out;
		else
			goto retry;
	}
	card->read_or_write_problem = 0;
	rc = qeth_mpc_initialize(card);
	if (rc) {
		QETH_DBF_TEXT_(SETUP, 2, "5err%d", rc);
		goto out;
	}

	card->options.ipa4.supported_funcs = 0;
	card->options.adp.supported_funcs = 0;
	card->info.diagass_support = 0;
	qeth_query_ipassists(card, QETH_PROT_IPV4);
	if (qeth_is_supported(card, IPA_SETADAPTERPARMS))
		qeth_query_setadapterparms(card);
	if (qeth_adp_supported(card, IPA_SETADP_SET_DIAG_ASSIST))
		qeth_query_setdiagass(card);
	return 0;
out:
	dev_warn(&card->gdev->dev, "The qeth device driver failed to recover "
		"an error on the device\n");
	QETH_DBF_MESSAGE(2, "%s Initialization in hardsetup failed! rc=%d\n",
		dev_name(&card->gdev->dev), rc);
	return rc;
}
EXPORT_SYMBOL_GPL(qeth_core_hardsetup_card);

static inline int qeth_create_skb_frag(struct qdio_buffer_element *element,
		struct sk_buff **pskb, int offset, int *pfrag, int data_len)
{
	struct page *page = virt_to_page(element->addr);
	if (*pskb == NULL) {
		/* the upper protocol layers assume that there is data in the
		 * skb itself. Copy a small amount (64 bytes) to make them
		 * happy. */
		*pskb = dev_alloc_skb(64 + ETH_HLEN);
		if (!(*pskb))
			return -ENOMEM;
		skb_reserve(*pskb, ETH_HLEN);
		if (data_len <= 64) {
			memcpy(skb_put(*pskb, data_len), element->addr + offset,
				data_len);
		} else {
			get_page(page);
			memcpy(skb_put(*pskb, 64), element->addr + offset, 64);
			skb_fill_page_desc(*pskb, *pfrag, page, offset + 64,
				data_len - 64);
			(*pskb)->data_len += data_len - 64;
			(*pskb)->len      += data_len - 64;
			(*pskb)->truesize += data_len - 64;
			(*pfrag)++;
		}
	} else {
		get_page(page);
		skb_fill_page_desc(*pskb, *pfrag, page, offset, data_len);
		(*pskb)->data_len += data_len;
		(*pskb)->len      += data_len;
		(*pskb)->truesize += data_len;
		(*pfrag)++;
	}
	return 0;
}

struct sk_buff *qeth_core_get_next_skb(struct qeth_card *card,
		struct qdio_buffer *buffer,
		struct qdio_buffer_element **__element, int *__offset,
		struct qeth_hdr **hdr)
{
	struct qdio_buffer_element *element = *__element;
	int offset = *__offset;
	struct sk_buff *skb = NULL;
	int skb_len = 0;
	void *data_ptr;
	int data_len;
	int headroom = 0;
	int use_rx_sg = 0;
	int frag = 0;

	/* qeth_hdr must not cross element boundaries */
	if (element->length < offset + sizeof(struct qeth_hdr)) {
		if (qeth_is_last_sbale(element))
			return NULL;
		element++;
		offset = 0;
		if (element->length < sizeof(struct qeth_hdr))
			return NULL;
	}
	*hdr = element->addr + offset;

	offset += sizeof(struct qeth_hdr);
	switch ((*hdr)->hdr.l2.id) {
	case QETH_HEADER_TYPE_LAYER2:
		skb_len = (*hdr)->hdr.l2.pkt_length;
		break;
	case QETH_HEADER_TYPE_LAYER3:
		skb_len = (*hdr)->hdr.l3.length;
		if ((card->info.link_type == QETH_LINK_TYPE_LANE_TR) ||
		    (card->info.link_type == QETH_LINK_TYPE_HSTR))
			headroom = TR_HLEN;
		else
			headroom = ETH_HLEN;
		break;
	case QETH_HEADER_TYPE_OSN:
		skb_len = (*hdr)->hdr.osn.pdu_length;
		headroom = sizeof(struct qeth_hdr);
		break;
	default:
		break;
	}

	if (!skb_len)
		return NULL;

	if ((skb_len >= card->options.rx_sg_cb) &&
	    (!(card->info.type == QETH_CARD_TYPE_OSN)) &&
	    (!atomic_read(&card->force_alloc_skb))) {
		use_rx_sg = 1;
	} else {
		skb = dev_alloc_skb(skb_len + headroom);
		if (!skb)
			goto no_mem;
		if (headroom)
			skb_reserve(skb, headroom);
	}

	data_ptr = element->addr + offset;
	while (skb_len) {
		data_len = min(skb_len, (int)(element->length - offset));
		if (data_len) {
			if (use_rx_sg) {
				if (qeth_create_skb_frag(element, &skb, offset,
				    &frag, data_len))
					goto no_mem;
			} else {
				memcpy(skb_put(skb, data_len), data_ptr,
					data_len);
			}
		}
		skb_len -= data_len;
		if (skb_len) {
			if (qeth_is_last_sbale(element)) {
				QETH_CARD_TEXT(card, 4, "unexeob");
				QETH_CARD_HEX(card, 2, buffer, sizeof(void *));
				dev_kfree_skb_any(skb);
				card->stats.rx_errors++;
				return NULL;
			}
			element++;
			offset = 0;
			data_ptr = element->addr;
		} else {
			offset += data_len;
		}
	}
	*__element = element;
	*__offset = offset;
	if (use_rx_sg && card->options.performance_stats) {
		card->perf_stats.sg_skbs_rx++;
		card->perf_stats.sg_frags_rx += skb_shinfo(skb)->nr_frags;
	}
	return skb;
no_mem:
	if (net_ratelimit()) {
		QETH_CARD_TEXT(card, 2, "noskbmem");
	}
	card->stats.rx_dropped++;
	return NULL;
}
EXPORT_SYMBOL_GPL(qeth_core_get_next_skb);

static void qeth_unregister_dbf_views(void)
{
	int x;
	for (x = 0; x < QETH_DBF_INFOS; x++) {
		debug_unregister(qeth_dbf[x].id);
		qeth_dbf[x].id = NULL;
	}
}

void qeth_dbf_longtext(debug_info_t *id, int level, char *fmt, ...)
{
	char dbf_txt_buf[32];
	va_list args;

	if (level > id->level)
		return;
	va_start(args, fmt);
	vsnprintf(dbf_txt_buf, sizeof(dbf_txt_buf), fmt, args);
	va_end(args);
	debug_text_event(id, level, dbf_txt_buf);
}
EXPORT_SYMBOL_GPL(qeth_dbf_longtext);

static int qeth_register_dbf_views(void)
{
	int ret;
	int x;

	for (x = 0; x < QETH_DBF_INFOS; x++) {
		/* register the areas */
		qeth_dbf[x].id = debug_register(qeth_dbf[x].name,
						qeth_dbf[x].pages,
						qeth_dbf[x].areas,
						qeth_dbf[x].len);
		if (qeth_dbf[x].id == NULL) {
			qeth_unregister_dbf_views();
			return -ENOMEM;
		}

		/* register a view */
		ret = debug_register_view(qeth_dbf[x].id, qeth_dbf[x].view);
		if (ret) {
			qeth_unregister_dbf_views();
			return ret;
		}

		/* set a passing level */
		debug_set_level(qeth_dbf[x].id, qeth_dbf[x].level);
	}

	return 0;
}

int qeth_core_load_discipline(struct qeth_card *card,
		enum qeth_discipline_id discipline)
{
	int rc = 0;
	switch (discipline) {
	case QETH_DISCIPLINE_LAYER3:
		card->discipline.ccwgdriver = try_then_request_module(
			symbol_get(qeth_l3_ccwgroup_driver),
			"qeth_l3");
		break;
	case QETH_DISCIPLINE_LAYER2:
		card->discipline.ccwgdriver = try_then_request_module(
			symbol_get(qeth_l2_ccwgroup_driver),
			"qeth_l2");
		break;
	}
	if (!card->discipline.ccwgdriver) {
		dev_err(&card->gdev->dev, "There is no kernel module to "
			"support discipline %d\n", discipline);
		rc = -EINVAL;
	}
	return rc;
}

void qeth_core_free_discipline(struct qeth_card *card)
{
	if (card->options.layer2)
		symbol_put(qeth_l2_ccwgroup_driver);
	else
		symbol_put(qeth_l3_ccwgroup_driver);
	card->discipline.ccwgdriver = NULL;
}

static int qeth_core_probe_device(struct ccwgroup_device *gdev)
{
	struct qeth_card *card;
	struct device *dev;
	int rc;
	unsigned long flags;
	char dbf_name[20];

	QETH_DBF_TEXT(SETUP, 2, "probedev");

	dev = &gdev->dev;
	if (!get_device(dev))
		return -ENODEV;

	QETH_DBF_TEXT_(SETUP, 2, "%s", dev_name(&gdev->dev));

	card = qeth_alloc_card();
	if (!card) {
		QETH_DBF_TEXT_(SETUP, 2, "1err%d", -ENOMEM);
		rc = -ENOMEM;
		goto err_dev;
	}

	snprintf(dbf_name, sizeof(dbf_name), "qeth_card_%s",
		dev_name(&gdev->dev));
	card->debug = debug_register(dbf_name, 2, 1, 8);
	if (!card->debug) {
		QETH_DBF_TEXT_(SETUP, 2, "%s", "qcdbf");
		rc = -ENOMEM;
		goto err_card;
	}
	debug_register_view(card->debug, &debug_hex_ascii_view);

	card->read.ccwdev  = gdev->cdev[0];
	card->write.ccwdev = gdev->cdev[1];
	card->data.ccwdev  = gdev->cdev[2];
	dev_set_drvdata(&gdev->dev, card);
	card->gdev = gdev;
	gdev->cdev[0]->handler = qeth_irq;
	gdev->cdev[1]->handler = qeth_irq;
	gdev->cdev[2]->handler = qeth_irq;

	rc = qeth_determine_card_type(card);
	if (rc) {
		QETH_DBF_TEXT_(SETUP, 2, "3err%d", rc);
		goto err_dbf;
	}
	rc = qeth_setup_card(card);
	if (rc) {
		QETH_DBF_TEXT_(SETUP, 2, "2err%d", rc);
		goto err_dbf;
	}

	if (card->info.type == QETH_CARD_TYPE_OSN)
		rc = qeth_core_create_osn_attributes(dev);
	else
		rc = qeth_core_create_device_attributes(dev);
	if (rc)
		goto err_dbf;
	switch (card->info.type) {
	case QETH_CARD_TYPE_OSN:
	case QETH_CARD_TYPE_OSM:
		rc = qeth_core_load_discipline(card, QETH_DISCIPLINE_LAYER2);
		if (rc)
			goto err_attr;
		rc = card->discipline.ccwgdriver->probe(card->gdev);
		if (rc)
			goto err_disc;
	case QETH_CARD_TYPE_OSD:
	case QETH_CARD_TYPE_OSX:
	default:
		break;
	}

	write_lock_irqsave(&qeth_core_card_list.rwlock, flags);
	list_add_tail(&card->list, &qeth_core_card_list.list);
	write_unlock_irqrestore(&qeth_core_card_list.rwlock, flags);

	qeth_determine_capabilities(card);
	return 0;

err_disc:
	qeth_core_free_discipline(card);
err_attr:
	if (card->info.type == QETH_CARD_TYPE_OSN)
		qeth_core_remove_osn_attributes(dev);
	else
		qeth_core_remove_device_attributes(dev);
err_dbf:
	debug_unregister(card->debug);
err_card:
	qeth_core_free_card(card);
err_dev:
	put_device(dev);
	return rc;
}

static void qeth_core_remove_device(struct ccwgroup_device *gdev)
{
	unsigned long flags;
	struct qeth_card *card = dev_get_drvdata(&gdev->dev);

	QETH_DBF_TEXT(SETUP, 2, "removedv");

	if (card->info.type == QETH_CARD_TYPE_OSN) {
		qeth_core_remove_osn_attributes(&gdev->dev);
	} else {
		qeth_core_remove_device_attributes(&gdev->dev);
	}

	if (card->discipline.ccwgdriver) {
		card->discipline.ccwgdriver->remove(gdev);
		qeth_core_free_discipline(card);
	}

	debug_unregister(card->debug);
	write_lock_irqsave(&qeth_core_card_list.rwlock, flags);
	list_del(&card->list);
	write_unlock_irqrestore(&qeth_core_card_list.rwlock, flags);
	qeth_core_free_card(card);
	dev_set_drvdata(&gdev->dev, NULL);
	put_device(&gdev->dev);
	return;
}

static int qeth_core_set_online(struct ccwgroup_device *gdev)
{
	struct qeth_card *card = dev_get_drvdata(&gdev->dev);
	int rc = 0;
	int def_discipline;

	if (!card->discipline.ccwgdriver) {
		if (card->info.type == QETH_CARD_TYPE_IQD)
			def_discipline = QETH_DISCIPLINE_LAYER3;
		else
			def_discipline = QETH_DISCIPLINE_LAYER2;
		rc = qeth_core_load_discipline(card, def_discipline);
		if (rc)
			goto err;
		rc = card->discipline.ccwgdriver->probe(card->gdev);
		if (rc)
			goto err;
	}
	rc = card->discipline.ccwgdriver->set_online(gdev);
err:
	return rc;
}

static int qeth_core_set_offline(struct ccwgroup_device *gdev)
{
	struct qeth_card *card = dev_get_drvdata(&gdev->dev);
	return card->discipline.ccwgdriver->set_offline(gdev);
}

static void qeth_core_shutdown(struct ccwgroup_device *gdev)
{
	struct qeth_card *card = dev_get_drvdata(&gdev->dev);
	if (card->discipline.ccwgdriver &&
	    card->discipline.ccwgdriver->shutdown)
		card->discipline.ccwgdriver->shutdown(gdev);
}

static int qeth_core_prepare(struct ccwgroup_device *gdev)
{
	struct qeth_card *card = dev_get_drvdata(&gdev->dev);
	if (card->discipline.ccwgdriver &&
	    card->discipline.ccwgdriver->prepare)
		return card->discipline.ccwgdriver->prepare(gdev);
	return 0;
}

static void qeth_core_complete(struct ccwgroup_device *gdev)
{
	struct qeth_card *card = dev_get_drvdata(&gdev->dev);
	if (card->discipline.ccwgdriver &&
	    card->discipline.ccwgdriver->complete)
		card->discipline.ccwgdriver->complete(gdev);
}

static int qeth_core_freeze(struct ccwgroup_device *gdev)
{
	struct qeth_card *card = dev_get_drvdata(&gdev->dev);
	if (card->discipline.ccwgdriver &&
	    card->discipline.ccwgdriver->freeze)
		return card->discipline.ccwgdriver->freeze(gdev);
	return 0;
}

static int qeth_core_thaw(struct ccwgroup_device *gdev)
{
	struct qeth_card *card = dev_get_drvdata(&gdev->dev);
	if (card->discipline.ccwgdriver &&
	    card->discipline.ccwgdriver->thaw)
		return card->discipline.ccwgdriver->thaw(gdev);
	return 0;
}

static int qeth_core_restore(struct ccwgroup_device *gdev)
{
	struct qeth_card *card = dev_get_drvdata(&gdev->dev);
	if (card->discipline.ccwgdriver &&
	    card->discipline.ccwgdriver->restore)
		return card->discipline.ccwgdriver->restore(gdev);
	return 0;
}

static struct ccwgroup_driver qeth_core_ccwgroup_driver = {
	.driver = {
		.owner = THIS_MODULE,
		.name = "qeth",
	},
	.driver_id = 0xD8C5E3C8,
	.probe = qeth_core_probe_device,
	.remove = qeth_core_remove_device,
	.set_online = qeth_core_set_online,
	.set_offline = qeth_core_set_offline,
	.shutdown = qeth_core_shutdown,
	.prepare = qeth_core_prepare,
	.complete = qeth_core_complete,
	.freeze = qeth_core_freeze,
	.thaw = qeth_core_thaw,
	.restore = qeth_core_restore,
};

static ssize_t
qeth_core_driver_group_store(struct device_driver *ddrv, const char *buf,
			   size_t count)
{
	int err;
	err = qeth_core_driver_group(buf, qeth_core_root_dev,
					qeth_core_ccwgroup_driver.driver_id);
	if (err)
		return err;
	else
		return count;
}

static DRIVER_ATTR(group, 0200, NULL, qeth_core_driver_group_store);

static struct {
	const char str[ETH_GSTRING_LEN];
} qeth_ethtool_stats_keys[] = {
/*  0 */{"rx skbs"},
	{"rx buffers"},
	{"tx skbs"},
	{"tx buffers"},
	{"tx skbs no packing"},
	{"tx buffers no packing"},
	{"tx skbs packing"},
	{"tx buffers packing"},
	{"tx sg skbs"},
	{"tx sg frags"},
/* 10 */{"rx sg skbs"},
	{"rx sg frags"},
	{"rx sg page allocs"},
	{"tx large kbytes"},
	{"tx large count"},
	{"tx pk state ch n->p"},
	{"tx pk state ch p->n"},
	{"tx pk watermark low"},
	{"tx pk watermark high"},
	{"queue 0 buffer usage"},
/* 20 */{"queue 1 buffer usage"},
	{"queue 2 buffer usage"},
	{"queue 3 buffer usage"},
	{"rx poll time"},
	{"rx poll count"},
	{"rx do_QDIO time"},
	{"rx do_QDIO count"},
	{"tx handler time"},
	{"tx handler count"},
	{"tx time"},
/* 30 */{"tx count"},
	{"tx do_QDIO time"},
	{"tx do_QDIO count"},
	{"tx csum"},
	{"tx lin"},
};

int qeth_core_get_sset_count(struct net_device *dev, int stringset)
{
	switch (stringset) {
	case ETH_SS_STATS:
		return (sizeof(qeth_ethtool_stats_keys) / ETH_GSTRING_LEN);
	default:
		return -EINVAL;
	}
}
EXPORT_SYMBOL_GPL(qeth_core_get_sset_count);

void qeth_core_get_ethtool_stats(struct net_device *dev,
		struct ethtool_stats *stats, u64 *data)
{
	struct qeth_card *card = dev->ml_priv;
	data[0] = card->stats.rx_packets -
				card->perf_stats.initial_rx_packets;
	data[1] = card->perf_stats.bufs_rec;
	data[2] = card->stats.tx_packets -
				card->perf_stats.initial_tx_packets;
	data[3] = card->perf_stats.bufs_sent;
	data[4] = card->stats.tx_packets - card->perf_stats.initial_tx_packets
			- card->perf_stats.skbs_sent_pack;
	data[5] = card->perf_stats.bufs_sent - card->perf_stats.bufs_sent_pack;
	data[6] = card->perf_stats.skbs_sent_pack;
	data[7] = card->perf_stats.bufs_sent_pack;
	data[8] = card->perf_stats.sg_skbs_sent;
	data[9] = card->perf_stats.sg_frags_sent;
	data[10] = card->perf_stats.sg_skbs_rx;
	data[11] = card->perf_stats.sg_frags_rx;
	data[12] = card->perf_stats.sg_alloc_page_rx;
	data[13] = (card->perf_stats.large_send_bytes >> 10);
	data[14] = card->perf_stats.large_send_cnt;
	data[15] = card->perf_stats.sc_dp_p;
	data[16] = card->perf_stats.sc_p_dp;
	data[17] = QETH_LOW_WATERMARK_PACK;
	data[18] = QETH_HIGH_WATERMARK_PACK;
	data[19] = atomic_read(&card->qdio.out_qs[0]->used_buffers);
	data[20] = (card->qdio.no_out_queues > 1) ?
			atomic_read(&card->qdio.out_qs[1]->used_buffers) : 0;
	data[21] = (card->qdio.no_out_queues > 2) ?
			atomic_read(&card->qdio.out_qs[2]->used_buffers) : 0;
	data[22] = (card->qdio.no_out_queues > 3) ?
			atomic_read(&card->qdio.out_qs[3]->used_buffers) : 0;
	data[23] = card->perf_stats.inbound_time;
	data[24] = card->perf_stats.inbound_cnt;
	data[25] = card->perf_stats.inbound_do_qdio_time;
	data[26] = card->perf_stats.inbound_do_qdio_cnt;
	data[27] = card->perf_stats.outbound_handler_time;
	data[28] = card->perf_stats.outbound_handler_cnt;
	data[29] = card->perf_stats.outbound_time;
	data[30] = card->perf_stats.outbound_cnt;
	data[31] = card->perf_stats.outbound_do_qdio_time;
	data[32] = card->perf_stats.outbound_do_qdio_cnt;
	data[33] = card->perf_stats.tx_csum;
	data[34] = card->perf_stats.tx_lin;
}
EXPORT_SYMBOL_GPL(qeth_core_get_ethtool_stats);

void qeth_core_get_strings(struct net_device *dev, u32 stringset, u8 *data)
{
	switch (stringset) {
	case ETH_SS_STATS:
		memcpy(data, &qeth_ethtool_stats_keys,
			sizeof(qeth_ethtool_stats_keys));
		break;
	default:
		WARN_ON(1);
		break;
	}
}
EXPORT_SYMBOL_GPL(qeth_core_get_strings);

void qeth_core_get_drvinfo(struct net_device *dev,
		struct ethtool_drvinfo *info)
{
	struct qeth_card *card = dev->ml_priv;
	if (card->options.layer2)
		strcpy(info->driver, "qeth_l2");
	else
		strcpy(info->driver, "qeth_l3");

	strcpy(info->version, "1.0");
	strcpy(info->fw_version, card->info.mcl_level);
	sprintf(info->bus_info, "%s/%s/%s",
			CARD_RDEV_ID(card),
			CARD_WDEV_ID(card),
			CARD_DDEV_ID(card));
}
EXPORT_SYMBOL_GPL(qeth_core_get_drvinfo);

int qeth_core_ethtool_get_settings(struct net_device *netdev,
					struct ethtool_cmd *ecmd)
{
	struct qeth_card *card = netdev->ml_priv;
	enum qeth_link_types link_type;

	if ((card->info.type == QETH_CARD_TYPE_IQD) || (card->info.guestlan))
		link_type = QETH_LINK_TYPE_10GBIT_ETH;
	else
		link_type = card->info.link_type;

	ecmd->transceiver = XCVR_INTERNAL;
	ecmd->supported = SUPPORTED_Autoneg;
	ecmd->advertising = ADVERTISED_Autoneg;
	ecmd->duplex = DUPLEX_FULL;
	ecmd->autoneg = AUTONEG_ENABLE;

	switch (link_type) {
	case QETH_LINK_TYPE_FAST_ETH:
	case QETH_LINK_TYPE_LANE_ETH100:
		ecmd->supported |= SUPPORTED_10baseT_Half |
					SUPPORTED_10baseT_Full |
					SUPPORTED_100baseT_Half |
					SUPPORTED_100baseT_Full |
					SUPPORTED_TP;
		ecmd->advertising |= ADVERTISED_10baseT_Half |
					ADVERTISED_10baseT_Full |
					ADVERTISED_100baseT_Half |
					ADVERTISED_100baseT_Full |
					ADVERTISED_TP;
		ecmd->speed = SPEED_100;
		ecmd->port = PORT_TP;
		break;

	case QETH_LINK_TYPE_GBIT_ETH:
	case QETH_LINK_TYPE_LANE_ETH1000:
		ecmd->supported |= SUPPORTED_10baseT_Half |
					SUPPORTED_10baseT_Full |
					SUPPORTED_100baseT_Half |
					SUPPORTED_100baseT_Full |
					SUPPORTED_1000baseT_Half |
					SUPPORTED_1000baseT_Full |
					SUPPORTED_FIBRE;
		ecmd->advertising |= ADVERTISED_10baseT_Half |
					ADVERTISED_10baseT_Full |
					ADVERTISED_100baseT_Half |
					ADVERTISED_100baseT_Full |
					ADVERTISED_1000baseT_Half |
					ADVERTISED_1000baseT_Full |
					ADVERTISED_FIBRE;
		ecmd->speed = SPEED_1000;
		ecmd->port = PORT_FIBRE;
		break;

	case QETH_LINK_TYPE_10GBIT_ETH:
		ecmd->supported |= SUPPORTED_10baseT_Half |
					SUPPORTED_10baseT_Full |
					SUPPORTED_100baseT_Half |
					SUPPORTED_100baseT_Full |
					SUPPORTED_1000baseT_Half |
					SUPPORTED_1000baseT_Full |
					SUPPORTED_10000baseT_Full |
					SUPPORTED_FIBRE;
		ecmd->advertising |= ADVERTISED_10baseT_Half |
					ADVERTISED_10baseT_Full |
					ADVERTISED_100baseT_Half |
					ADVERTISED_100baseT_Full |
					ADVERTISED_1000baseT_Half |
					ADVERTISED_1000baseT_Full |
					ADVERTISED_10000baseT_Full |
					ADVERTISED_FIBRE;
		ecmd->speed = SPEED_10000;
		ecmd->port = PORT_FIBRE;
		break;

	default:
		ecmd->supported |= SUPPORTED_10baseT_Half |
					SUPPORTED_10baseT_Full |
					SUPPORTED_TP;
		ecmd->advertising |= ADVERTISED_10baseT_Half |
					ADVERTISED_10baseT_Full |
					ADVERTISED_TP;
		ecmd->speed = SPEED_10;
		ecmd->port = PORT_TP;
	}

	return 0;
}
EXPORT_SYMBOL_GPL(qeth_core_ethtool_get_settings);

static int __init qeth_core_init(void)
{
	int rc;

	pr_info("loading core functions\n");
	INIT_LIST_HEAD(&qeth_core_card_list.list);
	rwlock_init(&qeth_core_card_list.rwlock);

	rc = qeth_register_dbf_views();
	if (rc)
		goto out_err;
	rc = ccw_driver_register(&qeth_ccw_driver);
	if (rc)
		goto ccw_err;
	rc = ccwgroup_driver_register(&qeth_core_ccwgroup_driver);
	if (rc)
		goto ccwgroup_err;
	rc = driver_create_file(&qeth_core_ccwgroup_driver.driver,
				&driver_attr_group);
	if (rc)
		goto driver_err;
	qeth_core_root_dev = root_device_register("qeth");
	rc = IS_ERR(qeth_core_root_dev) ? PTR_ERR(qeth_core_root_dev) : 0;
	if (rc)
		goto register_err;

	qeth_core_header_cache = kmem_cache_create("qeth_hdr",
			sizeof(struct qeth_hdr) + ETH_HLEN, 64, 0, NULL);
	if (!qeth_core_header_cache) {
		rc = -ENOMEM;
		goto slab_err;
	}

	return 0;
slab_err:
	root_device_unregister(qeth_core_root_dev);
register_err:
	driver_remove_file(&qeth_core_ccwgroup_driver.driver,
			   &driver_attr_group);
driver_err:
	ccwgroup_driver_unregister(&qeth_core_ccwgroup_driver);
ccwgroup_err:
	ccw_driver_unregister(&qeth_ccw_driver);
ccw_err:
	QETH_DBF_MESSAGE(2, "Initialization failed with code %d\n", rc);
	qeth_unregister_dbf_views();
out_err:
	pr_err("Initializing the qeth device driver failed\n");
	return rc;
}

static void __exit qeth_core_exit(void)
{
	root_device_unregister(qeth_core_root_dev);
	driver_remove_file(&qeth_core_ccwgroup_driver.driver,
			   &driver_attr_group);
	ccwgroup_driver_unregister(&qeth_core_ccwgroup_driver);
	ccw_driver_unregister(&qeth_ccw_driver);
	kmem_cache_destroy(qeth_core_header_cache);
	qeth_unregister_dbf_views();
	pr_info("core functions removed\n");
}

module_init(qeth_core_init);
module_exit(qeth_core_exit);
MODULE_AUTHOR("Frank Blaschka <frank.blaschka@de.ibm.com>");
MODULE_DESCRIPTION("qeth core functions");
MODULE_LICENSE("GPL");<|MERGE_RESOLUTION|>--- conflicted
+++ resolved
@@ -4041,10 +4041,7 @@
 
 static struct ccw_driver qeth_ccw_driver = {
 	.driver = {
-<<<<<<< HEAD
-=======
 		.owner = THIS_MODULE,
->>>>>>> 4bddd31c
 		.name = "qeth",
 	},
 	.ids = qeth_ids,
