--- conflicted
+++ resolved
@@ -12,12 +12,8 @@
 #include <linux/mm.h>
 #include <linux/slab.h>
 #include <linux/acpi.h>
-<<<<<<< HEAD
-#include <linux/acpi_io.h>
-=======
 
 #include "internal.h"
->>>>>>> 3cd9ed24
 
 /* ACPI NVS regions, APEI may use it */
 
