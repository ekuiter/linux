--- conflicted
+++ resolved
@@ -240,11 +240,7 @@
 				goto end;
 		}
 
-<<<<<<< HEAD
-		if (device->power.state == ACPI_STATE_D0) {
-=======
 		if (cur_state == ACPI_STATE_D0) {
->>>>>>> ff5c6d5f
 			int psc;
 
 			/* Nothing to do here if _PSC is not present. */
