--- conflicted
+++ resolved
@@ -248,11 +248,7 @@
 	NULL
 };
 
-<<<<<<< HEAD
-const static struct dev_pm_ops i2c_device_pm_ops = {
-=======
 static const struct dev_pm_ops i2c_device_pm_ops = {
->>>>>>> e8da7a6a
 	.suspend = i2c_device_pm_suspend,
 	.resume = i2c_device_pm_resume,
 };
