/*
 * OMAP DMAengine support
 *
 * This program is free software; you can redistribute it and/or modify
 * it under the terms of the GNU General Public License version 2 as
 * published by the Free Software Foundation.
 */
#include <linux/dmaengine.h>
#include <linux/dma-mapping.h>
#include <linux/err.h>
#include <linux/init.h>
#include <linux/interrupt.h>
#include <linux/list.h>
#include <linux/module.h>
#include <linux/omap-dma.h>
#include <linux/platform_device.h>
#include <linux/slab.h>
#include <linux/spinlock.h>

#include "virt-dma.h"

<<<<<<< HEAD
#include <plat-omap/dma-omap.h>

=======
>>>>>>> 6f686505
struct omap_dmadev {
	struct dma_device ddev;
	spinlock_t lock;
	struct tasklet_struct task;
	struct list_head pending;
};

struct omap_chan {
	struct virt_dma_chan vc;
	struct list_head node;

	struct dma_slave_config	cfg;
	unsigned dma_sig;
	bool cyclic;
	bool paused;

	int dma_ch;
	struct omap_desc *desc;
	unsigned sgidx;
};

struct omap_sg {
	dma_addr_t addr;
	uint32_t en;		/* number of elements (24-bit) */
	uint32_t fn;		/* number of frames (16-bit) */
};

struct omap_desc {
	struct virt_dma_desc vd;
	enum dma_transfer_direction dir;
	dma_addr_t dev_addr;

	int16_t fi;		/* for OMAP_DMA_SYNC_PACKET */
	uint8_t es;		/* OMAP_DMA_DATA_TYPE_xxx */
	uint8_t sync_mode;	/* OMAP_DMA_SYNC_xxx */
	uint8_t sync_type;	/* OMAP_DMA_xxx_SYNC* */
	uint8_t periph_port;	/* Peripheral port */

	unsigned sglen;
	struct omap_sg sg[0];
};

static const unsigned es_bytes[] = {
	[OMAP_DMA_DATA_TYPE_S8] = 1,
	[OMAP_DMA_DATA_TYPE_S16] = 2,
	[OMAP_DMA_DATA_TYPE_S32] = 4,
};

static inline struct omap_dmadev *to_omap_dma_dev(struct dma_device *d)
{
	return container_of(d, struct omap_dmadev, ddev);
}

static inline struct omap_chan *to_omap_dma_chan(struct dma_chan *c)
{
	return container_of(c, struct omap_chan, vc.chan);
}

static inline struct omap_desc *to_omap_dma_desc(struct dma_async_tx_descriptor *t)
{
	return container_of(t, struct omap_desc, vd.tx);
}

static void omap_dma_desc_free(struct virt_dma_desc *vd)
{
	kfree(container_of(vd, struct omap_desc, vd));
}

static void omap_dma_start_sg(struct omap_chan *c, struct omap_desc *d,
	unsigned idx)
{
	struct omap_sg *sg = d->sg + idx;

	if (d->dir == DMA_DEV_TO_MEM)
		omap_set_dma_dest_params(c->dma_ch, OMAP_DMA_PORT_EMIFF,
			OMAP_DMA_AMODE_POST_INC, sg->addr, 0, 0);
	else
		omap_set_dma_src_params(c->dma_ch, OMAP_DMA_PORT_EMIFF,
			OMAP_DMA_AMODE_POST_INC, sg->addr, 0, 0);

	omap_set_dma_transfer_params(c->dma_ch, d->es, sg->en, sg->fn,
		d->sync_mode, c->dma_sig, d->sync_type);

	omap_start_dma(c->dma_ch);
}

static void omap_dma_start_desc(struct omap_chan *c)
{
	struct virt_dma_desc *vd = vchan_next_desc(&c->vc);
	struct omap_desc *d;

	if (!vd) {
		c->desc = NULL;
		return;
	}

	list_del(&vd->node);

	c->desc = d = to_omap_dma_desc(&vd->tx);
	c->sgidx = 0;

	if (d->dir == DMA_DEV_TO_MEM)
		omap_set_dma_src_params(c->dma_ch, d->periph_port,
			OMAP_DMA_AMODE_CONSTANT, d->dev_addr, 0, d->fi);
	else
		omap_set_dma_dest_params(c->dma_ch, d->periph_port,
			OMAP_DMA_AMODE_CONSTANT, d->dev_addr, 0, d->fi);

	omap_dma_start_sg(c, d, 0);
}

static void omap_dma_callback(int ch, u16 status, void *data)
{
	struct omap_chan *c = data;
	struct omap_desc *d;
	unsigned long flags;

	spin_lock_irqsave(&c->vc.lock, flags);
	d = c->desc;
	if (d) {
		if (!c->cyclic) {
			if (++c->sgidx < d->sglen) {
				omap_dma_start_sg(c, d, c->sgidx);
			} else {
				omap_dma_start_desc(c);
				vchan_cookie_complete(&d->vd);
			}
		} else {
			vchan_cyclic_callback(&d->vd);
		}
	}
	spin_unlock_irqrestore(&c->vc.lock, flags);
}

/*
 * This callback schedules all pending channels.  We could be more
 * clever here by postponing allocation of the real DMA channels to
 * this point, and freeing them when our virtual channel becomes idle.
 *
 * We would then need to deal with 'all channels in-use'
 */
static void omap_dma_sched(unsigned long data)
{
	struct omap_dmadev *d = (struct omap_dmadev *)data;
	LIST_HEAD(head);

	spin_lock_irq(&d->lock);
	list_splice_tail_init(&d->pending, &head);
	spin_unlock_irq(&d->lock);

	while (!list_empty(&head)) {
		struct omap_chan *c = list_first_entry(&head,
			struct omap_chan, node);

		spin_lock_irq(&c->vc.lock);
		list_del_init(&c->node);
		omap_dma_start_desc(c);
		spin_unlock_irq(&c->vc.lock);
	}
}

static int omap_dma_alloc_chan_resources(struct dma_chan *chan)
{
	struct omap_chan *c = to_omap_dma_chan(chan);

	dev_info(c->vc.chan.device->dev, "allocating channel for %u\n", c->dma_sig);

	return omap_request_dma(c->dma_sig, "DMA engine",
		omap_dma_callback, c, &c->dma_ch);
}

static void omap_dma_free_chan_resources(struct dma_chan *chan)
{
	struct omap_chan *c = to_omap_dma_chan(chan);

	vchan_free_chan_resources(&c->vc);
	omap_free_dma(c->dma_ch);

	dev_info(c->vc.chan.device->dev, "freeing channel for %u\n", c->dma_sig);
}

static size_t omap_dma_sg_size(struct omap_sg *sg)
{
	return sg->en * sg->fn;
}

static size_t omap_dma_desc_size(struct omap_desc *d)
{
	unsigned i;
	size_t size;

	for (size = i = 0; i < d->sglen; i++)
		size += omap_dma_sg_size(&d->sg[i]);

	return size * es_bytes[d->es];
}

static size_t omap_dma_desc_size_pos(struct omap_desc *d, dma_addr_t addr)
{
	unsigned i;
	size_t size, es_size = es_bytes[d->es];

	for (size = i = 0; i < d->sglen; i++) {
		size_t this_size = omap_dma_sg_size(&d->sg[i]) * es_size;

		if (size)
			size += this_size;
		else if (addr >= d->sg[i].addr &&
			 addr < d->sg[i].addr + this_size)
			size += d->sg[i].addr + this_size - addr;
	}
	return size;
}

static enum dma_status omap_dma_tx_status(struct dma_chan *chan,
	dma_cookie_t cookie, struct dma_tx_state *txstate)
{
	struct omap_chan *c = to_omap_dma_chan(chan);
	struct virt_dma_desc *vd;
	enum dma_status ret;
	unsigned long flags;

	ret = dma_cookie_status(chan, cookie, txstate);
	if (ret == DMA_SUCCESS || !txstate)
		return ret;

	spin_lock_irqsave(&c->vc.lock, flags);
	vd = vchan_find_desc(&c->vc, cookie);
	if (vd) {
		txstate->residue = omap_dma_desc_size(to_omap_dma_desc(&vd->tx));
	} else if (c->desc && c->desc->vd.tx.cookie == cookie) {
		struct omap_desc *d = c->desc;
		dma_addr_t pos;

		if (d->dir == DMA_MEM_TO_DEV)
			pos = omap_get_dma_src_pos(c->dma_ch);
		else if (d->dir == DMA_DEV_TO_MEM)
			pos = omap_get_dma_dst_pos(c->dma_ch);
		else
			pos = 0;

		txstate->residue = omap_dma_desc_size_pos(d, pos);
	} else {
		txstate->residue = 0;
	}
	spin_unlock_irqrestore(&c->vc.lock, flags);

	return ret;
}

static void omap_dma_issue_pending(struct dma_chan *chan)
{
	struct omap_chan *c = to_omap_dma_chan(chan);
	unsigned long flags;

	spin_lock_irqsave(&c->vc.lock, flags);
	if (vchan_issue_pending(&c->vc) && !c->desc) {
		struct omap_dmadev *d = to_omap_dma_dev(chan->device);
		spin_lock(&d->lock);
		if (list_empty(&c->node))
			list_add_tail(&c->node, &d->pending);
		spin_unlock(&d->lock);
		tasklet_schedule(&d->task);
	}
	spin_unlock_irqrestore(&c->vc.lock, flags);
}

static struct dma_async_tx_descriptor *omap_dma_prep_slave_sg(
	struct dma_chan *chan, struct scatterlist *sgl, unsigned sglen,
	enum dma_transfer_direction dir, unsigned long tx_flags, void *context)
{
	struct omap_chan *c = to_omap_dma_chan(chan);
	enum dma_slave_buswidth dev_width;
	struct scatterlist *sgent;
	struct omap_desc *d;
	dma_addr_t dev_addr;
	unsigned i, j = 0, es, en, frame_bytes, sync_type;
	u32 burst;

	if (dir == DMA_DEV_TO_MEM) {
		dev_addr = c->cfg.src_addr;
		dev_width = c->cfg.src_addr_width;
		burst = c->cfg.src_maxburst;
		sync_type = OMAP_DMA_SRC_SYNC;
	} else if (dir == DMA_MEM_TO_DEV) {
		dev_addr = c->cfg.dst_addr;
		dev_width = c->cfg.dst_addr_width;
		burst = c->cfg.dst_maxburst;
		sync_type = OMAP_DMA_DST_SYNC;
	} else {
		dev_err(chan->device->dev, "%s: bad direction?\n", __func__);
		return NULL;
	}

	/* Bus width translates to the element size (ES) */
	switch (dev_width) {
	case DMA_SLAVE_BUSWIDTH_1_BYTE:
		es = OMAP_DMA_DATA_TYPE_S8;
		break;
	case DMA_SLAVE_BUSWIDTH_2_BYTES:
		es = OMAP_DMA_DATA_TYPE_S16;
		break;
	case DMA_SLAVE_BUSWIDTH_4_BYTES:
		es = OMAP_DMA_DATA_TYPE_S32;
		break;
	default: /* not reached */
		return NULL;
	}

	/* Now allocate and setup the descriptor. */
	d = kzalloc(sizeof(*d) + sglen * sizeof(d->sg[0]), GFP_ATOMIC);
	if (!d)
		return NULL;

	d->dir = dir;
	d->dev_addr = dev_addr;
	d->es = es;
	d->sync_mode = OMAP_DMA_SYNC_FRAME;
	d->sync_type = sync_type;
	d->periph_port = OMAP_DMA_PORT_TIPB;

	/*
	 * Build our scatterlist entries: each contains the address,
	 * the number of elements (EN) in each frame, and the number of
	 * frames (FN).  Number of bytes for this entry = ES * EN * FN.
	 *
	 * Burst size translates to number of elements with frame sync.
	 * Note: DMA engine defines burst to be the number of dev-width
	 * transfers.
	 */
	en = burst;
	frame_bytes = es_bytes[es] * en;
	for_each_sg(sgl, sgent, sglen, i) {
		d->sg[j].addr = sg_dma_address(sgent);
		d->sg[j].en = en;
		d->sg[j].fn = sg_dma_len(sgent) / frame_bytes;
		j++;
	}

	d->sglen = j;

	return vchan_tx_prep(&c->vc, &d->vd, tx_flags);
}

static struct dma_async_tx_descriptor *omap_dma_prep_dma_cyclic(
	struct dma_chan *chan, dma_addr_t buf_addr, size_t buf_len,
	size_t period_len, enum dma_transfer_direction dir, unsigned long flags,
	void *context)
{
	struct omap_chan *c = to_omap_dma_chan(chan);
	enum dma_slave_buswidth dev_width;
	struct omap_desc *d;
	dma_addr_t dev_addr;
	unsigned es, sync_type;
	u32 burst;

	if (dir == DMA_DEV_TO_MEM) {
		dev_addr = c->cfg.src_addr;
		dev_width = c->cfg.src_addr_width;
		burst = c->cfg.src_maxburst;
		sync_type = OMAP_DMA_SRC_SYNC;
	} else if (dir == DMA_MEM_TO_DEV) {
		dev_addr = c->cfg.dst_addr;
		dev_width = c->cfg.dst_addr_width;
		burst = c->cfg.dst_maxburst;
		sync_type = OMAP_DMA_DST_SYNC;
	} else {
		dev_err(chan->device->dev, "%s: bad direction?\n", __func__);
		return NULL;
	}

	/* Bus width translates to the element size (ES) */
	switch (dev_width) {
	case DMA_SLAVE_BUSWIDTH_1_BYTE:
		es = OMAP_DMA_DATA_TYPE_S8;
		break;
	case DMA_SLAVE_BUSWIDTH_2_BYTES:
		es = OMAP_DMA_DATA_TYPE_S16;
		break;
	case DMA_SLAVE_BUSWIDTH_4_BYTES:
		es = OMAP_DMA_DATA_TYPE_S32;
		break;
	default: /* not reached */
		return NULL;
	}

	/* Now allocate and setup the descriptor. */
	d = kzalloc(sizeof(*d) + sizeof(d->sg[0]), GFP_ATOMIC);
	if (!d)
		return NULL;

	d->dir = dir;
	d->dev_addr = dev_addr;
	d->fi = burst;
	d->es = es;
	if (burst)
		d->sync_mode = OMAP_DMA_SYNC_PACKET;
	else
		d->sync_mode = OMAP_DMA_SYNC_ELEMENT;
	d->sync_type = sync_type;
	d->periph_port = OMAP_DMA_PORT_MPUI;
	d->sg[0].addr = buf_addr;
	d->sg[0].en = period_len / es_bytes[es];
	d->sg[0].fn = buf_len / period_len;
	d->sglen = 1;

	if (!c->cyclic) {
		c->cyclic = true;
		omap_dma_link_lch(c->dma_ch, c->dma_ch);

		if (flags & DMA_PREP_INTERRUPT)
			omap_enable_dma_irq(c->dma_ch, OMAP_DMA_FRAME_IRQ);

		omap_disable_dma_irq(c->dma_ch, OMAP_DMA_BLOCK_IRQ);
	}

	if (dma_omap2plus()) {
		omap_set_dma_src_burst_mode(c->dma_ch, OMAP_DMA_DATA_BURST_16);
		omap_set_dma_dest_burst_mode(c->dma_ch, OMAP_DMA_DATA_BURST_16);
	}

	return vchan_tx_prep(&c->vc, &d->vd, flags);
}

static int omap_dma_slave_config(struct omap_chan *c, struct dma_slave_config *cfg)
{
	if (cfg->src_addr_width == DMA_SLAVE_BUSWIDTH_8_BYTES ||
	    cfg->dst_addr_width == DMA_SLAVE_BUSWIDTH_8_BYTES)
		return -EINVAL;

	memcpy(&c->cfg, cfg, sizeof(c->cfg));

	return 0;
}

static int omap_dma_terminate_all(struct omap_chan *c)
{
	struct omap_dmadev *d = to_omap_dma_dev(c->vc.chan.device);
	unsigned long flags;
	LIST_HEAD(head);

	spin_lock_irqsave(&c->vc.lock, flags);

	/* Prevent this channel being scheduled */
	spin_lock(&d->lock);
	list_del_init(&c->node);
	spin_unlock(&d->lock);

	/*
	 * Stop DMA activity: we assume the callback will not be called
	 * after omap_stop_dma() returns (even if it does, it will see
	 * c->desc is NULL and exit.)
	 */
	if (c->desc) {
		c->desc = NULL;
		/* Avoid stopping the dma twice */
		if (!c->paused)
			omap_stop_dma(c->dma_ch);
	}

	if (c->cyclic) {
		c->cyclic = false;
		c->paused = false;
		omap_dma_unlink_lch(c->dma_ch, c->dma_ch);
	}

	vchan_get_all_descriptors(&c->vc, &head);
	spin_unlock_irqrestore(&c->vc.lock, flags);
	vchan_dma_desc_free_list(&c->vc, &head);

	return 0;
}

static int omap_dma_pause(struct omap_chan *c)
{
	/* Pause/Resume only allowed with cyclic mode */
	if (!c->cyclic)
		return -EINVAL;

	if (!c->paused) {
		omap_stop_dma(c->dma_ch);
		c->paused = true;
	}

	return 0;
}

static int omap_dma_resume(struct omap_chan *c)
{
	/* Pause/Resume only allowed with cyclic mode */
	if (!c->cyclic)
		return -EINVAL;

	if (c->paused) {
		omap_start_dma(c->dma_ch);
		c->paused = false;
	}

	return 0;
}

static int omap_dma_control(struct dma_chan *chan, enum dma_ctrl_cmd cmd,
	unsigned long arg)
{
	struct omap_chan *c = to_omap_dma_chan(chan);
	int ret;

	switch (cmd) {
	case DMA_SLAVE_CONFIG:
		ret = omap_dma_slave_config(c, (struct dma_slave_config *)arg);
		break;

	case DMA_TERMINATE_ALL:
		ret = omap_dma_terminate_all(c);
		break;

	case DMA_PAUSE:
		ret = omap_dma_pause(c);
		break;

	case DMA_RESUME:
		ret = omap_dma_resume(c);
		break;

	default:
		ret = -ENXIO;
		break;
	}

	return ret;
}

static int omap_dma_chan_init(struct omap_dmadev *od, int dma_sig)
{
	struct omap_chan *c;

	c = kzalloc(sizeof(*c), GFP_KERNEL);
	if (!c)
		return -ENOMEM;

	c->dma_sig = dma_sig;
	c->vc.desc_free = omap_dma_desc_free;
	vchan_init(&c->vc, &od->ddev);
	INIT_LIST_HEAD(&c->node);

	od->ddev.chancnt++;

	return 0;
}

static void omap_dma_free(struct omap_dmadev *od)
{
	tasklet_kill(&od->task);
	while (!list_empty(&od->ddev.channels)) {
		struct omap_chan *c = list_first_entry(&od->ddev.channels,
			struct omap_chan, vc.chan.device_node);

		list_del(&c->vc.chan.device_node);
		tasklet_kill(&c->vc.task);
		kfree(c);
	}
	kfree(od);
}

static int omap_dma_probe(struct platform_device *pdev)
{
	struct omap_dmadev *od;
	int rc, i;

	od = kzalloc(sizeof(*od), GFP_KERNEL);
	if (!od)
		return -ENOMEM;

	dma_cap_set(DMA_SLAVE, od->ddev.cap_mask);
	dma_cap_set(DMA_CYCLIC, od->ddev.cap_mask);
	od->ddev.device_alloc_chan_resources = omap_dma_alloc_chan_resources;
	od->ddev.device_free_chan_resources = omap_dma_free_chan_resources;
	od->ddev.device_tx_status = omap_dma_tx_status;
	od->ddev.device_issue_pending = omap_dma_issue_pending;
	od->ddev.device_prep_slave_sg = omap_dma_prep_slave_sg;
	od->ddev.device_prep_dma_cyclic = omap_dma_prep_dma_cyclic;
	od->ddev.device_control = omap_dma_control;
	od->ddev.dev = &pdev->dev;
	INIT_LIST_HEAD(&od->ddev.channels);
	INIT_LIST_HEAD(&od->pending);
	spin_lock_init(&od->lock);

	tasklet_init(&od->task, omap_dma_sched, (unsigned long)od);

	for (i = 0; i < 127; i++) {
		rc = omap_dma_chan_init(od, i);
		if (rc) {
			omap_dma_free(od);
			return rc;
		}
	}

	rc = dma_async_device_register(&od->ddev);
	if (rc) {
		pr_warn("OMAP-DMA: failed to register slave DMA engine device: %d\n",
			rc);
		omap_dma_free(od);
	} else {
		platform_set_drvdata(pdev, od);
	}

	dev_info(&pdev->dev, "OMAP DMA engine driver\n");

	return rc;
}

static int omap_dma_remove(struct platform_device *pdev)
{
	struct omap_dmadev *od = platform_get_drvdata(pdev);

	dma_async_device_unregister(&od->ddev);
	omap_dma_free(od);

	return 0;
}

static struct platform_driver omap_dma_driver = {
	.probe	= omap_dma_probe,
	.remove	= omap_dma_remove,
	.driver = {
		.name = "omap-dma-engine",
		.owner = THIS_MODULE,
	},
};

bool omap_dma_filter_fn(struct dma_chan *chan, void *param)
{
	if (chan->device->dev->driver == &omap_dma_driver.driver) {
		struct omap_chan *c = to_omap_dma_chan(chan);
		unsigned req = *(unsigned *)param;

		return req == c->dma_sig;
	}
	return false;
}
EXPORT_SYMBOL_GPL(omap_dma_filter_fn);

static struct platform_device *pdev;

static const struct platform_device_info omap_dma_dev_info = {
	.name = "omap-dma-engine",
	.id = -1,
	.dma_mask = DMA_BIT_MASK(32),
};

static int omap_dma_init(void)
{
	int rc = platform_driver_register(&omap_dma_driver);

	if (rc == 0) {
		pdev = platform_device_register_full(&omap_dma_dev_info);
		if (IS_ERR(pdev)) {
			platform_driver_unregister(&omap_dma_driver);
			rc = PTR_ERR(pdev);
		}
	}
	return rc;
}
subsys_initcall(omap_dma_init);

static void __exit omap_dma_exit(void)
{
	platform_device_unregister(pdev);
	platform_driver_unregister(&omap_dma_driver);
}
module_exit(omap_dma_exit);

MODULE_AUTHOR("Russell King");
MODULE_LICENSE("GPL");<|MERGE_RESOLUTION|>--- conflicted
+++ resolved
@@ -19,11 +19,6 @@
 
 #include "virt-dma.h"
 
-<<<<<<< HEAD
-#include <plat-omap/dma-omap.h>
-
-=======
->>>>>>> 6f686505
 struct omap_dmadev {
 	struct dma_device ddev;
 	spinlock_t lock;
