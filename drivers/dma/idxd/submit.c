// SPDX-License-Identifier: GPL-2.0
/* Copyright(c) 2019 Intel Corporation. All rights rsvd. */
#include <linux/init.h>
#include <linux/kernel.h>
#include <linux/module.h>
#include <linux/pci.h>
#include <uapi/linux/idxd.h>
#include "idxd.h"
#include "registers.h"

static struct idxd_desc *__get_desc(struct idxd_wq *wq, int idx, int cpu)
{
	struct idxd_desc *desc;
	struct idxd_device *idxd = wq->idxd;

	desc = wq->descs[idx];
	memset(desc->hw, 0, sizeof(struct dsa_hw_desc));
	memset(desc->completion, 0, idxd->compl_size);
	desc->cpu = cpu;

	if (device_pasid_enabled(idxd))
		desc->hw->pasid = idxd->pasid;

	/*
	 * Descriptor completion vectors are 1-8 for MSIX. We will round
	 * robin through the 8 vectors.
	 */
	wq->vec_ptr = (wq->vec_ptr % idxd->num_wq_irqs) + 1;
	desc->hw->int_handle = wq->vec_ptr;
	return desc;
}

struct idxd_desc *idxd_alloc_desc(struct idxd_wq *wq, enum idxd_op_type optype)
{
	int cpu, idx;
	struct idxd_device *idxd = wq->idxd;
	DEFINE_SBQ_WAIT(wait);
	struct sbq_wait_state *ws;
	struct sbitmap_queue *sbq;

	if (idxd->state != IDXD_DEV_ENABLED)
		return ERR_PTR(-EIO);

	sbq = &wq->sbq;
	idx = sbitmap_queue_get(sbq, &cpu);
	if (idx < 0) {
		if (optype == IDXD_OP_NONBLOCK)
			return ERR_PTR(-EAGAIN);
	} else {
		return __get_desc(wq, idx, cpu);
	}

	ws = &sbq->ws[0];
	for (;;) {
		sbitmap_prepare_to_wait(sbq, ws, &wait, TASK_INTERRUPTIBLE);
		if (signal_pending_state(TASK_INTERRUPTIBLE, current))
			break;
		idx = sbitmap_queue_get(sbq, &cpu);
		if (idx > 0)
			break;
		schedule();
	}

	sbitmap_finish_wait(sbq, ws, &wait);
	if (idx < 0)
		return ERR_PTR(-EAGAIN);

	return __get_desc(wq, idx, cpu);
}

void idxd_free_desc(struct idxd_wq *wq, struct idxd_desc *desc)
{
	int cpu = desc->cpu;

	desc->cpu = -1;
	sbitmap_queue_clear(&wq->sbq, desc->id, cpu);
}

int idxd_submit_desc(struct idxd_wq *wq, struct idxd_desc *desc)
{
	struct idxd_device *idxd = wq->idxd;
	int vec = desc->hw->int_handle;
	void __iomem *portal;
	int rc;

	if (idxd->state != IDXD_DEV_ENABLED)
		return -EIO;

<<<<<<< HEAD
	portal = wq->dportal;
=======
	portal = wq->portal + idxd_get_wq_portal_offset(IDXD_PORTAL_LIMITED);

>>>>>>> 568eeefa
	/*
	 * The wmb() flushes writes to coherent DMA data before
	 * possibly triggering a DMA read. The wmb() is necessary
	 * even on UP because the recipient is a device.
	 */
	wmb();
	if (wq_dedicated(wq)) {
		iosubmit_cmds512(portal, desc->hw, 1);
	} else {
		/*
		 * It's not likely that we would receive queue full rejection
		 * since the descriptor allocation gates at wq size. If we
		 * receive a -EAGAIN, that means something went wrong such as the
		 * device is not accepting descriptor at all.
		 */
		rc = enqcmds(portal, desc->hw);
		if (rc < 0)
			return rc;
	}

	/*
	 * Pending the descriptor to the lockless list for the irq_entry
	 * that we designated the descriptor to.
	 */
	if (desc->hw->flags & IDXD_OP_FLAG_RCI)
		llist_add(&desc->llnode,
			  &idxd->irq_entries[vec].pending_llist);

	return 0;
}<|MERGE_RESOLUTION|>--- conflicted
+++ resolved
@@ -86,12 +86,8 @@
 	if (idxd->state != IDXD_DEV_ENABLED)
 		return -EIO;
 
-<<<<<<< HEAD
-	portal = wq->dportal;
-=======
-	portal = wq->portal + idxd_get_wq_portal_offset(IDXD_PORTAL_LIMITED);
+	portal = wq->portal;
 
->>>>>>> 568eeefa
 	/*
 	 * The wmb() flushes writes to coherent DMA data before
 	 * possibly triggering a DMA read. The wmb() is necessary
