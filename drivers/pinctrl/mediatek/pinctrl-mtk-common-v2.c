--- conflicted
+++ resolved
@@ -815,11 +815,8 @@
 		goto out;
 
 	err = mtk_hw_get_value(hw, desc, PINCTRL_PIN_REG_PD, &pd);
-<<<<<<< HEAD
-=======
-	if (err)
-		goto out;
->>>>>>> f72bd029
+	if (err)
+		goto out;
 
 	if (pu == 0 && pd == 0) {
 		*pullup = 0;
