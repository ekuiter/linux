# SPDX-License-Identifier: (GPL-2.0-only OR BSD-2-Clause)
%YAML 1.2
---
$id: http://devicetree.org/schemas/pinctrl/apple,pinctrl.yaml#
$schema: http://devicetree.org/meta-schemas/core.yaml#

title: Apple GPIO controller

maintainers:
  - Mark Kettenis <kettenis@openbsd.org>

description: |
  The Apple GPIO controller is a simple combined pin and GPIO
  controller present on Apple ARM SoC platforms, including various
  iPhone and iPad devices and the "Apple Silicon" Macs.

properties:
  compatible:
    items:
      - enum:
          - apple,t8103-pinctrl
          - apple,t6000-pinctrl
      - const: apple,pinctrl

  reg:
    maxItems: 1

  clocks:
    maxItems: 1

  gpio-controller: true

  '#gpio-cells':
    const: 2

  gpio-ranges:
    maxItems: 1

  apple,npins:
    $ref: /schemas/types.yaml#/definitions/uint32
    description: The number of pins in this GPIO controller.

  interrupts:
    description: One interrupt for each of the (up to 7) interrupt
      groups supported by the controller sorted by interrupt group
      number in ascending order.
    minItems: 1
    maxItems: 7

  interrupt-controller: true

  '#interrupt-cells':
    const: 2

<<<<<<< HEAD
=======
  power-domains:
    maxItems: 1

>>>>>>> f72bd029
patternProperties:
  '-pins$':
    type: object
    $ref: pinmux-node.yaml#

    properties:
      pinmux:
        description:
          Values are constructed from pin number and alternate function
          configuration number using the APPLE_PINMUX() helper macro
          defined in include/dt-bindings/pinctrl/apple.h.

    required:
      - pinmux

    additionalProperties: false

allOf:
  - $ref: "pinctrl.yaml#"

required:
  - compatible
  - reg
  - gpio-controller
  - '#gpio-cells'
  - gpio-ranges
  - apple,npins

additionalProperties: false

examples:
  - |
    #include <dt-bindings/interrupt-controller/apple-aic.h>
    #include <dt-bindings/pinctrl/apple.h>

    soc {
      #address-cells = <2>;
      #size-cells = <2>;

      pinctrl: pinctrl@23c100000 {
        compatible = "apple,t8103-pinctrl", "apple,pinctrl";
        reg = <0x2 0x3c100000 0x0 0x100000>;
        clocks = <&gpio_clk>;

        gpio-controller;
        #gpio-cells = <2>;
        gpio-ranges = <&pinctrl 0 0 212>;
        apple,npins = <212>;

        interrupt-controller;
        #interrupt-cells = <2>;
        interrupt-parent = <&aic>;
        interrupts = <AIC_IRQ 16 IRQ_TYPE_LEVEL_HIGH>,
                     <AIC_IRQ 17 IRQ_TYPE_LEVEL_HIGH>,
                     <AIC_IRQ 18 IRQ_TYPE_LEVEL_HIGH>,
                     <AIC_IRQ 19 IRQ_TYPE_LEVEL_HIGH>,
                     <AIC_IRQ 20 IRQ_TYPE_LEVEL_HIGH>,
                     <AIC_IRQ 21 IRQ_TYPE_LEVEL_HIGH>,
                     <AIC_IRQ 22 IRQ_TYPE_LEVEL_HIGH>;

        pcie_pins: pcie-pins {
          pinmux = <APPLE_PINMUX(150, 1)>,
                   <APPLE_PINMUX(151, 1)>,
                   <APPLE_PINMUX(32, 1)>;
        };
      };
    };<|MERGE_RESOLUTION|>--- conflicted
+++ resolved
@@ -52,12 +52,9 @@
   '#interrupt-cells':
     const: 2
 
-<<<<<<< HEAD
-=======
   power-domains:
     maxItems: 1
 
->>>>>>> f72bd029
 patternProperties:
   '-pins$':
     type: object
