--- conflicted
+++ resolved
@@ -37,11 +37,6 @@
   vddio-supply:
     description: regulator that supplies the I/O voltage
 
-<<<<<<< HEAD
-  reg: true
-=======
-  ports: true
->>>>>>> 3bf6aae2
   rotation: true
   backlight: true
 
