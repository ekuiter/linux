--- conflicted
+++ resolved
@@ -119,13 +119,7 @@
       #address-cells = <1>;
       #size-cells = <0>;
 
-<<<<<<< HEAD
-      cs-gpios = <&gpio 17 GPIO_ACTIVE_LOW>;
-
-      ad74413r@0 {
-=======
       addac@0 {
->>>>>>> d16790e6
         compatible = "adi,ad74413r";
         reg = <0>;
         spi-max-frequency = <1000000>;
