--- conflicted
+++ resolved
@@ -51,11 +51,7 @@
     description:
       Specify the consys reset for mt7986.
 
-<<<<<<< HEAD
-  reset-name:
-=======
   reset-names:
->>>>>>> 4d1564a6
     const: consys
 
   mediatek,infracfg:
