# SPDX-License-Identifier: GPL-2.0-only
%YAML 1.2
---
$id: http://devicetree.org/schemas/mtd/jedec,spi-nor.yaml#
$schema: http://devicetree.org/meta-schemas/core.yaml#

title: SPI NOR flash ST M25Pxx (and similar) serial flash chips

maintainers:
  - Rob Herring <robh@kernel.org>

allOf:
  - $ref: "mtd.yaml#"
  - $ref: /schemas/spi/spi-peripheral-props.yaml#

properties:
  compatible:
    oneOf:
      - items:
          - pattern: "^((((micron|spansion|st),)?\
              (m25p(40|80|16|32|64|128)|\
              n25q(32b|064|128a11|128a13|256a|512a|164k)))|\
              atmel,at25df(321a|641|081a)|\
              everspin,mr25h(10|40|128|256)|\
              (mxicy|macronix),mx25l(4005a|1606e|6405d|8005|12805d|25635e)|\
              (mxicy|macronix),mx25u(4033|4035)|\
              (spansion,)?s25fl(128s|256s1|512s|008k|064k|164k)|\
              (sst|microchip),sst25vf(016b|032b|040b)|\
              (sst,)?sst26wf016b|\
              (sst,)?sst25wf(040b|080)|\
              winbond,w25x(80|32)|\
              (winbond,)?w25q(16|32(w|dw)?|64(dw)?|80bl|128(fw)?|256))$"
          - const: jedec,spi-nor
      - items:
          - enum:
              - issi,is25lp016d
              - micron,mt25qu02g
              - mxicy,mx25r1635f
              - mxicy,mx25u6435f
              - mxicy,mx25v8035f
              - spansion,s25sl12801
              - spansion,s25fs512s
          - const: jedec,spi-nor
      - const: jedec,spi-nor
    description:
      Must also include "jedec,spi-nor" for any SPI NOR flash that can be
      identified by the JEDEC READ ID opcode (0x9F).

  reg:
    minItems: 1
    maxItems: 2
<<<<<<< HEAD

  spi-max-frequency: true
  spi-rx-bus-width: true
  spi-tx-bus-width: true
=======
>>>>>>> 4d1564a6

  m25p,fast-read:
    type: boolean
    description:
      Use the "fast read" opcode to read data from the chip instead of the usual
      "read" opcode. This opcode is not supported by all chips and support for
      it can not be detected at runtime. Refer to your chips' datasheet to check
      if this is supported by your chip.

  broken-flash-reset:
    type: boolean
    description:
      Some flash devices utilize stateful addressing modes (e.g., for 32-bit
      addressing) which need to be managed carefully by a system. Because these
      sorts of flash don't have a standardized software reset command, and
      because some systems don't toggle the flash RESET# pin upon system reset
      (if the pin even exists at all), there are systems which cannot reboot
      properly if the flash is left in the "wrong" state. This boolean flag can
      be used on such systems, to denote the absence of a reliable reset
      mechanism.

  partitions:
    type: object

  '#address-cells': true
  '#size-cells': true

patternProperties:
  # Note: use 'partitions' node for new users
  '^partition@':
    type: object

  "^otp(-[0-9]+)?$":
    type: object

unevaluatedProperties: false

examples:
  - |
    spi {
        #address-cells = <1>;
        #size-cells = <0>;

        flash@0 {
            compatible = "spansion,m25p80", "jedec,spi-nor";
            reg = <0>;
            spi-max-frequency = <40000000>;
            m25p,fast-read;
        };
    };
...<|MERGE_RESOLUTION|>--- conflicted
+++ resolved
@@ -49,13 +49,6 @@
   reg:
     minItems: 1
     maxItems: 2
-<<<<<<< HEAD
-
-  spi-max-frequency: true
-  spi-rx-bus-width: true
-  spi-tx-bus-width: true
-=======
->>>>>>> 4d1564a6
 
   m25p,fast-read:
     type: boolean
