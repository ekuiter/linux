/*
 * builtin-test.c
 *
 * Builtin regression testing command: ever growing number of sanity tests
 */
#include "builtin.h"

#include "util/cache.h"
#include "util/debug.h"
#include "util/debugfs.h"
#include "util/evlist.h"
#include "util/parse-options.h"
#include "util/parse-events.h"
#include "util/symbol.h"
#include "util/thread_map.h"
#include "util/pmu.h"
#include "../../include/linux/hw_breakpoint.h"

#include <sys/mman.h>

static int vmlinux_matches_kallsyms_filter(struct map *map __used, struct symbol *sym)
{
	bool *visited = symbol__priv(sym);
	*visited = true;
	return 0;
}

static int test__vmlinux_matches_kallsyms(void)
{
	int err = -1;
	struct rb_node *nd;
	struct symbol *sym;
	struct map *kallsyms_map, *vmlinux_map;
	struct machine kallsyms, vmlinux;
	enum map_type type = MAP__FUNCTION;
	long page_size = sysconf(_SC_PAGE_SIZE);
	struct ref_reloc_sym ref_reloc_sym = { .name = "_stext", };

	/*
	 * Step 1:
	 *
	 * Init the machines that will hold kernel, modules obtained from
	 * both vmlinux + .ko files and from /proc/kallsyms split by modules.
	 */
	machine__init(&kallsyms, "", HOST_KERNEL_ID);
	machine__init(&vmlinux, "", HOST_KERNEL_ID);

	/*
	 * Step 2:
	 *
	 * Create the kernel maps for kallsyms and the DSO where we will then
	 * load /proc/kallsyms. Also create the modules maps from /proc/modules
	 * and find the .ko files that match them in /lib/modules/`uname -r`/.
	 */
	if (machine__create_kernel_maps(&kallsyms) < 0) {
		pr_debug("machine__create_kernel_maps ");
		return -1;
	}

	/*
	 * Step 3:
	 *
	 * Load and split /proc/kallsyms into multiple maps, one per module.
	 */
	if (machine__load_kallsyms(&kallsyms, "/proc/kallsyms", type, NULL) <= 0) {
		pr_debug("dso__load_kallsyms ");
		goto out;
	}

	/*
	 * Step 4:
	 *
	 * kallsyms will be internally on demand sorted by name so that we can
	 * find the reference relocation * symbol, i.e. the symbol we will use
	 * to see if the running kernel was relocated by checking if it has the
	 * same value in the vmlinux file we load.
	 */
	kallsyms_map = machine__kernel_map(&kallsyms, type);

	sym = map__find_symbol_by_name(kallsyms_map, ref_reloc_sym.name, NULL);
	if (sym == NULL) {
		pr_debug("dso__find_symbol_by_name ");
		goto out;
	}

	ref_reloc_sym.addr = sym->start;

	/*
	 * Step 5:
	 *
	 * Now repeat step 2, this time for the vmlinux file we'll auto-locate.
	 */
	if (machine__create_kernel_maps(&vmlinux) < 0) {
		pr_debug("machine__create_kernel_maps ");
		goto out;
	}

	vmlinux_map = machine__kernel_map(&vmlinux, type);
	map__kmap(vmlinux_map)->ref_reloc_sym = &ref_reloc_sym;

	/*
	 * Step 6:
	 *
	 * Locate a vmlinux file in the vmlinux path that has a buildid that
	 * matches the one of the running kernel.
	 *
	 * While doing that look if we find the ref reloc symbol, if we find it
	 * we'll have its ref_reloc_symbol.unrelocated_addr and then
	 * maps__reloc_vmlinux will notice and set proper ->[un]map_ip routines
	 * to fixup the symbols.
	 */
	if (machine__load_vmlinux_path(&vmlinux, type,
				       vmlinux_matches_kallsyms_filter) <= 0) {
		pr_debug("machine__load_vmlinux_path ");
		goto out;
	}

	err = 0;
	/*
	 * Step 7:
	 *
	 * Now look at the symbols in the vmlinux DSO and check if we find all of them
	 * in the kallsyms dso. For the ones that are in both, check its names and
	 * end addresses too.
	 */
	for (nd = rb_first(&vmlinux_map->dso->symbols[type]); nd; nd = rb_next(nd)) {
		struct symbol *pair, *first_pair;
		bool backwards = true;

		sym  = rb_entry(nd, struct symbol, rb_node);

		if (sym->start == sym->end)
			continue;

		first_pair = machine__find_kernel_symbol(&kallsyms, type, sym->start, NULL, NULL);
		pair = first_pair;

		if (pair && pair->start == sym->start) {
next_pair:
			if (strcmp(sym->name, pair->name) == 0) {
				/*
				 * kallsyms don't have the symbol end, so we
				 * set that by using the next symbol start - 1,
				 * in some cases we get this up to a page
				 * wrong, trace_kmalloc when I was developing
				 * this code was one such example, 2106 bytes
				 * off the real size. More than that and we
				 * _really_ have a problem.
				 */
				s64 skew = sym->end - pair->end;
				if (llabs(skew) < page_size)
					continue;

				pr_debug("%#" PRIx64 ": diff end addr for %s v: %#" PRIx64 " k: %#" PRIx64 "\n",
					 sym->start, sym->name, sym->end, pair->end);
			} else {
				struct rb_node *nnd;
detour:
				nnd = backwards ? rb_prev(&pair->rb_node) :
						  rb_next(&pair->rb_node);
				if (nnd) {
					struct symbol *next = rb_entry(nnd, struct symbol, rb_node);

					if (next->start == sym->start) {
						pair = next;
						goto next_pair;
					}
				}

				if (backwards) {
					backwards = false;
					pair = first_pair;
					goto detour;
				}

				pr_debug("%#" PRIx64 ": diff name v: %s k: %s\n",
					 sym->start, sym->name, pair->name);
			}
		} else
			pr_debug("%#" PRIx64 ": %s not on kallsyms\n", sym->start, sym->name);

		err = -1;
	}

	if (!verbose)
		goto out;

	pr_info("Maps only in vmlinux:\n");

	for (nd = rb_first(&vmlinux.kmaps.maps[type]); nd; nd = rb_next(nd)) {
		struct map *pos = rb_entry(nd, struct map, rb_node), *pair;
		/*
		 * If it is the kernel, kallsyms is always "[kernel.kallsyms]", while
		 * the kernel will have the path for the vmlinux file being used,
		 * so use the short name, less descriptive but the same ("[kernel]" in
		 * both cases.
		 */
		pair = map_groups__find_by_name(&kallsyms.kmaps, type,
						(pos->dso->kernel ?
							pos->dso->short_name :
							pos->dso->name));
		if (pair)
			pair->priv = 1;
		else
			map__fprintf(pos, stderr);
	}

	pr_info("Maps in vmlinux with a different name in kallsyms:\n");

	for (nd = rb_first(&vmlinux.kmaps.maps[type]); nd; nd = rb_next(nd)) {
		struct map *pos = rb_entry(nd, struct map, rb_node), *pair;

		pair = map_groups__find(&kallsyms.kmaps, type, pos->start);
		if (pair == NULL || pair->priv)
			continue;

		if (pair->start == pos->start) {
			pair->priv = 1;
			pr_info(" %" PRIx64 "-%" PRIx64 " %" PRIx64 " %s in kallsyms as",
				pos->start, pos->end, pos->pgoff, pos->dso->name);
			if (pos->pgoff != pair->pgoff || pos->end != pair->end)
				pr_info(": \n*%" PRIx64 "-%" PRIx64 " %" PRIx64 "",
					pair->start, pair->end, pair->pgoff);
			pr_info(" %s\n", pair->dso->name);
			pair->priv = 1;
		}
	}

	pr_info("Maps only in kallsyms:\n");

	for (nd = rb_first(&kallsyms.kmaps.maps[type]);
	     nd; nd = rb_next(nd)) {
		struct map *pos = rb_entry(nd, struct map, rb_node);

		if (!pos->priv)
			map__fprintf(pos, stderr);
	}
out:
	return err;
}

#include "util/cpumap.h"
#include "util/evsel.h"
#include <sys/types.h>

static int trace_event__id(const char *evname)
{
	char *filename;
	int err = -1, fd;

	if (asprintf(&filename,
		     "%s/syscalls/%s/id",
		     tracing_events_path, evname) < 0)
		return -1;

	fd = open(filename, O_RDONLY);
	if (fd >= 0) {
		char id[16];
		if (read(fd, id, sizeof(id)) > 0)
			err = atoi(id);
		close(fd);
	}

	free(filename);
	return err;
}

static int test__open_syscall_event(void)
{
	int err = -1, fd;
	struct thread_map *threads;
	struct perf_evsel *evsel;
	struct perf_event_attr attr;
	unsigned int nr_open_calls = 111, i;
	int id = trace_event__id("sys_enter_open");

	if (id < 0) {
		pr_debug("is debugfs mounted on /sys/kernel/debug?\n");
		return -1;
	}

	threads = thread_map__new(-1, getpid(), UINT_MAX);
	if (threads == NULL) {
		pr_debug("thread_map__new\n");
		return -1;
	}

	memset(&attr, 0, sizeof(attr));
	attr.type = PERF_TYPE_TRACEPOINT;
	attr.config = id;
	evsel = perf_evsel__new(&attr, 0);
	if (evsel == NULL) {
		pr_debug("perf_evsel__new\n");
		goto out_thread_map_delete;
	}

	if (perf_evsel__open_per_thread(evsel, threads, false, NULL) < 0) {
		pr_debug("failed to open counter: %s, "
			 "tweak /proc/sys/kernel/perf_event_paranoid?\n",
			 strerror(errno));
		goto out_evsel_delete;
	}

	for (i = 0; i < nr_open_calls; ++i) {
		fd = open("/etc/passwd", O_RDONLY);
		close(fd);
	}

	if (perf_evsel__read_on_cpu(evsel, 0, 0) < 0) {
		pr_debug("perf_evsel__read_on_cpu\n");
		goto out_close_fd;
	}

	if (evsel->counts->cpu[0].val != nr_open_calls) {
		pr_debug("perf_evsel__read_on_cpu: expected to intercept %d calls, got %" PRIu64 "\n",
			 nr_open_calls, evsel->counts->cpu[0].val);
		goto out_close_fd;
	}
	
	err = 0;
out_close_fd:
	perf_evsel__close_fd(evsel, 1, threads->nr);
out_evsel_delete:
	perf_evsel__delete(evsel);
out_thread_map_delete:
	thread_map__delete(threads);
	return err;
}

#include <sched.h>

static int test__open_syscall_event_on_all_cpus(void)
{
	int err = -1, fd, cpu;
	struct thread_map *threads;
	struct cpu_map *cpus;
	struct perf_evsel *evsel;
	struct perf_event_attr attr;
	unsigned int nr_open_calls = 111, i;
	cpu_set_t cpu_set;
	int id = trace_event__id("sys_enter_open");

	if (id < 0) {
		pr_debug("is debugfs mounted on /sys/kernel/debug?\n");
		return -1;
	}

	threads = thread_map__new(-1, getpid(), UINT_MAX);
	if (threads == NULL) {
		pr_debug("thread_map__new\n");
		return -1;
	}

	cpus = cpu_map__new(NULL);
	if (cpus == NULL) {
		pr_debug("cpu_map__new\n");
		goto out_thread_map_delete;
	}


	CPU_ZERO(&cpu_set);

	memset(&attr, 0, sizeof(attr));
	attr.type = PERF_TYPE_TRACEPOINT;
	attr.config = id;
	evsel = perf_evsel__new(&attr, 0);
	if (evsel == NULL) {
		pr_debug("perf_evsel__new\n");
		goto out_thread_map_delete;
	}

	if (perf_evsel__open(evsel, cpus, threads, false, NULL) < 0) {
		pr_debug("failed to open counter: %s, "
			 "tweak /proc/sys/kernel/perf_event_paranoid?\n",
			 strerror(errno));
		goto out_evsel_delete;
	}

	for (cpu = 0; cpu < cpus->nr; ++cpu) {
		unsigned int ncalls = nr_open_calls + cpu;
		/*
		 * XXX eventually lift this restriction in a way that
		 * keeps perf building on older glibc installations
		 * without CPU_ALLOC. 1024 cpus in 2010 still seems
		 * a reasonable upper limit tho :-)
		 */
		if (cpus->map[cpu] >= CPU_SETSIZE) {
			pr_debug("Ignoring CPU %d\n", cpus->map[cpu]);
			continue;
		}

		CPU_SET(cpus->map[cpu], &cpu_set);
		if (sched_setaffinity(0, sizeof(cpu_set), &cpu_set) < 0) {
			pr_debug("sched_setaffinity() failed on CPU %d: %s ",
				 cpus->map[cpu],
				 strerror(errno));
			goto out_close_fd;
		}
		for (i = 0; i < ncalls; ++i) {
			fd = open("/etc/passwd", O_RDONLY);
			close(fd);
		}
		CPU_CLR(cpus->map[cpu], &cpu_set);
	}

	/*
	 * Here we need to explicitely preallocate the counts, as if
	 * we use the auto allocation it will allocate just for 1 cpu,
	 * as we start by cpu 0.
	 */
	if (perf_evsel__alloc_counts(evsel, cpus->nr) < 0) {
		pr_debug("perf_evsel__alloc_counts(ncpus=%d)\n", cpus->nr);
		goto out_close_fd;
	}

	err = 0;

	for (cpu = 0; cpu < cpus->nr; ++cpu) {
		unsigned int expected;

		if (cpus->map[cpu] >= CPU_SETSIZE)
			continue;

		if (perf_evsel__read_on_cpu(evsel, cpu, 0) < 0) {
			pr_debug("perf_evsel__read_on_cpu\n");
			err = -1;
			break;
		}

		expected = nr_open_calls + cpu;
		if (evsel->counts->cpu[cpu].val != expected) {
			pr_debug("perf_evsel__read_on_cpu: expected to intercept %d calls on cpu %d, got %" PRIu64 "\n",
				 expected, cpus->map[cpu], evsel->counts->cpu[cpu].val);
			err = -1;
		}
	}

out_close_fd:
	perf_evsel__close_fd(evsel, 1, threads->nr);
out_evsel_delete:
	perf_evsel__delete(evsel);
out_thread_map_delete:
	thread_map__delete(threads);
	return err;
}

/*
 * This test will generate random numbers of calls to some getpid syscalls,
 * then establish an mmap for a group of events that are created to monitor
 * the syscalls.
 *
 * It will receive the events, using mmap, use its PERF_SAMPLE_ID generated
 * sample.id field to map back to its respective perf_evsel instance.
 *
 * Then it checks if the number of syscalls reported as perf events by
 * the kernel corresponds to the number of syscalls made.
 */
static int test__basic_mmap(void)
{
	int err = -1;
	union perf_event *event;
	struct thread_map *threads;
	struct cpu_map *cpus;
	struct perf_evlist *evlist;
	struct perf_event_attr attr = {
		.type		= PERF_TYPE_TRACEPOINT,
		.read_format	= PERF_FORMAT_ID,
		.sample_type	= PERF_SAMPLE_ID,
		.watermark	= 0,
	};
	cpu_set_t cpu_set;
	const char *syscall_names[] = { "getsid", "getppid", "getpgrp",
					"getpgid", };
	pid_t (*syscalls[])(void) = { (void *)getsid, getppid, getpgrp,
				      (void*)getpgid };
#define nsyscalls ARRAY_SIZE(syscall_names)
	int ids[nsyscalls];
	unsigned int nr_events[nsyscalls],
		     expected_nr_events[nsyscalls], i, j;
	struct perf_evsel *evsels[nsyscalls], *evsel;
	int sample_size = __perf_evsel__sample_size(attr.sample_type);

	for (i = 0; i < nsyscalls; ++i) {
		char name[64];

		snprintf(name, sizeof(name), "sys_enter_%s", syscall_names[i]);
		ids[i] = trace_event__id(name);
		if (ids[i] < 0) {
			pr_debug("Is debugfs mounted on /sys/kernel/debug?\n");
			return -1;
		}
		nr_events[i] = 0;
		expected_nr_events[i] = random() % 257;
	}

	threads = thread_map__new(-1, getpid(), UINT_MAX);
	if (threads == NULL) {
		pr_debug("thread_map__new\n");
		return -1;
	}

	cpus = cpu_map__new(NULL);
	if (cpus == NULL) {
		pr_debug("cpu_map__new\n");
		goto out_free_threads;
	}

	CPU_ZERO(&cpu_set);
	CPU_SET(cpus->map[0], &cpu_set);
	sched_setaffinity(0, sizeof(cpu_set), &cpu_set);
	if (sched_setaffinity(0, sizeof(cpu_set), &cpu_set) < 0) {
		pr_debug("sched_setaffinity() failed on CPU %d: %s ",
			 cpus->map[0], strerror(errno));
		goto out_free_cpus;
	}

	evlist = perf_evlist__new(cpus, threads);
	if (evlist == NULL) {
		pr_debug("perf_evlist__new\n");
		goto out_free_cpus;
	}

	/* anonymous union fields, can't be initialized above */
	attr.wakeup_events = 1;
	attr.sample_period = 1;

	for (i = 0; i < nsyscalls; ++i) {
		attr.config = ids[i];
		evsels[i] = perf_evsel__new(&attr, i);
		if (evsels[i] == NULL) {
			pr_debug("perf_evsel__new\n");
			goto out_free_evlist;
		}

		perf_evlist__add(evlist, evsels[i]);

		if (perf_evsel__open(evsels[i], cpus, threads, false, NULL) < 0) {
			pr_debug("failed to open counter: %s, "
				 "tweak /proc/sys/kernel/perf_event_paranoid?\n",
				 strerror(errno));
			goto out_close_fd;
		}
	}

	if (perf_evlist__mmap(evlist, 128, true) < 0) {
		pr_debug("failed to mmap events: %d (%s)\n", errno,
			 strerror(errno));
		goto out_close_fd;
	}

	for (i = 0; i < nsyscalls; ++i)
		for (j = 0; j < expected_nr_events[i]; ++j) {
			int foo = syscalls[i]();
			++foo;
		}

	while ((event = perf_evlist__mmap_read(evlist, 0)) != NULL) {
		struct perf_sample sample;

		if (event->header.type != PERF_RECORD_SAMPLE) {
			pr_debug("unexpected %s event\n",
				 perf_event__name(event->header.type));
			goto out_munmap;
		}

		err = perf_event__parse_sample(event, attr.sample_type, sample_size,
					       false, &sample, false);
		if (err) {
			pr_err("Can't parse sample, err = %d\n", err);
			goto out_munmap;
		}

		evsel = perf_evlist__id2evsel(evlist, sample.id);
		if (evsel == NULL) {
			pr_debug("event with id %" PRIu64
				 " doesn't map to an evsel\n", sample.id);
			goto out_munmap;
		}
		nr_events[evsel->idx]++;
	}

	list_for_each_entry(evsel, &evlist->entries, node) {
		if (nr_events[evsel->idx] != expected_nr_events[evsel->idx]) {
			pr_debug("expected %d %s events, got %d\n",
				 expected_nr_events[evsel->idx],
				 event_name(evsel), nr_events[evsel->idx]);
			goto out_munmap;
		}
	}

	err = 0;
out_munmap:
	perf_evlist__munmap(evlist);
out_close_fd:
	for (i = 0; i < nsyscalls; ++i)
		perf_evsel__close_fd(evsels[i], 1, threads->nr);
out_free_evlist:
	perf_evlist__delete(evlist);
out_free_cpus:
	cpu_map__delete(cpus);
out_free_threads:
	thread_map__delete(threads);
	return err;
#undef nsyscalls
}

#define TEST_ASSERT_VAL(text, cond) \
do { \
	if (!(cond)) { \
		pr_debug("FAILED %s:%d %s\n", __FILE__, __LINE__, text); \
		return -1; \
	} \
} while (0)

static int test__checkevent_tracepoint(struct perf_evlist *evlist)
{
	struct perf_evsel *evsel = list_entry(evlist->entries.next,
					      struct perf_evsel, node);

	TEST_ASSERT_VAL("wrong number of entries", 1 == evlist->nr_entries);
	TEST_ASSERT_VAL("wrong type", PERF_TYPE_TRACEPOINT == evsel->attr.type);
	TEST_ASSERT_VAL("wrong sample_type",
		(PERF_SAMPLE_RAW | PERF_SAMPLE_TIME | PERF_SAMPLE_CPU) ==
		evsel->attr.sample_type);
	TEST_ASSERT_VAL("wrong sample_period", 1 == evsel->attr.sample_period);
	return 0;
}

static int test__checkevent_tracepoint_multi(struct perf_evlist *evlist)
{
	struct perf_evsel *evsel;

	TEST_ASSERT_VAL("wrong number of entries", evlist->nr_entries > 1);

	list_for_each_entry(evsel, &evlist->entries, node) {
		TEST_ASSERT_VAL("wrong type",
			PERF_TYPE_TRACEPOINT == evsel->attr.type);
		TEST_ASSERT_VAL("wrong sample_type",
			(PERF_SAMPLE_RAW | PERF_SAMPLE_TIME | PERF_SAMPLE_CPU)
			== evsel->attr.sample_type);
		TEST_ASSERT_VAL("wrong sample_period",
			1 == evsel->attr.sample_period);
	}
	return 0;
}

static int test__checkevent_raw(struct perf_evlist *evlist)
{
	struct perf_evsel *evsel = list_entry(evlist->entries.next,
					      struct perf_evsel, node);

	TEST_ASSERT_VAL("wrong number of entries", 1 == evlist->nr_entries);
	TEST_ASSERT_VAL("wrong type", PERF_TYPE_RAW == evsel->attr.type);
	TEST_ASSERT_VAL("wrong config", 0x1a == evsel->attr.config);
	return 0;
}

static int test__checkevent_numeric(struct perf_evlist *evlist)
{
	struct perf_evsel *evsel = list_entry(evlist->entries.next,
					      struct perf_evsel, node);

	TEST_ASSERT_VAL("wrong number of entries", 1 == evlist->nr_entries);
	TEST_ASSERT_VAL("wrong type", 1 == evsel->attr.type);
	TEST_ASSERT_VAL("wrong config", 1 == evsel->attr.config);
	return 0;
}

static int test__checkevent_symbolic_name(struct perf_evlist *evlist)
{
	struct perf_evsel *evsel = list_entry(evlist->entries.next,
					      struct perf_evsel, node);

	TEST_ASSERT_VAL("wrong number of entries", 1 == evlist->nr_entries);
	TEST_ASSERT_VAL("wrong type", PERF_TYPE_HARDWARE == evsel->attr.type);
	TEST_ASSERT_VAL("wrong config",
			PERF_COUNT_HW_INSTRUCTIONS == evsel->attr.config);
	return 0;
}

static int test__checkevent_symbolic_name_config(struct perf_evlist *evlist)
{
	struct perf_evsel *evsel = list_entry(evlist->entries.next,
					      struct perf_evsel, node);

	TEST_ASSERT_VAL("wrong number of entries", 1 == evlist->nr_entries);
	TEST_ASSERT_VAL("wrong type", PERF_TYPE_HARDWARE == evsel->attr.type);
	TEST_ASSERT_VAL("wrong config",
			PERF_COUNT_HW_CPU_CYCLES == evsel->attr.config);
	TEST_ASSERT_VAL("wrong period",
			100000 == evsel->attr.sample_period);
	TEST_ASSERT_VAL("wrong config1",
			0 == evsel->attr.config1);
	TEST_ASSERT_VAL("wrong config2",
			1 == evsel->attr.config2);
	return 0;
}

static int test__checkevent_symbolic_alias(struct perf_evlist *evlist)
{
	struct perf_evsel *evsel = list_entry(evlist->entries.next,
					      struct perf_evsel, node);

	TEST_ASSERT_VAL("wrong number of entries", 1 == evlist->nr_entries);
	TEST_ASSERT_VAL("wrong type", PERF_TYPE_SOFTWARE == evsel->attr.type);
	TEST_ASSERT_VAL("wrong config",
			PERF_COUNT_SW_PAGE_FAULTS == evsel->attr.config);
	return 0;
}

static int test__checkevent_genhw(struct perf_evlist *evlist)
{
	struct perf_evsel *evsel = list_entry(evlist->entries.next,
					      struct perf_evsel, node);

	TEST_ASSERT_VAL("wrong number of entries", 1 == evlist->nr_entries);
	TEST_ASSERT_VAL("wrong type", PERF_TYPE_HW_CACHE == evsel->attr.type);
	TEST_ASSERT_VAL("wrong config", (1 << 16) == evsel->attr.config);
	return 0;
}

static int test__checkevent_breakpoint(struct perf_evlist *evlist)
{
	struct perf_evsel *evsel = list_entry(evlist->entries.next,
					      struct perf_evsel, node);

	TEST_ASSERT_VAL("wrong number of entries", 1 == evlist->nr_entries);
	TEST_ASSERT_VAL("wrong type", PERF_TYPE_BREAKPOINT == evsel->attr.type);
	TEST_ASSERT_VAL("wrong config", 0 == evsel->attr.config);
	TEST_ASSERT_VAL("wrong bp_type", (HW_BREAKPOINT_R | HW_BREAKPOINT_W) ==
					 evsel->attr.bp_type);
	TEST_ASSERT_VAL("wrong bp_len", HW_BREAKPOINT_LEN_4 ==
					evsel->attr.bp_len);
	return 0;
}

static int test__checkevent_breakpoint_x(struct perf_evlist *evlist)
{
	struct perf_evsel *evsel = list_entry(evlist->entries.next,
					      struct perf_evsel, node);

	TEST_ASSERT_VAL("wrong number of entries", 1 == evlist->nr_entries);
	TEST_ASSERT_VAL("wrong type", PERF_TYPE_BREAKPOINT == evsel->attr.type);
	TEST_ASSERT_VAL("wrong config", 0 == evsel->attr.config);
	TEST_ASSERT_VAL("wrong bp_type",
			HW_BREAKPOINT_X == evsel->attr.bp_type);
	TEST_ASSERT_VAL("wrong bp_len", sizeof(long) == evsel->attr.bp_len);
	return 0;
}

static int test__checkevent_breakpoint_r(struct perf_evlist *evlist)
{
	struct perf_evsel *evsel = list_entry(evlist->entries.next,
					      struct perf_evsel, node);

	TEST_ASSERT_VAL("wrong number of entries", 1 == evlist->nr_entries);
	TEST_ASSERT_VAL("wrong type",
			PERF_TYPE_BREAKPOINT == evsel->attr.type);
	TEST_ASSERT_VAL("wrong config", 0 == evsel->attr.config);
	TEST_ASSERT_VAL("wrong bp_type",
			HW_BREAKPOINT_R == evsel->attr.bp_type);
	TEST_ASSERT_VAL("wrong bp_len",
			HW_BREAKPOINT_LEN_4 == evsel->attr.bp_len);
	return 0;
}

static int test__checkevent_breakpoint_w(struct perf_evlist *evlist)
{
	struct perf_evsel *evsel = list_entry(evlist->entries.next,
					      struct perf_evsel, node);

	TEST_ASSERT_VAL("wrong number of entries", 1 == evlist->nr_entries);
	TEST_ASSERT_VAL("wrong type",
			PERF_TYPE_BREAKPOINT == evsel->attr.type);
	TEST_ASSERT_VAL("wrong config", 0 == evsel->attr.config);
	TEST_ASSERT_VAL("wrong bp_type",
			HW_BREAKPOINT_W == evsel->attr.bp_type);
	TEST_ASSERT_VAL("wrong bp_len",
			HW_BREAKPOINT_LEN_4 == evsel->attr.bp_len);
	return 0;
}

static int test__checkevent_tracepoint_modifier(struct perf_evlist *evlist)
{
	struct perf_evsel *evsel = list_entry(evlist->entries.next,
					      struct perf_evsel, node);

	TEST_ASSERT_VAL("wrong exclude_user", evsel->attr.exclude_user);
	TEST_ASSERT_VAL("wrong exclude_kernel", !evsel->attr.exclude_kernel);
	TEST_ASSERT_VAL("wrong exclude_hv", evsel->attr.exclude_hv);
	TEST_ASSERT_VAL("wrong precise_ip", !evsel->attr.precise_ip);

	return test__checkevent_tracepoint(evlist);
}

static int
test__checkevent_tracepoint_multi_modifier(struct perf_evlist *evlist)
{
	struct perf_evsel *evsel;

	TEST_ASSERT_VAL("wrong number of entries", evlist->nr_entries > 1);

	list_for_each_entry(evsel, &evlist->entries, node) {
		TEST_ASSERT_VAL("wrong exclude_user",
				!evsel->attr.exclude_user);
		TEST_ASSERT_VAL("wrong exclude_kernel",
				evsel->attr.exclude_kernel);
		TEST_ASSERT_VAL("wrong exclude_hv", evsel->attr.exclude_hv);
		TEST_ASSERT_VAL("wrong precise_ip", !evsel->attr.precise_ip);
	}

	return test__checkevent_tracepoint_multi(evlist);
}

static int test__checkevent_raw_modifier(struct perf_evlist *evlist)
{
	struct perf_evsel *evsel = list_entry(evlist->entries.next,
					      struct perf_evsel, node);

	TEST_ASSERT_VAL("wrong exclude_user", evsel->attr.exclude_user);
	TEST_ASSERT_VAL("wrong exclude_kernel", !evsel->attr.exclude_kernel);
	TEST_ASSERT_VAL("wrong exclude_hv", evsel->attr.exclude_hv);
	TEST_ASSERT_VAL("wrong precise_ip", evsel->attr.precise_ip);

	return test__checkevent_raw(evlist);
}

static int test__checkevent_numeric_modifier(struct perf_evlist *evlist)
{
	struct perf_evsel *evsel = list_entry(evlist->entries.next,
					      struct perf_evsel, node);

	TEST_ASSERT_VAL("wrong exclude_user", evsel->attr.exclude_user);
	TEST_ASSERT_VAL("wrong exclude_kernel", evsel->attr.exclude_kernel);
	TEST_ASSERT_VAL("wrong exclude_hv", !evsel->attr.exclude_hv);
	TEST_ASSERT_VAL("wrong precise_ip", evsel->attr.precise_ip);

	return test__checkevent_numeric(evlist);
}

static int test__checkevent_symbolic_name_modifier(struct perf_evlist *evlist)
{
	struct perf_evsel *evsel = list_entry(evlist->entries.next,
					      struct perf_evsel, node);

	TEST_ASSERT_VAL("wrong exclude_user", evsel->attr.exclude_user);
	TEST_ASSERT_VAL("wrong exclude_kernel", evsel->attr.exclude_kernel);
	TEST_ASSERT_VAL("wrong exclude_hv", !evsel->attr.exclude_hv);
	TEST_ASSERT_VAL("wrong precise_ip", !evsel->attr.precise_ip);

	return test__checkevent_symbolic_name(evlist);
}

static int test__checkevent_symbolic_alias_modifier(struct perf_evlist *evlist)
{
	struct perf_evsel *evsel = list_entry(evlist->entries.next,
					      struct perf_evsel, node);

	TEST_ASSERT_VAL("wrong exclude_user", !evsel->attr.exclude_user);
	TEST_ASSERT_VAL("wrong exclude_kernel", evsel->attr.exclude_kernel);
	TEST_ASSERT_VAL("wrong exclude_hv", evsel->attr.exclude_hv);
	TEST_ASSERT_VAL("wrong precise_ip", !evsel->attr.precise_ip);

	return test__checkevent_symbolic_alias(evlist);
}

static int test__checkevent_genhw_modifier(struct perf_evlist *evlist)
{
	struct perf_evsel *evsel = list_entry(evlist->entries.next,
					      struct perf_evsel, node);

	TEST_ASSERT_VAL("wrong exclude_user", evsel->attr.exclude_user);
	TEST_ASSERT_VAL("wrong exclude_kernel", !evsel->attr.exclude_kernel);
	TEST_ASSERT_VAL("wrong exclude_hv", evsel->attr.exclude_hv);
	TEST_ASSERT_VAL("wrong precise_ip", evsel->attr.precise_ip);

	return test__checkevent_genhw(evlist);
}

static int test__checkevent_breakpoint_modifier(struct perf_evlist *evlist)
{
	struct perf_evsel *evsel = list_entry(evlist->entries.next,
					      struct perf_evsel, node);

	TEST_ASSERT_VAL("wrong exclude_user", !evsel->attr.exclude_user);
	TEST_ASSERT_VAL("wrong exclude_kernel", evsel->attr.exclude_kernel);
	TEST_ASSERT_VAL("wrong exclude_hv", evsel->attr.exclude_hv);
	TEST_ASSERT_VAL("wrong precise_ip", !evsel->attr.precise_ip);

	return test__checkevent_breakpoint(evlist);
}

static int test__checkevent_breakpoint_x_modifier(struct perf_evlist *evlist)
{
	struct perf_evsel *evsel = list_entry(evlist->entries.next,
					      struct perf_evsel, node);

	TEST_ASSERT_VAL("wrong exclude_user", evsel->attr.exclude_user);
	TEST_ASSERT_VAL("wrong exclude_kernel", !evsel->attr.exclude_kernel);
	TEST_ASSERT_VAL("wrong exclude_hv", evsel->attr.exclude_hv);
	TEST_ASSERT_VAL("wrong precise_ip", !evsel->attr.precise_ip);

	return test__checkevent_breakpoint_x(evlist);
}

static int test__checkevent_breakpoint_r_modifier(struct perf_evlist *evlist)
{
	struct perf_evsel *evsel = list_entry(evlist->entries.next,
					      struct perf_evsel, node);

	TEST_ASSERT_VAL("wrong exclude_user", evsel->attr.exclude_user);
	TEST_ASSERT_VAL("wrong exclude_kernel", evsel->attr.exclude_kernel);
	TEST_ASSERT_VAL("wrong exclude_hv", !evsel->attr.exclude_hv);
	TEST_ASSERT_VAL("wrong precise_ip", evsel->attr.precise_ip);

	return test__checkevent_breakpoint_r(evlist);
}

static int test__checkevent_breakpoint_w_modifier(struct perf_evlist *evlist)
{
	struct perf_evsel *evsel = list_entry(evlist->entries.next,
					      struct perf_evsel, node);

	TEST_ASSERT_VAL("wrong exclude_user", !evsel->attr.exclude_user);
	TEST_ASSERT_VAL("wrong exclude_kernel", evsel->attr.exclude_kernel);
	TEST_ASSERT_VAL("wrong exclude_hv", evsel->attr.exclude_hv);
	TEST_ASSERT_VAL("wrong precise_ip", evsel->attr.precise_ip);

	return test__checkevent_breakpoint_w(evlist);
}

static int test__checkevent_pmu(struct perf_evlist *evlist)
{

	struct perf_evsel *evsel = list_entry(evlist->entries.next,
					      struct perf_evsel, node);

	TEST_ASSERT_VAL("wrong number of entries", 1 == evlist->nr_entries);
	TEST_ASSERT_VAL("wrong type", PERF_TYPE_RAW == evsel->attr.type);
	TEST_ASSERT_VAL("wrong config",    10 == evsel->attr.config);
	TEST_ASSERT_VAL("wrong config1",    1 == evsel->attr.config1);
	TEST_ASSERT_VAL("wrong config2",    3 == evsel->attr.config2);
	TEST_ASSERT_VAL("wrong period",  1000 == evsel->attr.sample_period);

	return 0;
}

static int test__checkevent_list(struct perf_evlist *evlist)
{
	struct perf_evsel *evsel;

	TEST_ASSERT_VAL("wrong number of entries", 3 == evlist->nr_entries);

	/* r1 */
	evsel = list_entry(evlist->entries.next, struct perf_evsel, node);
	TEST_ASSERT_VAL("wrong type", PERF_TYPE_RAW == evsel->attr.type);
	TEST_ASSERT_VAL("wrong config", 1 == evsel->attr.config);
	TEST_ASSERT_VAL("wrong config1", 0 == evsel->attr.config1);
	TEST_ASSERT_VAL("wrong config2", 0 == evsel->attr.config2);
	TEST_ASSERT_VAL("wrong exclude_user", !evsel->attr.exclude_user);
	TEST_ASSERT_VAL("wrong exclude_kernel", !evsel->attr.exclude_kernel);
	TEST_ASSERT_VAL("wrong exclude_hv", !evsel->attr.exclude_hv);
	TEST_ASSERT_VAL("wrong precise_ip", !evsel->attr.precise_ip);

	/* syscalls:sys_enter_open:k */
	evsel = list_entry(evsel->node.next, struct perf_evsel, node);
	TEST_ASSERT_VAL("wrong type", PERF_TYPE_TRACEPOINT == evsel->attr.type);
	TEST_ASSERT_VAL("wrong sample_type",
		(PERF_SAMPLE_RAW | PERF_SAMPLE_TIME | PERF_SAMPLE_CPU) ==
		evsel->attr.sample_type);
	TEST_ASSERT_VAL("wrong sample_period", 1 == evsel->attr.sample_period);
	TEST_ASSERT_VAL("wrong exclude_user", evsel->attr.exclude_user);
	TEST_ASSERT_VAL("wrong exclude_kernel", !evsel->attr.exclude_kernel);
	TEST_ASSERT_VAL("wrong exclude_hv", evsel->attr.exclude_hv);
	TEST_ASSERT_VAL("wrong precise_ip", !evsel->attr.precise_ip);

	/* 1:1:hp */
	evsel = list_entry(evsel->node.next, struct perf_evsel, node);
	TEST_ASSERT_VAL("wrong type", 1 == evsel->attr.type);
	TEST_ASSERT_VAL("wrong config", 1 == evsel->attr.config);
	TEST_ASSERT_VAL("wrong exclude_user", evsel->attr.exclude_user);
	TEST_ASSERT_VAL("wrong exclude_kernel", evsel->attr.exclude_kernel);
	TEST_ASSERT_VAL("wrong exclude_hv", !evsel->attr.exclude_hv);
	TEST_ASSERT_VAL("wrong precise_ip", evsel->attr.precise_ip);

	return 0;
}

static struct test__event_st {
	const char *name;
	__u32 type;
	int (*check)(struct perf_evlist *evlist);
} test__events[] = {
	{
		.name  = "syscalls:sys_enter_open",
		.check = test__checkevent_tracepoint,
	},
	{
		.name  = "syscalls:*",
		.check = test__checkevent_tracepoint_multi,
	},
	{
		.name  = "r1a",
		.check = test__checkevent_raw,
	},
	{
		.name  = "1:1",
		.check = test__checkevent_numeric,
	},
	{
		.name  = "instructions",
		.check = test__checkevent_symbolic_name,
	},
	{
		.name  = "cycles/period=100000,config2/",
		.check = test__checkevent_symbolic_name_config,
	},
	{
		.name  = "faults",
		.check = test__checkevent_symbolic_alias,
	},
	{
		.name  = "L1-dcache-load-miss",
		.check = test__checkevent_genhw,
	},
	{
		.name  = "mem:0",
		.check = test__checkevent_breakpoint,
	},
	{
		.name  = "mem:0:x",
		.check = test__checkevent_breakpoint_x,
	},
	{
		.name  = "mem:0:r",
		.check = test__checkevent_breakpoint_r,
	},
	{
		.name  = "mem:0:w",
		.check = test__checkevent_breakpoint_w,
	},
	{
		.name  = "syscalls:sys_enter_open:k",
		.check = test__checkevent_tracepoint_modifier,
	},
	{
		.name  = "syscalls:*:u",
		.check = test__checkevent_tracepoint_multi_modifier,
	},
	{
		.name  = "r1a:kp",
		.check = test__checkevent_raw_modifier,
	},
	{
		.name  = "1:1:hp",
		.check = test__checkevent_numeric_modifier,
	},
	{
		.name  = "instructions:h",
		.check = test__checkevent_symbolic_name_modifier,
	},
	{
		.name  = "faults:u",
		.check = test__checkevent_symbolic_alias_modifier,
	},
	{
		.name  = "L1-dcache-load-miss:kp",
		.check = test__checkevent_genhw_modifier,
	},
	{
		.name  = "mem:0:u",
		.check = test__checkevent_breakpoint_modifier,
	},
	{
		.name  = "mem:0:x:k",
		.check = test__checkevent_breakpoint_x_modifier,
	},
	{
		.name  = "mem:0:r:hp",
		.check = test__checkevent_breakpoint_r_modifier,
	},
	{
		.name  = "mem:0:w:up",
		.check = test__checkevent_breakpoint_w_modifier,
	},
	{
		.name  = "cpu/config=10,config1,config2=3,period=1000/u",
		.check = test__checkevent_pmu,
	},
	{
		.name  = "r1,syscalls:sys_enter_open:k,1:1:hp",
		.check = test__checkevent_list,
	},
};

#define TEST__EVENTS_CNT (sizeof(test__events) / sizeof(struct test__event_st))

static int test__parse_events(void)
{
	struct perf_evlist *evlist;
	u_int i;
	int ret = 0;

	for (i = 0; i < TEST__EVENTS_CNT; i++) {
		struct test__event_st *e = &test__events[i];

		evlist = perf_evlist__new(NULL, NULL);
		if (evlist == NULL)
			break;

		ret = parse_events(evlist, e->name, 0);
		if (ret) {
			pr_debug("failed to parse event '%s', err %d\n",
				 e->name, ret);
			break;
		}

		ret = e->check(evlist);
		perf_evlist__delete(evlist);
		if (ret)
			break;
	}

	return ret;
}

static int sched__get_first_possible_cpu(pid_t pid, cpu_set_t **maskp,
					 size_t *sizep)
{
	cpu_set_t *mask;
	size_t size;
	int i, cpu = -1, nrcpus = 1024;
realloc:
	mask = CPU_ALLOC(nrcpus);
	size = CPU_ALLOC_SIZE(nrcpus);
	CPU_ZERO_S(size, mask);

	if (sched_getaffinity(pid, size, mask) == -1) {
		CPU_FREE(mask);
		if (errno == EINVAL && nrcpus < (1024 << 8)) {
			nrcpus = nrcpus << 2;
			goto realloc;
		}
		perror("sched_getaffinity");
			return -1;
	}

	for (i = 0; i < nrcpus; i++) {
		if (CPU_ISSET_S(i, size, mask)) {
			if (cpu == -1) {
				cpu = i;
				*maskp = mask;
				*sizep = size;
			} else
				CPU_CLR_S(i, size, mask);
		}
	}

	if (cpu == -1)
		CPU_FREE(mask);

	return cpu;
}

static int test__PERF_RECORD(void)
{
	struct perf_record_opts opts = {
		.no_delay   = true,
		.freq	    = 10,
		.mmap_pages = 256,
	};
	cpu_set_t *cpu_mask = NULL;
	size_t cpu_mask_size = 0;
	struct perf_evlist *evlist = perf_evlist__new(NULL, NULL);
	struct perf_evsel *evsel;
	struct perf_sample sample;
	const char *cmd = "sleep";
	const char *argv[] = { cmd, "1", NULL, };
	char *bname;
	u64 sample_type, prev_time = 0;
	bool found_cmd_mmap = false,
	     found_libc_mmap = false,
	     found_vdso_mmap = false,
	     found_ld_mmap = false;
	int err = -1, errs = 0, i, wakeups = 0, sample_size;
	u32 cpu;
	int total_events = 0, nr_events[PERF_RECORD_MAX] = { 0, };

	if (evlist == NULL || argv == NULL) {
		pr_debug("Not enough memory to create evlist\n");
		goto out;
	}

	/*
	 * We need at least one evsel in the evlist, use the default
	 * one: "cycles".
	 */
	err = perf_evlist__add_default(evlist);
	if (err < 0) {
		pr_debug("Not enough memory to create evsel\n");
		goto out_delete_evlist;
	}

	/*
	 * Create maps of threads and cpus to monitor. In this case
	 * we start with all threads and cpus (-1, -1) but then in
	 * perf_evlist__prepare_workload we'll fill in the only thread
	 * we're monitoring, the one forked there.
	 */
	err = perf_evlist__create_maps(evlist, opts.target_pid,
				       opts.target_tid, UINT_MAX, opts.cpu_list);
	if (err < 0) {
		pr_debug("Not enough memory to create thread/cpu maps\n");
		goto out_delete_evlist;
	}

	/*
	 * Prepare the workload in argv[] to run, it'll fork it, and then wait
	 * for perf_evlist__start_workload() to exec it. This is done this way
	 * so that we have time to open the evlist (calling sys_perf_event_open
	 * on all the fds) and then mmap them.
	 */
	err = perf_evlist__prepare_workload(evlist, &opts, argv);
	if (err < 0) {
		pr_debug("Couldn't run the workload!\n");
		goto out_delete_evlist;
	}

	/*
	 * Config the evsels, setting attr->comm on the first one, etc.
	 */
	evsel = list_entry(evlist->entries.next, struct perf_evsel, node);
	evsel->attr.sample_type |= PERF_SAMPLE_CPU;
	evsel->attr.sample_type |= PERF_SAMPLE_TID;
	evsel->attr.sample_type |= PERF_SAMPLE_TIME;
	perf_evlist__config_attrs(evlist, &opts);

	err = sched__get_first_possible_cpu(evlist->workload.pid, &cpu_mask,
					    &cpu_mask_size);
	if (err < 0) {
		pr_debug("sched__get_first_possible_cpu: %s\n", strerror(errno));
		goto out_delete_evlist;
	}

	cpu = err;

	/*
	 * So that we can check perf_sample.cpu on all the samples.
	 */
	if (sched_setaffinity(evlist->workload.pid, cpu_mask_size, cpu_mask) < 0) {
		pr_debug("sched_setaffinity: %s\n", strerror(errno));
		goto out_free_cpu_mask;
	}

	/*
	 * Call sys_perf_event_open on all the fds on all the evsels,
	 * grouping them if asked to.
	 */
	err = perf_evlist__open(evlist, opts.group);
	if (err < 0) {
		pr_debug("perf_evlist__open: %s\n", strerror(errno));
		goto out_delete_evlist;
	}

	/*
	 * mmap the first fd on a given CPU and ask for events for the other
	 * fds in the same CPU to be injected in the same mmap ring buffer
	 * (using ioctl(PERF_EVENT_IOC_SET_OUTPUT)).
	 */
	err = perf_evlist__mmap(evlist, opts.mmap_pages, false);
	if (err < 0) {
		pr_debug("perf_evlist__mmap: %s\n", strerror(errno));
		goto out_delete_evlist;
	}

	/*
	 * We'll need these two to parse the PERF_SAMPLE_* fields in each
	 * event.
	 */
	sample_type = perf_evlist__sample_type(evlist);
	sample_size = __perf_evsel__sample_size(sample_type);

	/*
	 * Now that all is properly set up, enable the events, they will
	 * count just on workload.pid, which will start...
	 */
	perf_evlist__enable(evlist);

	/*
	 * Now!
	 */
	perf_evlist__start_workload(evlist);

	while (1) {
		int before = total_events;

		for (i = 0; i < evlist->nr_mmaps; i++) {
			union perf_event *event;

			while ((event = perf_evlist__mmap_read(evlist, i)) != NULL) {
				const u32 type = event->header.type;
				const char *name = perf_event__name(type);

				++total_events;
				if (type < PERF_RECORD_MAX)
					nr_events[type]++;

				err = perf_event__parse_sample(event, sample_type,
							       sample_size, true,
							       &sample, false);
				if (err < 0) {
					if (verbose)
						perf_event__fprintf(event, stderr);
					pr_debug("Couldn't parse sample\n");
					goto out_err;
				}

				if (verbose) {
					pr_info("%" PRIu64" %d ", sample.time, sample.cpu);
					perf_event__fprintf(event, stderr);
				}

				if (prev_time > sample.time) {
					pr_debug("%s going backwards in time, prev=%" PRIu64 ", curr=%" PRIu64 "\n",
						 name, prev_time, sample.time);
					++errs;
				}

				prev_time = sample.time;

				if (sample.cpu != cpu) {
					pr_debug("%s with unexpected cpu, expected %d, got %d\n",
						 name, cpu, sample.cpu);
					++errs;
				}

				if ((pid_t)sample.pid != evlist->workload.pid) {
					pr_debug("%s with unexpected pid, expected %d, got %d\n",
						 name, evlist->workload.pid, sample.pid);
					++errs;
				}

				if ((pid_t)sample.tid != evlist->workload.pid) {
					pr_debug("%s with unexpected tid, expected %d, got %d\n",
						 name, evlist->workload.pid, sample.tid);
					++errs;
				}

				if ((type == PERF_RECORD_COMM ||
				     type == PERF_RECORD_MMAP ||
				     type == PERF_RECORD_FORK ||
				     type == PERF_RECORD_EXIT) &&
				     (pid_t)event->comm.pid != evlist->workload.pid) {
					pr_debug("%s with unexpected pid/tid\n", name);
					++errs;
				}

				if ((type == PERF_RECORD_COMM ||
				     type == PERF_RECORD_MMAP) &&
				     event->comm.pid != event->comm.tid) {
					pr_debug("%s with different pid/tid!\n", name);
					++errs;
				}

				switch (type) {
				case PERF_RECORD_COMM:
					if (strcmp(event->comm.comm, cmd)) {
						pr_debug("%s with unexpected comm!\n", name);
						++errs;
					}
					break;
				case PERF_RECORD_EXIT:
					goto found_exit;
				case PERF_RECORD_MMAP:
					bname = strrchr(event->mmap.filename, '/');
					if (bname != NULL) {
						if (!found_cmd_mmap)
							found_cmd_mmap = !strcmp(bname + 1, cmd);
						if (!found_libc_mmap)
							found_libc_mmap = !strncmp(bname + 1, "libc", 4);
						if (!found_ld_mmap)
							found_ld_mmap = !strncmp(bname + 1, "ld", 2);
					} else if (!found_vdso_mmap)
						found_vdso_mmap = !strcmp(event->mmap.filename, "[vdso]");
					break;

				case PERF_RECORD_SAMPLE:
					/* Just ignore samples for now */
					break;
				default:
					pr_debug("Unexpected perf_event->header.type %d!\n",
						 type);
					++errs;
				}
			}
		}

		/*
		 * We don't use poll here because at least at 3.1 times the
		 * PERF_RECORD_{!SAMPLE} events don't honour
		 * perf_event_attr.wakeup_events, just PERF_EVENT_SAMPLE does.
		 */
		if (total_events == before && false)
			poll(evlist->pollfd, evlist->nr_fds, -1);

		sleep(1);
		if (++wakeups > 5) {
			pr_debug("No PERF_RECORD_EXIT event!\n");
			break;
		}
	}

found_exit:
	if (nr_events[PERF_RECORD_COMM] > 1) {
		pr_debug("Excessive number of PERF_RECORD_COMM events!\n");
		++errs;
	}

	if (nr_events[PERF_RECORD_COMM] == 0) {
		pr_debug("Missing PERF_RECORD_COMM for %s!\n", cmd);
		++errs;
	}

	if (!found_cmd_mmap) {
		pr_debug("PERF_RECORD_MMAP for %s missing!\n", cmd);
		++errs;
	}

	if (!found_libc_mmap) {
		pr_debug("PERF_RECORD_MMAP for %s missing!\n", "libc");
		++errs;
	}

	if (!found_ld_mmap) {
		pr_debug("PERF_RECORD_MMAP for %s missing!\n", "ld");
		++errs;
	}

	if (!found_vdso_mmap) {
		pr_debug("PERF_RECORD_MMAP for %s missing!\n", "[vdso]");
		++errs;
	}
out_err:
	perf_evlist__munmap(evlist);
out_free_cpu_mask:
	CPU_FREE(cpu_mask);
out_delete_evlist:
	perf_evlist__delete(evlist);
out:
	return (err < 0 || errs > 0) ? -1 : 0;
}


#if defined(__x86_64__) || defined(__i386__)

#define barrier() asm volatile("" ::: "memory")

static u64 rdpmc(unsigned int counter)
{
	unsigned int low, high;

	asm volatile("rdpmc" : "=a" (low), "=d" (high) : "c" (counter));

	return low | ((u64)high) << 32;
}

static u64 rdtsc(void)
{
	unsigned int low, high;

	asm volatile("rdtsc" : "=a" (low), "=d" (high));

	return low | ((u64)high) << 32;
}

static u64 mmap_read_self(void *addr)
{
	struct perf_event_mmap_page *pc = addr;
	u32 seq, idx, time_mult = 0, time_shift = 0;
	u64 count, cyc = 0, time_offset = 0, enabled, running, delta;

	do {
		seq = pc->lock;
		barrier();

		enabled = pc->time_enabled;
		running = pc->time_running;

		if (enabled != running) {
			cyc = rdtsc();
			time_mult = pc->time_mult;
			time_shift = pc->time_shift;
			time_offset = pc->time_offset;
		}

		idx = pc->index;
		count = pc->offset;
		if (idx)
			count += rdpmc(idx - 1);

		barrier();
	} while (pc->lock != seq);

	if (enabled != running) {
		u64 quot, rem;

		quot = (cyc >> time_shift);
		rem = cyc & ((1 << time_shift) - 1);
		delta = time_offset + quot * time_mult +
			((rem * time_mult) >> time_shift);

		enabled += delta;
		if (idx)
			running += delta;

		quot = count / running;
		rem = count % running;
		count = quot * enabled + (rem * enabled) / running;
	}

	return count;
}

/*
 * If the RDPMC instruction faults then signal this back to the test parent task:
 */
static void segfault_handler(int sig __used, siginfo_t *info __used, void *uc __used)
{
	exit(-1);
}

static int __test__rdpmc(void)
{
	long page_size = sysconf(_SC_PAGE_SIZE);
	volatile int tmp = 0;
	u64 i, loops = 1000;
	int n;
	int fd;
	void *addr;
	struct perf_event_attr attr = {
		.type = PERF_TYPE_HARDWARE,
		.config = PERF_COUNT_HW_INSTRUCTIONS,
		.exclude_kernel = 1,
	};
	u64 delta_sum = 0;
        struct sigaction sa;

	sigfillset(&sa.sa_mask);
	sa.sa_sigaction = segfault_handler;
	sigaction(SIGSEGV, &sa, NULL);

	fprintf(stderr, "\n\n");

	fd = sys_perf_event_open(&attr, 0, -1, -1, 0);
	if (fd < 0) {
		die("Error: sys_perf_event_open() syscall returned "
		    "with %d (%s)\n", fd, strerror(errno));
	}

	addr = mmap(NULL, page_size, PROT_READ, MAP_SHARED, fd, 0);
	if (addr == (void *)(-1)) {
		die("Error: mmap() syscall returned "
		    "with (%s)\n", strerror(errno));
	}

	for (n = 0; n < 6; n++) {
		u64 stamp, now, delta;

		stamp = mmap_read_self(addr);

		for (i = 0; i < loops; i++)
			tmp++;

		now = mmap_read_self(addr);
		loops *= 10;

		delta = now - stamp;
		fprintf(stderr, "%14d: %14Lu\n", n, (long long)delta);

		delta_sum += delta;
	}

	munmap(addr, page_size);
	close(fd);

	fprintf(stderr, "   ");

	if (!delta_sum)
		return -1;

	return 0;
}

static int test__rdpmc(void)
{
	int status = 0;
	int wret = 0;
	int ret;
	int pid;

	pid = fork();
	if (pid < 0)
		return -1;

	if (!pid) {
		ret = __test__rdpmc();

		exit(ret);
	}

	wret = waitpid(pid, &status, 0);
	if (wret < 0 || status)
		return -1;

	return 0;
}

#endif

<<<<<<< HEAD
=======
static int test__perf_pmu(void)
{
	return perf_pmu__test();
}

>>>>>>> e5acf3f9
static struct test {
	const char *desc;
	int (*func)(void);
} tests[] = {
	{
		.desc = "vmlinux symtab matches kallsyms",
		.func = test__vmlinux_matches_kallsyms,
	},
	{
		.desc = "detect open syscall event",
		.func = test__open_syscall_event,
	},
	{
		.desc = "detect open syscall event on all cpus",
		.func = test__open_syscall_event_on_all_cpus,
	},
	{
		.desc = "read samples using the mmap interface",
		.func = test__basic_mmap,
	},
	{
		.desc = "parse events tests",
		.func = test__parse_events,
	},
#if defined(__x86_64__) || defined(__i386__)
	{
		.desc = "x86 rdpmc test",
		.func = test__rdpmc,
	},
#endif
	{
		.desc = "Validate PERF_RECORD_* events & perf_sample fields",
		.func = test__PERF_RECORD,
	},
	{
		.desc = "Test perf pmu format parsing",
		.func = test__perf_pmu,
	},
	{
		.func = NULL,
	},
};

static bool perf_test__matches(int curr, int argc, const char *argv[])
{
	int i;

	if (argc == 0)
		return true;

	for (i = 0; i < argc; ++i) {
		char *end;
		long nr = strtoul(argv[i], &end, 10);

		if (*end == '\0') {
			if (nr == curr + 1)
				return true;
			continue;
		}

		if (strstr(tests[curr].desc, argv[i]))
			return true;
	}

	return false;
}

static int __cmd_test(int argc, const char *argv[])
{
	int i = 0;

	while (tests[i].func) {
		int curr = i++, err;

		if (!perf_test__matches(curr, argc, argv))
			continue;

		pr_info("%2d: %s:", i, tests[curr].desc);
		pr_debug("\n--- start ---\n");
		err = tests[curr].func();
		pr_debug("---- end ----\n%s:", tests[curr].desc);
		pr_info(" %s\n", err ? "FAILED!\n" : "Ok");
	}

	return 0;
}

static int perf_test__list(int argc, const char **argv)
{
	int i = 0;

	while (tests[i].func) {
		int curr = i++;

		if (argc > 1 && !strstr(tests[curr].desc, argv[1]))
			continue;

		pr_info("%2d: %s\n", i, tests[curr].desc);
	}

	return 0;
}

int cmd_test(int argc, const char **argv, const char *prefix __used)
{
	const char * const test_usage[] = {
	"perf test [<options>] [{list <test-name-fragment>|[<test-name-fragments>|<test-numbers>]}]",
	NULL,
	};
	const struct option test_options[] = {
	OPT_INCR('v', "verbose", &verbose,
		    "be more verbose (show symbol address, etc)"),
	OPT_END()
	};

	argc = parse_options(argc, argv, test_options, test_usage, 0);
	if (argc >= 1 && !strcmp(argv[0], "list"))
		return perf_test__list(argc, argv);

	symbol_conf.priv_size = sizeof(int);
	symbol_conf.sort_by_name = true;
	symbol_conf.try_vmlinux_path = true;

	if (symbol__init() < 0)
		return -1;

	return __cmd_test(argc, argv);
}<|MERGE_RESOLUTION|>--- conflicted
+++ resolved
@@ -1617,14 +1617,11 @@
 
 #endif
 
-<<<<<<< HEAD
-=======
 static int test__perf_pmu(void)
 {
 	return perf_pmu__test();
 }
 
->>>>>>> e5acf3f9
 static struct test {
 	const char *desc;
 	int (*func)(void);
