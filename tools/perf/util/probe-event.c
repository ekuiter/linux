/*
 * probe-event.c : perf-probe definition to probe_events format converter
 *
 * Written by Masami Hiramatsu <mhiramat@redhat.com>
 *
 * This program is free software; you can redistribute it and/or modify
 * it under the terms of the GNU General Public License as published by
 * the Free Software Foundation; either version 2 of the License, or
 * (at your option) any later version.
 *
 * This program is distributed in the hope that it will be useful,
 * but WITHOUT ANY WARRANTY; without even the implied warranty of
 * MERCHANTABILITY or FITNESS FOR A PARTICULAR PURPOSE.  See the
 * GNU General Public License for more details.
 *
 * You should have received a copy of the GNU General Public License
 * along with this program; if not, write to the Free Software
 * Foundation, Inc., 59 Temple Place - Suite 330, Boston, MA 02111-1307, USA.
 *
 */

#include <sys/utsname.h>
#include <sys/types.h>
#include <sys/stat.h>
#include <fcntl.h>
#include <errno.h>
#include <stdio.h>
#include <unistd.h>
#include <stdlib.h>
#include <string.h>
#include <stdarg.h>
#include <limits.h>
#include <elf.h>

#include "util.h"
#include "event.h"
#include "strlist.h"
#include "debug.h"
#include "cache.h"
#include "color.h"
#include "symbol.h"
#include "thread.h"
#include "debugfs.h"
#include "trace-event.h"	/* For __unused */
#include "probe-event.h"
#include "probe-finder.h"
#include "session.h"

#define MAX_CMDLEN 256
#define MAX_PROBE_ARGS 128
#define PERFPROBE_GROUP "probe"

bool probe_event_dry_run;	/* Dry run flag */

#define semantic_error(msg ...) pr_err("Semantic error :" msg)

/* If there is no space to write, returns -E2BIG. */
static int e_snprintf(char *str, size_t size, const char *format, ...)
	__attribute__((format(printf, 3, 4)));

static int e_snprintf(char *str, size_t size, const char *format, ...)
{
	int ret;
	va_list ap;
	va_start(ap, format);
	ret = vsnprintf(str, size, format, ap);
	va_end(ap);
	if (ret >= (int)size)
		ret = -E2BIG;
	return ret;
}

static char *synthesize_perf_probe_point(struct perf_probe_point *pp);
static int convert_name_to_addr(struct perf_probe_event *pev,
				const char *exec);
static struct machine machine;

/* Initialize symbol maps and path of vmlinux/modules */
static int init_vmlinux(void)
{
	int ret;

	symbol_conf.sort_by_name = true;
	if (symbol_conf.vmlinux_name == NULL)
		symbol_conf.try_vmlinux_path = true;
	else
		pr_debug("Use vmlinux: %s\n", symbol_conf.vmlinux_name);
	ret = symbol__init();
	if (ret < 0) {
		pr_debug("Failed to init symbol map.\n");
		goto out;
	}

	ret = machine__init(&machine, "", HOST_KERNEL_ID);
	if (ret < 0)
		goto out;

	if (machine__create_kernel_maps(&machine) < 0) {
		pr_debug("machine__create_kernel_maps() failed.\n");
		goto out;
	}
out:
	if (ret < 0)
		pr_warning("Failed to init vmlinux path.\n");
	return ret;
}

static struct symbol *__find_kernel_function_by_name(const char *name,
						     struct map **mapp)
{
	return machine__find_kernel_function_by_name(&machine, name, mapp,
						     NULL);
}

static struct map *kernel_get_module_map(const char *module)
{
	struct rb_node *nd;
	struct map_groups *grp = &machine.kmaps;

	/* A file path -- this is an offline module */
	if (module && strchr(module, '/'))
		return machine__new_module(&machine, 0, module);

	if (!module)
		module = "kernel";

	for (nd = rb_first(&grp->maps[MAP__FUNCTION]); nd; nd = rb_next(nd)) {
		struct map *pos = rb_entry(nd, struct map, rb_node);
		if (strncmp(pos->dso->short_name + 1, module,
			    pos->dso->short_name_len - 2) == 0) {
			return pos;
		}
	}
	return NULL;
}

static struct dso *kernel_get_module_dso(const char *module)
{
	struct dso *dso;
	struct map *map;
	const char *vmlinux_name;

	if (module) {
		list_for_each_entry(dso, &machine.kernel_dsos, node) {
			if (strncmp(dso->short_name + 1, module,
				    dso->short_name_len - 2) == 0)
				goto found;
		}
		pr_debug("Failed to find module %s.\n", module);
		return NULL;
	}

	map = machine.vmlinux_maps[MAP__FUNCTION];
	dso = map->dso;

	vmlinux_name = symbol_conf.vmlinux_name;
	if (vmlinux_name) {
		if (dso__load_vmlinux(dso, map, vmlinux_name, NULL) <= 0)
			return NULL;
	} else {
		if (dso__load_vmlinux_path(dso, map, NULL) <= 0) {
			pr_debug("Failed to load kernel map.\n");
			return NULL;
		}
	}
found:
	return dso;
}

const char *kernel_get_module_path(const char *module)
{
	struct dso *dso = kernel_get_module_dso(module);
	return (dso) ? dso->long_name : NULL;
}

static int init_user_exec(void)
{
	int ret = 0;

	symbol_conf.try_vmlinux_path = false;
	symbol_conf.sort_by_name = true;
	ret = symbol__init();

	if (ret < 0)
		pr_debug("Failed to init symbol map.\n");

	return ret;
}

static int convert_to_perf_probe_point(struct probe_trace_point *tp,
					struct perf_probe_point *pp)
{
	pp->function = strdup(tp->symbol);

	if (pp->function == NULL)
		return -ENOMEM;

	pp->offset = tp->offset;
	pp->retprobe = tp->retprobe;

	return 0;
}

#ifdef DWARF_SUPPORT
/* Open new debuginfo of given module */
static struct debuginfo *open_debuginfo(const char *module)
{
	const char *path;

	/* A file path -- this is an offline module */
	if (module && strchr(module, '/'))
		path = module;
	else {
		path = kernel_get_module_path(module);

		if (!path) {
			pr_err("Failed to find path of %s module.\n",
			       module ?: "kernel");
			return NULL;
		}
	}
	return debuginfo__new(path);
}

/*
 * Convert trace point to probe point with debuginfo
 * Currently only handles kprobes.
 */
static int kprobe_convert_to_perf_probe(struct probe_trace_point *tp,
					struct perf_probe_point *pp)
{
	struct symbol *sym;
	struct map *map;
	u64 addr;
	int ret = -ENOENT;
	struct debuginfo *dinfo;

	sym = __find_kernel_function_by_name(tp->symbol, &map);
	if (sym) {
		addr = map->unmap_ip(map, sym->start + tp->offset);
		pr_debug("try to find %s+%ld@%" PRIx64 "\n", tp->symbol,
			 tp->offset, addr);

		dinfo = debuginfo__new_online_kernel(addr);
		if (dinfo) {
			ret = debuginfo__find_probe_point(dinfo,
						 (unsigned long)addr, pp);
			debuginfo__delete(dinfo);
		} else {
			pr_debug("Failed to open debuginfo at 0x%" PRIx64 "\n",
				 addr);
			ret = -ENOENT;
		}
	}
	if (ret <= 0) {
		pr_debug("Failed to find corresponding probes from "
			 "debuginfo. Use kprobe event information.\n");
		return convert_to_perf_probe_point(tp, pp);
	}
	pp->retprobe = tp->retprobe;

	return 0;
}

static int add_module_to_probe_trace_events(struct probe_trace_event *tevs,
					    int ntevs, const char *module)
{
	int i, ret = 0;
	char *tmp;

	if (!module)
		return 0;

	tmp = strrchr(module, '/');
	if (tmp) {
		/* This is a module path -- get the module name */
		module = strdup(tmp + 1);
		if (!module)
			return -ENOMEM;
		tmp = strchr(module, '.');
		if (tmp)
			*tmp = '\0';
		tmp = (char *)module;	/* For free() */
	}

	for (i = 0; i < ntevs; i++) {
		tevs[i].point.module = strdup(module);
		if (!tevs[i].point.module) {
			ret = -ENOMEM;
			break;
		}
	}

	if (tmp)
		free(tmp);

	return ret;
}

/* Try to find perf_probe_event with debuginfo */
static int try_to_find_probe_trace_events(struct perf_probe_event *pev,
					  struct probe_trace_event **tevs,
					  int max_tevs, const char *target)
{
	bool need_dwarf = perf_probe_event_need_dwarf(pev);
	struct debuginfo *dinfo;
	int ntevs, ret = 0;

	if (pev->uprobes) {
		if (need_dwarf) {
			pr_warning("Debuginfo-analysis is not yet supported"
					" with -x/--exec option.\n");
			return -ENOSYS;
		}
		return convert_name_to_addr(pev, target);
	}

	dinfo = open_debuginfo(target);

	if (!dinfo) {
		if (need_dwarf) {
			pr_warning("Failed to open debuginfo file.\n");
			return -ENOENT;
		}
		pr_debug("Could not open debuginfo. Try to use symbols.\n");
		return 0;
	}

	/* Searching trace events corresponding to a probe event */
	ntevs = debuginfo__find_trace_events(dinfo, pev, tevs, max_tevs);

	debuginfo__delete(dinfo);

	if (ntevs > 0) {	/* Succeeded to find trace events */
		pr_debug("find %d probe_trace_events.\n", ntevs);
		if (target)
			ret = add_module_to_probe_trace_events(*tevs, ntevs,
							       target);
		return ret < 0 ? ret : ntevs;
	}

	if (ntevs == 0)	{	/* No error but failed to find probe point. */
		pr_warning("Probe point '%s' not found.\n",
			   synthesize_perf_probe_point(&pev->point));
		return -ENOENT;
	}
	/* Error path : ntevs < 0 */
	pr_debug("An error occurred in debuginfo analysis (%d).\n", ntevs);
	if (ntevs == -EBADF) {
		pr_warning("Warning: No dwarf info found in the vmlinux - "
			"please rebuild kernel with CONFIG_DEBUG_INFO=y.\n");
		if (!need_dwarf) {
			pr_debug("Trying to use symbols.\n");
			return 0;
		}
	}
	return ntevs;
}

/*
 * Find a src file from a DWARF tag path. Prepend optional source path prefix
 * and chop off leading directories that do not exist. Result is passed back as
 * a newly allocated path on success.
 * Return 0 if file was found and readable, -errno otherwise.
 */
static int get_real_path(const char *raw_path, const char *comp_dir,
			 char **new_path)
{
	const char *prefix = symbol_conf.source_prefix;

	if (!prefix) {
		if (raw_path[0] != '/' && comp_dir)
			/* If not an absolute path, try to use comp_dir */
			prefix = comp_dir;
		else {
			if (access(raw_path, R_OK) == 0) {
				*new_path = strdup(raw_path);
				return 0;
			} else
				return -errno;
		}
	}

	*new_path = malloc((strlen(prefix) + strlen(raw_path) + 2));
	if (!*new_path)
		return -ENOMEM;

	for (;;) {
		sprintf(*new_path, "%s/%s", prefix, raw_path);

		if (access(*new_path, R_OK) == 0)
			return 0;

		if (!symbol_conf.source_prefix)
			/* In case of searching comp_dir, don't retry */
			return -errno;

		switch (errno) {
		case ENAMETOOLONG:
		case ENOENT:
		case EROFS:
		case EFAULT:
			raw_path = strchr(++raw_path, '/');
			if (!raw_path) {
				free(*new_path);
				*new_path = NULL;
				return -ENOENT;
			}
			continue;

		default:
			free(*new_path);
			*new_path = NULL;
			return -errno;
		}
	}
}

#define LINEBUF_SIZE 256
#define NR_ADDITIONAL_LINES 2

static int __show_one_line(FILE *fp, int l, bool skip, bool show_num)
{
	char buf[LINEBUF_SIZE];
	const char *color = show_num ? "" : PERF_COLOR_BLUE;
	const char *prefix = NULL;

	do {
		if (fgets(buf, LINEBUF_SIZE, fp) == NULL)
			goto error;
		if (skip)
			continue;
		if (!prefix) {
			prefix = show_num ? "%7d  " : "         ";
			color_fprintf(stdout, color, prefix, l);
		}
		color_fprintf(stdout, color, "%s", buf);

	} while (strchr(buf, '\n') == NULL);

	return 1;
error:
	if (ferror(fp)) {
		pr_warning("File read error: %s\n", strerror(errno));
		return -1;
	}
	return 0;
}

static int _show_one_line(FILE *fp, int l, bool skip, bool show_num)
{
	int rv = __show_one_line(fp, l, skip, show_num);
	if (rv == 0) {
		pr_warning("Source file is shorter than expected.\n");
		rv = -1;
	}
	return rv;
}

#define show_one_line_with_num(f,l)	_show_one_line(f,l,false,true)
#define show_one_line(f,l)		_show_one_line(f,l,false,false)
#define skip_one_line(f,l)		_show_one_line(f,l,true,false)
#define show_one_line_or_eof(f,l)	__show_one_line(f,l,false,false)

/*
 * Show line-range always requires debuginfo to find source file and
 * line number.
 */
int show_line_range(struct line_range *lr, const char *module)
{
	int l = 1;
	struct line_node *ln;
	struct debuginfo *dinfo;
	FILE *fp;
	int ret;
	char *tmp;

	/* Search a line range */
	ret = init_vmlinux();
	if (ret < 0)
		return ret;

	dinfo = open_debuginfo(module);
	if (!dinfo) {
		pr_warning("Failed to open debuginfo file.\n");
		return -ENOENT;
	}

	ret = debuginfo__find_line_range(dinfo, lr);
	debuginfo__delete(dinfo);
	if (ret == 0) {
		pr_warning("Specified source line is not found.\n");
		return -ENOENT;
	} else if (ret < 0) {
		pr_warning("Debuginfo analysis failed. (%d)\n", ret);
		return ret;
	}

	/* Convert source file path */
	tmp = lr->path;
	ret = get_real_path(tmp, lr->comp_dir, &lr->path);
	free(tmp);	/* Free old path */
	if (ret < 0) {
		pr_warning("Failed to find source file. (%d)\n", ret);
		return ret;
	}

	setup_pager();

	if (lr->function)
		fprintf(stdout, "<%s@%s:%d>\n", lr->function, lr->path,
			lr->start - lr->offset);
	else
		fprintf(stdout, "<%s:%d>\n", lr->path, lr->start);

	fp = fopen(lr->path, "r");
	if (fp == NULL) {
		pr_warning("Failed to open %s: %s\n", lr->path,
			   strerror(errno));
		return -errno;
	}
	/* Skip to starting line number */
	while (l < lr->start) {
		ret = skip_one_line(fp, l++);
		if (ret < 0)
			goto end;
	}

	list_for_each_entry(ln, &lr->line_list, list) {
		for (; ln->line > l; l++) {
			ret = show_one_line(fp, l - lr->offset);
			if (ret < 0)
				goto end;
		}
		ret = show_one_line_with_num(fp, l++ - lr->offset);
		if (ret < 0)
			goto end;
	}

	if (lr->end == INT_MAX)
		lr->end = l + NR_ADDITIONAL_LINES;
	while (l <= lr->end) {
		ret = show_one_line_or_eof(fp, l++ - lr->offset);
		if (ret <= 0)
			break;
	}
end:
	fclose(fp);
	return ret;
}

static int show_available_vars_at(struct debuginfo *dinfo,
				  struct perf_probe_event *pev,
				  int max_vls, struct strfilter *_filter,
				  bool externs)
{
	char *buf;
	int ret, i, nvars;
	struct str_node *node;
	struct variable_list *vls = NULL, *vl;
	const char *var;

	buf = synthesize_perf_probe_point(&pev->point);
	if (!buf)
		return -EINVAL;
	pr_debug("Searching variables at %s\n", buf);

	ret = debuginfo__find_available_vars_at(dinfo, pev, &vls,
						max_vls, externs);
	if (ret <= 0) {
		pr_err("Failed to find variables at %s (%d)\n", buf, ret);
		goto end;
	}
	/* Some variables are found */
	fprintf(stdout, "Available variables at %s\n", buf);
	for (i = 0; i < ret; i++) {
		vl = &vls[i];
		/*
		 * A probe point might be converted to
		 * several trace points.
		 */
		fprintf(stdout, "\t@<%s+%lu>\n", vl->point.symbol,
			vl->point.offset);
		free(vl->point.symbol);
		nvars = 0;
		if (vl->vars) {
			strlist__for_each(node, vl->vars) {
				var = strchr(node->s, '\t') + 1;
				if (strfilter__compare(_filter, var)) {
					fprintf(stdout, "\t\t%s\n", node->s);
					nvars++;
				}
			}
			strlist__delete(vl->vars);
		}
		if (nvars == 0)
			fprintf(stdout, "\t\t(No matched variables)\n");
	}
	free(vls);
end:
	free(buf);
	return ret;
}

/* Show available variables on given probe point */
int show_available_vars(struct perf_probe_event *pevs, int npevs,
			int max_vls, const char *module,
			struct strfilter *_filter, bool externs)
{
	int i, ret = 0;
	struct debuginfo *dinfo;

	ret = init_vmlinux();
	if (ret < 0)
		return ret;

	dinfo = open_debuginfo(module);
	if (!dinfo) {
		pr_warning("Failed to open debuginfo file.\n");
		return -ENOENT;
	}

	setup_pager();

	for (i = 0; i < npevs && ret >= 0; i++)
		ret = show_available_vars_at(dinfo, &pevs[i], max_vls, _filter,
					     externs);

	debuginfo__delete(dinfo);
	return ret;
}

#else	/* !DWARF_SUPPORT */

static int kprobe_convert_to_perf_probe(struct probe_trace_point *tp,
					struct perf_probe_point *pp)
{
	struct symbol *sym;

	sym = __find_kernel_function_by_name(tp->symbol, NULL);
	if (!sym) {
		pr_err("Failed to find symbol %s in kernel.\n", tp->symbol);
		return -ENOENT;
	}

	return convert_to_perf_probe_point(tp, pp);
}

static int try_to_find_probe_trace_events(struct perf_probe_event *pev,
				struct probe_trace_event **tevs __unused,
				int max_tevs __unused, const char *target)
{
	if (perf_probe_event_need_dwarf(pev)) {
		pr_warning("Debuginfo-analysis is not supported.\n");
		return -ENOSYS;
	}

	if (pev->uprobes)
		return convert_name_to_addr(pev, target);

	return 0;
}

int show_line_range(struct line_range *lr __unused, const char *module __unused)
{
	pr_warning("Debuginfo-analysis is not supported.\n");
	return -ENOSYS;
}

int show_available_vars(struct perf_probe_event *pevs __unused,
			int npevs __unused, int max_vls __unused,
			const char *module __unused,
			struct strfilter *filter __unused,
			bool externs __unused)
{
	pr_warning("Debuginfo-analysis is not supported.\n");
	return -ENOSYS;
}
#endif

static int parse_line_num(char **ptr, int *val, const char *what)
{
	const char *start = *ptr;

	errno = 0;
	*val = strtol(*ptr, ptr, 0);
	if (errno || *ptr == start) {
		semantic_error("'%s' is not a valid number.\n", what);
		return -EINVAL;
	}
	return 0;
}

/*
 * Stuff 'lr' according to the line range described by 'arg'.
 * The line range syntax is described by:
 *
 *         SRC[:SLN[+NUM|-ELN]]
 *         FNC[@SRC][:SLN[+NUM|-ELN]]
 */
int parse_line_range_desc(const char *arg, struct line_range *lr)
{
	char *range, *file, *name = strdup(arg);
	int err;

	if (!name)
		return -ENOMEM;

	lr->start = 0;
	lr->end = INT_MAX;

	range = strchr(name, ':');
	if (range) {
		*range++ = '\0';

		err = parse_line_num(&range, &lr->start, "start line");
		if (err)
			goto err;

		if (*range == '+' || *range == '-') {
			const char c = *range++;

			err = parse_line_num(&range, &lr->end, "end line");
			if (err)
				goto err;

			if (c == '+') {
				lr->end += lr->start;
				/*
				 * Adjust the number of lines here.
				 * If the number of lines == 1, the
				 * the end of line should be equal to
				 * the start of line.
				 */
				lr->end--;
			}
		}

		pr_debug("Line range is %d to %d\n", lr->start, lr->end);

		err = -EINVAL;
		if (lr->start > lr->end) {
			semantic_error("Start line must be smaller"
				       " than end line.\n");
			goto err;
		}
		if (*range != '\0') {
			semantic_error("Tailing with invalid str '%s'.\n", range);
			goto err;
		}
	}

	file = strchr(name, '@');
	if (file) {
		*file = '\0';
		lr->file = strdup(++file);
		if (lr->file == NULL) {
			err = -ENOMEM;
			goto err;
		}
		lr->function = name;
	} else if (strchr(name, '.'))
		lr->file = name;
	else
		lr->function = name;

	return 0;
err:
	free(name);
	return err;
}

/* Check the name is good for event/group */
static bool check_event_name(const char *name)
{
	if (!isalpha(*name) && *name != '_')
		return false;
	while (*++name != '\0') {
		if (!isalpha(*name) && !isdigit(*name) && *name != '_')
			return false;
	}
	return true;
}

/* Parse probepoint definition. */
static int parse_perf_probe_point(char *arg, struct perf_probe_event *pev)
{
	struct perf_probe_point *pp = &pev->point;
	char *ptr, *tmp;
	char c, nc = 0;
	/*
	 * <Syntax>
	 * perf probe [EVENT=]SRC[:LN|;PTN]
	 * perf probe [EVENT=]FUNC[@SRC][+OFFS|%return|:LN|;PAT]
	 *
	 * TODO:Group name support
	 */

	ptr = strpbrk(arg, ";=@+%");
	if (ptr && *ptr == '=') {	/* Event name */
		*ptr = '\0';
		tmp = ptr + 1;
		if (strchr(arg, ':')) {
			semantic_error("Group name is not supported yet.\n");
			return -ENOTSUP;
		}
		if (!check_event_name(arg)) {
			semantic_error("%s is bad for event name -it must "
				       "follow C symbol-naming rule.\n", arg);
			return -EINVAL;
		}
		pev->event = strdup(arg);
		if (pev->event == NULL)
			return -ENOMEM;
		pev->group = NULL;
		arg = tmp;
	}

	ptr = strpbrk(arg, ";:+@%");
	if (ptr) {
		nc = *ptr;
		*ptr++ = '\0';
	}

	tmp = strdup(arg);
	if (tmp == NULL)
		return -ENOMEM;

	/* Check arg is function or file and copy it */
	if (strchr(tmp, '.'))	/* File */
		pp->file = tmp;
	else			/* Function */
		pp->function = tmp;

	/* Parse other options */
	while (ptr) {
		arg = ptr;
		c = nc;
		if (c == ';') {	/* Lazy pattern must be the last part */
			pp->lazy_line = strdup(arg);
			if (pp->lazy_line == NULL)
				return -ENOMEM;
			break;
		}
		ptr = strpbrk(arg, ";:+@%");
		if (ptr) {
			nc = *ptr;
			*ptr++ = '\0';
		}
		switch (c) {
		case ':':	/* Line number */
			pp->line = strtoul(arg, &tmp, 0);
			if (*tmp != '\0') {
				semantic_error("There is non-digit char"
					       " in line number.\n");
				return -EINVAL;
			}
			break;
		case '+':	/* Byte offset from a symbol */
			pp->offset = strtoul(arg, &tmp, 0);
			if (*tmp != '\0') {
				semantic_error("There is non-digit character"
						" in offset.\n");
				return -EINVAL;
			}
			break;
		case '@':	/* File name */
			if (pp->file) {
				semantic_error("SRC@SRC is not allowed.\n");
				return -EINVAL;
			}
			pp->file = strdup(arg);
			if (pp->file == NULL)
				return -ENOMEM;
			break;
		case '%':	/* Probe places */
			if (strcmp(arg, "return") == 0) {
				pp->retprobe = 1;
			} else {	/* Others not supported yet */
				semantic_error("%%%s is not supported.\n", arg);
				return -ENOTSUP;
			}
			break;
		default:	/* Buggy case */
			pr_err("This program has a bug at %s:%d.\n",
				__FILE__, __LINE__);
			return -ENOTSUP;
			break;
		}
	}

	/* Exclusion check */
	if (pp->lazy_line && pp->line) {
		semantic_error("Lazy pattern can't be used with"
			       " line number.\n");
		return -EINVAL;
	}

	if (pp->lazy_line && pp->offset) {
		semantic_error("Lazy pattern can't be used with offset.\n");
		return -EINVAL;
	}

	if (pp->line && pp->offset) {
		semantic_error("Offset can't be used with line number.\n");
		return -EINVAL;
	}

	if (!pp->line && !pp->lazy_line && pp->file && !pp->function) {
		semantic_error("File always requires line number or "
			       "lazy pattern.\n");
		return -EINVAL;
	}

	if (pp->offset && !pp->function) {
		semantic_error("Offset requires an entry function.\n");
		return -EINVAL;
	}

	if (pp->retprobe && !pp->function) {
		semantic_error("Return probe requires an entry function.\n");
		return -EINVAL;
	}

	if ((pp->offset || pp->line || pp->lazy_line) && pp->retprobe) {
		semantic_error("Offset/Line/Lazy pattern can't be used with "
			       "return probe.\n");
		return -EINVAL;
	}

	pr_debug("symbol:%s file:%s line:%d offset:%lu return:%d lazy:%s\n",
		 pp->function, pp->file, pp->line, pp->offset, pp->retprobe,
		 pp->lazy_line);
	return 0;
}

/* Parse perf-probe event argument */
static int parse_perf_probe_arg(char *str, struct perf_probe_arg *arg)
{
	char *tmp, *goodname;
	struct perf_probe_arg_field **fieldp;

	pr_debug("parsing arg: %s into ", str);

	tmp = strchr(str, '=');
	if (tmp) {
		arg->name = strndup(str, tmp - str);
		if (arg->name == NULL)
			return -ENOMEM;
		pr_debug("name:%s ", arg->name);
		str = tmp + 1;
	}

	tmp = strchr(str, ':');
	if (tmp) {	/* Type setting */
		*tmp = '\0';
		arg->type = strdup(tmp + 1);
		if (arg->type == NULL)
			return -ENOMEM;
		pr_debug("type:%s ", arg->type);
	}

	tmp = strpbrk(str, "-.[");
	if (!is_c_varname(str) || !tmp) {
		/* A variable, register, symbol or special value */
		arg->var = strdup(str);
		if (arg->var == NULL)
			return -ENOMEM;
		pr_debug("%s\n", arg->var);
		return 0;
	}

	/* Structure fields or array element */
	arg->var = strndup(str, tmp - str);
	if (arg->var == NULL)
		return -ENOMEM;
	goodname = arg->var;
	pr_debug("%s, ", arg->var);
	fieldp = &arg->field;

	do {
		*fieldp = zalloc(sizeof(struct perf_probe_arg_field));
		if (*fieldp == NULL)
			return -ENOMEM;
		if (*tmp == '[') {	/* Array */
			str = tmp;
			(*fieldp)->index = strtol(str + 1, &tmp, 0);
			(*fieldp)->ref = true;
			if (*tmp != ']' || tmp == str + 1) {
				semantic_error("Array index must be a"
						" number.\n");
				return -EINVAL;
			}
			tmp++;
			if (*tmp == '\0')
				tmp = NULL;
		} else {		/* Structure */
			if (*tmp == '.') {
				str = tmp + 1;
				(*fieldp)->ref = false;
			} else if (tmp[1] == '>') {
				str = tmp + 2;
				(*fieldp)->ref = true;
			} else {
				semantic_error("Argument parse error: %s\n",
					       str);
				return -EINVAL;
			}
			tmp = strpbrk(str, "-.[");
		}
		if (tmp) {
			(*fieldp)->name = strndup(str, tmp - str);
			if ((*fieldp)->name == NULL)
				return -ENOMEM;
			if (*str != '[')
				goodname = (*fieldp)->name;
			pr_debug("%s(%d), ", (*fieldp)->name, (*fieldp)->ref);
			fieldp = &(*fieldp)->next;
		}
	} while (tmp);
	(*fieldp)->name = strdup(str);
	if ((*fieldp)->name == NULL)
		return -ENOMEM;
	if (*str != '[')
		goodname = (*fieldp)->name;
	pr_debug("%s(%d)\n", (*fieldp)->name, (*fieldp)->ref);

	/* If no name is specified, set the last field name (not array index)*/
	if (!arg->name) {
		arg->name = strdup(goodname);
		if (arg->name == NULL)
			return -ENOMEM;
	}
	return 0;
}

/* Parse perf-probe event command */
int parse_perf_probe_command(const char *cmd, struct perf_probe_event *pev)
{
	char **argv;
	int argc, i, ret = 0;

	argv = argv_split(cmd, &argc);
	if (!argv) {
		pr_debug("Failed to split arguments.\n");
		return -ENOMEM;
	}
	if (argc - 1 > MAX_PROBE_ARGS) {
		semantic_error("Too many probe arguments (%d).\n", argc - 1);
		ret = -ERANGE;
		goto out;
	}
	/* Parse probe point */
	ret = parse_perf_probe_point(argv[0], pev);
	if (ret < 0)
		goto out;

	/* Copy arguments and ensure return probe has no C argument */
	pev->nargs = argc - 1;
	pev->args = zalloc(sizeof(struct perf_probe_arg) * pev->nargs);
	if (pev->args == NULL) {
		ret = -ENOMEM;
		goto out;
	}
	for (i = 0; i < pev->nargs && ret >= 0; i++) {
		ret = parse_perf_probe_arg(argv[i + 1], &pev->args[i]);
		if (ret >= 0 &&
		    is_c_varname(pev->args[i].var) && pev->point.retprobe) {
			semantic_error("You can't specify local variable for"
				       " kretprobe.\n");
			ret = -EINVAL;
		}
	}
out:
	argv_free(argv);

	return ret;
}

/* Return true if this perf_probe_event requires debuginfo */
bool perf_probe_event_need_dwarf(struct perf_probe_event *pev)
{
	int i;

	if (pev->point.file || pev->point.line || pev->point.lazy_line)
		return true;

	for (i = 0; i < pev->nargs; i++)
		if (is_c_varname(pev->args[i].var))
			return true;

	return false;
}

/* Parse probe_events event into struct probe_point */
static int parse_probe_trace_command(const char *cmd,
				     struct probe_trace_event *tev)
{
	struct probe_trace_point *tp = &tev->point;
	char pr;
	char *p;
	int ret, i, argc;
	char **argv;

	pr_debug("Parsing probe_events: %s\n", cmd);
	argv = argv_split(cmd, &argc);
	if (!argv) {
		pr_debug("Failed to split arguments.\n");
		return -ENOMEM;
	}
	if (argc < 2) {
		semantic_error("Too few probe arguments.\n");
		ret = -ERANGE;
		goto out;
	}

	/* Scan event and group name. */
	ret = sscanf(argv[0], "%c:%a[^/ \t]/%a[^ \t]",
		     &pr, (float *)(void *)&tev->group,
		     (float *)(void *)&tev->event);
	if (ret != 3) {
		semantic_error("Failed to parse event name: %s\n", argv[0]);
		ret = -EINVAL;
		goto out;
	}
	pr_debug("Group:%s Event:%s probe:%c\n", tev->group, tev->event, pr);

	tp->retprobe = (pr == 'r');

	/* Scan module name(if there), function name and offset */
	p = strchr(argv[1], ':');
	if (p) {
		tp->module = strndup(argv[1], p - argv[1]);
		p++;
	} else
		p = argv[1];
	ret = sscanf(p, "%a[^+]+%lu", (float *)(void *)&tp->symbol,
		     &tp->offset);
	if (ret == 1)
		tp->offset = 0;

	tev->nargs = argc - 2;
	tev->args = zalloc(sizeof(struct probe_trace_arg) * tev->nargs);
	if (tev->args == NULL) {
		ret = -ENOMEM;
		goto out;
	}
	for (i = 0; i < tev->nargs; i++) {
		p = strchr(argv[i + 2], '=');
		if (p)	/* We don't need which register is assigned. */
			*p++ = '\0';
		else
			p = argv[i + 2];
		tev->args[i].name = strdup(argv[i + 2]);
		/* TODO: parse regs and offset */
		tev->args[i].value = strdup(p);
		if (tev->args[i].name == NULL || tev->args[i].value == NULL) {
			ret = -ENOMEM;
			goto out;
		}
	}
	ret = 0;
out:
	argv_free(argv);
	return ret;
}

/* Compose only probe arg */
int synthesize_perf_probe_arg(struct perf_probe_arg *pa, char *buf, size_t len)
{
	struct perf_probe_arg_field *field = pa->field;
	int ret;
	char *tmp = buf;

	if (pa->name && pa->var)
		ret = e_snprintf(tmp, len, "%s=%s", pa->name, pa->var);
	else
		ret = e_snprintf(tmp, len, "%s", pa->name ? pa->name : pa->var);
	if (ret <= 0)
		goto error;
	tmp += ret;
	len -= ret;

	while (field) {
		if (field->name[0] == '[')
			ret = e_snprintf(tmp, len, "%s", field->name);
		else
			ret = e_snprintf(tmp, len, "%s%s",
					 field->ref ? "->" : ".", field->name);
		if (ret <= 0)
			goto error;
		tmp += ret;
		len -= ret;
		field = field->next;
	}

	if (pa->type) {
		ret = e_snprintf(tmp, len, ":%s", pa->type);
		if (ret <= 0)
			goto error;
		tmp += ret;
		len -= ret;
	}

	return tmp - buf;
error:
	pr_debug("Failed to synthesize perf probe argument: %s\n",
		 strerror(-ret));
	return ret;
}

/* Compose only probe point (not argument) */
static char *synthesize_perf_probe_point(struct perf_probe_point *pp)
{
	char *buf, *tmp;
	char offs[32] = "", line[32] = "", file[32] = "";
	int ret, len;

	buf = zalloc(MAX_CMDLEN);
	if (buf == NULL) {
		ret = -ENOMEM;
		goto error;
	}
	if (pp->offset) {
		ret = e_snprintf(offs, 32, "+%lu", pp->offset);
		if (ret <= 0)
			goto error;
	}
	if (pp->line) {
		ret = e_snprintf(line, 32, ":%d", pp->line);
		if (ret <= 0)
			goto error;
	}
	if (pp->file) {
		tmp = pp->file;
		len = strlen(tmp);
		if (len > 30) {
			tmp = strchr(pp->file + len - 30, '/');
			tmp = tmp ? tmp + 1 : pp->file + len - 30;
		}
		ret = e_snprintf(file, 32, "@%s", tmp);
		if (ret <= 0)
			goto error;
	}

	if (pp->function)
		ret = e_snprintf(buf, MAX_CMDLEN, "%s%s%s%s%s", pp->function,
				 offs, pp->retprobe ? "%return" : "", line,
				 file);
	else
		ret = e_snprintf(buf, MAX_CMDLEN, "%s%s", file, line);
	if (ret <= 0)
		goto error;

	return buf;
error:
	pr_debug("Failed to synthesize perf probe point: %s\n",
		 strerror(-ret));
	if (buf)
		free(buf);
	return NULL;
}

#if 0
char *synthesize_perf_probe_command(struct perf_probe_event *pev)
{
	char *buf;
	int i, len, ret;

	buf = synthesize_perf_probe_point(&pev->point);
	if (!buf)
		return NULL;

	len = strlen(buf);
	for (i = 0; i < pev->nargs; i++) {
		ret = e_snprintf(&buf[len], MAX_CMDLEN - len, " %s",
				 pev->args[i].name);
		if (ret <= 0) {
			free(buf);
			return NULL;
		}
		len += ret;
	}

	return buf;
}
#endif

static int __synthesize_probe_trace_arg_ref(struct probe_trace_arg_ref *ref,
					     char **buf, size_t *buflen,
					     int depth)
{
	int ret;
	if (ref->next) {
		depth = __synthesize_probe_trace_arg_ref(ref->next, buf,
							 buflen, depth + 1);
		if (depth < 0)
			goto out;
	}

	ret = e_snprintf(*buf, *buflen, "%+ld(", ref->offset);
	if (ret < 0)
		depth = ret;
	else {
		*buf += ret;
		*buflen -= ret;
	}
out:
	return depth;

}

static int synthesize_probe_trace_arg(struct probe_trace_arg *arg,
				       char *buf, size_t buflen)
{
	struct probe_trace_arg_ref *ref = arg->ref;
	int ret, depth = 0;
	char *tmp = buf;

	/* Argument name or separator */
	if (arg->name)
		ret = e_snprintf(buf, buflen, " %s=", arg->name);
	else
		ret = e_snprintf(buf, buflen, " ");
	if (ret < 0)
		return ret;
	buf += ret;
	buflen -= ret;

	/* Special case: @XXX */
	if (arg->value[0] == '@' && arg->ref)
			ref = ref->next;

	/* Dereferencing arguments */
	if (ref) {
		depth = __synthesize_probe_trace_arg_ref(ref, &buf,
							  &buflen, 1);
		if (depth < 0)
			return depth;
	}

	/* Print argument value */
	if (arg->value[0] == '@' && arg->ref)
		ret = e_snprintf(buf, buflen, "%s%+ld", arg->value,
				 arg->ref->offset);
	else
		ret = e_snprintf(buf, buflen, "%s", arg->value);
	if (ret < 0)
		return ret;
	buf += ret;
	buflen -= ret;

	/* Closing */
	while (depth--) {
		ret = e_snprintf(buf, buflen, ")");
		if (ret < 0)
			return ret;
		buf += ret;
		buflen -= ret;
	}
	/* Print argument type */
	if (arg->type) {
		ret = e_snprintf(buf, buflen, ":%s", arg->type);
		if (ret <= 0)
			return ret;
		buf += ret;
	}

	return buf - tmp;
}

char *synthesize_probe_trace_command(struct probe_trace_event *tev)
{
	struct probe_trace_point *tp = &tev->point;
	char *buf;
	int i, len, ret;

	buf = zalloc(MAX_CMDLEN);
	if (buf == NULL)
		return NULL;

	if (tev->uprobes)
		len = e_snprintf(buf, MAX_CMDLEN, "%c:%s/%s %s:%s",
				 tp->retprobe ? 'r' : 'p',
				 tev->group, tev->event,
				 tp->module, tp->symbol);
	else
		len = e_snprintf(buf, MAX_CMDLEN, "%c:%s/%s %s%s%s+%lu",
				 tp->retprobe ? 'r' : 'p',
				 tev->group, tev->event,
				 tp->module ?: "", tp->module ? ":" : "",
				 tp->symbol, tp->offset);

	if (len <= 0)
		goto error;

	for (i = 0; i < tev->nargs; i++) {
		ret = synthesize_probe_trace_arg(&tev->args[i], buf + len,
						  MAX_CMDLEN - len);
		if (ret <= 0)
			goto error;
		len += ret;
	}

	return buf;
error:
	free(buf);
	return NULL;
}

static int convert_to_perf_probe_event(struct probe_trace_event *tev,
			       struct perf_probe_event *pev, bool is_kprobe)
{
	char buf[64] = "";
	int i, ret;

	/* Convert event/group name */
	pev->event = strdup(tev->event);
	pev->group = strdup(tev->group);
	if (pev->event == NULL || pev->group == NULL)
		return -ENOMEM;

	/* Convert trace_point to probe_point */
	if (is_kprobe)
		ret = kprobe_convert_to_perf_probe(&tev->point, &pev->point);
	else
		ret = convert_to_perf_probe_point(&tev->point, &pev->point);

	if (ret < 0)
		return ret;

	/* Convert trace_arg to probe_arg */
	pev->nargs = tev->nargs;
	pev->args = zalloc(sizeof(struct perf_probe_arg) * pev->nargs);
	if (pev->args == NULL)
		return -ENOMEM;
	for (i = 0; i < tev->nargs && ret >= 0; i++) {
		if (tev->args[i].name)
			pev->args[i].name = strdup(tev->args[i].name);
		else {
			ret = synthesize_probe_trace_arg(&tev->args[i],
							  buf, 64);
			pev->args[i].name = strdup(buf);
		}
		if (pev->args[i].name == NULL && ret >= 0)
			ret = -ENOMEM;
	}

	if (ret < 0)
		clear_perf_probe_event(pev);

	return ret;
}

void clear_perf_probe_event(struct perf_probe_event *pev)
{
	struct perf_probe_point *pp = &pev->point;
	struct perf_probe_arg_field *field, *next;
	int i;

	if (pev->event)
		free(pev->event);
	if (pev->group)
		free(pev->group);
	if (pp->file)
		free(pp->file);
	if (pp->function)
		free(pp->function);
	if (pp->lazy_line)
		free(pp->lazy_line);
	for (i = 0; i < pev->nargs; i++) {
		if (pev->args[i].name)
			free(pev->args[i].name);
		if (pev->args[i].var)
			free(pev->args[i].var);
		if (pev->args[i].type)
			free(pev->args[i].type);
		field = pev->args[i].field;
		while (field) {
			next = field->next;
			if (field->name)
				free(field->name);
			free(field);
			field = next;
		}
	}
	if (pev->args)
		free(pev->args);
	memset(pev, 0, sizeof(*pev));
}

static void clear_probe_trace_event(struct probe_trace_event *tev)
{
	struct probe_trace_arg_ref *ref, *next;
	int i;

	if (tev->event)
		free(tev->event);
	if (tev->group)
		free(tev->group);
	if (tev->point.symbol)
		free(tev->point.symbol);
	if (tev->point.module)
		free(tev->point.module);
	for (i = 0; i < tev->nargs; i++) {
		if (tev->args[i].name)
			free(tev->args[i].name);
		if (tev->args[i].value)
			free(tev->args[i].value);
		if (tev->args[i].type)
			free(tev->args[i].type);
		ref = tev->args[i].ref;
		while (ref) {
			next = ref->next;
			free(ref);
			ref = next;
		}
	}
	if (tev->args)
		free(tev->args);
	memset(tev, 0, sizeof(*tev));
}

static void print_warn_msg(const char *file, bool is_kprobe)
{

	if (errno == ENOENT) {
		const char *config;

		if (!is_kprobe)
			config = "CONFIG_UPROBE_EVENTS";
		else
			config = "CONFIG_KPROBE_EVENTS";

		pr_warning("%s file does not exist - please rebuild kernel"
				" with %s.\n", file, config);
	} else
		pr_warning("Failed to open %s file: %s\n", file,
				strerror(errno));
}

static int open_probe_events(const char *trace_file, bool readwrite,
				bool is_kprobe)
{
	char buf[PATH_MAX];
	const char *__debugfs;
	int ret;

	__debugfs = debugfs_find_mountpoint();
	if (__debugfs == NULL) {
		pr_warning("Debugfs is not mounted.\n");
		return -ENOENT;
	}

	ret = e_snprintf(buf, PATH_MAX, "%s/%s", __debugfs, trace_file);
	if (ret >= 0) {
		pr_debug("Opening %s write=%d\n", buf, readwrite);
		if (readwrite && !probe_event_dry_run)
			ret = open(buf, O_RDWR, O_APPEND);
		else
			ret = open(buf, O_RDONLY, 0);

		if (ret < 0)
			print_warn_msg(buf, is_kprobe);
	}
	return ret;
}

static int open_kprobe_events(bool readwrite)
{
	return open_probe_events("tracing/kprobe_events", readwrite, true);
}

static int open_uprobe_events(bool readwrite)
{
	return open_probe_events("tracing/uprobe_events", readwrite, false);
}

/* Get raw string list of current kprobe_events  or uprobe_events */
static struct strlist *get_probe_trace_command_rawlist(int fd)
{
	int ret, idx;
	FILE *fp;
	char buf[MAX_CMDLEN];
	char *p;
	struct strlist *sl;

	sl = strlist__new(true, NULL);

	fp = fdopen(dup(fd), "r");
	while (!feof(fp)) {
		p = fgets(buf, MAX_CMDLEN, fp);
		if (!p)
			break;

		idx = strlen(p) - 1;
		if (p[idx] == '\n')
			p[idx] = '\0';
		ret = strlist__add(sl, buf);
		if (ret < 0) {
			pr_debug("strlist__add failed: %s\n", strerror(-ret));
			strlist__delete(sl);
			return NULL;
		}
	}
	fclose(fp);

	return sl;
}

/* Show an event */
static int show_perf_probe_event(struct perf_probe_event *pev)
{
	int i, ret;
	char buf[128];
	char *place;

	/* Synthesize only event probe point */
	place = synthesize_perf_probe_point(&pev->point);
	if (!place)
		return -EINVAL;

	ret = e_snprintf(buf, 128, "%s:%s", pev->group, pev->event);
	if (ret < 0)
		return ret;

	printf("  %-20s (on %s", buf, place);

	if (pev->nargs > 0) {
		printf(" with");
		for (i = 0; i < pev->nargs; i++) {
			ret = synthesize_perf_probe_arg(&pev->args[i],
							buf, 128);
			if (ret < 0)
				break;
			printf(" %s", buf);
		}
	}
	printf(")\n");
	free(place);
	return ret;
}

static int __show_perf_probe_events(int fd, bool is_kprobe)
{
	int ret = 0;
	struct probe_trace_event tev;
	struct perf_probe_event pev;
	struct strlist *rawlist;
	struct str_node *ent;

	memset(&tev, 0, sizeof(tev));
	memset(&pev, 0, sizeof(pev));

	rawlist = get_probe_trace_command_rawlist(fd);
	if (!rawlist)
		return -ENOENT;

	strlist__for_each(ent, rawlist) {
		ret = parse_probe_trace_command(ent->s, &tev);
		if (ret >= 0) {
			ret = convert_to_perf_probe_event(&tev, &pev,
								is_kprobe);
			if (ret >= 0)
				ret = show_perf_probe_event(&pev);
		}
		clear_perf_probe_event(&pev);
		clear_probe_trace_event(&tev);
		if (ret < 0)
			break;
	}
	strlist__delete(rawlist);

	return ret;
}

/* List up current perf-probe events */
int show_perf_probe_events(void)
{
	int fd, ret;

	setup_pager();
	fd = open_kprobe_events(false);

	if (fd < 0)
		return fd;

	ret = init_vmlinux();
	if (ret < 0)
		return ret;

	ret = __show_perf_probe_events(fd, true);
	close(fd);

	fd = open_uprobe_events(false);
	if (fd >= 0) {
		ret = __show_perf_probe_events(fd, false);
		close(fd);
	}

	return ret;
}

/* Get current perf-probe event names */
static struct strlist *get_probe_trace_event_names(int fd, bool include_group)
{
	char buf[128];
	struct strlist *sl, *rawlist;
	struct str_node *ent;
	struct probe_trace_event tev;
	int ret = 0;

	memset(&tev, 0, sizeof(tev));
	rawlist = get_probe_trace_command_rawlist(fd);
	sl = strlist__new(true, NULL);
	strlist__for_each(ent, rawlist) {
		ret = parse_probe_trace_command(ent->s, &tev);
		if (ret < 0)
			break;
		if (include_group) {
			ret = e_snprintf(buf, 128, "%s:%s", tev.group,
					tev.event);
			if (ret >= 0)
				ret = strlist__add(sl, buf);
		} else
			ret = strlist__add(sl, tev.event);
		clear_probe_trace_event(&tev);
		if (ret < 0)
			break;
	}
	strlist__delete(rawlist);

	if (ret < 0) {
		strlist__delete(sl);
		return NULL;
	}
	return sl;
}

static int write_probe_trace_event(int fd, struct probe_trace_event *tev)
{
	int ret = 0;
	char *buf = synthesize_probe_trace_command(tev);

	if (!buf) {
		pr_debug("Failed to synthesize probe trace event.\n");
		return -EINVAL;
	}

	pr_debug("Writing event: %s\n", buf);
	if (!probe_event_dry_run) {
		ret = write(fd, buf, strlen(buf));
		if (ret <= 0)
			pr_warning("Failed to write event: %s\n",
				   strerror(errno));
	}
	free(buf);
	return ret;
}

static int get_new_event_name(char *buf, size_t len, const char *base,
			      struct strlist *namelist, bool allow_suffix)
{
	int i, ret;

	/* Try no suffix */
	ret = e_snprintf(buf, len, "%s", base);
	if (ret < 0) {
		pr_debug("snprintf() failed: %s\n", strerror(-ret));
		return ret;
	}
	if (!strlist__has_entry(namelist, buf))
		return 0;

	if (!allow_suffix) {
		pr_warning("Error: event \"%s\" already exists. "
			   "(Use -f to force duplicates.)\n", base);
		return -EEXIST;
	}

	/* Try to add suffix */
	for (i = 1; i < MAX_EVENT_INDEX; i++) {
		ret = e_snprintf(buf, len, "%s_%d", base, i);
		if (ret < 0) {
			pr_debug("snprintf() failed: %s\n", strerror(-ret));
			return ret;
		}
		if (!strlist__has_entry(namelist, buf))
			break;
	}
	if (i == MAX_EVENT_INDEX) {
		pr_warning("Too many events are on the same function.\n");
		ret = -ERANGE;
	}

	return ret;
}

static int __add_probe_trace_events(struct perf_probe_event *pev,
				     struct probe_trace_event *tevs,
				     int ntevs, bool allow_suffix)
{
	int i, fd, ret;
	struct probe_trace_event *tev = NULL;
	char buf[64];
	const char *event, *group;
	struct strlist *namelist;

	if (pev->uprobes)
		fd = open_uprobe_events(true);
	else
		fd = open_kprobe_events(true);

	if (fd < 0)
		return fd;
	/* Get current event names */
	namelist = get_probe_trace_event_names(fd, false);
	if (!namelist) {
		pr_debug("Failed to get current event list.\n");
		return -EIO;
	}

	ret = 0;
	printf("Added new event%s\n", (ntevs > 1) ? "s:" : ":");
	for (i = 0; i < ntevs; i++) {
		tev = &tevs[i];
		if (pev->event)
			event = pev->event;
		else
			if (pev->point.function)
				event = pev->point.function;
			else
				event = tev->point.symbol;
		if (pev->group)
			group = pev->group;
		else
			group = PERFPROBE_GROUP;

		/* Get an unused new event name */
		ret = get_new_event_name(buf, 64, event,
					 namelist, allow_suffix);
		if (ret < 0)
			break;
		event = buf;

		tev->event = strdup(event);
		tev->group = strdup(group);
		if (tev->event == NULL || tev->group == NULL) {
			ret = -ENOMEM;
			break;
		}
		ret = write_probe_trace_event(fd, tev);
		if (ret < 0)
			break;
		/* Add added event name to namelist */
		strlist__add(namelist, event);

		/* Trick here - save current event/group */
		event = pev->event;
		group = pev->group;
		pev->event = tev->event;
		pev->group = tev->group;
		show_perf_probe_event(pev);
		/* Trick here - restore current event/group */
		pev->event = (char *)event;
		pev->group = (char *)group;

		/*
		 * Probes after the first probe which comes from same
		 * user input are always allowed to add suffix, because
		 * there might be several addresses corresponding to
		 * one code line.
		 */
		allow_suffix = true;
	}

	if (ret >= 0) {
		/* Show how to use the event. */
		printf("\nYou can now use it in all perf tools, such as:\n\n");
		printf("\tperf record -e %s:%s -aR sleep 1\n\n", tev->group,
			 tev->event);
	}

	strlist__delete(namelist);
	close(fd);
	return ret;
}

static int convert_to_probe_trace_events(struct perf_probe_event *pev,
					  struct probe_trace_event **tevs,
					  int max_tevs, const char *target)
{
	struct symbol *sym;
	int ret = 0, i;
	struct probe_trace_event *tev;

	/* Convert perf_probe_event with debuginfo */
	ret = try_to_find_probe_trace_events(pev, tevs, max_tevs, target);
	if (ret != 0)
		return ret;	/* Found in debuginfo or got an error */

	/* Allocate trace event buffer */
	tev = *tevs = zalloc(sizeof(struct probe_trace_event));
	if (tev == NULL)
		return -ENOMEM;

	/* Copy parameters */
	tev->point.symbol = strdup(pev->point.function);
	if (tev->point.symbol == NULL) {
		ret = -ENOMEM;
		goto error;
	}

	if (target) {
		tev->point.module = strdup(target);
		if (tev->point.module == NULL) {
			ret = -ENOMEM;
			goto error;
		}
	}

	tev->point.offset = pev->point.offset;
	tev->point.retprobe = pev->point.retprobe;
	tev->nargs = pev->nargs;
	tev->uprobes = pev->uprobes;

	if (tev->nargs) {
		tev->args = zalloc(sizeof(struct probe_trace_arg)
				   * tev->nargs);
		if (tev->args == NULL) {
			ret = -ENOMEM;
			goto error;
		}
		for (i = 0; i < tev->nargs; i++) {
			if (pev->args[i].name) {
				tev->args[i].name = strdup(pev->args[i].name);
				if (tev->args[i].name == NULL) {
					ret = -ENOMEM;
					goto error;
				}
			}
			tev->args[i].value = strdup(pev->args[i].var);
			if (tev->args[i].value == NULL) {
				ret = -ENOMEM;
				goto error;
			}
			if (pev->args[i].type) {
				tev->args[i].type = strdup(pev->args[i].type);
				if (tev->args[i].type == NULL) {
					ret = -ENOMEM;
					goto error;
				}
			}
		}
	}

	if (pev->uprobes)
		return 1;

	/* Currently just checking function name from symbol map */
	sym = __find_kernel_function_by_name(tev->point.symbol, NULL);
	if (!sym) {
		pr_warning("Kernel symbol \'%s\' not found.\n",
			   tev->point.symbol);
		ret = -ENOENT;
		goto error;
	} else if (tev->point.offset > sym->end - sym->start) {
		pr_warning("Offset specified is greater than size of %s\n",
			   tev->point.symbol);
		ret = -ENOENT;
		goto error;

	}

	return 1;
error:
	clear_probe_trace_event(tev);
	free(tev);
	*tevs = NULL;
	return ret;
}

struct __event_package {
	struct perf_probe_event		*pev;
	struct probe_trace_event	*tevs;
	int				ntevs;
};

int add_perf_probe_events(struct perf_probe_event *pevs, int npevs,
			  int max_tevs, const char *target, bool force_add)
{
	int i, j, ret;
	struct __event_package *pkgs;

	ret = 0;
	pkgs = zalloc(sizeof(struct __event_package) * npevs);

	if (pkgs == NULL)
		return -ENOMEM;

	if (!pevs->uprobes)
		/* Init vmlinux path */
		ret = init_vmlinux();
	else
		ret = init_user_exec();

	if (ret < 0) {
		free(pkgs);
		return ret;
	}

	/* Loop 1: convert all events */
	for (i = 0; i < npevs; i++) {
		pkgs[i].pev = &pevs[i];
		/* Convert with or without debuginfo */
		ret  = convert_to_probe_trace_events(pkgs[i].pev,
						     &pkgs[i].tevs,
						     max_tevs,
						     target);
		if (ret < 0)
			goto end;
		pkgs[i].ntevs = ret;
	}

	/* Loop 2: add all events */
	for (i = 0; i < npevs; i++) {
		ret = __add_probe_trace_events(pkgs[i].pev, pkgs[i].tevs,
						pkgs[i].ntevs, force_add);
		if (ret < 0)
			break;
	}
end:
	/* Loop 3: cleanup and free trace events  */
	for (i = 0; i < npevs; i++) {
		for (j = 0; j < pkgs[i].ntevs; j++)
			clear_probe_trace_event(&pkgs[i].tevs[j]);
		free(pkgs[i].tevs);
	}
	free(pkgs);

	return ret;
}

static int __del_trace_probe_event(int fd, struct str_node *ent)
{
	char *p;
	char buf[128];
	int ret;

	/* Convert from perf-probe event to trace-probe event */
	ret = e_snprintf(buf, 128, "-:%s", ent->s);
	if (ret < 0)
		goto error;

	p = strchr(buf + 2, ':');
	if (!p) {
		pr_debug("Internal error: %s should have ':' but not.\n",
			 ent->s);
		ret = -ENOTSUP;
		goto error;
	}
	*p = '/';

	pr_debug("Writing event: %s\n", buf);
	ret = write(fd, buf, strlen(buf));
	if (ret < 0) {
		ret = -errno;
		goto error;
	}

	printf("Removed event: %s\n", ent->s);
	return 0;
error:
	pr_warning("Failed to delete event: %s\n", strerror(-ret));
	return ret;
}

static int del_trace_probe_event(int fd, const char *buf,
						  struct strlist *namelist)
{
	struct str_node *ent, *n;
	int ret = -1;

	if (strpbrk(buf, "*?")) { /* Glob-exp */
		strlist__for_each_safe(ent, n, namelist)
			if (strglobmatch(ent->s, buf)) {
				ret = __del_trace_probe_event(fd, ent);
				if (ret < 0)
					break;
				strlist__remove(namelist, ent);
			}
	} else {
		ent = strlist__find(namelist, buf);
		if (ent) {
			ret = __del_trace_probe_event(fd, ent);
			if (ret >= 0)
				strlist__remove(namelist, ent);
		}
	}

	return ret;
}

int del_perf_probe_events(struct strlist *dellist)
{
	int ret = -1, ufd = -1, kfd = -1;
	char buf[128];
	const char *group, *event;
	char *p, *str;
	struct str_node *ent;
	struct strlist *namelist = NULL, *unamelist = NULL;

	/* Get current event names */
	kfd = open_kprobe_events(true);
	if (kfd < 0)
		return kfd;

	namelist = get_probe_trace_event_names(kfd, true);
	ufd = open_uprobe_events(true);

	if (ufd >= 0)
		unamelist = get_probe_trace_event_names(ufd, true);

	if (namelist == NULL && unamelist == NULL)
		goto error;

	strlist__for_each(ent, dellist) {
		str = strdup(ent->s);
		if (str == NULL) {
			ret = -ENOMEM;
			goto error;
		}
		pr_debug("Parsing: %s\n", str);
		p = strchr(str, ':');
		if (p) {
			group = str;
			*p = '\0';
			event = p + 1;
		} else {
			group = "*";
			event = str;
		}

		ret = e_snprintf(buf, 128, "%s:%s", group, event);
		if (ret < 0) {
			pr_err("Failed to copy event.");
			free(str);
			goto error;
		}

		pr_debug("Group: %s, Event: %s\n", group, event);

		if (namelist)
			ret = del_trace_probe_event(kfd, buf, namelist);

		if (unamelist && ret != 0)
			ret = del_trace_probe_event(ufd, buf, unamelist);

		if (ret != 0)
			pr_info("Info: Event \"%s\" does not exist.\n", buf);

		free(str);
	}

error:
	if (kfd >= 0) {
<<<<<<< HEAD
		if (namelist)
			strlist__delete(namelist);

=======
		strlist__delete(namelist);
>>>>>>> d7b6af92
		close(kfd);
	}

	if (ufd >= 0) {
<<<<<<< HEAD
		if (unamelist)
			strlist__delete(unamelist);

=======
		strlist__delete(unamelist);
>>>>>>> d7b6af92
		close(ufd);
	}

	return ret;
}

/* TODO: don't use a global variable for filter ... */
static struct strfilter *available_func_filter;

/*
 * If a symbol corresponds to a function with global binding and
 * matches filter return 0. For all others return 1.
 */
static int filter_available_functions(struct map *map __unused,
				      struct symbol *sym)
{
	if (sym->binding == STB_GLOBAL &&
	    strfilter__compare(available_func_filter, sym->name))
		return 0;
	return 1;
}

static int __show_available_funcs(struct map *map)
{
	if (map__load(map, filter_available_functions)) {
		pr_err("Failed to load map.\n");
		return -EINVAL;
	}
	if (!dso__sorted_by_name(map->dso, map->type))
		dso__sort_by_name(map->dso, map->type);

	dso__fprintf_symbols_by_name(map->dso, map->type, stdout);
	return 0;
}

static int available_kernel_funcs(const char *module)
{
	struct map *map;
	int ret;

	ret = init_vmlinux();
	if (ret < 0)
		return ret;

	map = kernel_get_module_map(module);
	if (!map) {
		pr_err("Failed to find %s map.\n", (module) ? : "kernel");
		return -EINVAL;
	}
	return __show_available_funcs(map);
}

static int available_user_funcs(const char *target)
{
	struct map *map;
	int ret;

	ret = init_user_exec();
	if (ret < 0)
		return ret;

	map = dso__new_map(target);
	ret = __show_available_funcs(map);
	dso__delete(map->dso);
	map__delete(map);
	return ret;
}

int show_available_funcs(const char *target, struct strfilter *_filter,
					bool user)
{
	setup_pager();
	available_func_filter = _filter;

	if (!user)
		return available_kernel_funcs(target);

	return available_user_funcs(target);
}

/*
 * uprobe_events only accepts address:
 * Convert function and any offset to address
 */
static int convert_name_to_addr(struct perf_probe_event *pev, const char *exec)
{
	struct perf_probe_point *pp = &pev->point;
	struct symbol *sym;
	struct map *map = NULL;
	char *function = NULL, *name = NULL;
	int ret = -EINVAL;
	unsigned long long vaddr = 0;

	if (!pp->function) {
		pr_warning("No function specified for uprobes");
		goto out;
	}

	function = strdup(pp->function);
	if (!function) {
		pr_warning("Failed to allocate memory by strdup.\n");
		ret = -ENOMEM;
		goto out;
	}

	name = realpath(exec, NULL);
	if (!name) {
		pr_warning("Cannot find realpath for %s.\n", exec);
		goto out;
	}
	map = dso__new_map(name);
	if (!map) {
		pr_warning("Cannot find appropriate DSO for %s.\n", exec);
		goto out;
	}
	available_func_filter = strfilter__new(function, NULL);
	if (map__load(map, filter_available_functions)) {
		pr_err("Failed to load map.\n");
		goto out;
	}

	sym = map__find_symbol_by_name(map, function, NULL);
	if (!sym) {
		pr_warning("Cannot find %s in DSO %s\n", function, exec);
		goto out;
	}

	if (map->start > sym->start)
		vaddr = map->start;
	vaddr += sym->start + pp->offset + map->pgoff;
	pp->offset = 0;

	if (!pev->event) {
		pev->event = function;
		function = NULL;
	}
	if (!pev->group) {
		char *ptr1, *ptr2;

		pev->group = zalloc(sizeof(char *) * 64);
		ptr1 = strdup(basename(exec));
		if (ptr1) {
			ptr2 = strpbrk(ptr1, "-._");
			if (ptr2)
				*ptr2 = '\0';
			e_snprintf(pev->group, 64, "%s_%s", PERFPROBE_GROUP,
					ptr1);
			free(ptr1);
		}
	}
	free(pp->function);
	pp->function = zalloc(sizeof(char *) * MAX_PROBE_ARGS);
	if (!pp->function) {
		ret = -ENOMEM;
		pr_warning("Failed to allocate memory by zalloc.\n");
		goto out;
	}
	e_snprintf(pp->function, MAX_PROBE_ARGS, "0x%llx", vaddr);
	ret = 0;

out:
	if (map) {
		dso__delete(map->dso);
		map__delete(map);
	}
	if (function)
		free(function);
	if (name)
		free(name);
	return ret;
}<|MERGE_RESOLUTION|>--- conflicted
+++ resolved
@@ -2164,24 +2164,12 @@
 
 error:
 	if (kfd >= 0) {
-<<<<<<< HEAD
-		if (namelist)
-			strlist__delete(namelist);
-
-=======
 		strlist__delete(namelist);
->>>>>>> d7b6af92
 		close(kfd);
 	}
 
 	if (ufd >= 0) {
-<<<<<<< HEAD
-		if (unamelist)
-			strlist__delete(unamelist);
-
-=======
 		strlist__delete(unamelist);
->>>>>>> d7b6af92
 		close(ufd);
 	}
 
