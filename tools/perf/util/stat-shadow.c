--- conflicted
+++ resolved
@@ -889,11 +889,7 @@
 		return;
 
 	pctx->runtime = runtime;
-<<<<<<< HEAD
-	i = prepare_metric(metric_events, metric_refs, pctx, cpu, st);
-=======
 	i = prepare_metric(metric_events, metric_refs, pctx, cpu_map_idx, st);
->>>>>>> f72bd029
 	if (i < 0) {
 		expr__ctx_free(pctx);
 		return;
@@ -947,11 +943,7 @@
 	if (!pctx)
 		return NAN;
 
-<<<<<<< HEAD
-	if (prepare_metric(mexp->metric_events, mexp->metric_refs, pctx, cpu, st) < 0)
-=======
 	if (prepare_metric(mexp->metric_events, mexp->metric_refs, pctx, cpu_map_idx, st) < 0)
->>>>>>> f72bd029
 		goto out;
 
 	if (expr__parse(&ratio, pctx, mexp->metric_expr))
