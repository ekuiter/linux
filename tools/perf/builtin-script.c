--- conflicted
+++ resolved
@@ -1126,11 +1126,7 @@
 				insn++;
 			}
 		}
-<<<<<<< HEAD
-		if (off != (unsigned)len)
-=======
 		if (off != end - start)
->>>>>>> 0728bf66
 			printed += fprintf(fp, "\tmismatch of LBR data and executable\n");
 	}
 
