--- conflicted
+++ resolved
@@ -62,12 +62,8 @@
          test-clang.bin				\
          test-llvm.bin				\
          test-llvm-version.bin			\
-<<<<<<< HEAD
-         test-libaio.bin
-=======
          test-libaio.bin			\
          test-libzstd.bin
->>>>>>> 1b153475
 
 FILES := $(addprefix $(OUTPUT),$(FILES))
 
@@ -306,12 +302,9 @@
 $(OUTPUT)test-libaio.bin:
 	$(BUILD) -lrt
 
-<<<<<<< HEAD
-=======
 $(OUTPUT)test-libzstd.bin:
 	$(BUILD) -lzstd
 
->>>>>>> 1b153475
 ###############################
 
 clean:
