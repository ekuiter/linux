--- conflicted
+++ resolved
@@ -471,10 +471,6 @@
 		.prog_type = BPF_PROG_TYPE_SCHED_CLS,
 		.result = REJECT,
 		.matches = {
-<<<<<<< HEAD
-			{4, "R5=pkt(id=0,off=0,r=0,imm=0)"},
-			/* R5 bitwise operator &= on pointer prohibited */
-=======
 			{4, "R5_w=pkt_end(id=0,off=0,imm=0)"},
 			/* (ptr - ptr) << 2 == unknown, (4n) */
 			{6, "R5_w=inv(id=0,smax_value=9223372036854775804,umax_value=18446744073709551612,var_off=(0x0; 0xfffffffffffffffc))"},
@@ -495,7 +491,6 @@
 			 * attempt will fail.
 			 */
 			{15, "R6=pkt(id=1,off=0,r=0,umin_value=2,umax_value=9223372036854775806,var_off=(0x2; 0x7ffffffffffffffc))"},
->>>>>>> 5718aaeb
 		}
 	},
 	{
