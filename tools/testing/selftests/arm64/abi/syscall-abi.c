// SPDX-License-Identifier: GPL-2.0-only
/*
 * Copyright (C) 2021 ARM Limited.
 */

#include <errno.h>
#include <stdbool.h>
#include <stddef.h>
#include <stdio.h>
#include <stdlib.h>
#include <string.h>
#include <unistd.h>
#include <sys/auxv.h>
#include <sys/prctl.h>
#include <asm/hwcap.h>
#include <asm/sigcontext.h>
#include <asm/unistd.h>

#include "../../kselftest.h"

<<<<<<< HEAD
=======
#include "syscall-abi.h"

>>>>>>> 4d1564a6
#define NUM_VL ((SVE_VQ_MAX - SVE_VQ_MIN) + 1)

static int default_sme_vl;

extern void do_syscall(int sve_vl, int sme_vl);

static void fill_random(void *buf, size_t size)
{
	int i;
	uint32_t *lbuf = buf;

	/* random() returns a 32 bit number regardless of the size of long */
	for (i = 0; i < size / sizeof(uint32_t); i++)
		lbuf[i] = random();
}

/*
 * We also repeat the test for several syscalls to try to expose different
 * behaviour.
 */
static struct syscall_cfg {
	int syscall_nr;
	const char *name;
} syscalls[] = {
	{ __NR_getpid,		"getpid()" },
	{ __NR_sched_yield,	"sched_yield()" },
};

#define NUM_GPR 31
uint64_t gpr_in[NUM_GPR];
uint64_t gpr_out[NUM_GPR];

static void setup_gpr(struct syscall_cfg *cfg, int sve_vl, int sme_vl,
		      uint64_t svcr)
{
	fill_random(gpr_in, sizeof(gpr_in));
	gpr_in[8] = cfg->syscall_nr;
	memset(gpr_out, 0, sizeof(gpr_out));
}

static int check_gpr(struct syscall_cfg *cfg, int sve_vl, int sme_vl, uint64_t svcr)
{
	int errors = 0;
	int i;

	/*
	 * GPR x0-x7 may be clobbered, and all others should be preserved.
	 */
	for (i = 9; i < ARRAY_SIZE(gpr_in); i++) {
		if (gpr_in[i] != gpr_out[i]) {
			ksft_print_msg("%s SVE VL %d mismatch in GPR %d: %llx != %llx\n",
				       cfg->name, sve_vl, i,
				       gpr_in[i], gpr_out[i]);
			errors++;
		}
	}

	return errors;
}

#define NUM_FPR 32
uint64_t fpr_in[NUM_FPR * 2];
uint64_t fpr_out[NUM_FPR * 2];

static void setup_fpr(struct syscall_cfg *cfg, int sve_vl, int sme_vl,
		      uint64_t svcr)
{
	fill_random(fpr_in, sizeof(fpr_in));
	memset(fpr_out, 0, sizeof(fpr_out));
}

static int check_fpr(struct syscall_cfg *cfg, int sve_vl, int sme_vl,
		     uint64_t svcr)
{
	int errors = 0;
	int i;

	if (!sve_vl) {
		for (i = 0; i < ARRAY_SIZE(fpr_in); i++) {
			if (fpr_in[i] != fpr_out[i]) {
				ksft_print_msg("%s Q%d/%d mismatch %llx != %llx\n",
					       cfg->name,
					       i / 2, i % 2,
					       fpr_in[i], fpr_out[i]);
				errors++;
			}
		}
	}

	return errors;
}

static uint8_t z_zero[__SVE_ZREG_SIZE(SVE_VQ_MAX)];
uint8_t z_in[SVE_NUM_PREGS * __SVE_ZREG_SIZE(SVE_VQ_MAX)];
uint8_t z_out[SVE_NUM_PREGS * __SVE_ZREG_SIZE(SVE_VQ_MAX)];

static void setup_z(struct syscall_cfg *cfg, int sve_vl, int sme_vl,
		    uint64_t svcr)
{
	fill_random(z_in, sizeof(z_in));
	fill_random(z_out, sizeof(z_out));
}

static int check_z(struct syscall_cfg *cfg, int sve_vl, int sme_vl,
		   uint64_t svcr)
{
	size_t reg_size = sve_vl;
	int errors = 0;
	int i;

	if (!sve_vl)
		return 0;

	/*
	 * After a syscall the low 128 bits of the Z registers should
	 * be preserved and the rest be zeroed or preserved, except if
	 * we were in streaming mode in which case the low 128 bits may
	 * also be cleared by the transition out of streaming mode.
	 */
	for (i = 0; i < SVE_NUM_ZREGS; i++) {
		void *in = &z_in[reg_size * i];
		void *out = &z_out[reg_size * i];

		if ((memcmp(in, out, SVE_VQ_BYTES) != 0) &&
		    !((svcr & SVCR_SM_MASK) &&
		      memcmp(z_zero, out, SVE_VQ_BYTES) == 0)) {
			ksft_print_msg("%s SVE VL %d Z%d low 128 bits changed\n",
				       cfg->name, sve_vl, i);
			errors++;
		}
	}

	return errors;
}

uint8_t p_in[SVE_NUM_PREGS * __SVE_PREG_SIZE(SVE_VQ_MAX)];
uint8_t p_out[SVE_NUM_PREGS * __SVE_PREG_SIZE(SVE_VQ_MAX)];

static void setup_p(struct syscall_cfg *cfg, int sve_vl, int sme_vl,
		    uint64_t svcr)
{
	fill_random(p_in, sizeof(p_in));
	fill_random(p_out, sizeof(p_out));
}

static int check_p(struct syscall_cfg *cfg, int sve_vl, int sme_vl,
		   uint64_t svcr)
{
	size_t reg_size = sve_vq_from_vl(sve_vl) * 2; /* 1 bit per VL byte */

	int errors = 0;
	int i;

	if (!sve_vl)
		return 0;

	/* After a syscall the P registers should be preserved or zeroed */
	for (i = 0; i < SVE_NUM_PREGS * reg_size; i++)
		if (p_out[i] && (p_in[i] != p_out[i]))
			errors++;
	if (errors)
		ksft_print_msg("%s SVE VL %d predicate registers non-zero\n",
			       cfg->name, sve_vl);

	return errors;
}

uint8_t ffr_in[__SVE_PREG_SIZE(SVE_VQ_MAX)];
uint8_t ffr_out[__SVE_PREG_SIZE(SVE_VQ_MAX)];

static void setup_ffr(struct syscall_cfg *cfg, int sve_vl, int sme_vl,
		      uint64_t svcr)
{
	/*
	 * If we are in streaming mode and do not have FA64 then FFR
	 * is unavailable.
	 */
	if ((svcr & SVCR_SM_MASK) &&
	    !(getauxval(AT_HWCAP2) & HWCAP2_SME_FA64)) {
		memset(&ffr_in, 0, sizeof(ffr_in));
		return;
	}

	/*
	 * It is only valid to set a contiguous set of bits starting
	 * at 0.  For now since we're expecting this to be cleared by
	 * a syscall just set all bits.
	 */
	memset(ffr_in, 0xff, sizeof(ffr_in));
	fill_random(ffr_out, sizeof(ffr_out));
}

static int check_ffr(struct syscall_cfg *cfg, int sve_vl, int sme_vl,
		     uint64_t svcr)
{
	size_t reg_size = sve_vq_from_vl(sve_vl) * 2;  /* 1 bit per VL byte */
	int errors = 0;
	int i;

	if (!sve_vl)
		return 0;

	if ((svcr & SVCR_SM_MASK) &&
	    !(getauxval(AT_HWCAP2) & HWCAP2_SME_FA64))
		return 0;

	/* After a syscall the P registers should be preserved or zeroed */
	for (i = 0; i < reg_size; i++)
		if (ffr_out[i] && (ffr_in[i] != ffr_out[i]))
			errors++;
	if (errors)
		ksft_print_msg("%s SVE VL %d FFR non-zero\n",
			       cfg->name, sve_vl);

	return errors;
}

uint64_t svcr_in, svcr_out;

static void setup_svcr(struct syscall_cfg *cfg, int sve_vl, int sme_vl,
		    uint64_t svcr)
{
	svcr_in = svcr;
}

static int check_svcr(struct syscall_cfg *cfg, int sve_vl, int sme_vl,
		      uint64_t svcr)
{
	int errors = 0;

	if (svcr_out & SVCR_SM_MASK) {
		ksft_print_msg("%s Still in SM, SVCR %llx\n",
			       cfg->name, svcr_out);
		errors++;
	}

	if ((svcr_in & SVCR_ZA_MASK) != (svcr_out & SVCR_ZA_MASK)) {
		ksft_print_msg("%s PSTATE.ZA changed, SVCR %llx != %llx\n",
			       cfg->name, svcr_in, svcr_out);
		errors++;
	}

	return errors;
}

uint8_t za_in[SVE_NUM_PREGS * __SVE_ZREG_SIZE(SVE_VQ_MAX)];
uint8_t za_out[SVE_NUM_PREGS * __SVE_ZREG_SIZE(SVE_VQ_MAX)];

static void setup_za(struct syscall_cfg *cfg, int sve_vl, int sme_vl,
		     uint64_t svcr)
{
	fill_random(za_in, sizeof(za_in));
	memset(za_out, 0, sizeof(za_out));
}

static int check_za(struct syscall_cfg *cfg, int sve_vl, int sme_vl,
		    uint64_t svcr)
{
	size_t reg_size = sme_vl * sme_vl;
	int errors = 0;

	if (!(svcr & SVCR_ZA_MASK))
		return 0;

	if (memcmp(za_in, za_out, reg_size) != 0) {
		ksft_print_msg("SME VL %d ZA does not match\n", sme_vl);
		errors++;
	}

	return errors;
}

typedef void (*setup_fn)(struct syscall_cfg *cfg, int sve_vl, int sme_vl,
			 uint64_t svcr);
typedef int (*check_fn)(struct syscall_cfg *cfg, int sve_vl, int sme_vl,
			uint64_t svcr);

/*
 * Each set of registers has a setup function which is called before
 * the syscall to fill values in a global variable for loading by the
 * test code and a check function which validates that the results are
 * as expected.  Vector lengths are passed everywhere, a vector length
 * of 0 should be treated as do not test.
 */
static struct {
	setup_fn setup;
	check_fn check;
} regset[] = {
	{ setup_gpr, check_gpr },
	{ setup_fpr, check_fpr },
	{ setup_z, check_z },
	{ setup_p, check_p },
	{ setup_ffr, check_ffr },
	{ setup_svcr, check_svcr },
	{ setup_za, check_za },
};

static bool do_test(struct syscall_cfg *cfg, int sve_vl, int sme_vl,
		    uint64_t svcr)
{
	int errors = 0;
	int i;

	for (i = 0; i < ARRAY_SIZE(regset); i++)
		regset[i].setup(cfg, sve_vl, sme_vl, svcr);

	do_syscall(sve_vl, sme_vl);

	for (i = 0; i < ARRAY_SIZE(regset); i++)
		errors += regset[i].check(cfg, sve_vl, sme_vl, svcr);

	return errors == 0;
}

static void test_one_syscall(struct syscall_cfg *cfg)
{
	int sve_vq, sve_vl;
	int sme_vq, sme_vl;

	/* FPSIMD only case */
	ksft_test_result(do_test(cfg, 0, default_sme_vl, 0),
			 "%s FPSIMD\n", cfg->name);

	if (!(getauxval(AT_HWCAP) & HWCAP_SVE))
		return;

	for (sve_vq = SVE_VQ_MAX; sve_vq > 0; --sve_vq) {
		sve_vl = prctl(PR_SVE_SET_VL, sve_vq * 16);
		if (sve_vl == -1)
			ksft_exit_fail_msg("PR_SVE_SET_VL failed: %s (%d)\n",
					   strerror(errno), errno);

		sve_vl &= PR_SVE_VL_LEN_MASK;

		if (sve_vq != sve_vq_from_vl(sve_vl))
			sve_vq = sve_vq_from_vl(sve_vl);

		ksft_test_result(do_test(cfg, sve_vl, default_sme_vl, 0),
				 "%s SVE VL %d\n", cfg->name, sve_vl);

		if (!(getauxval(AT_HWCAP2) & HWCAP2_SME))
			continue;

		for (sme_vq = SVE_VQ_MAX; sme_vq > 0; --sme_vq) {
			sme_vl = prctl(PR_SME_SET_VL, sme_vq * 16);
			if (sme_vl == -1)
				ksft_exit_fail_msg("PR_SME_SET_VL failed: %s (%d)\n",
						   strerror(errno), errno);

			sme_vl &= PR_SME_VL_LEN_MASK;

			if (sme_vq != sve_vq_from_vl(sme_vl))
				sme_vq = sve_vq_from_vl(sme_vl);

			ksft_test_result(do_test(cfg, sve_vl, sme_vl,
						 SVCR_ZA_MASK | SVCR_SM_MASK),
					 "%s SVE VL %d/SME VL %d SM+ZA\n",
					 cfg->name, sve_vl, sme_vl);
			ksft_test_result(do_test(cfg, sve_vl, sme_vl,
						 SVCR_SM_MASK),
					 "%s SVE VL %d/SME VL %d SM\n",
					 cfg->name, sve_vl, sme_vl);
			ksft_test_result(do_test(cfg, sve_vl, sme_vl,
						 SVCR_ZA_MASK),
					 "%s SVE VL %d/SME VL %d ZA\n",
					 cfg->name, sve_vl, sme_vl);
		}
	}
}

int sve_count_vls(void)
{
	unsigned int vq;
	int vl_count = 0;
	int vl;

	if (!(getauxval(AT_HWCAP) & HWCAP_SVE))
		return 0;

	/*
	 * Enumerate up to SVE_VQ_MAX vector lengths
	 */
	for (vq = SVE_VQ_MAX; vq > 0; --vq) {
		vl = prctl(PR_SVE_SET_VL, vq * 16);
		if (vl == -1)
			ksft_exit_fail_msg("PR_SVE_SET_VL failed: %s (%d)\n",
					   strerror(errno), errno);

		vl &= PR_SVE_VL_LEN_MASK;

		if (vq != sve_vq_from_vl(vl))
			vq = sve_vq_from_vl(vl);

		vl_count++;
	}

	return vl_count;
}

int sme_count_vls(void)
{
	unsigned int vq;
	int vl_count = 0;
	int vl;

	if (!(getauxval(AT_HWCAP2) & HWCAP2_SME))
		return 0;

	/* Ensure we configure a SME VL, used to flag if SVCR is set */
	default_sme_vl = 16;

	/*
	 * Enumerate up to SVE_VQ_MAX vector lengths
	 */
	for (vq = SVE_VQ_MAX; vq > 0; --vq) {
		vl = prctl(PR_SME_SET_VL, vq * 16);
		if (vl == -1)
			ksft_exit_fail_msg("PR_SME_SET_VL failed: %s (%d)\n",
					   strerror(errno), errno);

		vl &= PR_SME_VL_LEN_MASK;

		if (vq != sve_vq_from_vl(vl))
			vq = sve_vq_from_vl(vl);

		vl_count++;
	}

	return vl_count;
}

int main(void)
{
	int i;
	int tests = 1;  /* FPSIMD */

	srandom(getpid());

	ksft_print_header();
	tests += sve_count_vls();
	tests += (sve_count_vls() * sme_count_vls()) * 3;
	ksft_set_plan(ARRAY_SIZE(syscalls) * tests);

	if (getauxval(AT_HWCAP2) & HWCAP2_SME_FA64)
		ksft_print_msg("SME with FA64\n");
	else if (getauxval(AT_HWCAP2) & HWCAP2_SME)
		ksft_print_msg("SME without FA64\n");

	for (i = 0; i < ARRAY_SIZE(syscalls); i++)
		test_one_syscall(&syscalls[i]);

	ksft_print_cnts();

	return 0;
}<|MERGE_RESOLUTION|>--- conflicted
+++ resolved
@@ -18,11 +18,8 @@
 
 #include "../../kselftest.h"
 
-<<<<<<< HEAD
-=======
 #include "syscall-abi.h"
 
->>>>>>> 4d1564a6
 #define NUM_VL ((SVE_VQ_MAX - SVE_VQ_MIN) + 1)
 
 static int default_sme_vl;
