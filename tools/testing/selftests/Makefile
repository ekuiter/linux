# SPDX-License-Identifier: GPL-2.0
TARGETS = android
TARGETS += bpf
TARGETS += breakpoints
TARGETS += capabilities
TARGETS += cgroup
TARGETS += cpufreq
TARGETS += cpu-hotplug
TARGETS += efivarfs
TARGETS += exec
TARGETS += filesystems
TARGETS += firmware
TARGETS += ftrace
TARGETS += futex
TARGETS += gpio
TARGETS += intel_pstate
TARGETS += ipc
TARGETS += kcmp
TARGETS += kvm
TARGETS += lib
TARGETS += membarrier
TARGETS += memfd
TARGETS += memory-hotplug
TARGETS += mount
TARGETS += mqueue
TARGETS += net
TARGETS += nsfs
TARGETS += powerpc
TARGETS += proc
TARGETS += pstore
TARGETS += ptrace
<<<<<<< HEAD
TARGETS += rtc
=======
TARGETS += rseq
>>>>>>> 005193cc
TARGETS += seccomp
TARGETS += sigaltstack
TARGETS += size
TARGETS += sparc64
TARGETS += splice
TARGETS += static_keys
TARGETS += sync
TARGETS += sysctl
ifneq (1, $(quicktest))
TARGETS += timers
endif
TARGETS += user
TARGETS += vm
TARGETS += x86
TARGETS += zram
#Please keep the TARGETS list alphabetically sorted
# Run "make quicktest=1 run_tests" or
# "make quicktest=1 kselftest" from top level Makefile

TARGETS_HOTPLUG = cpu-hotplug
TARGETS_HOTPLUG += memory-hotplug

# Clear LDFLAGS and MAKEFLAGS if called from main
# Makefile to avoid test build failures when test
# Makefile doesn't have explicit build rules.
ifeq (1,$(MAKELEVEL))
override LDFLAGS =
override MAKEFLAGS =
endif

ifneq ($(KBUILD_SRC),)
override LDFLAGS =
endif

BUILD := $(O)
ifndef BUILD
  BUILD := $(KBUILD_OUTPUT)
endif
ifndef BUILD
  BUILD := $(shell pwd)
endif

# KSFT_TAP_LEVEL is used from KSFT framework to prevent nested TAP header
# printing from tests. Applicable to run_tests case where run_tests adds
# TAP header prior running tests and when a test program invokes another
# with system() call. Export it here to cover override RUN_TESTS defines.
export KSFT_TAP_LEVEL=`echo 1`

export BUILD
all:
	@for TARGET in $(TARGETS); do		\
		BUILD_TARGET=$$BUILD/$$TARGET;	\
		mkdir $$BUILD_TARGET  -p;	\
		make OUTPUT=$$BUILD_TARGET -C $$TARGET;\
	done;

run_tests: all
	@for TARGET in $(TARGETS); do \
		BUILD_TARGET=$$BUILD/$$TARGET;	\
		make OUTPUT=$$BUILD_TARGET -C $$TARGET run_tests;\
	done;

hotplug:
	@for TARGET in $(TARGETS_HOTPLUG); do \
		BUILD_TARGET=$$BUILD/$$TARGET;	\
		make OUTPUT=$$BUILD_TARGET -C $$TARGET;\
	done;

run_hotplug: hotplug
	@for TARGET in $(TARGETS_HOTPLUG); do \
		BUILD_TARGET=$$BUILD/$$TARGET;	\
		make OUTPUT=$$BUILD_TARGET -C $$TARGET run_full_test;\
	done;

clean_hotplug:
	@for TARGET in $(TARGETS_HOTPLUG); do \
		BUILD_TARGET=$$BUILD/$$TARGET;	\
		make OUTPUT=$$BUILD_TARGET -C $$TARGET clean;\
	done;

run_pstore_crash:
	make -C pstore run_crash

INSTALL_PATH ?= install
INSTALL_PATH := $(abspath $(INSTALL_PATH))
ALL_SCRIPT := $(INSTALL_PATH)/run_kselftest.sh

install:
ifdef INSTALL_PATH
	@# Ask all targets to install their files
	mkdir -p $(INSTALL_PATH)
	@for TARGET in $(TARGETS); do \
		BUILD_TARGET=$$BUILD/$$TARGET;	\
		make OUTPUT=$$BUILD_TARGET -C $$TARGET INSTALL_PATH=$(INSTALL_PATH)/$$TARGET install; \
	done;

	@# Ask all targets to emit their test scripts
	echo "#!/bin/sh" > $(ALL_SCRIPT)
	echo "BASE_DIR=\$$(realpath \$$(dirname \$$0))" >> $(ALL_SCRIPT)
	echo "cd \$$BASE_DIR" >> $(ALL_SCRIPT)
	echo "ROOT=\$$PWD" >> $(ALL_SCRIPT)
	echo "if [ \"\$$1\" = \"--summary\" ]; then" >> $(ALL_SCRIPT)
	echo "  OUTPUT=\$$BASE_DIR/output.log" >> $(ALL_SCRIPT)
	echo "  cat /dev/null > \$$OUTPUT" >> $(ALL_SCRIPT)
	echo "else" >> $(ALL_SCRIPT)
	echo "  OUTPUT=/dev/stdout" >> $(ALL_SCRIPT)
	echo "fi" >> $(ALL_SCRIPT)
	echo "export KSFT_TAP_LEVEL=1" >> $(ALL_SCRIPT)
	echo "export skip=4" >> $(ALL_SCRIPT)

	for TARGET in $(TARGETS); do \
		BUILD_TARGET=$$BUILD/$$TARGET;	\
		echo "echo ; echo TAP version 13" >> $(ALL_SCRIPT);	\
		echo "echo Running tests in $$TARGET" >> $(ALL_SCRIPT); \
		echo "echo ========================================" >> $(ALL_SCRIPT); \
		echo "[ -w /dev/kmsg ] && echo \"kselftest: Running tests in $$TARGET\" >> /dev/kmsg" >> $(ALL_SCRIPT); \
		echo "cd $$TARGET" >> $(ALL_SCRIPT); \
		make -s --no-print-directory OUTPUT=$$BUILD_TARGET -C $$TARGET emit_tests >> $(ALL_SCRIPT); \
		echo "cd \$$ROOT" >> $(ALL_SCRIPT); \
	done;

	chmod u+x $(ALL_SCRIPT)
else
	$(error Error: set INSTALL_PATH to use install)
endif

clean:
	@for TARGET in $(TARGETS); do \
		BUILD_TARGET=$$BUILD/$$TARGET;	\
		make OUTPUT=$$BUILD_TARGET -C $$TARGET clean;\
	done;

.PHONY: all run_tests hotplug run_hotplug clean_hotplug run_pstore_crash install clean<|MERGE_RESOLUTION|>--- conflicted
+++ resolved
@@ -29,11 +29,8 @@
 TARGETS += proc
 TARGETS += pstore
 TARGETS += ptrace
-<<<<<<< HEAD
+TARGETS += rseq
 TARGETS += rtc
-=======
-TARGETS += rseq
->>>>>>> 005193cc
 TARGETS += seccomp
 TARGETS += sigaltstack
 TARGETS += size
