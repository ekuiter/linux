#!/bin/bash
# SPDX-License-Identifier: GPL-2.0
#please run as root

# Kselftest framework requirement - SKIP code is 4.
ksft_skip=4

mnt=./huge
exitcode=0

#get huge pagesize and freepages from /proc/meminfo
while read name size unit; do
	if [ "$name" = "HugePages_Free:" ]; then
		freepgs=$size
	fi
	if [ "$name" = "Hugepagesize:" ]; then
		hpgsize_KB=$size
	fi
done < /proc/meminfo

# Simple hugetlbfs tests have a hardcoded minimum requirement of
# huge pages totaling 256MB (262144KB) in size.  The userfaultfd
# hugetlb test requires a minimum of 2 * nr_cpus huge pages.  Take
# both of these requirements into account and attempt to increase
# number of huge pages available.
nr_cpus=$(nproc)
hpgsize_MB=$((hpgsize_KB / 1024))
half_ufd_size_MB=$((((nr_cpus * hpgsize_MB + 127) / 128) * 128))
needmem_KB=$((half_ufd_size_MB * 2 * 1024))

#set proper nr_hugepages
if [ -n "$freepgs" ] && [ -n "$hpgsize_KB" ]; then
	nr_hugepgs=`cat /proc/sys/vm/nr_hugepages`
	needpgs=$((needmem_KB / hpgsize_KB))
	tries=2
	while [ $tries -gt 0 ] && [ $freepgs -lt $needpgs ]; do
		lackpgs=$(( $needpgs - $freepgs ))
		echo 3 > /proc/sys/vm/drop_caches
		echo $(( $lackpgs + $nr_hugepgs )) > /proc/sys/vm/nr_hugepages
		if [ $? -ne 0 ]; then
			echo "Please run this test as root"
			exit $ksft_skip
		fi
		while read name size unit; do
			if [ "$name" = "HugePages_Free:" ]; then
				freepgs=$size
			fi
		done < /proc/meminfo
		tries=$((tries - 1))
	done
	if [ $freepgs -lt $needpgs ]; then
		printf "Not enough huge pages available (%d < %d)\n" \
		       $freepgs $needpgs
		exit 1
	fi
else
	echo "no hugetlbfs support in kernel?"
	exit 1
fi

#filter 64bit architectures
ARCH64STR="arm64 ia64 mips64 parisc64 ppc64 ppc64le riscv64 s390x sh64 sparc64 x86_64"
if [ -z $ARCH ]; then
  ARCH=`uname -m 2>/dev/null | sed -e 's/aarch64.*/arm64/'`
fi
VADDR64=0
echo "$ARCH64STR" | grep $ARCH && VADDR64=1

mkdir $mnt
mount -t hugetlbfs none $mnt

echo "---------------------"
echo "running hugepage-mmap"
echo "---------------------"
./hugepage-mmap
if [ $? -ne 0 ]; then
	echo "[FAIL]"
	exitcode=1
else
	echo "[PASS]"
fi

shmmax=`cat /proc/sys/kernel/shmmax`
shmall=`cat /proc/sys/kernel/shmall`
echo 268435456 > /proc/sys/kernel/shmmax
echo 4194304 > /proc/sys/kernel/shmall
echo "--------------------"
echo "running hugepage-shm"
echo "--------------------"
./hugepage-shm
if [ $? -ne 0 ]; then
	echo "[FAIL]"
	exitcode=1
else
	echo "[PASS]"
fi
echo $shmmax > /proc/sys/kernel/shmmax
echo $shmall > /proc/sys/kernel/shmall

echo "-------------------"
echo "running map_hugetlb"
echo "-------------------"
./map_hugetlb
if [ $? -ne 0 ]; then
	echo "[FAIL]"
	exitcode=1
else
	echo "[PASS]"
fi

echo "-----------------------"
echo "running hugepage-mremap"
echo "-----------------------"
<<<<<<< HEAD
./hugepage-mremap
=======
./hugepage-mremap 256
>>>>>>> f72bd029
if [ $? -ne 0 ]; then
	echo "[FAIL]"
	exitcode=1
else
	echo "[PASS]"
fi

echo "NOTE: The above hugetlb tests provide minimal coverage.  Use"
echo "      https://github.com/libhugetlbfs/libhugetlbfs.git for"
echo "      hugetlb regression testing."

echo "---------------------------"
echo "running map_fixed_noreplace"
echo "---------------------------"
./map_fixed_noreplace
if [ $? -ne 0 ]; then
	echo "[FAIL]"
	exitcode=1
else
	echo "[PASS]"
fi

echo "------------------------------------------------------"
echo "running: gup_test -u # get_user_pages_fast() benchmark"
echo "------------------------------------------------------"
./gup_test -u
if [ $? -ne 0 ]; then
	echo "[FAIL]"
	exitcode=1
else
	echo "[PASS]"
fi

echo "------------------------------------------------------"
echo "running: gup_test -a # pin_user_pages_fast() benchmark"
echo "------------------------------------------------------"
./gup_test -a
if [ $? -ne 0 ]; then
	echo "[FAIL]"
	exitcode=1
else
	echo "[PASS]"
fi

echo "------------------------------------------------------------"
echo "# Dump pages 0, 19, and 4096, using pin_user_pages:"
echo "running: gup_test -ct -F 0x1 0 19 0x1000 # dump_page() test"
echo "------------------------------------------------------------"
./gup_test -ct -F 0x1 0 19 0x1000
if [ $? -ne 0 ]; then
	echo "[FAIL]"
	exitcode=1
else
	echo "[PASS]"
fi

echo "-------------------"
echo "running userfaultfd"
echo "-------------------"
./userfaultfd anon 20 16
if [ $? -ne 0 ]; then
	echo "[FAIL]"
	exitcode=1
else
	echo "[PASS]"
fi

echo "---------------------------"
echo "running userfaultfd_hugetlb"
echo "---------------------------"
# Test requires source and destination huge pages.  Size of source
# (half_ufd_size_MB) is passed as argument to test.
./userfaultfd hugetlb $half_ufd_size_MB 32 $mnt/ufd_test_file
if [ $? -ne 0 ]; then
	echo "[FAIL]"
	exitcode=1
else
	echo "[PASS]"
fi
rm -f $mnt/ufd_test_file

echo "-------------------------"
echo "running userfaultfd_shmem"
echo "-------------------------"
./userfaultfd shmem 20 16
if [ $? -ne 0 ]; then
	echo "[FAIL]"
	exitcode=1
else
	echo "[PASS]"
fi

#cleanup
umount $mnt
rm -rf $mnt
echo $nr_hugepgs > /proc/sys/vm/nr_hugepages

echo "-----------------------"
echo "running compaction_test"
echo "-----------------------"
./compaction_test
if [ $? -ne 0 ]; then
	echo "[FAIL]"
	exitcode=1
else
	echo "[PASS]"
fi

echo "----------------------"
echo "running on-fault-limit"
echo "----------------------"
sudo -u nobody ./on-fault-limit
if [ $? -ne 0 ]; then
	echo "[FAIL]"
	exitcode=1
else
	echo "[PASS]"
fi

echo "--------------------"
echo "running map_populate"
echo "--------------------"
./map_populate
if [ $? -ne 0 ]; then
	echo "[FAIL]"
	exitcode=1
else
	echo "[PASS]"
fi

echo "-------------------------"
echo "running mlock-random-test"
echo "-------------------------"
./mlock-random-test
if [ $? -ne 0 ]; then
	echo "[FAIL]"
	exitcode=1
else
	echo "[PASS]"
fi

echo "--------------------"
echo "running mlock2-tests"
echo "--------------------"
./mlock2-tests
if [ $? -ne 0 ]; then
	echo "[FAIL]"
	exitcode=1
else
	echo "[PASS]"
fi

echo "-------------------"
echo "running mremap_test"
echo "-------------------"
./mremap_test
if [ $? -ne 0 ]; then
	echo "[FAIL]"
	exitcode=1
else
	echo "[PASS]"
fi

echo "-----------------"
echo "running thuge-gen"
echo "-----------------"
./thuge-gen
if [ $? -ne 0 ]; then
	echo "[FAIL]"
	exitcode=1
else
	echo "[PASS]"
fi

if [ $VADDR64 -ne 0 ]; then
echo "-----------------------------"
echo "running virtual_address_range"
echo "-----------------------------"
./virtual_address_range
if [ $? -ne 0 ]; then
	echo "[FAIL]"
	exitcode=1
else
	echo "[PASS]"
fi

echo "-----------------------------"
echo "running virtual address 128TB switch test"
echo "-----------------------------"
./va_128TBswitch
if [ $? -ne 0 ]; then
    echo "[FAIL]"
    exitcode=1
else
    echo "[PASS]"
fi
fi # VADDR64

echo "------------------------------------"
echo "running vmalloc stability smoke test"
echo "------------------------------------"
./test_vmalloc.sh smoke
ret_val=$?

if [ $ret_val -eq 0 ]; then
	echo "[PASS]"
elif [ $ret_val -eq $ksft_skip ]; then
	 echo "[SKIP]"
	 exitcode=$ksft_skip
else
	echo "[FAIL]"
	exitcode=1
fi

echo "------------------------------------"
echo "running MREMAP_DONTUNMAP smoke test"
echo "------------------------------------"
./mremap_dontunmap
ret_val=$?

if [ $ret_val -eq 0 ]; then
	echo "[PASS]"
elif [ $ret_val -eq $ksft_skip ]; then
	 echo "[SKIP]"
	 exitcode=$ksft_skip
else
	echo "[FAIL]"
	exitcode=1
fi

echo "running HMM smoke test"
echo "------------------------------------"
./test_hmm.sh smoke
ret_val=$?

if [ $ret_val -eq 0 ]; then
	echo "[PASS]"
elif [ $ret_val -eq $ksft_skip ]; then
	echo "[SKIP]"
	exitcode=$ksft_skip
else
	echo "[FAIL]"
	exitcode=1
fi

echo "--------------------------------------------------------"
echo "running MADV_POPULATE_READ and MADV_POPULATE_WRITE tests"
echo "--------------------------------------------------------"
./madv_populate
ret_val=$?

if [ $ret_val -eq 0 ]; then
	echo "[PASS]"
elif [ $ret_val -eq $ksft_skip ]; then
	echo "[SKIP]"
	exitcode=$ksft_skip
else
	echo "[FAIL]"
	exitcode=1
fi

echo "running memfd_secret test"
echo "------------------------------------"
./memfd_secret
ret_val=$?

if [ $ret_val -eq 0 ]; then
	echo "[PASS]"
elif [ $ret_val -eq $ksft_skip ]; then
	echo "[SKIP]"
	exitcode=$ksft_skip
else
	echo "[FAIL]"
	exitcode=1
fi

echo "-------------------------------------------------------"
echo "running KSM MADV_MERGEABLE test with 10 identical pages"
echo "-------------------------------------------------------"
./ksm_tests -M -p 10
ret_val=$?

if [ $ret_val -eq 0 ]; then
	echo "[PASS]"
elif [ $ret_val -eq $ksft_skip ]; then
	 echo "[SKIP]"
	 exitcode=$ksft_skip
else
	echo "[FAIL]"
	exitcode=1
fi

echo "------------------------"
echo "running KSM unmerge test"
echo "------------------------"
./ksm_tests -U
ret_val=$?

if [ $ret_val -eq 0 ]; then
	echo "[PASS]"
elif [ $ret_val -eq $ksft_skip ]; then
	 echo "[SKIP]"
	 exitcode=$ksft_skip
else
	echo "[FAIL]"
	exitcode=1
fi

echo "----------------------------------------------------------"
echo "running KSM test with 10 zero pages and use_zero_pages = 0"
echo "----------------------------------------------------------"
./ksm_tests -Z -p 10 -z 0
ret_val=$?

if [ $ret_val -eq 0 ]; then
	echo "[PASS]"
elif [ $ret_val -eq $ksft_skip ]; then
	 echo "[SKIP]"
	 exitcode=$ksft_skip
else
	echo "[FAIL]"
	exitcode=1
fi

echo "----------------------------------------------------------"
echo "running KSM test with 10 zero pages and use_zero_pages = 1"
echo "----------------------------------------------------------"
./ksm_tests -Z -p 10 -z 1
ret_val=$?

if [ $ret_val -eq 0 ]; then
	echo "[PASS]"
elif [ $ret_val -eq $ksft_skip ]; then
	 echo "[SKIP]"
	 exitcode=$ksft_skip
else
	echo "[FAIL]"
	exitcode=1
fi

echo "-------------------------------------------------------------"
echo "running KSM test with 2 NUMA nodes and merge_across_nodes = 1"
echo "-------------------------------------------------------------"
./ksm_tests -N -m 1
ret_val=$?

if [ $ret_val -eq 0 ]; then
	echo "[PASS]"
elif [ $ret_val -eq $ksft_skip ]; then
	 echo "[SKIP]"
	 exitcode=$ksft_skip
else
	echo "[FAIL]"
	exitcode=1
fi

echo "-------------------------------------------------------------"
echo "running KSM test with 2 NUMA nodes and merge_across_nodes = 0"
echo "-------------------------------------------------------------"
./ksm_tests -N -m 0
ret_val=$?

if [ $ret_val -eq 0 ]; then
	echo "[PASS]"
elif [ $ret_val -eq $ksft_skip ]; then
	 echo "[SKIP]"
	 exitcode=$ksft_skip
else
	echo "[FAIL]"
	exitcode=1
fi

exit $exitcode

exit $exitcode<|MERGE_RESOLUTION|>--- conflicted
+++ resolved
@@ -111,11 +111,7 @@
 echo "-----------------------"
 echo "running hugepage-mremap"
 echo "-----------------------"
-<<<<<<< HEAD
-./hugepage-mremap
-=======
 ./hugepage-mremap 256
->>>>>>> f72bd029
 if [ $? -ne 0 ]; then
 	echo "[FAIL]"
 	exitcode=1
