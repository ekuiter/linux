VERSION = 3
PATCHLEVEL = 1
SUBLEVEL = 0
<<<<<<< HEAD
EXTRAVERSION = -rc7
=======
EXTRAVERSION = -rc9
>>>>>>> 9f7720c0
NAME = "Divemaster Edition"

# *DOCUMENTATION*
# To see a list of typical targets execute "make help"
# More info can be located in ./README
# Comments in this file are targeted only to the developer, do not
# expect to learn how to build the kernel reading this file.

# Do not:
# o  use make's built-in rules and variables
#    (this increases performance and avoids hard-to-debug behaviour);
# o  print "Entering directory ...";
MAKEFLAGS += -rR --no-print-directory

# Avoid funny character set dependencies
unexport LC_ALL
LC_COLLATE=C
LC_NUMERIC=C
export LC_COLLATE LC_NUMERIC

# We are using a recursive build, so we need to do a little thinking
# to get the ordering right.
#
# Most importantly: sub-Makefiles should only ever modify files in
# their own directory. If in some directory we have a dependency on
# a file in another dir (which doesn't happen often, but it's often
# unavoidable when linking the built-in.o targets which finally
# turn into vmlinux), we will call a sub make in that other dir, and
# after that we are sure that everything which is in that other dir
# is now up to date.
#
# The only cases where we need to modify files which have global
# effects are thus separated out and done before the recursive
# descending is started. They are now explicitly listed as the
# prepare rule.

# To put more focus on warnings, be less verbose as default
# Use 'make V=1' to see the full commands

ifeq ("$(origin V)", "command line")
  KBUILD_VERBOSE = $(V)
endif
ifndef KBUILD_VERBOSE
  KBUILD_VERBOSE = 0
endif

# Call a source code checker (by default, "sparse") as part of the
# C compilation.
#
# Use 'make C=1' to enable checking of only re-compiled files.
# Use 'make C=2' to enable checking of *all* source files, regardless
# of whether they are re-compiled or not.
#
# See the file "Documentation/sparse.txt" for more details, including
# where to get the "sparse" utility.

ifeq ("$(origin C)", "command line")
  KBUILD_CHECKSRC = $(C)
endif
ifndef KBUILD_CHECKSRC
  KBUILD_CHECKSRC = 0
endif

# Use make M=dir to specify directory of external module to build
# Old syntax make ... SUBDIRS=$PWD is still supported
# Setting the environment variable KBUILD_EXTMOD take precedence
ifdef SUBDIRS
  KBUILD_EXTMOD ?= $(SUBDIRS)
endif

ifeq ("$(origin M)", "command line")
  KBUILD_EXTMOD := $(M)
endif

# kbuild supports saving output files in a separate directory.
# To locate output files in a separate directory two syntaxes are supported.
# In both cases the working directory must be the root of the kernel src.
# 1) O=
# Use "make O=dir/to/store/output/files/"
#
# 2) Set KBUILD_OUTPUT
# Set the environment variable KBUILD_OUTPUT to point to the directory
# where the output files shall be placed.
# export KBUILD_OUTPUT=dir/to/store/output/files/
# make
#
# The O= assignment takes precedence over the KBUILD_OUTPUT environment
# variable.


# KBUILD_SRC is set on invocation of make in OBJ directory
# KBUILD_SRC is not intended to be used by the regular user (for now)
ifeq ($(KBUILD_SRC),)

# OK, Make called in directory where kernel src resides
# Do we want to locate output files in a separate directory?
ifeq ("$(origin O)", "command line")
  KBUILD_OUTPUT := $(O)
endif

ifeq ("$(origin W)", "command line")
  export KBUILD_ENABLE_EXTRA_GCC_CHECKS := $(W)
endif

# That's our default target when none is given on the command line
PHONY := _all
_all:

# Cancel implicit rules on top Makefile
$(CURDIR)/Makefile Makefile: ;

ifneq ($(KBUILD_OUTPUT),)
# Invoke a second make in the output directory, passing relevant variables
# check that the output directory actually exists
saved-output := $(KBUILD_OUTPUT)
KBUILD_OUTPUT := $(shell cd $(KBUILD_OUTPUT) && /bin/pwd)
$(if $(KBUILD_OUTPUT),, \
     $(error output directory "$(saved-output)" does not exist))

PHONY += $(MAKECMDGOALS) sub-make

$(filter-out _all sub-make $(CURDIR)/Makefile, $(MAKECMDGOALS)) _all: sub-make
	$(Q)@:

sub-make: FORCE
	$(if $(KBUILD_VERBOSE:1=),@)$(MAKE) -C $(KBUILD_OUTPUT) \
	KBUILD_SRC=$(CURDIR) \
	KBUILD_EXTMOD="$(KBUILD_EXTMOD)" -f $(CURDIR)/Makefile \
	$(filter-out _all sub-make,$(MAKECMDGOALS))

# Leave processing to above invocation of make
skip-makefile := 1
endif # ifneq ($(KBUILD_OUTPUT),)
endif # ifeq ($(KBUILD_SRC),)

# We process the rest of the Makefile if this is the final invocation of make
ifeq ($(skip-makefile),)

# If building an external module we do not care about the all: rule
# but instead _all depend on modules
PHONY += all
ifeq ($(KBUILD_EXTMOD),)
_all: all
else
_all: modules
endif

srctree		:= $(if $(KBUILD_SRC),$(KBUILD_SRC),$(CURDIR))
objtree		:= $(CURDIR)
src		:= $(srctree)
obj		:= $(objtree)

VPATH		:= $(srctree)$(if $(KBUILD_EXTMOD),:$(KBUILD_EXTMOD))

export srctree objtree VPATH


# SUBARCH tells the usermode build what the underlying arch is.  That is set
# first, and if a usermode build is happening, the "ARCH=um" on the command
# line overrides the setting of ARCH below.  If a native build is happening,
# then ARCH is assigned, getting whatever value it gets normally, and 
# SUBARCH is subsequently ignored.

SUBARCH := $(shell uname -m | sed -e s/i.86/i386/ -e s/sun4u/sparc64/ \
				  -e s/arm.*/arm/ -e s/sa110/arm/ \
				  -e s/s390x/s390/ -e s/parisc64/parisc/ \
				  -e s/ppc.*/powerpc/ -e s/mips.*/mips/ \
				  -e s/sh[234].*/sh/ )

# Cross compiling and selecting different set of gcc/bin-utils
# ---------------------------------------------------------------------------
#
# When performing cross compilation for other architectures ARCH shall be set
# to the target architecture. (See arch/* for the possibilities).
# ARCH can be set during invocation of make:
# make ARCH=ia64
# Another way is to have ARCH set in the environment.
# The default ARCH is the host where make is executed.

# CROSS_COMPILE specify the prefix used for all executables used
# during compilation. Only gcc and related bin-utils executables
# are prefixed with $(CROSS_COMPILE).
# CROSS_COMPILE can be set on the command line
# make CROSS_COMPILE=ia64-linux-
# Alternatively CROSS_COMPILE can be set in the environment.
# A third alternative is to store a setting in .config so that plain
# "make" in the configured kernel build directory always uses that.
# Default value for CROSS_COMPILE is not to prefix executables
# Note: Some architectures assign CROSS_COMPILE in their arch/*/Makefile
export KBUILD_BUILDHOST := $(SUBARCH)
ARCH		?= $(SUBARCH)
CROSS_COMPILE	?= $(CONFIG_CROSS_COMPILE:"%"=%)

# Architecture as present in compile.h
UTS_MACHINE 	:= $(ARCH)
SRCARCH 	:= $(ARCH)

# Additional ARCH settings for x86
ifeq ($(ARCH),i386)
        SRCARCH := x86
endif
ifeq ($(ARCH),x86_64)
        SRCARCH := x86
endif

# Additional ARCH settings for sparc
ifeq ($(ARCH),sparc32)
       SRCARCH := sparc
endif
ifeq ($(ARCH),sparc64)
       SRCARCH := sparc
endif

# Additional ARCH settings for sh
ifeq ($(ARCH),sh64)
       SRCARCH := sh
endif

# Additional ARCH settings for tile
ifeq ($(ARCH),tilepro)
       SRCARCH := tile
endif
ifeq ($(ARCH),tilegx)
       SRCARCH := tile
endif

# Where to locate arch specific headers
hdr-arch  := $(SRCARCH)

ifeq ($(ARCH),m68knommu)
       hdr-arch  := m68k
endif

KCONFIG_CONFIG	?= .config
export KCONFIG_CONFIG

# SHELL used by kbuild
CONFIG_SHELL := $(shell if [ -x "$$BASH" ]; then echo $$BASH; \
	  else if [ -x /bin/bash ]; then echo /bin/bash; \
	  else echo sh; fi ; fi)

HOSTCC       = gcc
HOSTCXX      = g++
HOSTCFLAGS   = -Wall -Wmissing-prototypes -Wstrict-prototypes -O2 -fomit-frame-pointer
HOSTCXXFLAGS = -O2

# Decide whether to build built-in, modular, or both.
# Normally, just do built-in.

KBUILD_MODULES :=
KBUILD_BUILTIN := 1

#	If we have only "make modules", don't compile built-in objects.
#	When we're building modules with modversions, we need to consider
#	the built-in objects during the descend as well, in order to
#	make sure the checksums are up to date before we record them.

ifeq ($(MAKECMDGOALS),modules)
  KBUILD_BUILTIN := $(if $(CONFIG_MODVERSIONS),1)
endif

#	If we have "make <whatever> modules", compile modules
#	in addition to whatever we do anyway.
#	Just "make" or "make all" shall build modules as well

ifneq ($(filter all _all modules,$(MAKECMDGOALS)),)
  KBUILD_MODULES := 1
endif

ifeq ($(MAKECMDGOALS),)
  KBUILD_MODULES := 1
endif

export KBUILD_MODULES KBUILD_BUILTIN
export KBUILD_CHECKSRC KBUILD_SRC KBUILD_EXTMOD

# Beautify output
# ---------------------------------------------------------------------------
#
# Normally, we echo the whole command before executing it. By making
# that echo $($(quiet)$(cmd)), we now have the possibility to set
# $(quiet) to choose other forms of output instead, e.g.
#
#         quiet_cmd_cc_o_c = Compiling $(RELDIR)/$@
#         cmd_cc_o_c       = $(CC) $(c_flags) -c -o $@ $<
#
# If $(quiet) is empty, the whole command will be printed.
# If it is set to "quiet_", only the short version will be printed. 
# If it is set to "silent_", nothing will be printed at all, since
# the variable $(silent_cmd_cc_o_c) doesn't exist.
#
# A simple variant is to prefix commands with $(Q) - that's useful
# for commands that shall be hidden in non-verbose mode.
#
#	$(Q)ln $@ :<
#
# If KBUILD_VERBOSE equals 0 then the above command will be hidden.
# If KBUILD_VERBOSE equals 1 then the above command is displayed.

ifeq ($(KBUILD_VERBOSE),1)
  quiet =
  Q =
else
  quiet=quiet_
  Q = @
endif

# If the user is running make -s (silent mode), suppress echoing of
# commands

ifneq ($(findstring s,$(MAKEFLAGS)),)
  quiet=silent_
endif

export quiet Q KBUILD_VERBOSE


# Look for make include files relative to root of kernel src
MAKEFLAGS += --include-dir=$(srctree)

# We need some generic definitions (do not try to remake the file).
$(srctree)/scripts/Kbuild.include: ;
include $(srctree)/scripts/Kbuild.include

# Make variables (CC, etc...)

AS		= $(CROSS_COMPILE)as
LD		= $(CROSS_COMPILE)ld
CC		= $(CROSS_COMPILE)gcc
CPP		= $(CC) -E
AR		= $(CROSS_COMPILE)ar
NM		= $(CROSS_COMPILE)nm
STRIP		= $(CROSS_COMPILE)strip
OBJCOPY		= $(CROSS_COMPILE)objcopy
OBJDUMP		= $(CROSS_COMPILE)objdump
AWK		= awk
GENKSYMS	= scripts/genksyms/genksyms
INSTALLKERNEL  := installkernel
DEPMOD		= /sbin/depmod
KALLSYMS	= scripts/kallsyms
PERL		= perl
CHECK		= sparse

CHECKFLAGS     := -D__linux__ -Dlinux -D__STDC__ -Dunix -D__unix__ \
		  -Wbitwise -Wno-return-void $(CF)
CFLAGS_MODULE   =
AFLAGS_MODULE   =
LDFLAGS_MODULE  =
CFLAGS_KERNEL	=
AFLAGS_KERNEL	=
CFLAGS_GCOV	= -fprofile-arcs -ftest-coverage


# Use LINUXINCLUDE when you must reference the include/ directory.
# Needed to be compatible with the O= option
LINUXINCLUDE    := -I$(srctree)/arch/$(hdr-arch)/include \
                   -Iarch/$(hdr-arch)/include/generated -Iinclude \
                   $(if $(KBUILD_SRC), -I$(srctree)/include) \
                   -include $(srctree)/include/linux/kconfig.h

KBUILD_CPPFLAGS := -D__KERNEL__

KBUILD_CFLAGS   := -Wall -Wundef -Wstrict-prototypes -Wno-trigraphs \
		   -fno-strict-aliasing -fno-common \
		   -Werror-implicit-function-declaration \
		   -Wno-format-security \
		   -fno-delete-null-pointer-checks
KBUILD_AFLAGS_KERNEL :=
KBUILD_CFLAGS_KERNEL :=
KBUILD_AFLAGS   := -D__ASSEMBLY__
KBUILD_AFLAGS_MODULE  := -DMODULE
KBUILD_CFLAGS_MODULE  := -DMODULE
KBUILD_LDFLAGS_MODULE := -T $(srctree)/scripts/module-common.lds

# Read KERNELRELEASE from include/config/kernel.release (if it exists)
KERNELRELEASE = $(shell cat include/config/kernel.release 2> /dev/null)
KERNELVERSION = $(VERSION)$(if $(PATCHLEVEL),.$(PATCHLEVEL)$(if $(SUBLEVEL),.$(SUBLEVEL)))$(EXTRAVERSION)

export VERSION PATCHLEVEL SUBLEVEL KERNELRELEASE KERNELVERSION
export ARCH SRCARCH CONFIG_SHELL HOSTCC HOSTCFLAGS CROSS_COMPILE AS LD CC
export CPP AR NM STRIP OBJCOPY OBJDUMP
export MAKE AWK GENKSYMS INSTALLKERNEL PERL UTS_MACHINE
export HOSTCXX HOSTCXXFLAGS LDFLAGS_MODULE CHECK CHECKFLAGS

export KBUILD_CPPFLAGS NOSTDINC_FLAGS LINUXINCLUDE OBJCOPYFLAGS LDFLAGS
export KBUILD_CFLAGS CFLAGS_KERNEL CFLAGS_MODULE CFLAGS_GCOV
export KBUILD_AFLAGS AFLAGS_KERNEL AFLAGS_MODULE
export KBUILD_AFLAGS_MODULE KBUILD_CFLAGS_MODULE KBUILD_LDFLAGS_MODULE
export KBUILD_AFLAGS_KERNEL KBUILD_CFLAGS_KERNEL
export KBUILD_ARFLAGS

# When compiling out-of-tree modules, put MODVERDIR in the module
# tree rather than in the kernel tree. The kernel tree might
# even be read-only.
export MODVERDIR := $(if $(KBUILD_EXTMOD),$(firstword $(KBUILD_EXTMOD))/).tmp_versions

# Files to ignore in find ... statements

RCS_FIND_IGNORE := \( -name SCCS -o -name BitKeeper -o -name .svn -o -name CVS -o -name .pc -o -name .hg -o -name .git \) -prune -o
export RCS_TAR_IGNORE := --exclude SCCS --exclude BitKeeper --exclude .svn --exclude CVS --exclude .pc --exclude .hg --exclude .git

# ===========================================================================
# Rules shared between *config targets and build targets

# Basic helpers built in scripts/
PHONY += scripts_basic
scripts_basic:
	$(Q)$(MAKE) $(build)=scripts/basic
	$(Q)rm -f .tmp_quiet_recordmcount

# To avoid any implicit rule to kick in, define an empty command.
scripts/basic/%: scripts_basic ;

PHONY += outputmakefile
# outputmakefile generates a Makefile in the output directory, if using a
# separate output directory. This allows convenient use of make in the
# output directory.
outputmakefile:
ifneq ($(KBUILD_SRC),)
	$(Q)ln -fsn $(srctree) source
	$(Q)$(CONFIG_SHELL) $(srctree)/scripts/mkmakefile \
	    $(srctree) $(objtree) $(VERSION) $(PATCHLEVEL)
endif

# Support for using generic headers in asm-generic
PHONY += asm-generic
asm-generic:
	$(Q)$(MAKE) -f $(srctree)/scripts/Makefile.asm-generic \
	            obj=arch/$(SRCARCH)/include/generated/asm

# To make sure we do not include .config for any of the *config targets
# catch them early, and hand them over to scripts/kconfig/Makefile
# It is allowed to specify more targets when calling make, including
# mixing *config targets and build targets.
# For example 'make oldconfig all'.
# Detect when mixed targets is specified, and make a second invocation
# of make so .config is not included in this case either (for *config).

no-dot-config-targets := clean mrproper distclean \
			 cscope gtags TAGS tags help %docs check% coccicheck \
			 include/linux/version.h headers_% \
			 kernelversion %src-pkg

config-targets := 0
mixed-targets  := 0
dot-config     := 1

ifneq ($(filter $(no-dot-config-targets), $(MAKECMDGOALS)),)
	ifeq ($(filter-out $(no-dot-config-targets), $(MAKECMDGOALS)),)
		dot-config := 0
	endif
endif

ifeq ($(KBUILD_EXTMOD),)
        ifneq ($(filter config %config,$(MAKECMDGOALS)),)
                config-targets := 1
                ifneq ($(filter-out config %config,$(MAKECMDGOALS)),)
                        mixed-targets := 1
                endif
        endif
endif

ifeq ($(mixed-targets),1)
# ===========================================================================
# We're called with mixed targets (*config and build targets).
# Handle them one by one.

%:: FORCE
	$(Q)$(MAKE) -C $(srctree) KBUILD_SRC= $@

else
ifeq ($(config-targets),1)
# ===========================================================================
# *config targets only - make sure prerequisites are updated, and descend
# in scripts/kconfig to make the *config target

# Read arch specific Makefile to set KBUILD_DEFCONFIG as needed.
# KBUILD_DEFCONFIG may point out an alternative default configuration
# used for 'make defconfig'
include $(srctree)/arch/$(SRCARCH)/Makefile
export KBUILD_DEFCONFIG KBUILD_KCONFIG

config: scripts_basic outputmakefile FORCE
	$(Q)mkdir -p include/linux include/config
	$(Q)$(MAKE) $(build)=scripts/kconfig $@

%config: scripts_basic outputmakefile FORCE
	$(Q)mkdir -p include/linux include/config
	$(Q)$(MAKE) $(build)=scripts/kconfig $@

else
# ===========================================================================
# Build targets only - this includes vmlinux, arch specific targets, clean
# targets and others. In general all targets except *config targets.

ifeq ($(KBUILD_EXTMOD),)
# Additional helpers built in scripts/
# Carefully list dependencies so we do not try to build scripts twice
# in parallel
PHONY += scripts
scripts: scripts_basic include/config/auto.conf include/config/tristate.conf
	$(Q)$(MAKE) $(build)=$(@)

# Objects we will link into vmlinux / subdirs we need to visit
init-y		:= init/
drivers-y	:= drivers/ sound/ firmware/
net-y		:= net/
libs-y		:= lib/
core-y		:= usr/
endif # KBUILD_EXTMOD

ifeq ($(dot-config),1)
# Read in config
-include include/config/auto.conf

ifeq ($(KBUILD_EXTMOD),)
# Read in dependencies to all Kconfig* files, make sure to run
# oldconfig if changes are detected.
-include include/config/auto.conf.cmd

# To avoid any implicit rule to kick in, define an empty command
$(KCONFIG_CONFIG) include/config/auto.conf.cmd: ;

# If .config is newer than include/config/auto.conf, someone tinkered
# with it and forgot to run make oldconfig.
# if auto.conf.cmd is missing then we are probably in a cleaned tree so
# we execute the config step to be sure to catch updated Kconfig files
include/config/%.conf: $(KCONFIG_CONFIG) include/config/auto.conf.cmd
	$(Q)$(MAKE) -f $(srctree)/Makefile silentoldconfig
else
# external modules needs include/generated/autoconf.h and include/config/auto.conf
# but do not care if they are up-to-date. Use auto.conf to trigger the test
PHONY += include/config/auto.conf

include/config/auto.conf:
	$(Q)test -e include/generated/autoconf.h -a -e $@ || (		\
	echo;								\
	echo "  ERROR: Kernel configuration is invalid.";		\
	echo "         include/generated/autoconf.h or $@ are missing.";\
	echo "         Run 'make oldconfig && make prepare' on kernel src to fix it.";	\
	echo;								\
	/bin/false)

endif # KBUILD_EXTMOD

else
# Dummy target needed, because used as prerequisite
include/config/auto.conf: ;
endif # $(dot-config)

# The all: target is the default when no target is given on the
# command line.
# This allow a user to issue only 'make' to build a kernel including modules
# Defaults to vmlinux, but the arch makefile usually adds further targets
all: vmlinux

ifdef CONFIG_CC_OPTIMIZE_FOR_SIZE
KBUILD_CFLAGS	+= -Os
else
KBUILD_CFLAGS	+= -O2
endif

include $(srctree)/arch/$(SRCARCH)/Makefile

ifneq ($(CONFIG_FRAME_WARN),0)
KBUILD_CFLAGS += $(call cc-option,-Wframe-larger-than=${CONFIG_FRAME_WARN})
endif

# Force gcc to behave correct even for buggy distributions
ifndef CONFIG_CC_STACKPROTECTOR
KBUILD_CFLAGS += $(call cc-option, -fno-stack-protector)
endif

# This warning generated too much noise in a regular build.
# Use make W=1 to enable this warning (see scripts/Makefile.build)
KBUILD_CFLAGS += $(call cc-disable-warning, unused-but-set-variable)

ifdef CONFIG_FRAME_POINTER
KBUILD_CFLAGS	+= -fno-omit-frame-pointer -fno-optimize-sibling-calls
else
# Some targets (ARM with Thumb2, for example), can't be built with frame
# pointers.  For those, we don't have FUNCTION_TRACER automatically
# select FRAME_POINTER.  However, FUNCTION_TRACER adds -pg, and this is
# incompatible with -fomit-frame-pointer with current GCC, so we don't use
# -fomit-frame-pointer with FUNCTION_TRACER.
ifndef CONFIG_FUNCTION_TRACER
KBUILD_CFLAGS	+= -fomit-frame-pointer
endif
endif

ifdef CONFIG_DEBUG_INFO
KBUILD_CFLAGS	+= -g
KBUILD_AFLAGS	+= -gdwarf-2
endif

ifdef CONFIG_DEBUG_INFO_REDUCED
KBUILD_CFLAGS 	+= $(call cc-option, -femit-struct-debug-baseonly)
endif

ifdef CONFIG_FUNCTION_TRACER
KBUILD_CFLAGS	+= -pg
ifdef CONFIG_DYNAMIC_FTRACE
	ifdef CONFIG_HAVE_C_RECORDMCOUNT
		BUILD_C_RECORDMCOUNT := y
		export BUILD_C_RECORDMCOUNT
	endif
endif
endif

# We trigger additional mismatches with less inlining
ifdef CONFIG_DEBUG_SECTION_MISMATCH
KBUILD_CFLAGS += $(call cc-option, -fno-inline-functions-called-once)
endif

# arch Makefile may override CC so keep this after arch Makefile is included
NOSTDINC_FLAGS += -nostdinc -isystem $(shell $(CC) -print-file-name=include)
CHECKFLAGS     += $(NOSTDINC_FLAGS)

# warn about C99 declaration after statement
KBUILD_CFLAGS += $(call cc-option,-Wdeclaration-after-statement,)

# disable pointer signed / unsigned warnings in gcc 4.0
KBUILD_CFLAGS += $(call cc-disable-warning, pointer-sign)

# disable invalid "can't wrap" optimizations for signed / pointers
KBUILD_CFLAGS	+= $(call cc-option,-fno-strict-overflow)

# conserve stack if available
KBUILD_CFLAGS   += $(call cc-option,-fconserve-stack)

# use the deterministic mode of AR if available
KBUILD_ARFLAGS := $(call ar-option,D)

# check for 'asm goto'
ifeq ($(shell $(CONFIG_SHELL) $(srctree)/scripts/gcc-goto.sh $(CC)), y)
	KBUILD_CFLAGS += -DCC_HAVE_ASM_GOTO
endif

# Add user supplied CPPFLAGS, AFLAGS and CFLAGS as the last assignments
# But warn user when we do so
warn-assign = \
$(warning "WARNING: Appending $$K$(1) ($(K$(1))) from $(origin K$(1)) to kernel $$$(1)")

ifneq ($(KCPPFLAGS),)
        $(call warn-assign,CPPFLAGS)
        KBUILD_CPPFLAGS += $(KCPPFLAGS)
endif
ifneq ($(KAFLAGS),)
        $(call warn-assign,AFLAGS)
        KBUILD_AFLAGS += $(KAFLAGS)
endif
ifneq ($(KCFLAGS),)
        $(call warn-assign,CFLAGS)
        KBUILD_CFLAGS += $(KCFLAGS)
endif

# Use --build-id when available.
LDFLAGS_BUILD_ID = $(patsubst -Wl$(comma)%,%,\
			      $(call cc-ldoption, -Wl$(comma)--build-id,))
KBUILD_LDFLAGS_MODULE += $(LDFLAGS_BUILD_ID)
LDFLAGS_vmlinux += $(LDFLAGS_BUILD_ID)

ifeq ($(CONFIG_STRIP_ASM_SYMS),y)
LDFLAGS_vmlinux	+= $(call ld-option, -X,)
endif

# Default kernel image to build when no specific target is given.
# KBUILD_IMAGE may be overruled on the command line or
# set in the environment
# Also any assignments in arch/$(ARCH)/Makefile take precedence over
# this default value
export KBUILD_IMAGE ?= vmlinux

#
# INSTALL_PATH specifies where to place the updated kernel and system map
# images. Default is /boot, but you can set it to other values
export	INSTALL_PATH ?= /boot

#
# INSTALL_MOD_PATH specifies a prefix to MODLIB for module directory
# relocations required by build roots.  This is not defined in the
# makefile but the argument can be passed to make if needed.
#

MODLIB	= $(INSTALL_MOD_PATH)/lib/modules/$(KERNELRELEASE)
export MODLIB

#
#  INSTALL_MOD_STRIP, if defined, will cause modules to be
#  stripped after they are installed.  If INSTALL_MOD_STRIP is '1', then
#  the default option --strip-debug will be used.  Otherwise,
#  INSTALL_MOD_STRIP value will be used as the options to the strip command.

ifdef INSTALL_MOD_STRIP
ifeq ($(INSTALL_MOD_STRIP),1)
mod_strip_cmd = $(STRIP) --strip-debug
else
mod_strip_cmd = $(STRIP) $(INSTALL_MOD_STRIP)
endif # INSTALL_MOD_STRIP=1
else
mod_strip_cmd = true
endif # INSTALL_MOD_STRIP
export mod_strip_cmd


ifeq ($(KBUILD_EXTMOD),)
core-y		+= kernel/ mm/ fs/ ipc/ security/ crypto/ block/

vmlinux-dirs	:= $(patsubst %/,%,$(filter %/, $(init-y) $(init-m) \
		     $(core-y) $(core-m) $(drivers-y) $(drivers-m) \
		     $(net-y) $(net-m) $(libs-y) $(libs-m)))

vmlinux-alldirs	:= $(sort $(vmlinux-dirs) $(patsubst %/,%,$(filter %/, \
		     $(init-n) $(init-) \
		     $(core-n) $(core-) $(drivers-n) $(drivers-) \
		     $(net-n)  $(net-)  $(libs-n)    $(libs-))))

init-y		:= $(patsubst %/, %/built-in.o, $(init-y))
core-y		:= $(patsubst %/, %/built-in.o, $(core-y))
drivers-y	:= $(patsubst %/, %/built-in.o, $(drivers-y))
net-y		:= $(patsubst %/, %/built-in.o, $(net-y))
libs-y1		:= $(patsubst %/, %/lib.a, $(libs-y))
libs-y2		:= $(patsubst %/, %/built-in.o, $(libs-y))
libs-y		:= $(libs-y1) $(libs-y2)

# Build vmlinux
# ---------------------------------------------------------------------------
# vmlinux is built from the objects selected by $(vmlinux-init) and
# $(vmlinux-main). Most are built-in.o files from top-level directories
# in the kernel tree, others are specified in arch/$(ARCH)/Makefile.
# Ordering when linking is important, and $(vmlinux-init) must be first.
#
# vmlinux
#   ^
#   |
#   +-< $(vmlinux-init)
#   |   +--< init/version.o + more
#   |
#   +--< $(vmlinux-main)
#   |    +--< driver/built-in.o mm/built-in.o + more
#   |
#   +-< kallsyms.o (see description in CONFIG_KALLSYMS section)
#
# vmlinux version (uname -v) cannot be updated during normal
# descending-into-subdirs phase since we do not yet know if we need to
# update vmlinux.
# Therefore this step is delayed until just before final link of vmlinux -
# except in the kallsyms case where it is done just before adding the
# symbols to the kernel.
#
# System.map is generated to document addresses of all kernel symbols

vmlinux-init := $(head-y) $(init-y)
vmlinux-main := $(core-y) $(libs-y) $(drivers-y) $(net-y)
vmlinux-all  := $(vmlinux-init) $(vmlinux-main)
vmlinux-lds  := arch/$(SRCARCH)/kernel/vmlinux.lds
export KBUILD_VMLINUX_OBJS := $(vmlinux-all)

# Rule to link vmlinux - also used during CONFIG_KALLSYMS
# May be overridden by arch/$(ARCH)/Makefile
quiet_cmd_vmlinux__ ?= LD      $@
      cmd_vmlinux__ ?= $(LD) $(LDFLAGS) $(LDFLAGS_vmlinux) -o $@ \
      -T $(vmlinux-lds) $(vmlinux-init)                          \
      --start-group $(vmlinux-main) --end-group                  \
      $(filter-out $(vmlinux-lds) $(vmlinux-init) $(vmlinux-main) vmlinux.o FORCE ,$^)

# Generate new vmlinux version
quiet_cmd_vmlinux_version = GEN     .version
      cmd_vmlinux_version = set -e;                     \
	if [ ! -r .version ]; then			\
	  rm -f .version;				\
	  echo 1 >.version;				\
	else						\
	  mv .version .old_version;			\
	  expr 0$$(cat .old_version) + 1 >.version;	\
	fi;						\
	$(MAKE) $(build)=init

# Generate System.map
quiet_cmd_sysmap = SYSMAP
      cmd_sysmap = $(CONFIG_SHELL) $(srctree)/scripts/mksysmap

# Link of vmlinux
# If CONFIG_KALLSYMS is set .version is already updated
# Generate System.map and verify that the content is consistent
# Use + in front of the vmlinux_version rule to silent warning with make -j2
# First command is ':' to allow us to use + in front of the rule
define rule_vmlinux__
	:
	$(if $(CONFIG_KALLSYMS),,+$(call cmd,vmlinux_version))

	$(call cmd,vmlinux__)
	$(Q)echo 'cmd_$@ := $(cmd_vmlinux__)' > $(@D)/.$(@F).cmd

	$(Q)$(if $($(quiet)cmd_sysmap),                                      \
	  echo '  $($(quiet)cmd_sysmap)  System.map' &&)                     \
	$(cmd_sysmap) $@ System.map;                                         \
	if [ $$? -ne 0 ]; then                                               \
		rm -f $@;                                                    \
		/bin/false;                                                  \
	fi;
	$(verify_kallsyms)
endef


ifdef CONFIG_KALLSYMS
# Generate section listing all symbols and add it into vmlinux $(kallsyms.o)
# It's a three stage process:
# o .tmp_vmlinux1 has all symbols and sections, but __kallsyms is
#   empty
#   Running kallsyms on that gives us .tmp_kallsyms1.o with
#   the right size - vmlinux version (uname -v) is updated during this step
# o .tmp_vmlinux2 now has a __kallsyms section of the right size,
#   but due to the added section, some addresses have shifted.
#   From here, we generate a correct .tmp_kallsyms2.o
# o The correct .tmp_kallsyms2.o is linked into the final vmlinux.
# o Verify that the System.map from vmlinux matches the map from
#   .tmp_vmlinux2, just in case we did not generate kallsyms correctly.
# o If 'make KALLSYMS_EXTRA_PASS=1" was used, do an extra pass using
#   .tmp_vmlinux3 and .tmp_kallsyms3.o.  This is only meant as a
#   temporary bypass to allow the kernel to be built while the
#   maintainers work out what went wrong with kallsyms.

last_kallsyms := 2

ifdef KALLSYMS_EXTRA_PASS
ifneq ($(KALLSYMS_EXTRA_PASS),0)
last_kallsyms := 3
endif
endif

kallsyms.o := .tmp_kallsyms$(last_kallsyms).o

define verify_kallsyms
	$(Q)$(if $($(quiet)cmd_sysmap),                                      \
	  echo '  $($(quiet)cmd_sysmap)  .tmp_System.map' &&)                \
	  $(cmd_sysmap) .tmp_vmlinux$(last_kallsyms) .tmp_System.map
	$(Q)cmp -s System.map .tmp_System.map ||                             \
		(echo Inconsistent kallsyms data;                            \
		 echo This is a bug - please report about it;                \
		 echo Try "make KALLSYMS_EXTRA_PASS=1" as a workaround;      \
		 rm .tmp_kallsyms* ; /bin/false )
endef

# Update vmlinux version before link
# Use + in front of this rule to silent warning about make -j1
# First command is ':' to allow us to use + in front of this rule
cmd_ksym_ld = $(cmd_vmlinux__)
define rule_ksym_ld
	: 
	+$(call cmd,vmlinux_version)
	$(call cmd,vmlinux__)
	$(Q)echo 'cmd_$@ := $(cmd_vmlinux__)' > $(@D)/.$(@F).cmd
endef

# Generate .S file with all kernel symbols
quiet_cmd_kallsyms = KSYM    $@
      cmd_kallsyms = $(NM) -n $< | $(KALLSYMS) \
                     $(if $(CONFIG_KALLSYMS_ALL),--all-symbols) > $@

.tmp_kallsyms1.o .tmp_kallsyms2.o .tmp_kallsyms3.o: %.o: %.S scripts FORCE
	$(call if_changed_dep,as_o_S)

.tmp_kallsyms%.S: .tmp_vmlinux% $(KALLSYMS)
	$(call cmd,kallsyms)

# .tmp_vmlinux1 must be complete except kallsyms, so update vmlinux version
.tmp_vmlinux1: $(vmlinux-lds) $(vmlinux-all) FORCE
	$(call if_changed_rule,ksym_ld)

.tmp_vmlinux2: $(vmlinux-lds) $(vmlinux-all) .tmp_kallsyms1.o FORCE
	$(call if_changed,vmlinux__)

.tmp_vmlinux3: $(vmlinux-lds) $(vmlinux-all) .tmp_kallsyms2.o FORCE
	$(call if_changed,vmlinux__)

# Needs to visit scripts/ before $(KALLSYMS) can be used.
$(KALLSYMS): scripts ;

# Generate some data for debugging strange kallsyms problems
debug_kallsyms: .tmp_map$(last_kallsyms)

.tmp_map%: .tmp_vmlinux% FORCE
	($(OBJDUMP) -h $< | $(AWK) '/^ +[0-9]/{print $$4 " 0 " $$2}'; $(NM) $<) | sort > $@

.tmp_map3: .tmp_map2

.tmp_map2: .tmp_map1

endif # ifdef CONFIG_KALLSYMS

# Do modpost on a prelinked vmlinux. The finally linked vmlinux has
# relevant sections renamed as per the linker script.
quiet_cmd_vmlinux-modpost = LD      $@
      cmd_vmlinux-modpost = $(LD) $(LDFLAGS) -r -o $@                          \
	 $(vmlinux-init) --start-group $(vmlinux-main) --end-group             \
	 $(filter-out $(vmlinux-init) $(vmlinux-main) FORCE ,$^)
define rule_vmlinux-modpost
	:
	+$(call cmd,vmlinux-modpost)
	$(Q)$(MAKE) -f $(srctree)/scripts/Makefile.modpost $@
	$(Q)echo 'cmd_$@ := $(cmd_vmlinux-modpost)' > $(dot-target).cmd
endef

# vmlinux image - including updated kernel symbols
vmlinux: $(vmlinux-lds) $(vmlinux-init) $(vmlinux-main) vmlinux.o $(kallsyms.o) FORCE
ifdef CONFIG_HEADERS_CHECK
	$(Q)$(MAKE) -f $(srctree)/Makefile headers_check
endif
ifdef CONFIG_SAMPLES
	$(Q)$(MAKE) $(build)=samples
endif
ifdef CONFIG_BUILD_DOCSRC
	$(Q)$(MAKE) $(build)=Documentation
endif
	$(call vmlinux-modpost)
	$(call if_changed_rule,vmlinux__)
	$(Q)rm -f .old_version

# build vmlinux.o first to catch section mismatch errors early
ifdef CONFIG_KALLSYMS
.tmp_vmlinux1: vmlinux.o
endif

modpost-init := $(filter-out init/built-in.o, $(vmlinux-init))
vmlinux.o: $(modpost-init) $(vmlinux-main) FORCE
	$(call if_changed_rule,vmlinux-modpost)

# The actual objects are generated when descending, 
# make sure no implicit rule kicks in
$(sort $(vmlinux-init) $(vmlinux-main)) $(vmlinux-lds): $(vmlinux-dirs) ;

# Handle descending into subdirectories listed in $(vmlinux-dirs)
# Preset locale variables to speed up the build process. Limit locale
# tweaks to this spot to avoid wrong language settings when running
# make menuconfig etc.
# Error messages still appears in the original language

PHONY += $(vmlinux-dirs)
$(vmlinux-dirs): prepare scripts
	$(Q)$(MAKE) $(build)=$@

# Store (new) KERNELRELASE string in include/config/kernel.release
include/config/kernel.release: include/config/auto.conf FORCE
	$(Q)rm -f $@
	$(Q)echo "$(KERNELVERSION)$$($(CONFIG_SHELL) $(srctree)/scripts/setlocalversion $(srctree))" > $@


# Things we need to do before we recursively start building the kernel
# or the modules are listed in "prepare".
# A multi level approach is used. prepareN is processed before prepareN-1.
# archprepare is used in arch Makefiles and when processed asm symlink,
# version.h and scripts_basic is processed / created.

# Listed in dependency order
PHONY += prepare archprepare prepare0 prepare1 prepare2 prepare3

# prepare3 is used to check if we are building in a separate output directory,
# and if so do:
# 1) Check that make has not been executed in the kernel src $(srctree)
prepare3: include/config/kernel.release
ifneq ($(KBUILD_SRC),)
	@$(kecho) '  Using $(srctree) as source for kernel'
	$(Q)if [ -f $(srctree)/.config -o -d $(srctree)/include/config ]; then \
		echo "  $(srctree) is not clean, please run 'make mrproper'";\
		echo "  in the '$(srctree)' directory.";\
		/bin/false; \
	fi;
endif

# prepare2 creates a makefile if using a separate output directory
prepare2: prepare3 outputmakefile asm-generic

prepare1: prepare2 include/linux/version.h include/generated/utsrelease.h \
                   include/config/auto.conf
	$(cmd_crmodverdir)

archprepare: prepare1 scripts_basic

prepare0: archprepare FORCE
	$(Q)$(MAKE) $(build)=.
	$(Q)$(MAKE) $(build)=. missing-syscalls

# All the preparing..
prepare: prepare0

# Generate some files
# ---------------------------------------------------------------------------

# KERNELRELEASE can change from a few different places, meaning version.h
# needs to be updated, so this check is forced on all builds

uts_len := 64
define filechk_utsrelease.h
	if [ `echo -n "$(KERNELRELEASE)" | wc -c ` -gt $(uts_len) ]; then \
	  echo '"$(KERNELRELEASE)" exceeds $(uts_len) characters' >&2;    \
	  exit 1;                                                         \
	fi;                                                               \
	(echo \#define UTS_RELEASE \"$(KERNELRELEASE)\";)
endef

define filechk_version.h
	(echo \#define LINUX_VERSION_CODE $(shell                             \
	expr $(VERSION) \* 65536 + 0$(PATCHLEVEL) \* 256 + 0$(SUBLEVEL));    \
	echo '#define KERNEL_VERSION(a,b,c) (((a) << 16) + ((b) << 8) + (c))';)
endef

include/linux/version.h: $(srctree)/Makefile FORCE
	$(call filechk,version.h)

include/generated/utsrelease.h: include/config/kernel.release FORCE
	$(call filechk,utsrelease.h)

PHONY += headerdep
headerdep:
	$(Q)find $(srctree)/include/ -name '*.h' | xargs --max-args 1 \
	$(srctree)/scripts/headerdep.pl -I$(srctree)/include

# ---------------------------------------------------------------------------

PHONY += depend dep
depend dep:
	@echo '*** Warning: make $@ is unnecessary now.'

# ---------------------------------------------------------------------------
# Firmware install
INSTALL_FW_PATH=$(INSTALL_MOD_PATH)/lib/firmware
export INSTALL_FW_PATH

PHONY += firmware_install
firmware_install: FORCE
	@mkdir -p $(objtree)/firmware
	$(Q)$(MAKE) -f $(srctree)/scripts/Makefile.fwinst obj=firmware __fw_install

# ---------------------------------------------------------------------------
# Kernel headers

#Default location for installed headers
export INSTALL_HDR_PATH = $(objtree)/usr

hdr-inst := -rR -f $(srctree)/scripts/Makefile.headersinst obj

# If we do an all arch process set dst to asm-$(hdr-arch)
hdr-dst = $(if $(KBUILD_HEADERS), dst=include/asm-$(hdr-arch), dst=include/asm)

PHONY += __headers
__headers: include/linux/version.h scripts_basic asm-generic FORCE
	$(Q)$(MAKE) $(build)=scripts build_unifdef

PHONY += headers_install_all
headers_install_all:
	$(Q)$(CONFIG_SHELL) $(srctree)/scripts/headers.sh install

PHONY += headers_install
headers_install: __headers
	$(if $(wildcard $(srctree)/arch/$(hdr-arch)/include/asm/Kbuild),, \
	$(error Headers not exportable for the $(SRCARCH) architecture))
	$(Q)$(MAKE) $(hdr-inst)=include
	$(Q)$(MAKE) $(hdr-inst)=arch/$(hdr-arch)/include/asm $(hdr-dst)

PHONY += headers_check_all
headers_check_all: headers_install_all
	$(Q)$(CONFIG_SHELL) $(srctree)/scripts/headers.sh check

PHONY += headers_check
headers_check: headers_install
	$(Q)$(MAKE) $(hdr-inst)=include HDRCHECK=1
	$(Q)$(MAKE) $(hdr-inst)=arch/$(hdr-arch)/include/asm $(hdr-dst) HDRCHECK=1

# ---------------------------------------------------------------------------
# Modules

ifdef CONFIG_MODULES

# By default, build modules as well

all: modules

#	Build modules
#
#	A module can be listed more than once in obj-m resulting in
#	duplicate lines in modules.order files.  Those are removed
#	using awk while concatenating to the final file.

PHONY += modules
modules: $(vmlinux-dirs) $(if $(KBUILD_BUILTIN),vmlinux) modules.builtin
	$(Q)$(AWK) '!x[$$0]++' $(vmlinux-dirs:%=$(objtree)/%/modules.order) > $(objtree)/modules.order
	@$(kecho) '  Building modules, stage 2.';
	$(Q)$(MAKE) -f $(srctree)/scripts/Makefile.modpost
	$(Q)$(MAKE) -f $(srctree)/scripts/Makefile.fwinst obj=firmware __fw_modbuild

modules.builtin: $(vmlinux-dirs:%=%/modules.builtin)
	$(Q)$(AWK) '!x[$$0]++' $^ > $(objtree)/modules.builtin

%/modules.builtin: include/config/auto.conf
	$(Q)$(MAKE) $(modbuiltin)=$*


# Target to prepare building external modules
PHONY += modules_prepare
modules_prepare: prepare scripts

# Target to install modules
PHONY += modules_install
modules_install: _modinst_ _modinst_post

PHONY += _modinst_
_modinst_:
	@rm -rf $(MODLIB)/kernel
	@rm -f $(MODLIB)/source
	@mkdir -p $(MODLIB)/kernel
	@ln -s $(srctree) $(MODLIB)/source
	@if [ ! $(objtree) -ef  $(MODLIB)/build ]; then \
		rm -f $(MODLIB)/build ; \
		ln -s $(objtree) $(MODLIB)/build ; \
	fi
	@cp -f $(objtree)/modules.order $(MODLIB)/
	@cp -f $(objtree)/modules.builtin $(MODLIB)/
	$(Q)$(MAKE) -f $(srctree)/scripts/Makefile.modinst

# This depmod is only for convenience to give the initial
# boot a modules.dep even before / is mounted read-write.  However the
# boot script depmod is the master version.
PHONY += _modinst_post
_modinst_post: _modinst_
	$(Q)$(MAKE) -f $(srctree)/scripts/Makefile.fwinst obj=firmware __fw_modinst
	$(call cmd,depmod)

else # CONFIG_MODULES

# Modules not configured
# ---------------------------------------------------------------------------

modules modules_install: FORCE
	@echo
	@echo "The present kernel configuration has modules disabled."
	@echo "Type 'make config' and enable loadable module support."
	@echo "Then build a kernel with module support enabled."
	@echo
	@exit 1

endif # CONFIG_MODULES

###
# Cleaning is done on three levels.
# make clean     Delete most generated files
#                Leave enough to build external modules
# make mrproper  Delete the current configuration, and all generated files
# make distclean Remove editor backup files, patch leftover files and the like

# Directories & files removed with 'make clean'
CLEAN_DIRS  += $(MODVERDIR)
CLEAN_FILES +=	vmlinux System.map \
                .tmp_kallsyms* .tmp_version .tmp_vmlinux* .tmp_System.map

# Directories & files removed with 'make mrproper'
MRPROPER_DIRS  += include/config usr/include include/generated          \
                  arch/*/include/generated
MRPROPER_FILES += .config .config.old .version .old_version             \
                  include/linux/version.h                               \
		  Module.symvers tags TAGS cscope* GPATH GTAGS GRTAGS GSYMS

# clean - Delete most, but leave enough to build external modules
#
clean: rm-dirs  := $(CLEAN_DIRS)
clean: rm-files := $(CLEAN_FILES)
clean-dirs      := $(addprefix _clean_, . $(vmlinux-alldirs) Documentation)

PHONY += $(clean-dirs) clean archclean
$(clean-dirs):
	$(Q)$(MAKE) $(clean)=$(patsubst _clean_%,%,$@)

clean: archclean

# mrproper - Delete all generated files, including .config
#
mrproper: rm-dirs  := $(wildcard $(MRPROPER_DIRS))
mrproper: rm-files := $(wildcard $(MRPROPER_FILES))
mrproper-dirs      := $(addprefix _mrproper_,Documentation/DocBook scripts)

PHONY += $(mrproper-dirs) mrproper archmrproper
$(mrproper-dirs):
	$(Q)$(MAKE) $(clean)=$(patsubst _mrproper_%,%,$@)

mrproper: clean archmrproper $(mrproper-dirs)
	$(call cmd,rmdirs)
	$(call cmd,rmfiles)

# distclean
#
PHONY += distclean

distclean: mrproper
	@find $(srctree) $(RCS_FIND_IGNORE) \
		\( -name '*.orig' -o -name '*.rej' -o -name '*~' \
		-o -name '*.bak' -o -name '#*#' -o -name '.*.orig' \
		-o -name '.*.rej' -o -size 0 \
		-o -name '*%' -o -name '.*.cmd' -o -name 'core' \) \
		-type f -print | xargs rm -f


# Packaging of the kernel to various formats
# ---------------------------------------------------------------------------
# rpm target kept for backward compatibility
package-dir	:= $(srctree)/scripts/package

%src-pkg: FORCE
	$(Q)$(MAKE) $(build)=$(package-dir) $@
%pkg: include/config/kernel.release FORCE
	$(Q)$(MAKE) $(build)=$(package-dir) $@
rpm: include/config/kernel.release FORCE
	$(Q)$(MAKE) $(build)=$(package-dir) $@


# Brief documentation of the typical targets used
# ---------------------------------------------------------------------------

boards := $(wildcard $(srctree)/arch/$(SRCARCH)/configs/*_defconfig)
boards := $(notdir $(boards))
board-dirs := $(dir $(wildcard $(srctree)/arch/$(SRCARCH)/configs/*/*_defconfig))
board-dirs := $(sort $(notdir $(board-dirs:/=)))

help:
	@echo  'Cleaning targets:'
	@echo  '  clean		  - Remove most generated files but keep the config and'
	@echo  '                    enough build support to build external modules'
	@echo  '  mrproper	  - Remove all generated files + config + various backup files'
	@echo  '  distclean	  - mrproper + remove editor backup and patch files'
	@echo  ''
	@echo  'Configuration targets:'
	@$(MAKE) -f $(srctree)/scripts/kconfig/Makefile help
	@echo  ''
	@echo  'Other generic targets:'
	@echo  '  all		  - Build all targets marked with [*]'
	@echo  '* vmlinux	  - Build the bare kernel'
	@echo  '* modules	  - Build all modules'
	@echo  '  modules_install - Install all modules to INSTALL_MOD_PATH (default: /)'
	@echo  '  firmware_install- Install all firmware to INSTALL_FW_PATH'
	@echo  '                    (default: $$(INSTALL_MOD_PATH)/lib/firmware)'
	@echo  '  dir/            - Build all files in dir and below'
	@echo  '  dir/file.[oisS] - Build specified target only'
	@echo  '  dir/file.lst    - Build specified mixed source/assembly target only'
	@echo  '                    (requires a recent binutils and recent build (System.map))'
	@echo  '  dir/file.ko     - Build module including final link'
	@echo  '  modules_prepare - Set up for building external modules'
	@echo  '  tags/TAGS	  - Generate tags file for editors'
	@echo  '  cscope	  - Generate cscope index'
	@echo  '  gtags           - Generate GNU GLOBAL index'
	@echo  '  kernelrelease	  - Output the release version string'
	@echo  '  kernelversion	  - Output the version stored in Makefile'
	@echo  '  headers_install - Install sanitised kernel headers to INSTALL_HDR_PATH'; \
	 echo  '                    (default: $(INSTALL_HDR_PATH))'; \
	 echo  ''
	@echo  'Static analysers'
	@echo  '  checkstack      - Generate a list of stack hogs'
	@echo  '  namespacecheck  - Name space analysis on compiled kernel'
	@echo  '  versioncheck    - Sanity check on version.h usage'
	@echo  '  includecheck    - Check for duplicate included header files'
	@echo  '  export_report   - List the usages of all exported symbols'
	@echo  '  headers_check   - Sanity check on exported headers'
	@echo  '  headerdep       - Detect inclusion cycles in headers'
	@$(MAKE) -f $(srctree)/scripts/Makefile.help checker-help
	@echo  ''
	@echo  'Kernel packaging:'
	@$(MAKE) $(build)=$(package-dir) help
	@echo  ''
	@echo  'Documentation targets:'
	@$(MAKE) -f $(srctree)/Documentation/DocBook/Makefile dochelp
	@echo  ''
	@echo  'Architecture specific targets ($(SRCARCH)):'
	@$(if $(archhelp),$(archhelp),\
		echo '  No architecture specific help defined for $(SRCARCH)')
	@echo  ''
	@$(if $(boards), \
		$(foreach b, $(boards), \
		printf "  %-24s - Build for %s\\n" $(b) $(subst _defconfig,,$(b));) \
		echo '')
	@$(if $(board-dirs), \
		$(foreach b, $(board-dirs), \
		printf "  %-16s - Show %s-specific targets\\n" help-$(b) $(b);) \
		printf "  %-16s - Show all of the above\\n" help-boards; \
		echo '')

	@echo  '  make V=0|1 [targets] 0 => quiet build (default), 1 => verbose build'
	@echo  '  make V=2   [targets] 2 => give reason for rebuild of target'
	@echo  '  make O=dir [targets] Locate all output files in "dir", including .config'
	@echo  '  make C=1   [targets] Check all c source with $$CHECK (sparse by default)'
	@echo  '  make C=2   [targets] Force check of all c source with $$CHECK'
	@echo  '  make RECORDMCOUNT_WARN=1 [targets] Warn about ignored mcount sections'
	@echo  '  make W=n   [targets] Enable extra gcc checks, n=1,2,3 where'
	@echo  '		1: warnings which may be relevant and do not occur too often'
	@echo  '		2: warnings which occur quite often but may still be relevant'
	@echo  '		3: more obscure warnings, can most likely be ignored'
	@echo  '		Multiple levels can be combined with W=12 or W=123'
	@echo  '  make RECORDMCOUNT_WARN=1 [targets] Warn about ignored mcount sections'
	@echo  ''
	@echo  'Execute "make" or "make all" to build all targets marked with [*] '
	@echo  'For further info see the ./README file'


help-board-dirs := $(addprefix help-,$(board-dirs))

help-boards: $(help-board-dirs)

boards-per-dir = $(notdir $(wildcard $(srctree)/arch/$(SRCARCH)/configs/$*/*_defconfig))

$(help-board-dirs): help-%:
	@echo  'Architecture specific targets ($(SRCARCH) $*):'
	@$(if $(boards-per-dir), \
		$(foreach b, $(boards-per-dir), \
		printf "  %-24s - Build for %s\\n" $*/$(b) $(subst _defconfig,,$(b));) \
		echo '')


# Documentation targets
# ---------------------------------------------------------------------------
%docs: scripts_basic FORCE
	$(Q)$(MAKE) $(build)=scripts build_docproc
	$(Q)$(MAKE) $(build)=Documentation/DocBook $@

else # KBUILD_EXTMOD

###
# External module support.
# When building external modules the kernel used as basis is considered
# read-only, and no consistency checks are made and the make
# system is not used on the basis kernel. If updates are required
# in the basis kernel ordinary make commands (without M=...) must
# be used.
#
# The following are the only valid targets when building external
# modules.
# make M=dir clean     Delete all automatically generated files
# make M=dir modules   Make all modules in specified dir
# make M=dir	       Same as 'make M=dir modules'
# make M=dir modules_install
#                      Install the modules built in the module directory
#                      Assumes install directory is already created

# We are always building modules
KBUILD_MODULES := 1
PHONY += crmodverdir
crmodverdir:
	$(cmd_crmodverdir)

PHONY += $(objtree)/Module.symvers
$(objtree)/Module.symvers:
	@test -e $(objtree)/Module.symvers || ( \
	echo; \
	echo "  WARNING: Symbol version dump $(objtree)/Module.symvers"; \
	echo "           is missing; modules will have no dependencies and modversions."; \
	echo )

module-dirs := $(addprefix _module_,$(KBUILD_EXTMOD))
PHONY += $(module-dirs) modules
$(module-dirs): crmodverdir $(objtree)/Module.symvers
	$(Q)$(MAKE) $(build)=$(patsubst _module_%,%,$@)

modules: $(module-dirs)
	@$(kecho) '  Building modules, stage 2.';
	$(Q)$(MAKE) -f $(srctree)/scripts/Makefile.modpost

PHONY += modules_install
modules_install: _emodinst_ _emodinst_post

install-dir := $(if $(INSTALL_MOD_DIR),$(INSTALL_MOD_DIR),extra)
PHONY += _emodinst_
_emodinst_:
	$(Q)mkdir -p $(MODLIB)/$(install-dir)
	$(Q)$(MAKE) -f $(srctree)/scripts/Makefile.modinst

PHONY += _emodinst_post
_emodinst_post: _emodinst_
	$(call cmd,depmod)

clean-dirs := $(addprefix _clean_,$(KBUILD_EXTMOD))

PHONY += $(clean-dirs) clean
$(clean-dirs):
	$(Q)$(MAKE) $(clean)=$(patsubst _clean_%,%,$@)

clean:	rm-dirs := $(MODVERDIR)
clean: rm-files := $(KBUILD_EXTMOD)/Module.symvers

help:
	@echo  '  Building external modules.'
	@echo  '  Syntax: make -C path/to/kernel/src M=$$PWD target'
	@echo  ''
	@echo  '  modules         - default target, build the module(s)'
	@echo  '  modules_install - install the module'
	@echo  '  clean           - remove generated files in module directory only'
	@echo  ''

# Dummies...
PHONY += prepare scripts
prepare: ;
scripts: ;
endif # KBUILD_EXTMOD

clean: $(clean-dirs)
	$(call cmd,rmdirs)
	$(call cmd,rmfiles)
	@find $(if $(KBUILD_EXTMOD), $(KBUILD_EXTMOD), .) $(RCS_FIND_IGNORE) \
		\( -name '*.[oas]' -o -name '*.ko' -o -name '.*.cmd' \
		-o -name '.*.d' -o -name '.*.tmp' -o -name '*.mod.c' \
		-o -name '*.symtypes' -o -name 'modules.order' \
		-o -name modules.builtin -o -name '.tmp_*.o.*' \
		-o -name '*.gcno' \) -type f -print | xargs rm -f

# Generate tags for editors
# ---------------------------------------------------------------------------
quiet_cmd_tags = GEN     $@
      cmd_tags = $(CONFIG_SHELL) $(srctree)/scripts/tags.sh $@

tags TAGS cscope gtags: FORCE
	$(call cmd,tags)

# Scripts to check various things for consistency
# ---------------------------------------------------------------------------

PHONY += includecheck versioncheck coccicheck namespacecheck export_report

includecheck:
	find $(srctree)/* $(RCS_FIND_IGNORE) \
		-name '*.[hcS]' -type f -print | sort \
		| xargs $(PERL) -w $(srctree)/scripts/checkincludes.pl

versioncheck:
	find $(srctree)/* $(RCS_FIND_IGNORE) \
		-name '*.[hcS]' -type f -print | sort \
		| xargs $(PERL) -w $(srctree)/scripts/checkversion.pl

coccicheck:
	$(Q)$(CONFIG_SHELL) $(srctree)/scripts/$@

namespacecheck:
	$(PERL) $(srctree)/scripts/namespace.pl

export_report:
	$(PERL) $(srctree)/scripts/export_report.pl

endif #ifeq ($(config-targets),1)
endif #ifeq ($(mixed-targets),1)

PHONY += checkstack kernelrelease kernelversion

# UML needs a little special treatment here.  It wants to use the host
# toolchain, so needs $(SUBARCH) passed to checkstack.pl.  Everyone
# else wants $(ARCH), including people doing cross-builds, which means
# that $(SUBARCH) doesn't work here.
ifeq ($(ARCH), um)
CHECKSTACK_ARCH := $(SUBARCH)
else
CHECKSTACK_ARCH := $(ARCH)
endif
checkstack:
	$(OBJDUMP) -d vmlinux $$(find . -name '*.ko') | \
	$(PERL) $(src)/scripts/checkstack.pl $(CHECKSTACK_ARCH)

kernelrelease:
	@echo "$(KERNELVERSION)$$($(CONFIG_SHELL) $(srctree)/scripts/setlocalversion $(srctree))"

kernelversion:
	@echo $(KERNELVERSION)

# Single targets
# ---------------------------------------------------------------------------
# Single targets are compatible with:
# - build with mixed source and output
# - build with separate output dir 'make O=...'
# - external modules
#
#  target-dir => where to store outputfile
#  build-dir  => directory in kernel source tree to use

ifeq ($(KBUILD_EXTMOD),)
        build-dir  = $(patsubst %/,%,$(dir $@))
        target-dir = $(dir $@)
else
        zap-slash=$(filter-out .,$(patsubst %/,%,$(dir $@)))
        build-dir  = $(KBUILD_EXTMOD)$(if $(zap-slash),/$(zap-slash))
        target-dir = $(if $(KBUILD_EXTMOD),$(dir $<),$(dir $@))
endif

%.s: %.c prepare scripts FORCE
	$(Q)$(MAKE) $(build)=$(build-dir) $(target-dir)$(notdir $@)
%.i: %.c prepare scripts FORCE
	$(Q)$(MAKE) $(build)=$(build-dir) $(target-dir)$(notdir $@)
%.o: %.c prepare scripts FORCE
	$(Q)$(MAKE) $(build)=$(build-dir) $(target-dir)$(notdir $@)
%.lst: %.c prepare scripts FORCE
	$(Q)$(MAKE) $(build)=$(build-dir) $(target-dir)$(notdir $@)
%.s: %.S prepare scripts FORCE
	$(Q)$(MAKE) $(build)=$(build-dir) $(target-dir)$(notdir $@)
%.o: %.S prepare scripts FORCE
	$(Q)$(MAKE) $(build)=$(build-dir) $(target-dir)$(notdir $@)
%.symtypes: %.c prepare scripts FORCE
	$(Q)$(MAKE) $(build)=$(build-dir) $(target-dir)$(notdir $@)

# Modules
/: prepare scripts FORCE
	$(cmd_crmodverdir)
	$(Q)$(MAKE) KBUILD_MODULES=$(if $(CONFIG_MODULES),1) \
	$(build)=$(build-dir)
%/: prepare scripts FORCE
	$(cmd_crmodverdir)
	$(Q)$(MAKE) KBUILD_MODULES=$(if $(CONFIG_MODULES),1) \
	$(build)=$(build-dir)
%.ko: prepare scripts FORCE
	$(cmd_crmodverdir)
	$(Q)$(MAKE) KBUILD_MODULES=$(if $(CONFIG_MODULES),1)   \
	$(build)=$(build-dir) $(@:.ko=.o)
	$(Q)$(MAKE) -f $(srctree)/scripts/Makefile.modpost

# FIXME Should go into a make.lib or something 
# ===========================================================================

quiet_cmd_rmdirs = $(if $(wildcard $(rm-dirs)),CLEAN   $(wildcard $(rm-dirs)))
      cmd_rmdirs = rm -rf $(rm-dirs)

quiet_cmd_rmfiles = $(if $(wildcard $(rm-files)),CLEAN   $(wildcard $(rm-files)))
      cmd_rmfiles = rm -f $(rm-files)

# Run depmod only if we have System.map and depmod is executable
quiet_cmd_depmod = DEPMOD  $(KERNELRELEASE)
      cmd_depmod = $(CONFIG_SHELL) $(srctree)/scripts/depmod.sh $(DEPMOD) \
                   $(KERNELRELEASE)

# Create temporary dir for module support files
# clean it up only when building all modules
cmd_crmodverdir = $(Q)mkdir -p $(MODVERDIR) \
                  $(if $(KBUILD_MODULES),; rm -f $(MODVERDIR)/*)

a_flags = -Wp,-MD,$(depfile) $(KBUILD_AFLAGS) $(AFLAGS_KERNEL) \
	  $(KBUILD_AFLAGS_KERNEL)                              \
	  $(NOSTDINC_FLAGS) $(LINUXINCLUDE) $(KBUILD_CPPFLAGS) \
	  $(modkern_aflags) $(EXTRA_AFLAGS) $(AFLAGS_$(basetarget).o)

quiet_cmd_as_o_S = AS      $@
cmd_as_o_S       = $(CC) $(a_flags) -c -o $@ $<

# read all saved command lines

targets := $(wildcard $(sort $(targets)))
cmd_files := $(wildcard .*.cmd $(foreach f,$(targets),$(dir $(f)).$(notdir $(f)).cmd))

ifneq ($(cmd_files),)
  $(cmd_files): ;	# Do not try to update included dependency files
  include $(cmd_files)
endif

# Shorthand for $(Q)$(MAKE) -f scripts/Makefile.clean obj=dir
# Usage:
# $(Q)$(MAKE) $(clean)=dir
clean := -f $(if $(KBUILD_SRC),$(srctree)/)scripts/Makefile.clean obj

endif	# skip-makefile

PHONY += FORCE
FORCE:

# Declare the contents of the .PHONY variable as phony.  We keep that
# information in a variable so we can use it in if_changed and friends.
.PHONY: $(PHONY)<|MERGE_RESOLUTION|>--- conflicted
+++ resolved
@@ -1,11 +1,7 @@
 VERSION = 3
 PATCHLEVEL = 1
 SUBLEVEL = 0
-<<<<<<< HEAD
-EXTRAVERSION = -rc7
-=======
 EXTRAVERSION = -rc9
->>>>>>> 9f7720c0
 NAME = "Divemaster Edition"
 
 # *DOCUMENTATION*
