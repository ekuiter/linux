# SPDX-License-Identifier: GPL-2.0
VERSION = 5
PATCHLEVEL = 9
SUBLEVEL = 0
<<<<<<< HEAD
EXTRAVERSION = -rc1
=======
EXTRAVERSION = -rc4
>>>>>>> 4a14f25f
NAME = Kleptomaniac Octopus

# *DOCUMENTATION*
# To see a list of typical targets execute "make help"
# More info can be located in ./README
# Comments in this file are targeted only to the developer, do not
# expect to learn how to build the kernel reading this file.

$(if $(filter __%, $(MAKECMDGOALS)), \
	$(error targets prefixed with '__' are only for internal use))

# That's our default target when none is given on the command line
PHONY := __all
__all:

# We are using a recursive build, so we need to do a little thinking
# to get the ordering right.
#
# Most importantly: sub-Makefiles should only ever modify files in
# their own directory. If in some directory we have a dependency on
# a file in another dir (which doesn't happen often, but it's often
# unavoidable when linking the built-in.a targets which finally
# turn into vmlinux), we will call a sub make in that other dir, and
# after that we are sure that everything which is in that other dir
# is now up to date.
#
# The only cases where we need to modify files which have global
# effects are thus separated out and done before the recursive
# descending is started. They are now explicitly listed as the
# prepare rule.

ifneq ($(sub_make_done),1)

# Do not use make's built-in rules and variables
# (this increases performance and avoids hard-to-debug behaviour)
MAKEFLAGS += -rR

# Avoid funny character set dependencies
unexport LC_ALL
LC_COLLATE=C
LC_NUMERIC=C
export LC_COLLATE LC_NUMERIC

# Avoid interference with shell env settings
unexport GREP_OPTIONS

# Beautify output
# ---------------------------------------------------------------------------
#
# Normally, we echo the whole command before executing it. By making
# that echo $($(quiet)$(cmd)), we now have the possibility to set
# $(quiet) to choose other forms of output instead, e.g.
#
#         quiet_cmd_cc_o_c = Compiling $(RELDIR)/$@
#         cmd_cc_o_c       = $(CC) $(c_flags) -c -o $@ $<
#
# If $(quiet) is empty, the whole command will be printed.
# If it is set to "quiet_", only the short version will be printed.
# If it is set to "silent_", nothing will be printed at all, since
# the variable $(silent_cmd_cc_o_c) doesn't exist.
#
# A simple variant is to prefix commands with $(Q) - that's useful
# for commands that shall be hidden in non-verbose mode.
#
#	$(Q)ln $@ :<
#
# If KBUILD_VERBOSE equals 0 then the above command will be hidden.
# If KBUILD_VERBOSE equals 1 then the above command is displayed.
# If KBUILD_VERBOSE equals 2 then give the reason why each target is rebuilt.
#
# To put more focus on warnings, be less verbose as default
# Use 'make V=1' to see the full commands

ifeq ("$(origin V)", "command line")
  KBUILD_VERBOSE = $(V)
endif
ifndef KBUILD_VERBOSE
  KBUILD_VERBOSE = 0
endif

ifeq ($(KBUILD_VERBOSE),1)
  quiet =
  Q =
else
  quiet=quiet_
  Q = @
endif

# If the user is running make -s (silent mode), suppress echoing of
# commands

ifneq ($(findstring s,$(filter-out --%,$(MAKEFLAGS))),)
  quiet=silent_
endif

export quiet Q KBUILD_VERBOSE

# Kbuild will save output files in the current working directory.
# This does not need to match to the root of the kernel source tree.
#
# For example, you can do this:
#
#  cd /dir/to/store/output/files; make -f /dir/to/kernel/source/Makefile
#
# If you want to save output files in a different location, there are
# two syntaxes to specify it.
#
# 1) O=
# Use "make O=dir/to/store/output/files/"
#
# 2) Set KBUILD_OUTPUT
# Set the environment variable KBUILD_OUTPUT to point to the output directory.
# export KBUILD_OUTPUT=dir/to/store/output/files/; make
#
# The O= assignment takes precedence over the KBUILD_OUTPUT environment
# variable.

# Do we want to change the working directory?
ifeq ("$(origin O)", "command line")
  KBUILD_OUTPUT := $(O)
endif

ifneq ($(KBUILD_OUTPUT),)
# Make's built-in functions such as $(abspath ...), $(realpath ...) cannot
# expand a shell special character '~'. We use a somewhat tedious way here.
abs_objtree := $(shell mkdir -p $(KBUILD_OUTPUT) && cd $(KBUILD_OUTPUT) && pwd)
$(if $(abs_objtree),, \
     $(error failed to create output directory "$(KBUILD_OUTPUT)"))

# $(realpath ...) resolves symlinks
abs_objtree := $(realpath $(abs_objtree))
else
abs_objtree := $(CURDIR)
endif # ifneq ($(KBUILD_OUTPUT),)

ifeq ($(abs_objtree),$(CURDIR))
# Suppress "Entering directory ..." unless we are changing the work directory.
MAKEFLAGS += --no-print-directory
else
need-sub-make := 1
endif

abs_srctree := $(realpath $(dir $(lastword $(MAKEFILE_LIST))))

ifneq ($(words $(subst :, ,$(abs_srctree))), 1)
$(error source directory cannot contain spaces or colons)
endif

ifneq ($(abs_srctree),$(abs_objtree))
# Look for make include files relative to root of kernel src
#
# This does not become effective immediately because MAKEFLAGS is re-parsed
# once after the Makefile is read. We need to invoke sub-make.
MAKEFLAGS += --include-dir=$(abs_srctree)
need-sub-make := 1
endif

this-makefile := $(lastword $(MAKEFILE_LIST))

ifneq ($(filter 3.%,$(MAKE_VERSION)),)
# 'MAKEFLAGS += -rR' does not immediately become effective for GNU Make 3.x
# We need to invoke sub-make to avoid implicit rules in the top Makefile.
need-sub-make := 1
# Cancel implicit rules for this Makefile.
$(this-makefile): ;
endif

export abs_srctree abs_objtree
export sub_make_done := 1

ifeq ($(need-sub-make),1)

PHONY += $(MAKECMDGOALS) __sub-make

$(filter-out $(this-makefile), $(MAKECMDGOALS)) __all: __sub-make
	@:

# Invoke a second make in the output directory, passing relevant variables
__sub-make:
	$(Q)$(MAKE) -C $(abs_objtree) -f $(abs_srctree)/Makefile $(MAKECMDGOALS)

endif # need-sub-make
endif # sub_make_done

# We process the rest of the Makefile if this is the final invocation of make
ifeq ($(need-sub-make),)

# Do not print "Entering directory ...",
# but we want to display it when entering to the output directory
# so that IDEs/editors are able to understand relative filenames.
MAKEFLAGS += --no-print-directory

# Call a source code checker (by default, "sparse") as part of the
# C compilation.
#
# Use 'make C=1' to enable checking of only re-compiled files.
# Use 'make C=2' to enable checking of *all* source files, regardless
# of whether they are re-compiled or not.
#
# See the file "Documentation/dev-tools/sparse.rst" for more details,
# including where to get the "sparse" utility.

ifeq ("$(origin C)", "command line")
  KBUILD_CHECKSRC = $(C)
endif
ifndef KBUILD_CHECKSRC
  KBUILD_CHECKSRC = 0
endif

# Use make M=dir or set the environment variable KBUILD_EXTMOD to specify the
# directory of external module to build. Setting M= takes precedence.
ifeq ("$(origin M)", "command line")
  KBUILD_EXTMOD := $(M)
endif

$(if $(word 2, $(KBUILD_EXTMOD)), \
	$(error building multiple external modules is not supported))

export KBUILD_CHECKSRC KBUILD_EXTMOD

extmod-prefix = $(if $(KBUILD_EXTMOD),$(KBUILD_EXTMOD)/)

ifeq ($(abs_srctree),$(abs_objtree))
        # building in the source tree
        srctree := .
	building_out_of_srctree :=
else
        ifeq ($(abs_srctree)/,$(dir $(abs_objtree)))
                # building in a subdirectory of the source tree
                srctree := ..
        else
                srctree := $(abs_srctree)
        endif
	building_out_of_srctree := 1
endif

ifneq ($(KBUILD_ABS_SRCTREE),)
srctree := $(abs_srctree)
endif

objtree		:= .
VPATH		:= $(srctree)

export building_out_of_srctree srctree objtree VPATH

# To make sure we do not include .config for any of the *config targets
# catch them early, and hand them over to scripts/kconfig/Makefile
# It is allowed to specify more targets when calling make, including
# mixing *config targets and build targets.
# For example 'make oldconfig all'.
# Detect when mixed targets is specified, and make a second invocation
# of make so .config is not included in this case either (for *config).

version_h := include/generated/uapi/linux/version.h
old_version_h := include/linux/version.h

clean-targets := %clean mrproper cleandocs
no-dot-config-targets := $(clean-targets) \
			 cscope gtags TAGS tags help% %docs check% coccicheck \
			 $(version_h) headers headers_% archheaders archscripts \
			 %asm-generic kernelversion %src-pkg dt_binding_check \
			 outputmakefile
no-sync-config-targets := $(no-dot-config-targets) %install kernelrelease
single-targets := %.a %.i %.ko %.lds %.ll %.lst %.mod %.o %.s %.symtypes %/

config-build	:=
mixed-build	:=
need-config	:= 1
may-sync-config	:= 1
single-build	:=

ifneq ($(filter $(no-dot-config-targets), $(MAKECMDGOALS)),)
	ifeq ($(filter-out $(no-dot-config-targets), $(MAKECMDGOALS)),)
		need-config :=
	endif
endif

ifneq ($(filter $(no-sync-config-targets), $(MAKECMDGOALS)),)
	ifeq ($(filter-out $(no-sync-config-targets), $(MAKECMDGOALS)),)
		may-sync-config :=
	endif
endif

ifneq ($(KBUILD_EXTMOD),)
	may-sync-config :=
endif

ifeq ($(KBUILD_EXTMOD),)
        ifneq ($(filter %config,$(MAKECMDGOALS)),)
		config-build := 1
                ifneq ($(words $(MAKECMDGOALS)),1)
			mixed-build := 1
                endif
        endif
endif

# We cannot build single targets and the others at the same time
ifneq ($(filter $(single-targets), $(MAKECMDGOALS)),)
	single-build := 1
	ifneq ($(filter-out $(single-targets), $(MAKECMDGOALS)),)
		mixed-build := 1
	endif
endif

# For "make -j clean all", "make -j mrproper defconfig all", etc.
ifneq ($(filter $(clean-targets),$(MAKECMDGOALS)),)
        ifneq ($(filter-out $(clean-targets),$(MAKECMDGOALS)),)
		mixed-build := 1
        endif
endif

# install and modules_install need also be processed one by one
ifneq ($(filter install,$(MAKECMDGOALS)),)
        ifneq ($(filter modules_install,$(MAKECMDGOALS)),)
		mixed-build := 1
        endif
endif

ifdef mixed-build
# ===========================================================================
# We're called with mixed targets (*config and build targets).
# Handle them one by one.

PHONY += $(MAKECMDGOALS) __build_one_by_one

$(MAKECMDGOALS): __build_one_by_one
	@:

__build_one_by_one:
	$(Q)set -e; \
	for i in $(MAKECMDGOALS); do \
		$(MAKE) -f $(srctree)/Makefile $$i; \
	done

else # !mixed-build

include scripts/Kbuild.include

# Read KERNELRELEASE from include/config/kernel.release (if it exists)
KERNELRELEASE = $(shell cat include/config/kernel.release 2> /dev/null)
KERNELVERSION = $(VERSION)$(if $(PATCHLEVEL),.$(PATCHLEVEL)$(if $(SUBLEVEL),.$(SUBLEVEL)))$(EXTRAVERSION)
export VERSION PATCHLEVEL SUBLEVEL KERNELRELEASE KERNELVERSION

include scripts/subarch.include

# Cross compiling and selecting different set of gcc/bin-utils
# ---------------------------------------------------------------------------
#
# When performing cross compilation for other architectures ARCH shall be set
# to the target architecture. (See arch/* for the possibilities).
# ARCH can be set during invocation of make:
# make ARCH=ia64
# Another way is to have ARCH set in the environment.
# The default ARCH is the host where make is executed.

# CROSS_COMPILE specify the prefix used for all executables used
# during compilation. Only gcc and related bin-utils executables
# are prefixed with $(CROSS_COMPILE).
# CROSS_COMPILE can be set on the command line
# make CROSS_COMPILE=ia64-linux-
# Alternatively CROSS_COMPILE can be set in the environment.
# Default value for CROSS_COMPILE is not to prefix executables
# Note: Some architectures assign CROSS_COMPILE in their arch/*/Makefile
ARCH		?= $(SUBARCH)

# Architecture as present in compile.h
UTS_MACHINE 	:= $(ARCH)
SRCARCH 	:= $(ARCH)

# Additional ARCH settings for x86
ifeq ($(ARCH),i386)
        SRCARCH := x86
endif
ifeq ($(ARCH),x86_64)
        SRCARCH := x86
endif

# Additional ARCH settings for sparc
ifeq ($(ARCH),sparc32)
       SRCARCH := sparc
endif
ifeq ($(ARCH),sparc64)
       SRCARCH := sparc
endif

# Additional ARCH settings for sh
ifeq ($(ARCH),sh64)
       SRCARCH := sh
endif

KCONFIG_CONFIG	?= .config
export KCONFIG_CONFIG

# Default file for 'make defconfig'. This may be overridden by arch-Makefile.
export KBUILD_DEFCONFIG := defconfig

# SHELL used by kbuild
CONFIG_SHELL := sh

HOST_LFS_CFLAGS := $(shell getconf LFS_CFLAGS 2>/dev/null)
HOST_LFS_LDFLAGS := $(shell getconf LFS_LDFLAGS 2>/dev/null)
HOST_LFS_LIBS := $(shell getconf LFS_LIBS 2>/dev/null)

ifneq ($(LLVM),)
HOSTCC	= clang
HOSTCXX	= clang++
else
HOSTCC	= gcc
HOSTCXX	= g++
endif

export KBUILD_USERCFLAGS := -Wall -Wmissing-prototypes -Wstrict-prototypes \
			      -O2 -fomit-frame-pointer -std=gnu89
export KBUILD_USERLDFLAGS :=

KBUILD_HOSTCFLAGS   := $(KBUILD_USERCFLAGS) $(HOST_LFS_CFLAGS) $(HOSTCFLAGS)
KBUILD_HOSTCXXFLAGS := -Wall -O2 $(HOST_LFS_CFLAGS) $(HOSTCXXFLAGS)
KBUILD_HOSTLDFLAGS  := $(HOST_LFS_LDFLAGS) $(HOSTLDFLAGS)
KBUILD_HOSTLDLIBS   := $(HOST_LFS_LIBS) $(HOSTLDLIBS)

# Make variables (CC, etc...)
CPP		= $(CC) -E
ifneq ($(LLVM),)
CC		= clang
LD		= ld.lld
AR		= llvm-ar
NM		= llvm-nm
OBJCOPY		= llvm-objcopy
OBJDUMP		= llvm-objdump
READELF		= llvm-readelf
OBJSIZE		= llvm-size
STRIP		= llvm-strip
else
CC		= $(CROSS_COMPILE)gcc
LD		= $(CROSS_COMPILE)ld
AR		= $(CROSS_COMPILE)ar
NM		= $(CROSS_COMPILE)nm
OBJCOPY		= $(CROSS_COMPILE)objcopy
OBJDUMP		= $(CROSS_COMPILE)objdump
READELF		= $(CROSS_COMPILE)readelf
OBJSIZE		= $(CROSS_COMPILE)size
STRIP		= $(CROSS_COMPILE)strip
endif
PAHOLE		= pahole
RESOLVE_BTFIDS	= $(objtree)/tools/bpf/resolve_btfids/resolve_btfids
LEX		= flex
YACC		= bison
AWK		= awk
INSTALLKERNEL  := installkernel
DEPMOD		= /sbin/depmod
PERL		= perl
PYTHON		= python
PYTHON3		= python3
CHECK		= sparse
BASH		= bash
KGZIP		= gzip
KBZIP2		= bzip2
KLZOP		= lzop
LZMA		= lzma
LZ4		= lz4c
XZ		= xz
ZSTD		= zstd

CHECKFLAGS     := -D__linux__ -Dlinux -D__STDC__ -Dunix -D__unix__ \
		  -Wbitwise -Wno-return-void -Wno-unknown-attribute $(CF)
NOSTDINC_FLAGS :=
CFLAGS_MODULE   =
AFLAGS_MODULE   =
LDFLAGS_MODULE  =
CFLAGS_KERNEL	=
AFLAGS_KERNEL	=
LDFLAGS_vmlinux =

# Use USERINCLUDE when you must reference the UAPI directories only.
USERINCLUDE    := \
		-I$(srctree)/arch/$(SRCARCH)/include/uapi \
		-I$(objtree)/arch/$(SRCARCH)/include/generated/uapi \
		-I$(srctree)/include/uapi \
		-I$(objtree)/include/generated/uapi \
                -include $(srctree)/include/linux/kconfig.h

# Use LINUXINCLUDE when you must reference the include/ directory.
# Needed to be compatible with the O= option
LINUXINCLUDE    := \
		-I$(srctree)/arch/$(SRCARCH)/include \
		-I$(objtree)/arch/$(SRCARCH)/include/generated \
		$(if $(building_out_of_srctree),-I$(srctree)/include) \
		-I$(objtree)/include \
		$(USERINCLUDE)

KBUILD_AFLAGS   := -D__ASSEMBLY__ -fno-PIE
KBUILD_CFLAGS   := -Wall -Wundef -Werror=strict-prototypes -Wno-trigraphs \
		   -fno-strict-aliasing -fno-common -fshort-wchar -fno-PIE \
		   -Werror=implicit-function-declaration -Werror=implicit-int \
		   -Wno-format-security \
		   -std=gnu89
KBUILD_CPPFLAGS := -D__KERNEL__
KBUILD_AFLAGS_KERNEL :=
KBUILD_CFLAGS_KERNEL :=
KBUILD_AFLAGS_MODULE  := -DMODULE
KBUILD_CFLAGS_MODULE  := -DMODULE
KBUILD_LDFLAGS_MODULE :=
export KBUILD_LDS_MODULE := $(srctree)/scripts/module-common.lds
KBUILD_LDFLAGS :=
CLANG_FLAGS :=

export ARCH SRCARCH CONFIG_SHELL BASH HOSTCC KBUILD_HOSTCFLAGS CROSS_COMPILE LD CC
export CPP AR NM STRIP OBJCOPY OBJDUMP OBJSIZE READELF PAHOLE RESOLVE_BTFIDS LEX YACC AWK INSTALLKERNEL
export PERL PYTHON PYTHON3 CHECK CHECKFLAGS MAKE UTS_MACHINE HOSTCXX
export KGZIP KBZIP2 KLZOP LZMA LZ4 XZ ZSTD
export KBUILD_HOSTCXXFLAGS KBUILD_HOSTLDFLAGS KBUILD_HOSTLDLIBS LDFLAGS_MODULE

export KBUILD_CPPFLAGS NOSTDINC_FLAGS LINUXINCLUDE OBJCOPYFLAGS KBUILD_LDFLAGS
export KBUILD_CFLAGS CFLAGS_KERNEL CFLAGS_MODULE
export CFLAGS_KASAN CFLAGS_KASAN_NOSANITIZE CFLAGS_UBSAN CFLAGS_KCSAN
export KBUILD_AFLAGS AFLAGS_KERNEL AFLAGS_MODULE
export KBUILD_AFLAGS_MODULE KBUILD_CFLAGS_MODULE KBUILD_LDFLAGS_MODULE
export KBUILD_AFLAGS_KERNEL KBUILD_CFLAGS_KERNEL

# Files to ignore in find ... statements

export RCS_FIND_IGNORE := \( -name SCCS -o -name BitKeeper -o -name .svn -o    \
			  -name CVS -o -name .pc -o -name .hg -o -name .git \) \
			  -prune -o
export RCS_TAR_IGNORE := --exclude SCCS --exclude BitKeeper --exclude .svn \
			 --exclude CVS --exclude .pc --exclude .hg --exclude .git

# ===========================================================================
# Rules shared between *config targets and build targets

# Basic helpers built in scripts/basic/
PHONY += scripts_basic
scripts_basic:
	$(Q)$(MAKE) $(build)=scripts/basic
	$(Q)rm -f .tmp_quiet_recordmcount

PHONY += outputmakefile
# Before starting out-of-tree build, make sure the source tree is clean.
# outputmakefile generates a Makefile in the output directory, if using a
# separate output directory. This allows convenient use of make in the
# output directory.
# At the same time when output Makefile generated, generate .gitignore to
# ignore whole output directory
outputmakefile:
ifdef building_out_of_srctree
	$(Q)if [ -f $(srctree)/.config -o \
		 -d $(srctree)/include/config -o \
		 -d $(srctree)/arch/$(SRCARCH)/include/generated ]; then \
		echo >&2 "***"; \
		echo >&2 "*** The source tree is not clean, please run 'make$(if $(findstring command line, $(origin ARCH)), ARCH=$(ARCH)) mrproper'"; \
		echo >&2 "*** in $(abs_srctree)";\
		echo >&2 "***"; \
		false; \
	fi
	$(Q)ln -fsn $(srctree) source
	$(Q)$(CONFIG_SHELL) $(srctree)/scripts/mkmakefile $(srctree)
	$(Q)test -e .gitignore || \
	{ echo "# this is build directory, ignore it"; echo "*"; } > .gitignore
endif

ifneq ($(shell $(CC) --version 2>&1 | head -n 1 | grep clang),)
ifneq ($(CROSS_COMPILE),)
CLANG_FLAGS	+= --target=$(notdir $(CROSS_COMPILE:%-=%))
GCC_TOOLCHAIN_DIR := $(dir $(shell which $(CROSS_COMPILE)elfedit))
CLANG_FLAGS	+= --prefix=$(GCC_TOOLCHAIN_DIR)$(notdir $(CROSS_COMPILE))
GCC_TOOLCHAIN	:= $(realpath $(GCC_TOOLCHAIN_DIR)/..)
endif
ifneq ($(GCC_TOOLCHAIN),)
CLANG_FLAGS	+= --gcc-toolchain=$(GCC_TOOLCHAIN)
endif
ifneq ($(LLVM_IAS),1)
CLANG_FLAGS	+= -no-integrated-as
endif
CLANG_FLAGS	+= -Werror=unknown-warning-option
KBUILD_CFLAGS	+= $(CLANG_FLAGS)
KBUILD_AFLAGS	+= $(CLANG_FLAGS)
export CLANG_FLAGS
endif

# The expansion should be delayed until arch/$(SRCARCH)/Makefile is included.
# Some architectures define CROSS_COMPILE in arch/$(SRCARCH)/Makefile.
# CC_VERSION_TEXT is referenced from Kconfig (so it needs export),
# and from include/config/auto.conf.cmd to detect the compiler upgrade.
CC_VERSION_TEXT = $(shell $(CC) --version 2>/dev/null | head -n 1)

ifdef config-build
# ===========================================================================
# *config targets only - make sure prerequisites are updated, and descend
# in scripts/kconfig to make the *config target

# Read arch specific Makefile to set KBUILD_DEFCONFIG as needed.
# KBUILD_DEFCONFIG may point out an alternative default configuration
# used for 'make defconfig'
include arch/$(SRCARCH)/Makefile
export KBUILD_DEFCONFIG KBUILD_KCONFIG CC_VERSION_TEXT

config: outputmakefile scripts_basic FORCE
	$(Q)$(MAKE) $(build)=scripts/kconfig $@

%config: outputmakefile scripts_basic FORCE
	$(Q)$(MAKE) $(build)=scripts/kconfig $@

else #!config-build
# ===========================================================================
# Build targets only - this includes vmlinux, arch specific targets, clean
# targets and others. In general all targets except *config targets.

# If building an external module we do not care about the all: rule
# but instead __all depend on modules
PHONY += all
ifeq ($(KBUILD_EXTMOD),)
__all: all
else
__all: modules
endif

# Decide whether to build built-in, modular, or both.
# Normally, just do built-in.

KBUILD_MODULES :=
KBUILD_BUILTIN := 1

# If we have only "make modules", don't compile built-in objects.
ifeq ($(MAKECMDGOALS),modules)
  KBUILD_BUILTIN :=
endif

# If we have "make <whatever> modules", compile modules
# in addition to whatever we do anyway.
# Just "make" or "make all" shall build modules as well

ifneq ($(filter all modules nsdeps,$(MAKECMDGOALS)),)
  KBUILD_MODULES := 1
endif

ifeq ($(MAKECMDGOALS),)
  KBUILD_MODULES := 1
endif

export KBUILD_MODULES KBUILD_BUILTIN

ifdef need-config
include include/config/auto.conf
endif

ifeq ($(KBUILD_EXTMOD),)
# Objects we will link into vmlinux / subdirs we need to visit
core-y		:= init/ usr/
drivers-y	:= drivers/ sound/
drivers-$(CONFIG_SAMPLES) += samples/
drivers-y	+= net/ virt/
libs-y		:= lib/
endif # KBUILD_EXTMOD

# The all: target is the default when no target is given on the
# command line.
# This allow a user to issue only 'make' to build a kernel including modules
# Defaults to vmlinux, but the arch makefile usually adds further targets
all: vmlinux

CFLAGS_GCOV	:= -fprofile-arcs -ftest-coverage \
	$(call cc-option,-fno-tree-loop-im) \
	$(call cc-disable-warning,maybe-uninitialized,)
export CFLAGS_GCOV

# The arch Makefiles can override CC_FLAGS_FTRACE. We may also append it later.
ifdef CONFIG_FUNCTION_TRACER
  CC_FLAGS_FTRACE := -pg
endif

RETPOLINE_CFLAGS_GCC := -mindirect-branch=thunk-extern -mindirect-branch-register
RETPOLINE_VDSO_CFLAGS_GCC := -mindirect-branch=thunk-inline -mindirect-branch-register
RETPOLINE_CFLAGS_CLANG := -mretpoline-external-thunk
RETPOLINE_VDSO_CFLAGS_CLANG := -mretpoline
RETPOLINE_CFLAGS := $(call cc-option,$(RETPOLINE_CFLAGS_GCC),$(call cc-option,$(RETPOLINE_CFLAGS_CLANG)))
RETPOLINE_VDSO_CFLAGS := $(call cc-option,$(RETPOLINE_VDSO_CFLAGS_GCC),$(call cc-option,$(RETPOLINE_VDSO_CFLAGS_CLANG)))
export RETPOLINE_CFLAGS
export RETPOLINE_VDSO_CFLAGS

include arch/$(SRCARCH)/Makefile

ifdef need-config
ifdef may-sync-config
# Read in dependencies to all Kconfig* files, make sure to run syncconfig if
# changes are detected. This should be included after arch/$(SRCARCH)/Makefile
# because some architectures define CROSS_COMPILE there.
include include/config/auto.conf.cmd

$(KCONFIG_CONFIG):
	@echo >&2 '***'
	@echo >&2 '*** Configuration file "$@" not found!'
	@echo >&2 '***'
	@echo >&2 '*** Please run some configurator (e.g. "make oldconfig" or'
	@echo >&2 '*** "make menuconfig" or "make xconfig").'
	@echo >&2 '***'
	@/bin/false

# The actual configuration files used during the build are stored in
# include/generated/ and include/config/. Update them if .config is newer than
# include/config/auto.conf (which mirrors .config).
#
# This exploits the 'multi-target pattern rule' trick.
# The syncconfig should be executed only once to make all the targets.
# (Note: use the grouped target '&:' when we bump to GNU Make 4.3)
%/config/auto.conf %/config/auto.conf.cmd %/generated/autoconf.h: $(KCONFIG_CONFIG)
	$(Q)$(MAKE) -f $(srctree)/Makefile syncconfig
else # !may-sync-config
# External modules and some install targets need include/generated/autoconf.h
# and include/config/auto.conf but do not care if they are up-to-date.
# Use auto.conf to trigger the test
PHONY += include/config/auto.conf

include/config/auto.conf:
	$(Q)test -e include/generated/autoconf.h -a -e $@ || (		\
	echo >&2;							\
	echo >&2 "  ERROR: Kernel configuration is invalid.";		\
	echo >&2 "         include/generated/autoconf.h or $@ are missing.";\
	echo >&2 "         Run 'make oldconfig && make prepare' on kernel src to fix it.";	\
	echo >&2 ;							\
	/bin/false)

endif # may-sync-config
endif # need-config

KBUILD_CFLAGS	+= $(call cc-option,-fno-delete-null-pointer-checks,)
KBUILD_CFLAGS	+= $(call cc-disable-warning,frame-address,)
KBUILD_CFLAGS	+= $(call cc-disable-warning, format-truncation)
KBUILD_CFLAGS	+= $(call cc-disable-warning, format-overflow)
KBUILD_CFLAGS	+= $(call cc-disable-warning, address-of-packed-member)

ifdef CONFIG_CC_OPTIMIZE_FOR_PERFORMANCE
KBUILD_CFLAGS += -O2
else ifdef CONFIG_CC_OPTIMIZE_FOR_PERFORMANCE_O3
KBUILD_CFLAGS += -O3
else ifdef CONFIG_CC_OPTIMIZE_FOR_SIZE
KBUILD_CFLAGS += -Os
endif

# Tell gcc to never replace conditional load with a non-conditional one
KBUILD_CFLAGS	+= $(call cc-option,--param=allow-store-data-races=0)
KBUILD_CFLAGS	+= $(call cc-option,-fno-allow-store-data-races)

ifdef CONFIG_READABLE_ASM
# Disable optimizations that make assembler listings hard to read.
# reorder blocks reorders the control in the function
# ipa clone creates specialized cloned functions
# partial inlining inlines only parts of functions
KBUILD_CFLAGS += $(call cc-option,-fno-reorder-blocks,) \
                 $(call cc-option,-fno-ipa-cp-clone,) \
                 $(call cc-option,-fno-partial-inlining)
endif

ifneq ($(CONFIG_FRAME_WARN),0)
KBUILD_CFLAGS += -Wframe-larger-than=$(CONFIG_FRAME_WARN)
endif

stackp-flags-y                                    := -fno-stack-protector
stackp-flags-$(CONFIG_STACKPROTECTOR)             := -fstack-protector
stackp-flags-$(CONFIG_STACKPROTECTOR_STRONG)      := -fstack-protector-strong

KBUILD_CFLAGS += $(stackp-flags-y)

ifdef CONFIG_CC_IS_CLANG
KBUILD_CPPFLAGS += -Qunused-arguments
KBUILD_CFLAGS += -Wno-format-invalid-specifier
KBUILD_CFLAGS += -Wno-gnu
# CLANG uses a _MergedGlobals as optimization, but this breaks modpost, as the
# source of a reference will be _MergedGlobals and not on of the whitelisted names.
# See modpost pattern 2
KBUILD_CFLAGS += -mno-global-merge
else

# These warnings generated too much noise in a regular build.
# Use make W=1 to enable them (see scripts/Makefile.extrawarn)
KBUILD_CFLAGS += -Wno-unused-but-set-variable

# Warn about unmarked fall-throughs in switch statement.
# Disabled for clang while comment to attribute conversion happens and
# https://github.com/ClangBuiltLinux/linux/issues/636 is discussed.
KBUILD_CFLAGS += $(call cc-option,-Wimplicit-fallthrough,)
endif

KBUILD_CFLAGS += $(call cc-disable-warning, unused-const-variable)
ifdef CONFIG_FRAME_POINTER
KBUILD_CFLAGS	+= -fno-omit-frame-pointer -fno-optimize-sibling-calls
else
# Some targets (ARM with Thumb2, for example), can't be built with frame
# pointers.  For those, we don't have FUNCTION_TRACER automatically
# select FRAME_POINTER.  However, FUNCTION_TRACER adds -pg, and this is
# incompatible with -fomit-frame-pointer with current GCC, so we don't use
# -fomit-frame-pointer with FUNCTION_TRACER.
ifndef CONFIG_FUNCTION_TRACER
KBUILD_CFLAGS	+= -fomit-frame-pointer
endif
endif

# Initialize all stack variables with a 0xAA pattern.
ifdef CONFIG_INIT_STACK_ALL_PATTERN
KBUILD_CFLAGS	+= -ftrivial-auto-var-init=pattern
endif

# Initialize all stack variables with a zero value.
ifdef CONFIG_INIT_STACK_ALL_ZERO
# Future support for zero initialization is still being debated, see
# https://bugs.llvm.org/show_bug.cgi?id=45497. These flags are subject to being
# renamed or dropped.
KBUILD_CFLAGS	+= -ftrivial-auto-var-init=zero
KBUILD_CFLAGS	+= -enable-trivial-auto-var-init-zero-knowing-it-will-be-removed-from-clang
endif

DEBUG_CFLAGS	:= $(call cc-option, -fno-var-tracking-assignments)

ifdef CONFIG_DEBUG_INFO
ifdef CONFIG_DEBUG_INFO_SPLIT
DEBUG_CFLAGS	+= -gsplit-dwarf
else
DEBUG_CFLAGS	+= -g
endif
KBUILD_AFLAGS	+= -Wa,-gdwarf-2
endif
ifdef CONFIG_DEBUG_INFO_DWARF4
DEBUG_CFLAGS	+= -gdwarf-4
endif

ifdef CONFIG_DEBUG_INFO_REDUCED
DEBUG_CFLAGS	+= $(call cc-option, -femit-struct-debug-baseonly) \
		   $(call cc-option,-fno-var-tracking)
endif

ifdef CONFIG_DEBUG_INFO_COMPRESSED
DEBUG_CFLAGS	+= -gz=zlib
KBUILD_AFLAGS	+= -gz=zlib
KBUILD_LDFLAGS	+= --compress-debug-sections=zlib
endif

KBUILD_CFLAGS += $(DEBUG_CFLAGS)
export DEBUG_CFLAGS

ifdef CONFIG_FUNCTION_TRACER
ifdef CONFIG_FTRACE_MCOUNT_RECORD
  # gcc 5 supports generating the mcount tables directly
  ifeq ($(call cc-option-yn,-mrecord-mcount),y)
    CC_FLAGS_FTRACE	+= -mrecord-mcount
    export CC_USING_RECORD_MCOUNT := 1
  endif
  ifdef CONFIG_HAVE_NOP_MCOUNT
    ifeq ($(call cc-option-yn, -mnop-mcount),y)
      CC_FLAGS_FTRACE	+= -mnop-mcount
      CC_FLAGS_USING	+= -DCC_USING_NOP_MCOUNT
    endif
  endif
endif
ifdef CONFIG_HAVE_FENTRY
  ifeq ($(call cc-option-yn, -mfentry),y)
    CC_FLAGS_FTRACE	+= -mfentry
    CC_FLAGS_USING	+= -DCC_USING_FENTRY
  endif
endif
export CC_FLAGS_FTRACE
KBUILD_CFLAGS	+= $(CC_FLAGS_FTRACE) $(CC_FLAGS_USING)
KBUILD_AFLAGS	+= $(CC_FLAGS_USING)
ifdef CONFIG_DYNAMIC_FTRACE
	ifdef CONFIG_HAVE_C_RECORDMCOUNT
		BUILD_C_RECORDMCOUNT := y
		export BUILD_C_RECORDMCOUNT
	endif
endif
endif

# We trigger additional mismatches with less inlining
ifdef CONFIG_DEBUG_SECTION_MISMATCH
KBUILD_CFLAGS += $(call cc-option, -fno-inline-functions-called-once)
endif

ifdef CONFIG_LD_DEAD_CODE_DATA_ELIMINATION
KBUILD_CFLAGS_KERNEL += -ffunction-sections -fdata-sections
LDFLAGS_vmlinux += --gc-sections
endif

ifdef CONFIG_LIVEPATCH
KBUILD_CFLAGS += $(call cc-option, -flive-patching=inline-clone)
endif

ifdef CONFIG_SHADOW_CALL_STACK
CC_FLAGS_SCS	:= -fsanitize=shadow-call-stack
KBUILD_CFLAGS	+= $(CC_FLAGS_SCS)
export CC_FLAGS_SCS
endif

ifdef CONFIG_DEBUG_FORCE_FUNCTION_ALIGN_32B
KBUILD_CFLAGS += -falign-functions=32
endif

# arch Makefile may override CC so keep this after arch Makefile is included
NOSTDINC_FLAGS += -nostdinc -isystem $(shell $(CC) -print-file-name=include)

# warn about C99 declaration after statement
KBUILD_CFLAGS += -Wdeclaration-after-statement

# Variable Length Arrays (VLAs) should not be used anywhere in the kernel
KBUILD_CFLAGS += -Wvla

# disable pointer signed / unsigned warnings in gcc 4.0
KBUILD_CFLAGS += -Wno-pointer-sign

# disable stringop warnings in gcc 8+
KBUILD_CFLAGS += $(call cc-disable-warning, stringop-truncation)

# We'll want to enable this eventually, but it's not going away for 5.7 at least
KBUILD_CFLAGS += $(call cc-disable-warning, zero-length-bounds)
KBUILD_CFLAGS += $(call cc-disable-warning, array-bounds)
KBUILD_CFLAGS += $(call cc-disable-warning, stringop-overflow)

# Another good warning that we'll want to enable eventually
KBUILD_CFLAGS += $(call cc-disable-warning, restrict)

# Enabled with W=2, disabled by default as noisy
KBUILD_CFLAGS += $(call cc-disable-warning, maybe-uninitialized)

# disable invalid "can't wrap" optimizations for signed / pointers
KBUILD_CFLAGS	+= $(call cc-option,-fno-strict-overflow)

# clang sets -fmerge-all-constants by default as optimization, but this
# is non-conforming behavior for C and in fact breaks the kernel, so we
# need to disable it here generally.
KBUILD_CFLAGS	+= $(call cc-option,-fno-merge-all-constants)

# for gcc -fno-merge-all-constants disables everything, but it is fine
# to have actual conforming behavior enabled.
KBUILD_CFLAGS	+= $(call cc-option,-fmerge-constants)

# Make sure -fstack-check isn't enabled (like gentoo apparently did)
KBUILD_CFLAGS  += $(call cc-option,-fno-stack-check,)

# conserve stack if available
KBUILD_CFLAGS   += $(call cc-option,-fconserve-stack)

# Prohibit date/time macros, which would make the build non-deterministic
KBUILD_CFLAGS   += $(call cc-option,-Werror=date-time)

# enforce correct pointer usage
KBUILD_CFLAGS   += $(call cc-option,-Werror=incompatible-pointer-types)

# Require designated initializers for all marked structures
KBUILD_CFLAGS   += $(call cc-option,-Werror=designated-init)

# change __FILE__ to the relative path from the srctree
KBUILD_CFLAGS	+= $(call cc-option,-fmacro-prefix-map=$(srctree)/=)

# ensure -fcf-protection is disabled when using retpoline as it is
# incompatible with -mindirect-branch=thunk-extern
ifdef CONFIG_RETPOLINE
KBUILD_CFLAGS += $(call cc-option,-fcf-protection=none)
endif

# include additional Makefiles when needed
include-y			:= scripts/Makefile.extrawarn
include-$(CONFIG_KASAN)		+= scripts/Makefile.kasan
include-$(CONFIG_KCSAN)		+= scripts/Makefile.kcsan
include-$(CONFIG_UBSAN)		+= scripts/Makefile.ubsan
include-$(CONFIG_KCOV)		+= scripts/Makefile.kcov
include-$(CONFIG_GCC_PLUGINS)	+= scripts/Makefile.gcc-plugins

include $(addprefix $(srctree)/, $(include-y))

# scripts/Makefile.gcc-plugins is intentionally included last.
# Do not add $(call cc-option,...) below this line. When you build the kernel
# from the clean source tree, the GCC plugins do not exist at this point.

# Add user supplied CPPFLAGS, AFLAGS and CFLAGS as the last assignments
KBUILD_CPPFLAGS += $(KCPPFLAGS)
KBUILD_AFLAGS   += $(KAFLAGS)
KBUILD_CFLAGS   += $(KCFLAGS)

KBUILD_LDFLAGS_MODULE += --build-id
LDFLAGS_vmlinux += --build-id

ifeq ($(CONFIG_STRIP_ASM_SYMS),y)
LDFLAGS_vmlinux	+= $(call ld-option, -X,)
endif

ifeq ($(CONFIG_RELR),y)
LDFLAGS_vmlinux	+= --pack-dyn-relocs=relr
endif

# Align the bit size of userspace programs with the kernel
KBUILD_USERCFLAGS  += $(filter -m32 -m64 --target=%, $(KBUILD_CFLAGS))
KBUILD_USERLDFLAGS += $(filter -m32 -m64 --target=%, $(KBUILD_CFLAGS))

# make the checker run with the right architecture
CHECKFLAGS += --arch=$(ARCH)

# insure the checker run with the right endianness
CHECKFLAGS += $(if $(CONFIG_CPU_BIG_ENDIAN),-mbig-endian,-mlittle-endian)

# the checker needs the correct machine size
CHECKFLAGS += $(if $(CONFIG_64BIT),-m64,-m32)

# Default kernel image to build when no specific target is given.
# KBUILD_IMAGE may be overruled on the command line or
# set in the environment
# Also any assignments in arch/$(ARCH)/Makefile take precedence over
# this default value
export KBUILD_IMAGE ?= vmlinux

#
# INSTALL_PATH specifies where to place the updated kernel and system map
# images. Default is /boot, but you can set it to other values
export	INSTALL_PATH ?= /boot

#
# INSTALL_DTBS_PATH specifies a prefix for relocations required by build roots.
# Like INSTALL_MOD_PATH, it isn't defined in the Makefile, but can be passed as
# an argument if needed. Otherwise it defaults to the kernel install path
#
export INSTALL_DTBS_PATH ?= $(INSTALL_PATH)/dtbs/$(KERNELRELEASE)

#
# INSTALL_MOD_PATH specifies a prefix to MODLIB for module directory
# relocations required by build roots.  This is not defined in the
# makefile but the argument can be passed to make if needed.
#

MODLIB	= $(INSTALL_MOD_PATH)/lib/modules/$(KERNELRELEASE)
export MODLIB

#
# INSTALL_MOD_STRIP, if defined, will cause modules to be
# stripped after they are installed.  If INSTALL_MOD_STRIP is '1', then
# the default option --strip-debug will be used.  Otherwise,
# INSTALL_MOD_STRIP value will be used as the options to the strip command.

ifdef INSTALL_MOD_STRIP
ifeq ($(INSTALL_MOD_STRIP),1)
mod_strip_cmd = $(STRIP) --strip-debug
else
mod_strip_cmd = $(STRIP) $(INSTALL_MOD_STRIP)
endif # INSTALL_MOD_STRIP=1
else
mod_strip_cmd = true
endif # INSTALL_MOD_STRIP
export mod_strip_cmd

# CONFIG_MODULE_COMPRESS, if defined, will cause module to be compressed
# after they are installed in agreement with CONFIG_MODULE_COMPRESS_GZIP
# or CONFIG_MODULE_COMPRESS_XZ.

mod_compress_cmd = true
ifdef CONFIG_MODULE_COMPRESS
  ifdef CONFIG_MODULE_COMPRESS_GZIP
    mod_compress_cmd = $(KGZIP) -n -f
  endif # CONFIG_MODULE_COMPRESS_GZIP
  ifdef CONFIG_MODULE_COMPRESS_XZ
    mod_compress_cmd = $(XZ) -f
  endif # CONFIG_MODULE_COMPRESS_XZ
endif # CONFIG_MODULE_COMPRESS
export mod_compress_cmd

ifdef CONFIG_MODULE_SIG_ALL
$(eval $(call config_filename,MODULE_SIG_KEY))

mod_sign_cmd = scripts/sign-file $(CONFIG_MODULE_SIG_HASH) $(MODULE_SIG_KEY_SRCPREFIX)$(CONFIG_MODULE_SIG_KEY) certs/signing_key.x509
else
mod_sign_cmd = true
endif
export mod_sign_cmd

HOST_LIBELF_LIBS = $(shell pkg-config libelf --libs 2>/dev/null || echo -lelf)

has_libelf = $(call try-run,\
               echo "int main() {}" | $(HOSTCC) -xc -o /dev/null $(HOST_LIBELF_LIBS) -,1,0)

ifdef CONFIG_STACK_VALIDATION
  ifeq ($(has_libelf),1)
    objtool_target := tools/objtool FORCE
  else
    SKIP_STACK_VALIDATION := 1
    export SKIP_STACK_VALIDATION
  endif
endif

ifdef CONFIG_DEBUG_INFO_BTF
  ifeq ($(has_libelf),1)
    resolve_btfids_target := tools/bpf/resolve_btfids FORCE
  else
    ERROR_RESOLVE_BTFIDS := 1
  endif
endif

PHONY += prepare0

export MODORDER := $(extmod-prefix)modules.order
export MODULES_NSDEPS := $(extmod-prefix)modules.nsdeps

ifeq ($(KBUILD_EXTMOD),)
core-y		+= kernel/ certs/ mm/ fs/ ipc/ security/ crypto/ block/

vmlinux-dirs	:= $(patsubst %/,%,$(filter %/, \
		     $(core-y) $(core-m) $(drivers-y) $(drivers-m) \
		     $(libs-y) $(libs-m)))

vmlinux-alldirs	:= $(sort $(vmlinux-dirs) Documentation \
		     $(patsubst %/,%,$(filter %/, $(core-) \
			$(drivers-) $(libs-))))

subdir-modorder := $(addsuffix modules.order,$(filter %/, \
			$(core-y) $(core-m) $(libs-y) $(libs-m) \
			$(drivers-y) $(drivers-m)))

build-dirs	:= $(vmlinux-dirs)
clean-dirs	:= $(vmlinux-alldirs)

# Externally visible symbols (used by link-vmlinux.sh)
KBUILD_VMLINUX_OBJS := $(head-y) $(patsubst %/,%/built-in.a, $(core-y))
KBUILD_VMLINUX_OBJS += $(addsuffix built-in.a, $(filter %/, $(libs-y)))
ifdef CONFIG_MODULES
KBUILD_VMLINUX_OBJS += $(patsubst %/, %/lib.a, $(filter %/, $(libs-y)))
KBUILD_VMLINUX_LIBS := $(filter-out %/, $(libs-y))
else
KBUILD_VMLINUX_LIBS := $(patsubst %/,%/lib.a, $(libs-y))
endif
KBUILD_VMLINUX_OBJS += $(patsubst %/,%/built-in.a, $(drivers-y))

export KBUILD_VMLINUX_OBJS KBUILD_VMLINUX_LIBS
export KBUILD_LDS          := arch/$(SRCARCH)/kernel/vmlinux.lds
# used by scripts/Makefile.package
export KBUILD_ALLDIRS := $(sort $(filter-out arch/%,$(vmlinux-alldirs)) LICENSES arch include scripts tools)

vmlinux-deps := $(KBUILD_LDS) $(KBUILD_VMLINUX_OBJS) $(KBUILD_VMLINUX_LIBS)

# Recurse until adjust_autoksyms.sh is satisfied
PHONY += autoksyms_recursive
ifdef CONFIG_TRIM_UNUSED_KSYMS
# For the kernel to actually contain only the needed exported symbols,
# we have to build modules as well to determine what those symbols are.
# (this can be evaluated only once include/config/auto.conf has been included)
KBUILD_MODULES := 1

autoksyms_recursive: descend modules.order
	$(Q)$(CONFIG_SHELL) $(srctree)/scripts/adjust_autoksyms.sh \
	  "$(MAKE) -f $(srctree)/Makefile vmlinux"
endif

autoksyms_h := $(if $(CONFIG_TRIM_UNUSED_KSYMS), include/generated/autoksyms.h)

quiet_cmd_autoksyms_h = GEN     $@
      cmd_autoksyms_h = mkdir -p $(dir $@); \
			$(CONFIG_SHELL) $(srctree)/scripts/gen_autoksyms.sh $@

$(autoksyms_h):
	$(call cmd,autoksyms_h)

ARCH_POSTLINK := $(wildcard $(srctree)/arch/$(SRCARCH)/Makefile.postlink)

# Final link of vmlinux with optional arch pass after final link
cmd_link-vmlinux =                                                 \
	$(CONFIG_SHELL) $< "$(LD)" "$(KBUILD_LDFLAGS)" "$(LDFLAGS_vmlinux)";    \
	$(if $(ARCH_POSTLINK), $(MAKE) -f $(ARCH_POSTLINK) $@, true)

vmlinux: scripts/link-vmlinux.sh autoksyms_recursive $(vmlinux-deps) FORCE
	+$(call if_changed,link-vmlinux)

targets := vmlinux

# The actual objects are generated when descending,
# make sure no implicit rule kicks in
$(sort $(vmlinux-deps) $(subdir-modorder)): descend ;

filechk_kernel.release = \
	echo "$(KERNELVERSION)$$($(CONFIG_SHELL) $(srctree)/scripts/setlocalversion $(srctree))"

# Store (new) KERNELRELEASE string in include/config/kernel.release
include/config/kernel.release: FORCE
	$(call filechk,kernel.release)

# Additional helpers built in scripts/
# Carefully list dependencies so we do not try to build scripts twice
# in parallel
PHONY += scripts
scripts: scripts_basic scripts_dtc
	$(Q)$(MAKE) $(build)=$(@)

# Things we need to do before we recursively start building the kernel
# or the modules are listed in "prepare".
# A multi level approach is used. prepareN is processed before prepareN-1.
# archprepare is used in arch Makefiles and when processed asm symlink,
# version.h and scripts_basic is processed / created.

PHONY += prepare archprepare

archprepare: outputmakefile archheaders archscripts scripts include/config/kernel.release \
	asm-generic $(version_h) $(autoksyms_h) include/generated/utsrelease.h \
	include/generated/autoconf.h

prepare0: archprepare
	$(Q)$(MAKE) $(build)=scripts/mod
	$(Q)$(MAKE) $(build)=.

# All the preparing..
prepare: prepare0 prepare-objtool prepare-resolve_btfids

# Support for using generic headers in asm-generic
asm-generic := -f $(srctree)/scripts/Makefile.asm-generic obj

PHONY += asm-generic uapi-asm-generic
asm-generic: uapi-asm-generic
	$(Q)$(MAKE) $(asm-generic)=arch/$(SRCARCH)/include/generated/asm \
	generic=include/asm-generic
uapi-asm-generic:
	$(Q)$(MAKE) $(asm-generic)=arch/$(SRCARCH)/include/generated/uapi/asm \
	generic=include/uapi/asm-generic

PHONY += prepare-objtool prepare-resolve_btfids
prepare-objtool: $(objtool_target)
ifeq ($(SKIP_STACK_VALIDATION),1)
ifdef CONFIG_UNWINDER_ORC
	@echo "error: Cannot generate ORC metadata for CONFIG_UNWINDER_ORC=y, please install libelf-dev, libelf-devel or elfutils-libelf-devel" >&2
	@false
else
	@echo "warning: Cannot use CONFIG_STACK_VALIDATION=y, please install libelf-dev, libelf-devel or elfutils-libelf-devel" >&2
endif
endif

prepare-resolve_btfids: $(resolve_btfids_target)
ifeq ($(ERROR_RESOLVE_BTFIDS),1)
	@echo "error: Cannot resolve BTF IDs for CONFIG_DEBUG_INFO_BTF, please install libelf-dev, libelf-devel or elfutils-libelf-devel" >&2
	@false
endif
# Generate some files
# ---------------------------------------------------------------------------

# KERNELRELEASE can change from a few different places, meaning version.h
# needs to be updated, so this check is forced on all builds

uts_len := 64
define filechk_utsrelease.h
	if [ `echo -n "$(KERNELRELEASE)" | wc -c ` -gt $(uts_len) ]; then \
	  echo '"$(KERNELRELEASE)" exceeds $(uts_len) characters' >&2;    \
	  exit 1;                                                         \
	fi;                                                               \
	echo \#define UTS_RELEASE \"$(KERNELRELEASE)\"
endef

define filechk_version.h
	echo \#define LINUX_VERSION_CODE $(shell                         \
	expr $(VERSION) \* 65536 + 0$(PATCHLEVEL) \* 256 + 0$(SUBLEVEL)); \
	echo '#define KERNEL_VERSION(a,b,c) (((a) << 16) + ((b) << 8) + (c))'
endef

$(version_h): FORCE
	$(call filechk,version.h)
	$(Q)rm -f $(old_version_h)

include/generated/utsrelease.h: include/config/kernel.release FORCE
	$(call filechk,utsrelease.h)

PHONY += headerdep
headerdep:
	$(Q)find $(srctree)/include/ -name '*.h' | xargs --max-args 1 \
	$(srctree)/scripts/headerdep.pl -I$(srctree)/include

# ---------------------------------------------------------------------------
# Kernel headers

#Default location for installed headers
export INSTALL_HDR_PATH = $(objtree)/usr

quiet_cmd_headers_install = INSTALL $(INSTALL_HDR_PATH)/include
      cmd_headers_install = \
	mkdir -p $(INSTALL_HDR_PATH); \
	rsync -mrl --include='*/' --include='*\.h' --exclude='*' \
	usr/include $(INSTALL_HDR_PATH)

PHONY += headers_install
headers_install: headers
	$(call cmd,headers_install)

PHONY += archheaders archscripts

hdr-inst := -f $(srctree)/scripts/Makefile.headersinst obj

PHONY += headers
headers: $(version_h) scripts_unifdef uapi-asm-generic archheaders archscripts
	$(if $(wildcard $(srctree)/arch/$(SRCARCH)/include/uapi/asm/Kbuild),, \
	  $(error Headers not exportable for the $(SRCARCH) architecture))
	$(Q)$(MAKE) $(hdr-inst)=include/uapi
	$(Q)$(MAKE) $(hdr-inst)=arch/$(SRCARCH)/include/uapi

# Deprecated. It is no-op now.
PHONY += headers_check
headers_check:
	@:

ifdef CONFIG_HEADERS_INSTALL
prepare: headers
endif

PHONY += scripts_unifdef
scripts_unifdef: scripts_basic
	$(Q)$(MAKE) $(build)=scripts scripts/unifdef

# ---------------------------------------------------------------------------
# Kernel selftest

PHONY += kselftest
kselftest:
	$(Q)$(MAKE) -C $(srctree)/tools/testing/selftests run_tests

kselftest-%: FORCE
	$(Q)$(MAKE) -C $(srctree)/tools/testing/selftests $*

PHONY += kselftest-merge
kselftest-merge:
	$(if $(wildcard $(objtree)/.config),, $(error No .config exists, config your kernel first!))
	$(Q)find $(srctree)/tools/testing/selftests -name config | \
		xargs $(srctree)/scripts/kconfig/merge_config.sh -m $(objtree)/.config
	$(Q)$(MAKE) -f $(srctree)/Makefile olddefconfig

# ---------------------------------------------------------------------------
# Devicetree files

ifneq ($(wildcard $(srctree)/arch/$(SRCARCH)/boot/dts/),)
dtstree := arch/$(SRCARCH)/boot/dts
endif

ifneq ($(dtstree),)

%.dtb: include/config/kernel.release scripts_dtc
	$(Q)$(MAKE) $(build)=$(dtstree) $(dtstree)/$@

PHONY += dtbs dtbs_install dtbs_check
dtbs: include/config/kernel.release scripts_dtc
	$(Q)$(MAKE) $(build)=$(dtstree)

ifneq ($(filter dtbs_check, $(MAKECMDGOALS)),)
export CHECK_DTBS=y
dtbs: dt_binding_check
endif

dtbs_check: dtbs

dtbs_install:
	$(Q)$(MAKE) $(dtbinst)=$(dtstree) dst=$(INSTALL_DTBS_PATH)

ifdef CONFIG_OF_EARLY_FLATTREE
all: dtbs
endif

endif

PHONY += scripts_dtc
scripts_dtc: scripts_basic
	$(Q)$(MAKE) $(build)=scripts/dtc

ifneq ($(filter dt_binding_check, $(MAKECMDGOALS)),)
export CHECK_DT_BINDING=y
endif

PHONY += dt_binding_check
dt_binding_check: scripts_dtc
	$(Q)$(MAKE) $(build)=Documentation/devicetree/bindings

# ---------------------------------------------------------------------------
# Modules

ifdef CONFIG_MODULES

# By default, build modules as well

all: modules

# When we're building modules with modversions, we need to consider
# the built-in objects during the descend as well, in order to
# make sure the checksums are up to date before we record them.
ifdef CONFIG_MODVERSIONS
  KBUILD_BUILTIN := 1
endif

# Build modules
#
# A module can be listed more than once in obj-m resulting in
# duplicate lines in modules.order files.  Those are removed
# using awk while concatenating to the final file.

PHONY += modules
modules: $(if $(KBUILD_BUILTIN),vmlinux) modules_check
	$(Q)$(MAKE) -f $(srctree)/scripts/Makefile.modpost

PHONY += modules_check
modules_check: modules.order
	$(Q)$(CONFIG_SHELL) $(srctree)/scripts/modules-check.sh $<

cmd_modules_order = $(AWK) '!x[$$0]++' $(real-prereqs) > $@

modules.order: $(subdir-modorder) FORCE
	$(call if_changed,modules_order)

targets += modules.order

# Target to prepare building external modules
PHONY += modules_prepare
modules_prepare: prepare

# Target to install modules
PHONY += modules_install
modules_install: _modinst_ _modinst_post

PHONY += _modinst_
_modinst_:
	@rm -rf $(MODLIB)/kernel
	@rm -f $(MODLIB)/source
	@mkdir -p $(MODLIB)/kernel
	@ln -s $(abspath $(srctree)) $(MODLIB)/source
	@if [ ! $(objtree) -ef  $(MODLIB)/build ]; then \
		rm -f $(MODLIB)/build ; \
		ln -s $(CURDIR) $(MODLIB)/build ; \
	fi
	@sed 's:^:kernel/:' modules.order > $(MODLIB)/modules.order
	@cp -f modules.builtin $(MODLIB)/
	@cp -f $(objtree)/modules.builtin.modinfo $(MODLIB)/
	$(Q)$(MAKE) -f $(srctree)/scripts/Makefile.modinst

# This depmod is only for convenience to give the initial
# boot a modules.dep even before / is mounted read-write.  However the
# boot script depmod is the master version.
PHONY += _modinst_post
_modinst_post: _modinst_
	$(call cmd,depmod)

ifeq ($(CONFIG_MODULE_SIG), y)
PHONY += modules_sign
modules_sign:
	$(Q)$(MAKE) -f $(srctree)/scripts/Makefile.modsign
endif

else # CONFIG_MODULES

# Modules not configured
# ---------------------------------------------------------------------------

PHONY += modules modules_install
modules modules_install:
	@echo >&2
	@echo >&2 "The present kernel configuration has modules disabled."
	@echo >&2 "Type 'make config' and enable loadable module support."
	@echo >&2 "Then build a kernel with module support enabled."
	@echo >&2
	@exit 1

endif # CONFIG_MODULES

###
# Cleaning is done on three levels.
# make clean     Delete most generated files
#                Leave enough to build external modules
# make mrproper  Delete the current configuration, and all generated files
# make distclean Remove editor backup files, patch leftover files and the like

# Directories & files removed with 'make clean'
CLEAN_FILES += include/ksym vmlinux.symvers \
	       modules.builtin modules.builtin.modinfo modules.nsdeps

# Directories & files removed with 'make mrproper'
MRPROPER_FILES += include/config include/generated          \
		  arch/$(SRCARCH)/include/generated .tmp_objdiff \
		  debian snap tar-install \
		  .config .config.old .version \
		  Module.symvers \
		  signing_key.pem signing_key.priv signing_key.x509	\
		  x509.genkey extra_certificates signing_key.x509.keyid	\
		  signing_key.x509.signer vmlinux-gdb.py \
		  *.spec

# Directories & files removed with 'make distclean'
DISTCLEAN_FILES += tags TAGS cscope* GPATH GTAGS GRTAGS GSYMS

# clean - Delete most, but leave enough to build external modules
#
clean: rm-files := $(CLEAN_FILES)

PHONY += archclean vmlinuxclean

vmlinuxclean:
	$(Q)$(CONFIG_SHELL) $(srctree)/scripts/link-vmlinux.sh clean
	$(Q)$(if $(ARCH_POSTLINK), $(MAKE) -f $(ARCH_POSTLINK) clean)

clean: archclean vmlinuxclean

# mrproper - Delete all generated files, including .config
#
mrproper: rm-files := $(wildcard $(MRPROPER_FILES))
mrproper-dirs      := $(addprefix _mrproper_,scripts)

PHONY += $(mrproper-dirs) mrproper
$(mrproper-dirs):
	$(Q)$(MAKE) $(clean)=$(patsubst _mrproper_%,%,$@)

mrproper: clean $(mrproper-dirs)
	$(call cmd,rmfiles)

# distclean
#
distclean: rm-files := $(wildcard $(DISTCLEAN_FILES))

PHONY += distclean

distclean: mrproper
	$(call cmd,rmfiles)
	@find $(srctree) $(RCS_FIND_IGNORE) \
		\( -name '*.orig' -o -name '*.rej' -o -name '*~' \
		-o -name '*.bak' -o -name '#*#' -o -name '*%' \
		-o -name 'core' \) \
		-type f -print | xargs rm -f


# Packaging of the kernel to various formats
# ---------------------------------------------------------------------------

%src-pkg: FORCE
	$(Q)$(MAKE) -f $(srctree)/scripts/Makefile.package $@
%pkg: include/config/kernel.release FORCE
	$(Q)$(MAKE) -f $(srctree)/scripts/Makefile.package $@

# Brief documentation of the typical targets used
# ---------------------------------------------------------------------------

boards := $(wildcard $(srctree)/arch/$(SRCARCH)/configs/*_defconfig)
boards := $(sort $(notdir $(boards)))
board-dirs := $(dir $(wildcard $(srctree)/arch/$(SRCARCH)/configs/*/*_defconfig))
board-dirs := $(sort $(notdir $(board-dirs:/=)))

PHONY += help
help:
	@echo  'Cleaning targets:'
	@echo  '  clean		  - Remove most generated files but keep the config and'
	@echo  '                    enough build support to build external modules'
	@echo  '  mrproper	  - Remove all generated files + config + various backup files'
	@echo  '  distclean	  - mrproper + remove editor backup and patch files'
	@echo  ''
	@echo  'Configuration targets:'
	@$(MAKE) -f $(srctree)/scripts/kconfig/Makefile help
	@echo  ''
	@echo  'Other generic targets:'
	@echo  '  all		  - Build all targets marked with [*]'
	@echo  '* vmlinux	  - Build the bare kernel'
	@echo  '* modules	  - Build all modules'
	@echo  '  modules_install - Install all modules to INSTALL_MOD_PATH (default: /)'
	@echo  '  dir/            - Build all files in dir and below'
	@echo  '  dir/file.[ois]  - Build specified target only'
	@echo  '  dir/file.ll     - Build the LLVM assembly file'
	@echo  '                    (requires compiler support for LLVM assembly generation)'
	@echo  '  dir/file.lst    - Build specified mixed source/assembly target only'
	@echo  '                    (requires a recent binutils and recent build (System.map))'
	@echo  '  dir/file.ko     - Build module including final link'
	@echo  '  modules_prepare - Set up for building external modules'
	@echo  '  tags/TAGS	  - Generate tags file for editors'
	@echo  '  cscope	  - Generate cscope index'
	@echo  '  gtags           - Generate GNU GLOBAL index'
	@echo  '  kernelrelease	  - Output the release version string (use with make -s)'
	@echo  '  kernelversion	  - Output the version stored in Makefile (use with make -s)'
	@echo  '  image_name	  - Output the image name (use with make -s)'
	@echo  '  headers_install - Install sanitised kernel headers to INSTALL_HDR_PATH'; \
	 echo  '                    (default: $(INSTALL_HDR_PATH))'; \
	 echo  ''
	@echo  'Static analysers:'
	@echo  '  checkstack      - Generate a list of stack hogs'
	@echo  '  namespacecheck  - Name space analysis on compiled kernel'
	@echo  '  versioncheck    - Sanity check on version.h usage'
	@echo  '  includecheck    - Check for duplicate included header files'
	@echo  '  export_report   - List the usages of all exported symbols'
	@echo  '  headerdep       - Detect inclusion cycles in headers'
	@echo  '  coccicheck      - Check with Coccinelle'
	@echo  ''
	@echo  'Tools:'
	@echo  '  nsdeps          - Generate missing symbol namespace dependencies'
	@echo  ''
	@echo  'Kernel selftest:'
	@echo  '  kselftest         - Build and run kernel selftest'
	@echo  '                      Build, install, and boot kernel before'
	@echo  '                      running kselftest on it'
	@echo  '                      Run as root for full coverage'
	@echo  '  kselftest-all     - Build kernel selftest'
	@echo  '  kselftest-install - Build and install kernel selftest'
	@echo  '  kselftest-clean   - Remove all generated kselftest files'
	@echo  '  kselftest-merge   - Merge all the config dependencies of'
	@echo  '		      kselftest to existing .config.'
	@echo  ''
	@$(if $(dtstree), \
		echo 'Devicetree:'; \
		echo '* dtbs             - Build device tree blobs for enabled boards'; \
		echo '  dtbs_install     - Install dtbs to $(INSTALL_DTBS_PATH)'; \
		echo '  dt_binding_check - Validate device tree binding documents'; \
		echo '  dtbs_check       - Validate device tree source files';\
		echo '')

	@echo 'Userspace tools targets:'
	@echo '  use "make tools/help"'
	@echo '  or  "cd tools; make help"'
	@echo  ''
	@echo  'Kernel packaging:'
	@$(MAKE) -f $(srctree)/scripts/Makefile.package help
	@echo  ''
	@echo  'Documentation targets:'
	@$(MAKE) -f $(srctree)/Documentation/Makefile dochelp
	@echo  ''
	@echo  'Architecture specific targets ($(SRCARCH)):'
	@$(if $(archhelp),$(archhelp),\
		echo '  No architecture specific help defined for $(SRCARCH)')
	@echo  ''
	@$(if $(boards), \
		$(foreach b, $(boards), \
		printf "  %-27s - Build for %s\\n" $(b) $(subst _defconfig,,$(b));) \
		echo '')
	@$(if $(board-dirs), \
		$(foreach b, $(board-dirs), \
		printf "  %-16s - Show %s-specific targets\\n" help-$(b) $(b);) \
		printf "  %-16s - Show all of the above\\n" help-boards; \
		echo '')

	@echo  '  make V=0|1 [targets] 0 => quiet build (default), 1 => verbose build'
	@echo  '  make V=2   [targets] 2 => give reason for rebuild of target'
	@echo  '  make O=dir [targets] Locate all output files in "dir", including .config'
	@echo  '  make C=1   [targets] Check re-compiled c source with $$CHECK'
	@echo  '                       (sparse by default)'
	@echo  '  make C=2   [targets] Force check of all c source with $$CHECK'
	@echo  '  make RECORDMCOUNT_WARN=1 [targets] Warn about ignored mcount sections'
	@echo  '  make W=n   [targets] Enable extra build checks, n=1,2,3 where'
	@echo  '		1: warnings which may be relevant and do not occur too often'
	@echo  '		2: warnings which occur quite often but may still be relevant'
	@echo  '		3: more obscure warnings, can most likely be ignored'
	@echo  '		Multiple levels can be combined with W=12 or W=123'
	@echo  ''
	@echo  'Execute "make" or "make all" to build all targets marked with [*] '
	@echo  'For further info see the ./README file'


help-board-dirs := $(addprefix help-,$(board-dirs))

help-boards: $(help-board-dirs)

boards-per-dir = $(sort $(notdir $(wildcard $(srctree)/arch/$(SRCARCH)/configs/$*/*_defconfig)))

$(help-board-dirs): help-%:
	@echo  'Architecture specific targets ($(SRCARCH) $*):'
	@$(if $(boards-per-dir), \
		$(foreach b, $(boards-per-dir), \
		printf "  %-24s - Build for %s\\n" $*/$(b) $(subst _defconfig,,$(b));) \
		echo '')


# Documentation targets
# ---------------------------------------------------------------------------
DOC_TARGETS := xmldocs latexdocs pdfdocs htmldocs epubdocs cleandocs \
	       linkcheckdocs dochelp refcheckdocs
PHONY += $(DOC_TARGETS)
$(DOC_TARGETS):
	$(Q)$(MAKE) $(build)=Documentation $@

# Misc
# ---------------------------------------------------------------------------

PHONY += scripts_gdb
scripts_gdb: prepare0
	$(Q)$(MAKE) $(build)=scripts/gdb
	$(Q)ln -fsn $(abspath $(srctree)/scripts/gdb/vmlinux-gdb.py)

ifdef CONFIG_GDB_SCRIPTS
all: scripts_gdb
endif

else # KBUILD_EXTMOD

###
# External module support.
# When building external modules the kernel used as basis is considered
# read-only, and no consistency checks are made and the make
# system is not used on the basis kernel. If updates are required
# in the basis kernel ordinary make commands (without M=...) must
# be used.
#
# The following are the only valid targets when building external
# modules.
# make M=dir clean     Delete all automatically generated files
# make M=dir modules   Make all modules in specified dir
# make M=dir	       Same as 'make M=dir modules'
# make M=dir modules_install
#                      Install the modules built in the module directory
#                      Assumes install directory is already created

# We are always building modules
KBUILD_MODULES := 1

build-dirs := $(KBUILD_EXTMOD)
PHONY += modules
modules: descend
	$(Q)$(MAKE) -f $(srctree)/scripts/Makefile.modpost

PHONY += modules_install
modules_install: _emodinst_ _emodinst_post

install-dir := $(if $(INSTALL_MOD_DIR),$(INSTALL_MOD_DIR),extra)
PHONY += _emodinst_
_emodinst_:
	$(Q)mkdir -p $(MODLIB)/$(install-dir)
	$(Q)$(MAKE) -f $(srctree)/scripts/Makefile.modinst

PHONY += _emodinst_post
_emodinst_post: _emodinst_
	$(call cmd,depmod)

clean-dirs := $(KBUILD_EXTMOD)
clean: rm-files := $(KBUILD_EXTMOD)/Module.symvers $(KBUILD_EXTMOD)/modules.nsdeps

PHONY += help
help:
	@echo  '  Building external modules.'
	@echo  '  Syntax: make -C path/to/kernel/src M=$$PWD target'
	@echo  ''
	@echo  '  modules         - default target, build the module(s)'
	@echo  '  modules_install - install the module'
	@echo  '  clean           - remove generated files in module directory only'
	@echo  ''

PHONY += prepare
endif # KBUILD_EXTMOD

# Single targets
# ---------------------------------------------------------------------------
# To build individual files in subdirectories, you can do like this:
#
#   make foo/bar/baz.s
#
# The supported suffixes for single-target are listed in 'single-targets'
#
# To build only under specific subdirectories, you can do like this:
#
#   make foo/bar/baz/

ifdef single-build

# .ko is special because modpost is needed
single-ko := $(sort $(filter %.ko, $(MAKECMDGOALS)))
single-no-ko := $(sort $(patsubst %.ko,%.mod, $(MAKECMDGOALS)))

$(single-ko): single_modpost
	@:
$(single-no-ko): descend
	@:

ifeq ($(KBUILD_EXTMOD),)
# For the single build of in-tree modules, use a temporary file to avoid
# the situation of modules_install installing an invalid modules.order.
MODORDER := .modules.tmp
endif

PHONY += single_modpost
single_modpost: $(single-no-ko)
	$(Q){ $(foreach m, $(single-ko), echo $(extmod-prefix)$m;) } > $(MODORDER)
	$(Q)$(MAKE) -f $(srctree)/scripts/Makefile.modpost

KBUILD_MODULES := 1

export KBUILD_SINGLE_TARGETS := $(addprefix $(extmod-prefix), $(single-no-ko))

# trim unrelated directories
build-dirs := $(foreach d, $(build-dirs), \
			$(if $(filter $(d)/%, $(KBUILD_SINGLE_TARGETS)), $(d)))

endif

ifndef CONFIG_MODULES
KBUILD_MODULES :=
endif

# Handle descending into subdirectories listed in $(build-dirs)
# Preset locale variables to speed up the build process. Limit locale
# tweaks to this spot to avoid wrong language settings when running
# make menuconfig etc.
# Error messages still appears in the original language
PHONY += descend $(build-dirs)
descend: $(build-dirs)
$(build-dirs): prepare
	$(Q)$(MAKE) $(build)=$@ \
	single-build=$(if $(filter-out $@/, $(filter $@/%, $(KBUILD_SINGLE_TARGETS))),1) \
	need-builtin=1 need-modorder=1

clean-dirs := $(addprefix _clean_, $(clean-dirs))
PHONY += $(clean-dirs) clean
$(clean-dirs):
	$(Q)$(MAKE) $(clean)=$(patsubst _clean_%,%,$@)

clean: $(clean-dirs)
	$(call cmd,rmfiles)
	@find $(if $(KBUILD_EXTMOD), $(KBUILD_EXTMOD), .) $(RCS_FIND_IGNORE) \
		\( -name '*.[aios]' -o -name '*.ko' -o -name '.*.cmd' \
		-o -name '*.ko.*' \
		-o -name '*.dtb' -o -name '*.dtb.S' -o -name '*.dt.yaml' \
		-o -name '*.dwo' -o -name '*.lst' \
		-o -name '*.su' -o -name '*.mod' \
		-o -name '.*.d' -o -name '.*.tmp' -o -name '*.mod.c' \
		-o -name '*.lex.c' -o -name '*.tab.[ch]' \
		-o -name '*.asn1.[ch]' \
		-o -name '*.symtypes' -o -name 'modules.order' \
		-o -name '.tmp_*.o.*' \
		-o -name '*.c.[012]*.*' \
		-o -name '*.ll' \
		-o -name '*.gcno' \) -type f -print | xargs rm -f

# Generate tags for editors
# ---------------------------------------------------------------------------
quiet_cmd_tags = GEN     $@
      cmd_tags = $(BASH) $(srctree)/scripts/tags.sh $@

tags TAGS cscope gtags: FORCE
	$(call cmd,tags)

# Script to generate missing namespace dependencies
# ---------------------------------------------------------------------------

PHONY += nsdeps
nsdeps: export KBUILD_NSDEPS=1
nsdeps: modules
	$(Q)$(CONFIG_SHELL) $(srctree)/scripts/nsdeps

# Scripts to check various things for consistency
# ---------------------------------------------------------------------------

PHONY += includecheck versioncheck coccicheck namespacecheck export_report

includecheck:
	find $(srctree)/* $(RCS_FIND_IGNORE) \
		-name '*.[hcS]' -type f -print | sort \
		| xargs $(PERL) -w $(srctree)/scripts/checkincludes.pl

versioncheck:
	find $(srctree)/* $(RCS_FIND_IGNORE) \
		-name '*.[hcS]' -type f -print | sort \
		| xargs $(PERL) -w $(srctree)/scripts/checkversion.pl

coccicheck:
	$(Q)$(BASH) $(srctree)/scripts/$@

namespacecheck:
	$(PERL) $(srctree)/scripts/namespace.pl

export_report:
	$(PERL) $(srctree)/scripts/export_report.pl

PHONY += checkstack kernelrelease kernelversion image_name

# UML needs a little special treatment here.  It wants to use the host
# toolchain, so needs $(SUBARCH) passed to checkstack.pl.  Everyone
# else wants $(ARCH), including people doing cross-builds, which means
# that $(SUBARCH) doesn't work here.
ifeq ($(ARCH), um)
CHECKSTACK_ARCH := $(SUBARCH)
else
CHECKSTACK_ARCH := $(ARCH)
endif
checkstack:
	$(OBJDUMP) -d vmlinux $$(find . -name '*.ko') | \
	$(PERL) $(srctree)/scripts/checkstack.pl $(CHECKSTACK_ARCH)

kernelrelease:
	@echo "$(KERNELVERSION)$$($(CONFIG_SHELL) $(srctree)/scripts/setlocalversion $(srctree))"

kernelversion:
	@echo $(KERNELVERSION)

image_name:
	@echo $(KBUILD_IMAGE)

# Clear a bunch of variables before executing the submake

ifeq ($(quiet),silent_)
tools_silent=s
endif

tools/: FORCE
	$(Q)mkdir -p $(objtree)/tools
	$(Q)$(MAKE) LDFLAGS= MAKEFLAGS="$(tools_silent) $(filter --j% -j,$(MAKEFLAGS))" O=$(abspath $(objtree)) subdir=tools -C $(srctree)/tools/

tools/%: FORCE
	$(Q)mkdir -p $(objtree)/tools
	$(Q)$(MAKE) LDFLAGS= MAKEFLAGS="$(tools_silent) $(filter --j% -j,$(MAKEFLAGS))" O=$(abspath $(objtree)) subdir=tools -C $(srctree)/tools/ $*

quiet_cmd_rmfiles = $(if $(wildcard $(rm-files)),CLEAN   $(wildcard $(rm-files)))
      cmd_rmfiles = rm -rf $(rm-files)

# Run depmod only if we have System.map and depmod is executable
quiet_cmd_depmod = DEPMOD  $(KERNELRELEASE)
      cmd_depmod = $(CONFIG_SHELL) $(srctree)/scripts/depmod.sh $(DEPMOD) \
                   $(KERNELRELEASE)

# read saved command lines for existing targets
existing-targets := $(wildcard $(sort $(targets)))

-include $(foreach f,$(existing-targets),$(dir $(f)).$(notdir $(f)).cmd)

endif # config-build
endif # mixed-build
endif # need-sub-make

PHONY += FORCE
FORCE:

# Declare the contents of the PHONY variable as phony.  We keep that
# information in a variable so we can use it in if_changed and friends.
.PHONY: $(PHONY)<|MERGE_RESOLUTION|>--- conflicted
+++ resolved
@@ -2,11 +2,7 @@
 VERSION = 5
 PATCHLEVEL = 9
 SUBLEVEL = 0
-<<<<<<< HEAD
-EXTRAVERSION = -rc1
-=======
 EXTRAVERSION = -rc4
->>>>>>> 4a14f25f
 NAME = Kleptomaniac Octopus
 
 # *DOCUMENTATION*
