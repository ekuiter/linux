# SPDX-License-Identifier: GPL-2.0
VERSION = 5
PATCHLEVEL = 18
SUBLEVEL = 0
<<<<<<< HEAD
EXTRAVERSION = -rc5
=======
EXTRAVERSION = -rc7
>>>>>>> 1fd355fe
NAME = Superb Owl

# *DOCUMENTATION*
# To see a list of typical targets execute "make help"
# More info can be located in ./README
# Comments in this file are targeted only to the developer, do not
# expect to learn how to build the kernel reading this file.

$(if $(filter __%, $(MAKECMDGOALS)), \
	$(error targets prefixed with '__' are only for internal use))

# That's our default target when none is given on the command line
PHONY := __all
__all:

# We are using a recursive build, so we need to do a little thinking
# to get the ordering right.
#
# Most importantly: sub-Makefiles should only ever modify files in
# their own directory. If in some directory we have a dependency on
# a file in another dir (which doesn't happen often, but it's often
# unavoidable when linking the built-in.a targets which finally
# turn into vmlinux), we will call a sub make in that other dir, and
# after that we are sure that everything which is in that other dir
# is now up to date.
#
# The only cases where we need to modify files which have global
# effects are thus separated out and done before the recursive
# descending is started. They are now explicitly listed as the
# prepare rule.

ifneq ($(sub_make_done),1)

# Do not use make's built-in rules and variables
# (this increases performance and avoids hard-to-debug behaviour)
MAKEFLAGS += -rR

# Avoid funny character set dependencies
unexport LC_ALL
LC_COLLATE=C
LC_NUMERIC=C
export LC_COLLATE LC_NUMERIC

# Avoid interference with shell env settings
unexport GREP_OPTIONS

# Beautify output
# ---------------------------------------------------------------------------
#
# Normally, we echo the whole command before executing it. By making
# that echo $($(quiet)$(cmd)), we now have the possibility to set
# $(quiet) to choose other forms of output instead, e.g.
#
#         quiet_cmd_cc_o_c = Compiling $(RELDIR)/$@
#         cmd_cc_o_c       = $(CC) $(c_flags) -c -o $@ $<
#
# If $(quiet) is empty, the whole command will be printed.
# If it is set to "quiet_", only the short version will be printed.
# If it is set to "silent_", nothing will be printed at all, since
# the variable $(silent_cmd_cc_o_c) doesn't exist.
#
# A simple variant is to prefix commands with $(Q) - that's useful
# for commands that shall be hidden in non-verbose mode.
#
#	$(Q)ln $@ :<
#
# If KBUILD_VERBOSE equals 0 then the above command will be hidden.
# If KBUILD_VERBOSE equals 1 then the above command is displayed.
# If KBUILD_VERBOSE equals 2 then give the reason why each target is rebuilt.
#
# To put more focus on warnings, be less verbose as default
# Use 'make V=1' to see the full commands

ifeq ("$(origin V)", "command line")
  KBUILD_VERBOSE = $(V)
endif
ifndef KBUILD_VERBOSE
  KBUILD_VERBOSE = 0
endif

ifeq ($(KBUILD_VERBOSE),1)
  quiet =
  Q =
else
  quiet=quiet_
  Q = @
endif

# If the user is running make -s (silent mode), suppress echoing of
# commands

ifneq ($(findstring s,$(filter-out --%,$(MAKEFLAGS))),)
  quiet=silent_
  KBUILD_VERBOSE = 0
endif

export quiet Q KBUILD_VERBOSE

# Call a source code checker (by default, "sparse") as part of the
# C compilation.
#
# Use 'make C=1' to enable checking of only re-compiled files.
# Use 'make C=2' to enable checking of *all* source files, regardless
# of whether they are re-compiled or not.
#
# See the file "Documentation/dev-tools/sparse.rst" for more details,
# including where to get the "sparse" utility.

ifeq ("$(origin C)", "command line")
  KBUILD_CHECKSRC = $(C)
endif
ifndef KBUILD_CHECKSRC
  KBUILD_CHECKSRC = 0
endif

export KBUILD_CHECKSRC

# Use make M=dir or set the environment variable KBUILD_EXTMOD to specify the
# directory of external module to build. Setting M= takes precedence.
ifeq ("$(origin M)", "command line")
  KBUILD_EXTMOD := $(M)
endif

$(if $(word 2, $(KBUILD_EXTMOD)), \
	$(error building multiple external modules is not supported))

# Remove trailing slashes
ifneq ($(filter %/, $(KBUILD_EXTMOD)),)
KBUILD_EXTMOD := $(shell dirname $(KBUILD_EXTMOD).)
endif

export KBUILD_EXTMOD

# Kbuild will save output files in the current working directory.
# This does not need to match to the root of the kernel source tree.
#
# For example, you can do this:
#
#  cd /dir/to/store/output/files; make -f /dir/to/kernel/source/Makefile
#
# If you want to save output files in a different location, there are
# two syntaxes to specify it.
#
# 1) O=
# Use "make O=dir/to/store/output/files/"
#
# 2) Set KBUILD_OUTPUT
# Set the environment variable KBUILD_OUTPUT to point to the output directory.
# export KBUILD_OUTPUT=dir/to/store/output/files/; make
#
# The O= assignment takes precedence over the KBUILD_OUTPUT environment
# variable.

# Do we want to change the working directory?
ifeq ("$(origin O)", "command line")
  KBUILD_OUTPUT := $(O)
endif

ifneq ($(KBUILD_OUTPUT),)
# Make's built-in functions such as $(abspath ...), $(realpath ...) cannot
# expand a shell special character '~'. We use a somewhat tedious way here.
abs_objtree := $(shell mkdir -p $(KBUILD_OUTPUT) && cd $(KBUILD_OUTPUT) && pwd)
$(if $(abs_objtree),, \
     $(error failed to create output directory "$(KBUILD_OUTPUT)"))

# $(realpath ...) resolves symlinks
abs_objtree := $(realpath $(abs_objtree))
else
abs_objtree := $(CURDIR)
endif # ifneq ($(KBUILD_OUTPUT),)

ifeq ($(abs_objtree),$(CURDIR))
# Suppress "Entering directory ..." unless we are changing the work directory.
MAKEFLAGS += --no-print-directory
else
need-sub-make := 1
endif

this-makefile := $(lastword $(MAKEFILE_LIST))
abs_srctree := $(realpath $(dir $(this-makefile)))

ifneq ($(words $(subst :, ,$(abs_srctree))), 1)
$(error source directory cannot contain spaces or colons)
endif

ifneq ($(abs_srctree),$(abs_objtree))
# Look for make include files relative to root of kernel src
#
# --included-dir is added for backward compatibility, but you should not rely on
# it. Please add $(srctree)/ prefix to include Makefiles in the source tree.
MAKEFLAGS += --include-dir=$(abs_srctree)
endif

ifneq ($(filter 3.%,$(MAKE_VERSION)),)
# 'MAKEFLAGS += -rR' does not immediately become effective for GNU Make 3.x
# We need to invoke sub-make to avoid implicit rules in the top Makefile.
need-sub-make := 1
# Cancel implicit rules for this Makefile.
$(this-makefile): ;
endif

export abs_srctree abs_objtree
export sub_make_done := 1

ifeq ($(need-sub-make),1)

PHONY += $(MAKECMDGOALS) __sub-make

$(filter-out $(this-makefile), $(MAKECMDGOALS)) __all: __sub-make
	@:

# Invoke a second make in the output directory, passing relevant variables
__sub-make:
	$(Q)$(MAKE) -C $(abs_objtree) -f $(abs_srctree)/Makefile $(MAKECMDGOALS)

endif # need-sub-make
endif # sub_make_done

# We process the rest of the Makefile if this is the final invocation of make
ifeq ($(need-sub-make),)

# Do not print "Entering directory ...",
# but we want to display it when entering to the output directory
# so that IDEs/editors are able to understand relative filenames.
MAKEFLAGS += --no-print-directory

ifeq ($(abs_srctree),$(abs_objtree))
        # building in the source tree
        srctree := .
	building_out_of_srctree :=
else
        ifeq ($(abs_srctree)/,$(dir $(abs_objtree)))
                # building in a subdirectory of the source tree
                srctree := ..
        else
                srctree := $(abs_srctree)
        endif
	building_out_of_srctree := 1
endif

ifneq ($(KBUILD_ABS_SRCTREE),)
srctree := $(abs_srctree)
endif

objtree		:= .
VPATH		:= $(srctree)

export building_out_of_srctree srctree objtree VPATH

# To make sure we do not include .config for any of the *config targets
# catch them early, and hand them over to scripts/kconfig/Makefile
# It is allowed to specify more targets when calling make, including
# mixing *config targets and build targets.
# For example 'make oldconfig all'.
# Detect when mixed targets is specified, and make a second invocation
# of make so .config is not included in this case either (for *config).

version_h := include/generated/uapi/linux/version.h

clean-targets := %clean mrproper cleandocs
no-dot-config-targets := $(clean-targets) \
			 cscope gtags TAGS tags help% %docs check% coccicheck \
			 $(version_h) headers headers_% archheaders archscripts \
			 %asm-generic kernelversion %src-pkg dt_binding_check \
			 outputmakefile
# Installation targets should not require compiler. Unfortunately, vdso_install
# is an exception where build artifacts may be updated. This must be fixed.
no-compiler-targets := $(no-dot-config-targets) install dtbs_install \
			headers_install modules_install kernelrelease image_name
no-sync-config-targets := $(no-dot-config-targets) %install kernelrelease \
			  image_name
single-targets := %.a %.i %.ko %.lds %.ll %.lst %.mod %.o %.s %.symtypes %/

config-build	:=
mixed-build	:=
need-config	:= 1
need-compiler	:= 1
may-sync-config	:= 1
single-build	:=

ifneq ($(filter $(no-dot-config-targets), $(MAKECMDGOALS)),)
	ifeq ($(filter-out $(no-dot-config-targets), $(MAKECMDGOALS)),)
		need-config :=
	endif
endif

ifneq ($(filter $(no-compiler-targets), $(MAKECMDGOALS)),)
	ifeq ($(filter-out $(no-compiler-targets), $(MAKECMDGOALS)),)
		need-compiler :=
	endif
endif

ifneq ($(filter $(no-sync-config-targets), $(MAKECMDGOALS)),)
	ifeq ($(filter-out $(no-sync-config-targets), $(MAKECMDGOALS)),)
		may-sync-config :=
	endif
endif

ifneq ($(KBUILD_EXTMOD),)
	may-sync-config :=
endif

ifeq ($(KBUILD_EXTMOD),)
        ifneq ($(filter %config,$(MAKECMDGOALS)),)
		config-build := 1
                ifneq ($(words $(MAKECMDGOALS)),1)
			mixed-build := 1
                endif
        endif
endif

# We cannot build single targets and the others at the same time
ifneq ($(filter $(single-targets), $(MAKECMDGOALS)),)
	single-build := 1
	ifneq ($(filter-out $(single-targets), $(MAKECMDGOALS)),)
		mixed-build := 1
	endif
endif

# For "make -j clean all", "make -j mrproper defconfig all", etc.
ifneq ($(filter $(clean-targets),$(MAKECMDGOALS)),)
        ifneq ($(filter-out $(clean-targets),$(MAKECMDGOALS)),)
		mixed-build := 1
        endif
endif

# install and modules_install need also be processed one by one
ifneq ($(filter install,$(MAKECMDGOALS)),)
        ifneq ($(filter modules_install,$(MAKECMDGOALS)),)
		mixed-build := 1
        endif
endif

ifdef mixed-build
# ===========================================================================
# We're called with mixed targets (*config and build targets).
# Handle them one by one.

PHONY += $(MAKECMDGOALS) __build_one_by_one

$(MAKECMDGOALS): __build_one_by_one
	@:

__build_one_by_one:
	$(Q)set -e; \
	for i in $(MAKECMDGOALS); do \
		$(MAKE) -f $(srctree)/Makefile $$i; \
	done

else # !mixed-build

include $(srctree)/scripts/Kbuild.include

# Read KERNELRELEASE from include/config/kernel.release (if it exists)
KERNELRELEASE = $(shell cat include/config/kernel.release 2> /dev/null)
KERNELVERSION = $(VERSION)$(if $(PATCHLEVEL),.$(PATCHLEVEL)$(if $(SUBLEVEL),.$(SUBLEVEL)))$(EXTRAVERSION)
export VERSION PATCHLEVEL SUBLEVEL KERNELRELEASE KERNELVERSION

include $(srctree)/scripts/subarch.include

# Cross compiling and selecting different set of gcc/bin-utils
# ---------------------------------------------------------------------------
#
# When performing cross compilation for other architectures ARCH shall be set
# to the target architecture. (See arch/* for the possibilities).
# ARCH can be set during invocation of make:
# make ARCH=ia64
# Another way is to have ARCH set in the environment.
# The default ARCH is the host where make is executed.

# CROSS_COMPILE specify the prefix used for all executables used
# during compilation. Only gcc and related bin-utils executables
# are prefixed with $(CROSS_COMPILE).
# CROSS_COMPILE can be set on the command line
# make CROSS_COMPILE=ia64-linux-
# Alternatively CROSS_COMPILE can be set in the environment.
# Default value for CROSS_COMPILE is not to prefix executables
# Note: Some architectures assign CROSS_COMPILE in their arch/*/Makefile
ARCH		?= $(SUBARCH)

# Architecture as present in compile.h
UTS_MACHINE 	:= $(ARCH)
SRCARCH 	:= $(ARCH)

# Additional ARCH settings for x86
ifeq ($(ARCH),i386)
        SRCARCH := x86
endif
ifeq ($(ARCH),x86_64)
        SRCARCH := x86
endif

# Additional ARCH settings for sparc
ifeq ($(ARCH),sparc32)
       SRCARCH := sparc
endif
ifeq ($(ARCH),sparc64)
       SRCARCH := sparc
endif

# Additional ARCH settings for parisc
ifeq ($(ARCH),parisc64)
       SRCARCH := parisc
endif

export cross_compiling :=
ifneq ($(SRCARCH),$(SUBARCH))
cross_compiling := 1
endif

KCONFIG_CONFIG	?= .config
export KCONFIG_CONFIG

# SHELL used by kbuild
CONFIG_SHELL := sh

HOST_LFS_CFLAGS := $(shell getconf LFS_CFLAGS 2>/dev/null)
HOST_LFS_LDFLAGS := $(shell getconf LFS_LDFLAGS 2>/dev/null)
HOST_LFS_LIBS := $(shell getconf LFS_LIBS 2>/dev/null)

ifneq ($(LLVM),)
ifneq ($(filter %/,$(LLVM)),)
LLVM_PREFIX := $(LLVM)
else ifneq ($(filter -%,$(LLVM)),)
LLVM_SUFFIX := $(LLVM)
endif

HOSTCC	= $(LLVM_PREFIX)clang$(LLVM_SUFFIX)
HOSTCXX	= $(LLVM_PREFIX)clang++$(LLVM_SUFFIX)
else
HOSTCC	= gcc
HOSTCXX	= g++
endif

KBUILD_USERHOSTCFLAGS := -Wall -Wmissing-prototypes -Wstrict-prototypes \
			 -O2 -fomit-frame-pointer -std=gnu11 \
			 -Wdeclaration-after-statement
KBUILD_USERCFLAGS  := $(KBUILD_USERHOSTCFLAGS) $(USERCFLAGS)
KBUILD_USERLDFLAGS := $(USERLDFLAGS)

KBUILD_HOSTCFLAGS   := $(KBUILD_USERHOSTCFLAGS) $(HOST_LFS_CFLAGS) $(HOSTCFLAGS)
KBUILD_HOSTCXXFLAGS := -Wall -O2 $(HOST_LFS_CFLAGS) $(HOSTCXXFLAGS)
KBUILD_HOSTLDFLAGS  := $(HOST_LFS_LDFLAGS) $(HOSTLDFLAGS)
KBUILD_HOSTLDLIBS   := $(HOST_LFS_LIBS) $(HOSTLDLIBS)

# Make variables (CC, etc...)
CPP		= $(CC) -E
ifneq ($(LLVM),)
CC		= $(LLVM_PREFIX)clang$(LLVM_SUFFIX)
LD		= $(LLVM_PREFIX)ld.lld$(LLVM_SUFFIX)
AR		= $(LLVM_PREFIX)llvm-ar$(LLVM_SUFFIX)
NM		= $(LLVM_PREFIX)llvm-nm$(LLVM_SUFFIX)
OBJCOPY		= $(LLVM_PREFIX)llvm-objcopy$(LLVM_SUFFIX)
OBJDUMP		= $(LLVM_PREFIX)llvm-objdump$(LLVM_SUFFIX)
READELF		= $(LLVM_PREFIX)llvm-readelf$(LLVM_SUFFIX)
STRIP		= $(LLVM_PREFIX)llvm-strip$(LLVM_SUFFIX)
else
CC		= $(CROSS_COMPILE)gcc
LD		= $(CROSS_COMPILE)ld
AR		= $(CROSS_COMPILE)ar
NM		= $(CROSS_COMPILE)nm
OBJCOPY		= $(CROSS_COMPILE)objcopy
OBJDUMP		= $(CROSS_COMPILE)objdump
READELF		= $(CROSS_COMPILE)readelf
STRIP		= $(CROSS_COMPILE)strip
endif
PAHOLE		= pahole
RESOLVE_BTFIDS	= $(objtree)/tools/bpf/resolve_btfids/resolve_btfids
LEX		= flex
YACC		= bison
AWK		= awk
INSTALLKERNEL  := installkernel
DEPMOD		= depmod
PERL		= perl
PYTHON3		= python3
CHECK		= sparse
BASH		= bash
KGZIP		= gzip
KBZIP2		= bzip2
KLZOP		= lzop
LZMA		= lzma
LZ4		= lz4c
XZ		= xz
ZSTD		= zstd

PAHOLE_FLAGS	= $(shell PAHOLE=$(PAHOLE) $(srctree)/scripts/pahole-flags.sh)

CHECKFLAGS     := -D__linux__ -Dlinux -D__STDC__ -Dunix -D__unix__ \
		  -Wbitwise -Wno-return-void -Wno-unknown-attribute $(CF)
NOSTDINC_FLAGS :=
CFLAGS_MODULE   =
AFLAGS_MODULE   =
LDFLAGS_MODULE  =
CFLAGS_KERNEL	=
AFLAGS_KERNEL	=
LDFLAGS_vmlinux =

# Use USERINCLUDE when you must reference the UAPI directories only.
USERINCLUDE    := \
		-I$(srctree)/arch/$(SRCARCH)/include/uapi \
		-I$(objtree)/arch/$(SRCARCH)/include/generated/uapi \
		-I$(srctree)/include/uapi \
		-I$(objtree)/include/generated/uapi \
                -include $(srctree)/include/linux/compiler-version.h \
                -include $(srctree)/include/linux/kconfig.h

# Use LINUXINCLUDE when you must reference the include/ directory.
# Needed to be compatible with the O= option
LINUXINCLUDE    := \
		-I$(srctree)/arch/$(SRCARCH)/include \
		-I$(objtree)/arch/$(SRCARCH)/include/generated \
		$(if $(building_out_of_srctree),-I$(srctree)/include) \
		-I$(objtree)/include \
		$(USERINCLUDE)

KBUILD_AFLAGS   := -D__ASSEMBLY__ -fno-PIE
KBUILD_CFLAGS   := -Wall -Wundef -Werror=strict-prototypes -Wno-trigraphs \
		   -fno-strict-aliasing -fno-common -fshort-wchar -fno-PIE \
		   -Werror=implicit-function-declaration -Werror=implicit-int \
		   -Werror=return-type -Wno-format-security \
		   -std=gnu11
KBUILD_CPPFLAGS := -D__KERNEL__
KBUILD_AFLAGS_KERNEL :=
KBUILD_CFLAGS_KERNEL :=
KBUILD_AFLAGS_MODULE  := -DMODULE
KBUILD_CFLAGS_MODULE  := -DMODULE
KBUILD_LDFLAGS_MODULE :=
KBUILD_LDFLAGS :=
CLANG_FLAGS :=

export ARCH SRCARCH CONFIG_SHELL BASH HOSTCC KBUILD_HOSTCFLAGS CROSS_COMPILE LD CC
export CPP AR NM STRIP OBJCOPY OBJDUMP READELF PAHOLE RESOLVE_BTFIDS LEX YACC AWK INSTALLKERNEL
export PERL PYTHON3 CHECK CHECKFLAGS MAKE UTS_MACHINE HOSTCXX
export KGZIP KBZIP2 KLZOP LZMA LZ4 XZ ZSTD
export KBUILD_HOSTCXXFLAGS KBUILD_HOSTLDFLAGS KBUILD_HOSTLDLIBS LDFLAGS_MODULE
export KBUILD_USERCFLAGS KBUILD_USERLDFLAGS

export KBUILD_CPPFLAGS NOSTDINC_FLAGS LINUXINCLUDE OBJCOPYFLAGS KBUILD_LDFLAGS
export KBUILD_CFLAGS CFLAGS_KERNEL CFLAGS_MODULE
export KBUILD_AFLAGS AFLAGS_KERNEL AFLAGS_MODULE
export KBUILD_AFLAGS_MODULE KBUILD_CFLAGS_MODULE KBUILD_LDFLAGS_MODULE
export KBUILD_AFLAGS_KERNEL KBUILD_CFLAGS_KERNEL
export PAHOLE_FLAGS

# Files to ignore in find ... statements

export RCS_FIND_IGNORE := \( -name SCCS -o -name BitKeeper -o -name .svn -o    \
			  -name CVS -o -name .pc -o -name .hg -o -name .git \) \
			  -prune -o
export RCS_TAR_IGNORE := --exclude SCCS --exclude BitKeeper --exclude .svn \
			 --exclude CVS --exclude .pc --exclude .hg --exclude .git

# ===========================================================================
# Rules shared between *config targets and build targets

# Basic helpers built in scripts/basic/
PHONY += scripts_basic
scripts_basic:
	$(Q)$(MAKE) $(build)=scripts/basic

PHONY += outputmakefile
ifdef building_out_of_srctree
# Before starting out-of-tree build, make sure the source tree is clean.
# outputmakefile generates a Makefile in the output directory, if using a
# separate output directory. This allows convenient use of make in the
# output directory.
# At the same time when output Makefile generated, generate .gitignore to
# ignore whole output directory

quiet_cmd_makefile = GEN     Makefile
      cmd_makefile = { \
	echo "\# Automatically generated by $(srctree)/Makefile: don't edit"; \
	echo "include $(srctree)/Makefile"; \
	} > Makefile

outputmakefile:
	$(Q)if [ -f $(srctree)/.config -o \
		 -d $(srctree)/include/config -o \
		 -d $(srctree)/arch/$(SRCARCH)/include/generated ]; then \
		echo >&2 "***"; \
		echo >&2 "*** The source tree is not clean, please run 'make$(if $(findstring command line, $(origin ARCH)), ARCH=$(ARCH)) mrproper'"; \
		echo >&2 "*** in $(abs_srctree)";\
		echo >&2 "***"; \
		false; \
	fi
	$(Q)ln -fsn $(srctree) source
	$(call cmd,makefile)
	$(Q)test -e .gitignore || \
	{ echo "# this is build directory, ignore it"; echo "*"; } > .gitignore
endif

# The expansion should be delayed until arch/$(SRCARCH)/Makefile is included.
# Some architectures define CROSS_COMPILE in arch/$(SRCARCH)/Makefile.
# CC_VERSION_TEXT is referenced from Kconfig (so it needs export),
# and from include/config/auto.conf.cmd to detect the compiler upgrade.
CC_VERSION_TEXT = $(subst $(pound),,$(shell LC_ALL=C $(CC) --version 2>/dev/null | head -n 1))

ifneq ($(findstring clang,$(CC_VERSION_TEXT)),)
include $(srctree)/scripts/Makefile.clang
endif

# Include this also for config targets because some architectures need
# cc-cross-prefix to determine CROSS_COMPILE.
ifdef need-compiler
include $(srctree)/scripts/Makefile.compiler
endif

ifdef config-build
# ===========================================================================
# *config targets only - make sure prerequisites are updated, and descend
# in scripts/kconfig to make the *config target

# Read arch specific Makefile to set KBUILD_DEFCONFIG as needed.
# KBUILD_DEFCONFIG may point out an alternative default configuration
# used for 'make defconfig'
include $(srctree)/arch/$(SRCARCH)/Makefile
export KBUILD_DEFCONFIG KBUILD_KCONFIG CC_VERSION_TEXT

config: outputmakefile scripts_basic FORCE
	$(Q)$(MAKE) $(build)=scripts/kconfig $@

%config: outputmakefile scripts_basic FORCE
	$(Q)$(MAKE) $(build)=scripts/kconfig $@

else #!config-build
# ===========================================================================
# Build targets only - this includes vmlinux, arch specific targets, clean
# targets and others. In general all targets except *config targets.

# If building an external module we do not care about the all: rule
# but instead __all depend on modules
PHONY += all
ifeq ($(KBUILD_EXTMOD),)
__all: all
else
__all: modules
endif

# Decide whether to build built-in, modular, or both.
# Normally, just do built-in.

KBUILD_MODULES :=
KBUILD_BUILTIN := 1

# If we have only "make modules", don't compile built-in objects.
ifeq ($(MAKECMDGOALS),modules)
  KBUILD_BUILTIN :=
endif

# If we have "make <whatever> modules", compile modules
# in addition to whatever we do anyway.
# Just "make" or "make all" shall build modules as well

ifneq ($(filter all modules nsdeps %compile_commands.json clang-%,$(MAKECMDGOALS)),)
  KBUILD_MODULES := 1
endif

ifeq ($(MAKECMDGOALS),)
  KBUILD_MODULES := 1
endif

export KBUILD_MODULES KBUILD_BUILTIN

ifdef need-config
include include/config/auto.conf
endif

ifeq ($(KBUILD_EXTMOD),)
# Objects we will link into vmlinux / subdirs we need to visit
core-y		:= init/ usr/ arch/$(SRCARCH)/
drivers-y	:= drivers/ sound/
drivers-$(CONFIG_SAMPLES) += samples/
drivers-$(CONFIG_NET) += net/
drivers-y	+= virt/
libs-y		:= lib/
endif # KBUILD_EXTMOD

# The all: target is the default when no target is given on the
# command line.
# This allow a user to issue only 'make' to build a kernel including modules
# Defaults to vmlinux, but the arch makefile usually adds further targets
all: vmlinux

CFLAGS_GCOV	:= -fprofile-arcs -ftest-coverage
ifdef CONFIG_CC_IS_GCC
CFLAGS_GCOV	+= -fno-tree-loop-im
endif
export CFLAGS_GCOV

# The arch Makefiles can override CC_FLAGS_FTRACE. We may also append it later.
ifdef CONFIG_FUNCTION_TRACER
  CC_FLAGS_FTRACE := -pg
endif

include $(srctree)/arch/$(SRCARCH)/Makefile

ifdef need-config
ifdef may-sync-config
# Read in dependencies to all Kconfig* files, make sure to run syncconfig if
# changes are detected. This should be included after arch/$(SRCARCH)/Makefile
# because some architectures define CROSS_COMPILE there.
include include/config/auto.conf.cmd

$(KCONFIG_CONFIG):
	@echo >&2 '***'
	@echo >&2 '*** Configuration file "$@" not found!'
	@echo >&2 '***'
	@echo >&2 '*** Please run some configurator (e.g. "make oldconfig" or'
	@echo >&2 '*** "make menuconfig" or "make xconfig").'
	@echo >&2 '***'
	@/bin/false

# The actual configuration files used during the build are stored in
# include/generated/ and include/config/. Update them if .config is newer than
# include/config/auto.conf (which mirrors .config).
#
# This exploits the 'multi-target pattern rule' trick.
# The syncconfig should be executed only once to make all the targets.
# (Note: use the grouped target '&:' when we bump to GNU Make 4.3)
#
# Do not use $(call cmd,...) here. That would suppress prompts from syncconfig,
# so you cannot notice that Kconfig is waiting for the user input.
%/config/auto.conf %/config/auto.conf.cmd %/generated/autoconf.h: $(KCONFIG_CONFIG)
	$(Q)$(kecho) "  SYNC    $@"
	$(Q)$(MAKE) -f $(srctree)/Makefile syncconfig
else # !may-sync-config
# External modules and some install targets need include/generated/autoconf.h
# and include/config/auto.conf but do not care if they are up-to-date.
# Use auto.conf to trigger the test
PHONY += include/config/auto.conf

include/config/auto.conf:
	$(Q)test -e include/generated/autoconf.h -a -e $@ || (		\
	echo >&2;							\
	echo >&2 "  ERROR: Kernel configuration is invalid.";		\
	echo >&2 "         include/generated/autoconf.h or $@ are missing.";\
	echo >&2 "         Run 'make oldconfig && make prepare' on kernel src to fix it.";	\
	echo >&2 ;							\
	/bin/false)

endif # may-sync-config
endif # need-config

KBUILD_CFLAGS	+= -fno-delete-null-pointer-checks
KBUILD_CFLAGS	+= $(call cc-disable-warning,frame-address,)
KBUILD_CFLAGS	+= $(call cc-disable-warning, format-truncation)
KBUILD_CFLAGS	+= $(call cc-disable-warning, format-overflow)
KBUILD_CFLAGS	+= $(call cc-disable-warning, address-of-packed-member)

ifdef CONFIG_CC_OPTIMIZE_FOR_PERFORMANCE
KBUILD_CFLAGS += -O2
else ifdef CONFIG_CC_OPTIMIZE_FOR_PERFORMANCE_O3
KBUILD_CFLAGS += -O3
else ifdef CONFIG_CC_OPTIMIZE_FOR_SIZE
KBUILD_CFLAGS += -Os
endif

# Tell gcc to never replace conditional load with a non-conditional one
ifdef CONFIG_CC_IS_GCC
# gcc-10 renamed --param=allow-store-data-races=0 to
# -fno-allow-store-data-races.
KBUILD_CFLAGS	+= $(call cc-option,--param=allow-store-data-races=0)
KBUILD_CFLAGS	+= $(call cc-option,-fno-allow-store-data-races)
endif

ifdef CONFIG_READABLE_ASM
# Disable optimizations that make assembler listings hard to read.
# reorder blocks reorders the control in the function
# ipa clone creates specialized cloned functions
# partial inlining inlines only parts of functions
KBUILD_CFLAGS += -fno-reorder-blocks -fno-ipa-cp-clone -fno-partial-inlining
endif

ifneq ($(CONFIG_FRAME_WARN),0)
KBUILD_CFLAGS += -Wframe-larger-than=$(CONFIG_FRAME_WARN)
endif

stackp-flags-y                                    := -fno-stack-protector
stackp-flags-$(CONFIG_STACKPROTECTOR)             := -fstack-protector
stackp-flags-$(CONFIG_STACKPROTECTOR_STRONG)      := -fstack-protector-strong

KBUILD_CFLAGS += $(stackp-flags-y)

KBUILD_CFLAGS-$(CONFIG_WERROR) += -Werror
KBUILD_CFLAGS += $(KBUILD_CFLAGS-y) $(CONFIG_CC_IMPLICIT_FALLTHROUGH)

ifdef CONFIG_CC_IS_CLANG
KBUILD_CPPFLAGS += -Qunused-arguments
# The kernel builds with '-std=gnu11' so use of GNU extensions is acceptable.
KBUILD_CFLAGS += -Wno-gnu
else

# gcc inanely warns about local variables called 'main'
KBUILD_CFLAGS += -Wno-main
endif

# These warnings generated too much noise in a regular build.
# Use make W=1 to enable them (see scripts/Makefile.extrawarn)
KBUILD_CFLAGS += $(call cc-disable-warning, unused-but-set-variable)
KBUILD_CFLAGS += $(call cc-disable-warning, unused-const-variable)

ifdef CONFIG_FRAME_POINTER
KBUILD_CFLAGS	+= -fno-omit-frame-pointer -fno-optimize-sibling-calls
else
# Some targets (ARM with Thumb2, for example), can't be built with frame
# pointers.  For those, we don't have FUNCTION_TRACER automatically
# select FRAME_POINTER.  However, FUNCTION_TRACER adds -pg, and this is
# incompatible with -fomit-frame-pointer with current GCC, so we don't use
# -fomit-frame-pointer with FUNCTION_TRACER.
ifndef CONFIG_FUNCTION_TRACER
KBUILD_CFLAGS	+= -fomit-frame-pointer
endif
endif

# Initialize all stack variables with a 0xAA pattern.
ifdef CONFIG_INIT_STACK_ALL_PATTERN
KBUILD_CFLAGS	+= -ftrivial-auto-var-init=pattern
endif

# Initialize all stack variables with a zero value.
ifdef CONFIG_INIT_STACK_ALL_ZERO
KBUILD_CFLAGS	+= -ftrivial-auto-var-init=zero
ifdef CONFIG_CC_IS_CLANG
# https://bugs.llvm.org/show_bug.cgi?id=45497
KBUILD_CFLAGS	+= -enable-trivial-auto-var-init-zero-knowing-it-will-be-removed-from-clang
endif
endif

# While VLAs have been removed, GCC produces unreachable stack probes
# for the randomize_kstack_offset feature. Disable it for all compilers.
KBUILD_CFLAGS	+= $(call cc-option, -fno-stack-clash-protection)

# Clear used registers at func exit (to reduce data lifetime and ROP gadgets).
ifdef CONFIG_ZERO_CALL_USED_REGS
KBUILD_CFLAGS	+= -fzero-call-used-regs=used-gpr
endif

ifdef CONFIG_FUNCTION_TRACER
ifdef CONFIG_FTRACE_MCOUNT_USE_CC
  CC_FLAGS_FTRACE	+= -mrecord-mcount
  ifdef CONFIG_HAVE_NOP_MCOUNT
    ifeq ($(call cc-option-yn, -mnop-mcount),y)
      CC_FLAGS_FTRACE	+= -mnop-mcount
      CC_FLAGS_USING	+= -DCC_USING_NOP_MCOUNT
    endif
  endif
endif
ifdef CONFIG_FTRACE_MCOUNT_USE_OBJTOOL
  CC_FLAGS_USING	+= -DCC_USING_NOP_MCOUNT
endif
ifdef CONFIG_FTRACE_MCOUNT_USE_RECORDMCOUNT
  ifdef CONFIG_HAVE_C_RECORDMCOUNT
    BUILD_C_RECORDMCOUNT := y
    export BUILD_C_RECORDMCOUNT
  endif
endif
ifdef CONFIG_HAVE_FENTRY
  # s390-linux-gnu-gcc did not support -mfentry until gcc-9.
  ifeq ($(call cc-option-yn, -mfentry),y)
    CC_FLAGS_FTRACE	+= -mfentry
    CC_FLAGS_USING	+= -DCC_USING_FENTRY
  endif
endif
export CC_FLAGS_FTRACE
KBUILD_CFLAGS	+= $(CC_FLAGS_FTRACE) $(CC_FLAGS_USING)
KBUILD_AFLAGS	+= $(CC_FLAGS_USING)
endif

# We trigger additional mismatches with less inlining
ifdef CONFIG_DEBUG_SECTION_MISMATCH
KBUILD_CFLAGS += -fno-inline-functions-called-once
endif

ifdef CONFIG_LD_DEAD_CODE_DATA_ELIMINATION
KBUILD_CFLAGS_KERNEL += -ffunction-sections -fdata-sections
LDFLAGS_vmlinux += --gc-sections
endif

ifdef CONFIG_SHADOW_CALL_STACK
CC_FLAGS_SCS	:= -fsanitize=shadow-call-stack
KBUILD_CFLAGS	+= $(CC_FLAGS_SCS)
export CC_FLAGS_SCS
endif

ifdef CONFIG_LTO_CLANG
ifdef CONFIG_LTO_CLANG_THIN
CC_FLAGS_LTO	:= -flto=thin -fsplit-lto-unit
KBUILD_LDFLAGS	+= --thinlto-cache-dir=$(extmod_prefix).thinlto-cache
else
CC_FLAGS_LTO	:= -flto
endif
CC_FLAGS_LTO	+= -fvisibility=hidden

# Limit inlining across translation units to reduce binary size
KBUILD_LDFLAGS += -mllvm -import-instr-limit=5

# Check for frame size exceeding threshold during prolog/epilog insertion
# when using lld < 13.0.0.
ifneq ($(CONFIG_FRAME_WARN),0)
ifeq ($(shell test $(CONFIG_LLD_VERSION) -lt 130000; echo $$?),0)
KBUILD_LDFLAGS	+= -plugin-opt=-warn-stack-size=$(CONFIG_FRAME_WARN)
endif
endif
endif

ifdef CONFIG_LTO
KBUILD_CFLAGS	+= -fno-lto $(CC_FLAGS_LTO)
KBUILD_AFLAGS	+= -fno-lto
export CC_FLAGS_LTO
endif

ifdef CONFIG_CFI_CLANG
CC_FLAGS_CFI	:= -fsanitize=cfi \
		   -fsanitize-cfi-cross-dso \
		   -fno-sanitize-cfi-canonical-jump-tables \
		   -fno-sanitize-trap=cfi \
		   -fno-sanitize-blacklist

ifdef CONFIG_CFI_PERMISSIVE
CC_FLAGS_CFI	+= -fsanitize-recover=cfi
endif

# If LTO flags are filtered out, we must also filter out CFI.
CC_FLAGS_LTO	+= $(CC_FLAGS_CFI)
KBUILD_CFLAGS	+= $(CC_FLAGS_CFI)
export CC_FLAGS_CFI
endif

ifdef CONFIG_DEBUG_FORCE_FUNCTION_ALIGN_64B
KBUILD_CFLAGS += -falign-functions=64
endif

# arch Makefile may override CC so keep this after arch Makefile is included
NOSTDINC_FLAGS += -nostdinc

# warn about C99 declaration after statement
KBUILD_CFLAGS += -Wdeclaration-after-statement

# Variable Length Arrays (VLAs) should not be used anywhere in the kernel
KBUILD_CFLAGS += -Wvla

# disable pointer signed / unsigned warnings in gcc 4.0
KBUILD_CFLAGS += -Wno-pointer-sign

# In order to make sure new function cast mismatches are not introduced
# in the kernel (to avoid tripping CFI checking), the kernel should be
# globally built with -Wcast-function-type.
KBUILD_CFLAGS += $(call cc-option, -Wcast-function-type)

# disable stringop warnings in gcc 8+
KBUILD_CFLAGS += $(call cc-disable-warning, stringop-truncation)

# We'll want to enable this eventually, but it's not going away for 5.7 at least
KBUILD_CFLAGS += $(call cc-disable-warning, stringop-overflow)

# Another good warning that we'll want to enable eventually
KBUILD_CFLAGS += $(call cc-disable-warning, restrict)

# Enabled with W=2, disabled by default as noisy
ifdef CONFIG_CC_IS_GCC
KBUILD_CFLAGS += -Wno-maybe-uninitialized
endif

ifdef CONFIG_CC_IS_GCC
# The allocators already balk at large sizes, so silence the compiler
# warnings for bounds checks involving those possible values. While
# -Wno-alloc-size-larger-than would normally be used here, earlier versions
# of gcc (<9.1) weirdly don't handle the option correctly when _other_
# warnings are produced (?!). Using -Walloc-size-larger-than=SIZE_MAX
# doesn't work (as it is documented to), silently resolving to "0" prior to
# version 9.1 (and producing an error more recently). Numeric values larger
# than PTRDIFF_MAX also don't work prior to version 9.1, which are silently
# ignored, continuing to default to PTRDIFF_MAX. So, left with no other
# choice, we must perform a versioned check to disable this warning.
# https://lore.kernel.org/lkml/20210824115859.187f272f@canb.auug.org.au
KBUILD_CFLAGS += $(call cc-ifversion, -ge, 0901, -Wno-alloc-size-larger-than)
endif

# disable invalid "can't wrap" optimizations for signed / pointers
KBUILD_CFLAGS	+= -fno-strict-overflow

# Make sure -fstack-check isn't enabled (like gentoo apparently did)
KBUILD_CFLAGS  += -fno-stack-check

# conserve stack if available
ifdef CONFIG_CC_IS_GCC
KBUILD_CFLAGS   += -fconserve-stack
endif

# Prohibit date/time macros, which would make the build non-deterministic
KBUILD_CFLAGS   += -Werror=date-time

# enforce correct pointer usage
KBUILD_CFLAGS   += $(call cc-option,-Werror=incompatible-pointer-types)

# Require designated initializers for all marked structures
KBUILD_CFLAGS   += $(call cc-option,-Werror=designated-init)

# change __FILE__ to the relative path from the srctree
KBUILD_CPPFLAGS += $(call cc-option,-fmacro-prefix-map=$(srctree)/=)

# include additional Makefiles when needed
include-y			:= scripts/Makefile.extrawarn
include-$(CONFIG_DEBUG_INFO)	+= scripts/Makefile.debug
include-$(CONFIG_KASAN)		+= scripts/Makefile.kasan
include-$(CONFIG_KCSAN)		+= scripts/Makefile.kcsan
include-$(CONFIG_UBSAN)		+= scripts/Makefile.ubsan
include-$(CONFIG_KCOV)		+= scripts/Makefile.kcov
include-$(CONFIG_GCC_PLUGINS)	+= scripts/Makefile.gcc-plugins

include $(addprefix $(srctree)/, $(include-y))

# scripts/Makefile.gcc-plugins is intentionally included last.
# Do not add $(call cc-option,...) below this line. When you build the kernel
# from the clean source tree, the GCC plugins do not exist at this point.

# Add user supplied CPPFLAGS, AFLAGS and CFLAGS as the last assignments
KBUILD_CPPFLAGS += $(KCPPFLAGS)
KBUILD_AFLAGS   += $(KAFLAGS)
KBUILD_CFLAGS   += $(KCFLAGS)

KBUILD_LDFLAGS_MODULE += --build-id=sha1
LDFLAGS_vmlinux += --build-id=sha1

ifeq ($(CONFIG_STRIP_ASM_SYMS),y)
LDFLAGS_vmlinux	+= $(call ld-option, -X,)
endif

ifeq ($(CONFIG_RELR),y)
LDFLAGS_vmlinux	+= --pack-dyn-relocs=relr --use-android-relr-tags
endif

# We never want expected sections to be placed heuristically by the
# linker. All sections should be explicitly named in the linker script.
ifdef CONFIG_LD_ORPHAN_WARN
LDFLAGS_vmlinux += --orphan-handling=warn
endif

# Align the bit size of userspace programs with the kernel
KBUILD_USERCFLAGS  += $(filter -m32 -m64 --target=%, $(KBUILD_CFLAGS))
KBUILD_USERLDFLAGS += $(filter -m32 -m64 --target=%, $(KBUILD_CFLAGS))

# make the checker run with the right architecture
CHECKFLAGS += --arch=$(ARCH)

# insure the checker run with the right endianness
CHECKFLAGS += $(if $(CONFIG_CPU_BIG_ENDIAN),-mbig-endian,-mlittle-endian)

# the checker needs the correct machine size
CHECKFLAGS += $(if $(CONFIG_64BIT),-m64,-m32)

# Default kernel image to build when no specific target is given.
# KBUILD_IMAGE may be overruled on the command line or
# set in the environment
# Also any assignments in arch/$(ARCH)/Makefile take precedence over
# this default value
export KBUILD_IMAGE ?= vmlinux

#
# INSTALL_PATH specifies where to place the updated kernel and system map
# images. Default is /boot, but you can set it to other values
export	INSTALL_PATH ?= /boot

#
# INSTALL_DTBS_PATH specifies a prefix for relocations required by build roots.
# Like INSTALL_MOD_PATH, it isn't defined in the Makefile, but can be passed as
# an argument if needed. Otherwise it defaults to the kernel install path
#
export INSTALL_DTBS_PATH ?= $(INSTALL_PATH)/dtbs/$(KERNELRELEASE)

#
# INSTALL_MOD_PATH specifies a prefix to MODLIB for module directory
# relocations required by build roots.  This is not defined in the
# makefile but the argument can be passed to make if needed.
#

MODLIB	= $(INSTALL_MOD_PATH)/lib/modules/$(KERNELRELEASE)
export MODLIB

PHONY += prepare0

export extmod_prefix = $(if $(KBUILD_EXTMOD),$(KBUILD_EXTMOD)/)
export MODORDER := $(extmod_prefix)modules.order
export MODULES_NSDEPS := $(extmod_prefix)modules.nsdeps

ifeq ($(KBUILD_EXTMOD),)
core-y			+= kernel/ certs/ mm/ fs/ ipc/ security/ crypto/
core-$(CONFIG_BLOCK)	+= block/

vmlinux-dirs	:= $(patsubst %/,%,$(filter %/, \
		     $(core-y) $(core-m) $(drivers-y) $(drivers-m) \
		     $(libs-y) $(libs-m)))

vmlinux-alldirs	:= $(sort $(vmlinux-dirs) Documentation \
		     $(patsubst %/,%,$(filter %/, $(core-) \
			$(drivers-) $(libs-))))

subdir-modorder := $(addsuffix modules.order,$(filter %/, \
			$(core-y) $(core-m) $(libs-y) $(libs-m) \
			$(drivers-y) $(drivers-m)))

build-dirs	:= $(vmlinux-dirs)
clean-dirs	:= $(vmlinux-alldirs)

# Externally visible symbols (used by link-vmlinux.sh)
KBUILD_VMLINUX_OBJS := $(head-y) $(patsubst %/,%/built-in.a, $(core-y))
KBUILD_VMLINUX_OBJS += $(addsuffix built-in.a, $(filter %/, $(libs-y)))
ifdef CONFIG_MODULES
KBUILD_VMLINUX_OBJS += $(patsubst %/, %/lib.a, $(filter %/, $(libs-y)))
KBUILD_VMLINUX_LIBS := $(filter-out %/, $(libs-y))
else
KBUILD_VMLINUX_LIBS := $(patsubst %/,%/lib.a, $(libs-y))
endif
KBUILD_VMLINUX_OBJS += $(patsubst %/,%/built-in.a, $(drivers-y))

export KBUILD_VMLINUX_OBJS KBUILD_VMLINUX_LIBS
export KBUILD_LDS          := arch/$(SRCARCH)/kernel/vmlinux.lds
# used by scripts/Makefile.package
export KBUILD_ALLDIRS := $(sort $(filter-out arch/%,$(vmlinux-alldirs)) LICENSES arch include scripts tools)

vmlinux-deps := $(KBUILD_LDS) $(KBUILD_VMLINUX_OBJS) $(KBUILD_VMLINUX_LIBS)

# Recurse until adjust_autoksyms.sh is satisfied
PHONY += autoksyms_recursive
ifdef CONFIG_TRIM_UNUSED_KSYMS
# For the kernel to actually contain only the needed exported symbols,
# we have to build modules as well to determine what those symbols are.
# (this can be evaluated only once include/config/auto.conf has been included)
KBUILD_MODULES := 1

autoksyms_recursive: descend modules.order
	$(Q)$(CONFIG_SHELL) $(srctree)/scripts/adjust_autoksyms.sh \
	  "$(MAKE) -f $(srctree)/Makefile vmlinux"
endif

autoksyms_h := $(if $(CONFIG_TRIM_UNUSED_KSYMS), include/generated/autoksyms.h)

quiet_cmd_autoksyms_h = GEN     $@
      cmd_autoksyms_h = mkdir -p $(dir $@); \
			$(CONFIG_SHELL) $(srctree)/scripts/gen_autoksyms.sh $@

$(autoksyms_h):
	$(call cmd,autoksyms_h)

ARCH_POSTLINK := $(wildcard $(srctree)/arch/$(SRCARCH)/Makefile.postlink)

# Final link of vmlinux with optional arch pass after final link
cmd_link-vmlinux =                                                 \
	$(CONFIG_SHELL) $< "$(LD)" "$(KBUILD_LDFLAGS)" "$(LDFLAGS_vmlinux)";    \
	$(if $(ARCH_POSTLINK), $(MAKE) -f $(ARCH_POSTLINK) $@, true)

vmlinux: scripts/link-vmlinux.sh autoksyms_recursive $(vmlinux-deps) FORCE
	+$(call if_changed_dep,link-vmlinux)

targets := vmlinux

# The actual objects are generated when descending,
# make sure no implicit rule kicks in
$(sort $(vmlinux-deps) $(subdir-modorder)): descend ;

filechk_kernel.release = \
	echo "$(KERNELVERSION)$$($(CONFIG_SHELL) $(srctree)/scripts/setlocalversion $(srctree))"

# Store (new) KERNELRELEASE string in include/config/kernel.release
include/config/kernel.release: FORCE
	$(call filechk,kernel.release)

# Additional helpers built in scripts/
# Carefully list dependencies so we do not try to build scripts twice
# in parallel
PHONY += scripts
scripts: scripts_basic scripts_dtc
	$(Q)$(MAKE) $(build)=$(@)

# Things we need to do before we recursively start building the kernel
# or the modules are listed in "prepare".
# A multi level approach is used. prepareN is processed before prepareN-1.
# archprepare is used in arch Makefiles and when processed asm symlink,
# version.h and scripts_basic is processed / created.

PHONY += prepare archprepare

archprepare: outputmakefile archheaders archscripts scripts include/config/kernel.release \
	asm-generic $(version_h) $(autoksyms_h) include/generated/utsrelease.h \
	include/generated/autoconf.h remove-stale-files

prepare0: archprepare
	$(Q)$(MAKE) $(build)=scripts/mod
	$(Q)$(MAKE) $(build)=.

# All the preparing..
prepare: prepare0

PHONY += remove-stale-files
remove-stale-files:
	$(Q)$(srctree)/scripts/remove-stale-files

# Support for using generic headers in asm-generic
asm-generic := -f $(srctree)/scripts/Makefile.asm-generic obj

PHONY += asm-generic uapi-asm-generic
asm-generic: uapi-asm-generic
	$(Q)$(MAKE) $(asm-generic)=arch/$(SRCARCH)/include/generated/asm \
	generic=include/asm-generic
uapi-asm-generic:
	$(Q)$(MAKE) $(asm-generic)=arch/$(SRCARCH)/include/generated/uapi/asm \
	generic=include/uapi/asm-generic

# Generate some files
# ---------------------------------------------------------------------------

# KERNELRELEASE can change from a few different places, meaning version.h
# needs to be updated, so this check is forced on all builds

uts_len := 64
define filechk_utsrelease.h
	if [ `echo -n "$(KERNELRELEASE)" | wc -c ` -gt $(uts_len) ]; then \
	  echo '"$(KERNELRELEASE)" exceeds $(uts_len) characters' >&2;    \
	  exit 1;                                                         \
	fi;                                                               \
	echo \#define UTS_RELEASE \"$(KERNELRELEASE)\"
endef

define filechk_version.h
	if [ $(SUBLEVEL) -gt 255 ]; then                                 \
		echo \#define LINUX_VERSION_CODE $(shell                 \
		expr $(VERSION) \* 65536 + $(PATCHLEVEL) \* 256 + 255); \
	else                                                             \
		echo \#define LINUX_VERSION_CODE $(shell                 \
		expr $(VERSION) \* 65536 + $(PATCHLEVEL) \* 256 + $(SUBLEVEL)); \
	fi;                                                              \
	echo '#define KERNEL_VERSION(a,b,c) (((a) << 16) + ((b) << 8) +  \
	((c) > 255 ? 255 : (c)))';                                       \
	echo \#define LINUX_VERSION_MAJOR $(VERSION);                    \
	echo \#define LINUX_VERSION_PATCHLEVEL $(PATCHLEVEL);            \
	echo \#define LINUX_VERSION_SUBLEVEL $(SUBLEVEL)
endef

$(version_h): PATCHLEVEL := $(or $(PATCHLEVEL), 0)
$(version_h): SUBLEVEL := $(or $(SUBLEVEL), 0)
$(version_h): FORCE
	$(call filechk,version.h)

include/generated/utsrelease.h: include/config/kernel.release FORCE
	$(call filechk,utsrelease.h)

PHONY += headerdep
headerdep:
	$(Q)find $(srctree)/include/ -name '*.h' | xargs --max-args 1 \
	$(srctree)/scripts/headerdep.pl -I$(srctree)/include

# ---------------------------------------------------------------------------
# Kernel headers

#Default location for installed headers
export INSTALL_HDR_PATH = $(objtree)/usr

quiet_cmd_headers_install = INSTALL $(INSTALL_HDR_PATH)/include
      cmd_headers_install = \
	mkdir -p $(INSTALL_HDR_PATH); \
	rsync -mrl --include='*/' --include='*\.h' --exclude='*' \
	usr/include $(INSTALL_HDR_PATH)

PHONY += headers_install
headers_install: headers
	$(call cmd,headers_install)

PHONY += archheaders archscripts

hdr-inst := -f $(srctree)/scripts/Makefile.headersinst obj

PHONY += headers
headers: $(version_h) scripts_unifdef uapi-asm-generic archheaders archscripts
	$(if $(wildcard $(srctree)/arch/$(SRCARCH)/include/uapi/asm/Kbuild),, \
	  $(error Headers not exportable for the $(SRCARCH) architecture))
	$(Q)$(MAKE) $(hdr-inst)=include/uapi
	$(Q)$(MAKE) $(hdr-inst)=arch/$(SRCARCH)/include/uapi

ifdef CONFIG_HEADERS_INSTALL
prepare: headers
endif

PHONY += scripts_unifdef
scripts_unifdef: scripts_basic
	$(Q)$(MAKE) $(build)=scripts scripts/unifdef

# ---------------------------------------------------------------------------
# Install

# Many distributions have the custom install script, /sbin/installkernel.
# If DKMS is installed, 'make install' will eventually recuses back
# to the this Makefile to build and install external modules.
# Cancel sub_make_done so that options such as M=, V=, etc. are parsed.

install: sub_make_done :=

# ---------------------------------------------------------------------------
# Tools

ifdef CONFIG_STACK_VALIDATION
prepare: tools/objtool
endif

ifdef CONFIG_BPF
ifdef CONFIG_DEBUG_INFO_BTF
prepare: tools/bpf/resolve_btfids
endif
endif

PHONY += resolve_btfids_clean

resolve_btfids_O = $(abspath $(objtree))/tools/bpf/resolve_btfids

# tools/bpf/resolve_btfids directory might not exist
# in output directory, skip its clean in that case
resolve_btfids_clean:
ifneq ($(wildcard $(resolve_btfids_O)),)
	$(Q)$(MAKE) -sC $(srctree)/tools/bpf/resolve_btfids O=$(resolve_btfids_O) clean
endif

# Clear a bunch of variables before executing the submake
ifeq ($(quiet),silent_)
tools_silent=s
endif

tools/: FORCE
	$(Q)mkdir -p $(objtree)/tools
	$(Q)$(MAKE) LDFLAGS= MAKEFLAGS="$(tools_silent) $(filter --j% -j,$(MAKEFLAGS))" O=$(abspath $(objtree)) subdir=tools -C $(srctree)/tools/

tools/%: FORCE
	$(Q)mkdir -p $(objtree)/tools
	$(Q)$(MAKE) LDFLAGS= MAKEFLAGS="$(tools_silent) $(filter --j% -j,$(MAKEFLAGS))" O=$(abspath $(objtree)) subdir=tools -C $(srctree)/tools/ $*

# ---------------------------------------------------------------------------
# Kernel selftest

PHONY += kselftest
kselftest:
	$(Q)$(MAKE) -C $(srctree)/tools/testing/selftests run_tests

kselftest-%: FORCE
	$(Q)$(MAKE) -C $(srctree)/tools/testing/selftests $*

PHONY += kselftest-merge
kselftest-merge:
	$(if $(wildcard $(objtree)/.config),, $(error No .config exists, config your kernel first!))
	$(Q)find $(srctree)/tools/testing/selftests -name config | \
		xargs $(srctree)/scripts/kconfig/merge_config.sh -m $(objtree)/.config
	$(Q)$(MAKE) -f $(srctree)/Makefile olddefconfig

# ---------------------------------------------------------------------------
# Devicetree files

ifneq ($(wildcard $(srctree)/arch/$(SRCARCH)/boot/dts/),)
dtstree := arch/$(SRCARCH)/boot/dts
endif

ifneq ($(dtstree),)

%.dtb: include/config/kernel.release scripts_dtc
	$(Q)$(MAKE) $(build)=$(dtstree) $(dtstree)/$@

%.dtbo: include/config/kernel.release scripts_dtc
	$(Q)$(MAKE) $(build)=$(dtstree) $(dtstree)/$@

PHONY += dtbs dtbs_install dtbs_check
dtbs: include/config/kernel.release scripts_dtc
	$(Q)$(MAKE) $(build)=$(dtstree)

ifneq ($(filter dtbs_check, $(MAKECMDGOALS)),)
export CHECK_DTBS=y
dtbs: dt_binding_check
endif

dtbs_check: dtbs

dtbs_install:
	$(Q)$(MAKE) $(dtbinst)=$(dtstree) dst=$(INSTALL_DTBS_PATH)

ifdef CONFIG_OF_EARLY_FLATTREE
all: dtbs
endif

endif

PHONY += scripts_dtc
scripts_dtc: scripts_basic
	$(Q)$(MAKE) $(build)=scripts/dtc

ifneq ($(filter dt_binding_check, $(MAKECMDGOALS)),)
export CHECK_DT_BINDING=y
endif

PHONY += dt_binding_check
dt_binding_check: scripts_dtc
	$(Q)$(MAKE) $(build)=Documentation/devicetree/bindings

# ---------------------------------------------------------------------------
# Modules

ifdef CONFIG_MODULES

# By default, build modules as well

all: modules

# When we're building modules with modversions, we need to consider
# the built-in objects during the descend as well, in order to
# make sure the checksums are up to date before we record them.
ifdef CONFIG_MODVERSIONS
  KBUILD_BUILTIN := 1
endif

# Build modules
#
# A module can be listed more than once in obj-m resulting in
# duplicate lines in modules.order files.  Those are removed
# using awk while concatenating to the final file.

PHONY += modules
modules: $(if $(KBUILD_BUILTIN),vmlinux) modules_check modules_prepare

cmd_modules_order = $(AWK) '!x[$$0]++' $(real-prereqs) > $@

modules.order: $(subdir-modorder) FORCE
	$(call if_changed,modules_order)

targets += modules.order

# Target to prepare building external modules
PHONY += modules_prepare
modules_prepare: prepare
	$(Q)$(MAKE) $(build)=scripts scripts/module.lds

export modules_sign_only :=

ifeq ($(CONFIG_MODULE_SIG),y)
PHONY += modules_sign
modules_sign: modules_install
	@:

# modules_sign is a subset of modules_install.
# 'make modules_install modules_sign' is equivalent to 'make modules_install'.
ifeq ($(filter modules_install,$(MAKECMDGOALS)),)
modules_sign_only := y
endif
endif

modinst_pre :=
ifneq ($(filter modules_install,$(MAKECMDGOALS)),)
modinst_pre := __modinst_pre
endif

modules_install: $(modinst_pre)
PHONY += __modinst_pre
__modinst_pre:
	@rm -rf $(MODLIB)/kernel
	@rm -f $(MODLIB)/source
	@mkdir -p $(MODLIB)/kernel
	@ln -s $(abspath $(srctree)) $(MODLIB)/source
	@if [ ! $(objtree) -ef  $(MODLIB)/build ]; then \
		rm -f $(MODLIB)/build ; \
		ln -s $(CURDIR) $(MODLIB)/build ; \
	fi
	@sed 's:^:kernel/:' modules.order > $(MODLIB)/modules.order
	@cp -f modules.builtin $(MODLIB)/
	@cp -f $(objtree)/modules.builtin.modinfo $(MODLIB)/

endif # CONFIG_MODULES

###
# Cleaning is done on three levels.
# make clean     Delete most generated files
#                Leave enough to build external modules
# make mrproper  Delete the current configuration, and all generated files
# make distclean Remove editor backup files, patch leftover files and the like

# Directories & files removed with 'make clean'
CLEAN_FILES += include/ksym vmlinux.symvers modules-only.symvers \
	       modules.builtin modules.builtin.modinfo modules.nsdeps \
	       compile_commands.json .thinlto-cache

# Directories & files removed with 'make mrproper'
MRPROPER_FILES += include/config include/generated          \
		  arch/$(SRCARCH)/include/generated .tmp_objdiff \
		  debian snap tar-install \
		  .config .config.old .version \
		  Module.symvers \
		  certs/signing_key.pem \
		  certs/x509.genkey \
		  vmlinux-gdb.py \
		  *.spec

# clean - Delete most, but leave enough to build external modules
#
clean: rm-files := $(CLEAN_FILES)

PHONY += archclean vmlinuxclean

vmlinuxclean:
	$(Q)$(CONFIG_SHELL) $(srctree)/scripts/link-vmlinux.sh clean
	$(Q)$(if $(ARCH_POSTLINK), $(MAKE) -f $(ARCH_POSTLINK) clean)

clean: archclean vmlinuxclean resolve_btfids_clean

# mrproper - Delete all generated files, including .config
#
mrproper: rm-files := $(wildcard $(MRPROPER_FILES))
mrproper-dirs      := $(addprefix _mrproper_,scripts)

PHONY += $(mrproper-dirs) mrproper
$(mrproper-dirs):
	$(Q)$(MAKE) $(clean)=$(patsubst _mrproper_%,%,$@)

mrproper: clean $(mrproper-dirs)
	$(call cmd,rmfiles)

# distclean
#
PHONY += distclean

distclean: mrproper
	@find . $(RCS_FIND_IGNORE) \
		\( -name '*.orig' -o -name '*.rej' -o -name '*~' \
		-o -name '*.bak' -o -name '#*#' -o -name '*%' \
		-o -name 'core' -o -name tags -o -name TAGS -o -name 'cscope*' \
		-o -name GPATH -o -name GRTAGS -o -name GSYMS -o -name GTAGS \) \
		-type f -print | xargs rm -f


# Packaging of the kernel to various formats
# ---------------------------------------------------------------------------

%src-pkg: FORCE
	$(Q)$(MAKE) -f $(srctree)/scripts/Makefile.package $@
%pkg: include/config/kernel.release FORCE
	$(Q)$(MAKE) -f $(srctree)/scripts/Makefile.package $@

# Brief documentation of the typical targets used
# ---------------------------------------------------------------------------

boards := $(wildcard $(srctree)/arch/$(SRCARCH)/configs/*_defconfig)
boards := $(sort $(notdir $(boards)))
board-dirs := $(dir $(wildcard $(srctree)/arch/$(SRCARCH)/configs/*/*_defconfig))
board-dirs := $(sort $(notdir $(board-dirs:/=)))

PHONY += help
help:
	@echo  'Cleaning targets:'
	@echo  '  clean		  - Remove most generated files but keep the config and'
	@echo  '                    enough build support to build external modules'
	@echo  '  mrproper	  - Remove all generated files + config + various backup files'
	@echo  '  distclean	  - mrproper + remove editor backup and patch files'
	@echo  ''
	@echo  'Configuration targets:'
	@$(MAKE) -f $(srctree)/scripts/kconfig/Makefile help
	@echo  ''
	@echo  'Other generic targets:'
	@echo  '  all		  - Build all targets marked with [*]'
	@echo  '* vmlinux	  - Build the bare kernel'
	@echo  '* modules	  - Build all modules'
	@echo  '  modules_install - Install all modules to INSTALL_MOD_PATH (default: /)'
	@echo  '  dir/            - Build all files in dir and below'
	@echo  '  dir/file.[ois]  - Build specified target only'
	@echo  '  dir/file.ll     - Build the LLVM assembly file'
	@echo  '                    (requires compiler support for LLVM assembly generation)'
	@echo  '  dir/file.lst    - Build specified mixed source/assembly target only'
	@echo  '                    (requires a recent binutils and recent build (System.map))'
	@echo  '  dir/file.ko     - Build module including final link'
	@echo  '  modules_prepare - Set up for building external modules'
	@echo  '  tags/TAGS	  - Generate tags file for editors'
	@echo  '  cscope	  - Generate cscope index'
	@echo  '  gtags           - Generate GNU GLOBAL index'
	@echo  '  kernelrelease	  - Output the release version string (use with make -s)'
	@echo  '  kernelversion	  - Output the version stored in Makefile (use with make -s)'
	@echo  '  image_name	  - Output the image name (use with make -s)'
	@echo  '  headers_install - Install sanitised kernel headers to INSTALL_HDR_PATH'; \
	 echo  '                    (default: $(INSTALL_HDR_PATH))'; \
	 echo  ''
	@echo  'Static analysers:'
	@echo  '  checkstack      - Generate a list of stack hogs'
	@echo  '  versioncheck    - Sanity check on version.h usage'
	@echo  '  includecheck    - Check for duplicate included header files'
	@echo  '  export_report   - List the usages of all exported symbols'
	@echo  '  headerdep       - Detect inclusion cycles in headers'
	@echo  '  coccicheck      - Check with Coccinelle'
	@echo  '  clang-analyzer  - Check with clang static analyzer'
	@echo  '  clang-tidy      - Check with clang-tidy'
	@echo  ''
	@echo  'Tools:'
	@echo  '  nsdeps          - Generate missing symbol namespace dependencies'
	@echo  ''
	@echo  'Kernel selftest:'
	@echo  '  kselftest         - Build and run kernel selftest'
	@echo  '                      Build, install, and boot kernel before'
	@echo  '                      running kselftest on it'
	@echo  '                      Run as root for full coverage'
	@echo  '  kselftest-all     - Build kernel selftest'
	@echo  '  kselftest-install - Build and install kernel selftest'
	@echo  '  kselftest-clean   - Remove all generated kselftest files'
	@echo  '  kselftest-merge   - Merge all the config dependencies of'
	@echo  '		      kselftest to existing .config.'
	@echo  ''
	@$(if $(dtstree), \
		echo 'Devicetree:'; \
		echo '* dtbs             - Build device tree blobs for enabled boards'; \
		echo '  dtbs_install     - Install dtbs to $(INSTALL_DTBS_PATH)'; \
		echo '  dt_binding_check - Validate device tree binding documents'; \
		echo '  dtbs_check       - Validate device tree source files';\
		echo '')

	@echo 'Userspace tools targets:'
	@echo '  use "make tools/help"'
	@echo '  or  "cd tools; make help"'
	@echo  ''
	@echo  'Kernel packaging:'
	@$(MAKE) -f $(srctree)/scripts/Makefile.package help
	@echo  ''
	@echo  'Documentation targets:'
	@$(MAKE) -f $(srctree)/Documentation/Makefile dochelp
	@echo  ''
	@echo  'Architecture specific targets ($(SRCARCH)):'
	@$(or $(archhelp),\
		echo '  No architecture specific help defined for $(SRCARCH)')
	@echo  ''
	@$(if $(boards), \
		$(foreach b, $(boards), \
		printf "  %-27s - Build for %s\\n" $(b) $(subst _defconfig,,$(b));) \
		echo '')
	@$(if $(board-dirs), \
		$(foreach b, $(board-dirs), \
		printf "  %-16s - Show %s-specific targets\\n" help-$(b) $(b);) \
		printf "  %-16s - Show all of the above\\n" help-boards; \
		echo '')

	@echo  '  make V=0|1 [targets] 0 => quiet build (default), 1 => verbose build'
	@echo  '  make V=2   [targets] 2 => give reason for rebuild of target'
	@echo  '  make O=dir [targets] Locate all output files in "dir", including .config'
	@echo  '  make C=1   [targets] Check re-compiled c source with $$CHECK'
	@echo  '                       (sparse by default)'
	@echo  '  make C=2   [targets] Force check of all c source with $$CHECK'
	@echo  '  make RECORDMCOUNT_WARN=1 [targets] Warn about ignored mcount sections'
	@echo  '  make W=n   [targets] Enable extra build checks, n=1,2,3 where'
	@echo  '		1: warnings which may be relevant and do not occur too often'
	@echo  '		2: warnings which occur quite often but may still be relevant'
	@echo  '		3: more obscure warnings, can most likely be ignored'
	@echo  '		Multiple levels can be combined with W=12 or W=123'
	@echo  ''
	@echo  'Execute "make" or "make all" to build all targets marked with [*] '
	@echo  'For further info see the ./README file'


help-board-dirs := $(addprefix help-,$(board-dirs))

help-boards: $(help-board-dirs)

boards-per-dir = $(sort $(notdir $(wildcard $(srctree)/arch/$(SRCARCH)/configs/$*/*_defconfig)))

$(help-board-dirs): help-%:
	@echo  'Architecture specific targets ($(SRCARCH) $*):'
	@$(if $(boards-per-dir), \
		$(foreach b, $(boards-per-dir), \
		printf "  %-24s - Build for %s\\n" $*/$(b) $(subst _defconfig,,$(b));) \
		echo '')


# Documentation targets
# ---------------------------------------------------------------------------
DOC_TARGETS := xmldocs latexdocs pdfdocs htmldocs epubdocs cleandocs \
	       linkcheckdocs dochelp refcheckdocs
PHONY += $(DOC_TARGETS)
$(DOC_TARGETS):
	$(Q)$(MAKE) $(build)=Documentation $@

# Misc
# ---------------------------------------------------------------------------

PHONY += scripts_gdb
scripts_gdb: prepare0
	$(Q)$(MAKE) $(build)=scripts/gdb
	$(Q)ln -fsn $(abspath $(srctree)/scripts/gdb/vmlinux-gdb.py)

ifdef CONFIG_GDB_SCRIPTS
all: scripts_gdb
endif

else # KBUILD_EXTMOD

###
# External module support.
# When building external modules the kernel used as basis is considered
# read-only, and no consistency checks are made and the make
# system is not used on the basis kernel. If updates are required
# in the basis kernel ordinary make commands (without M=...) must be used.

# We are always building only modules.
KBUILD_BUILTIN :=
KBUILD_MODULES := 1

build-dirs := $(KBUILD_EXTMOD)
$(MODORDER): descend
	@:

compile_commands.json: $(extmod_prefix)compile_commands.json
PHONY += compile_commands.json

clean-dirs := $(KBUILD_EXTMOD)
clean: rm-files := $(KBUILD_EXTMOD)/Module.symvers $(KBUILD_EXTMOD)/modules.nsdeps \
	$(KBUILD_EXTMOD)/compile_commands.json $(KBUILD_EXTMOD)/.thinlto-cache

PHONY += prepare
# now expand this into a simple variable to reduce the cost of shell evaluations
prepare: CC_VERSION_TEXT := $(CC_VERSION_TEXT)
prepare:
	@if [ "$(CC_VERSION_TEXT)" != "$(CONFIG_CC_VERSION_TEXT)" ]; then \
		echo >&2 "warning: the compiler differs from the one used to build the kernel"; \
		echo >&2 "  The kernel was built by: $(CONFIG_CC_VERSION_TEXT)"; \
		echo >&2 "  You are using:           $(CC_VERSION_TEXT)"; \
	fi

PHONY += help
help:
	@echo  '  Building external modules.'
	@echo  '  Syntax: make -C path/to/kernel/src M=$$PWD target'
	@echo  ''
	@echo  '  modules         - default target, build the module(s)'
	@echo  '  modules_install - install the module'
	@echo  '  clean           - remove generated files in module directory only'
	@echo  ''

# no-op for external module builds
PHONY += modules_prepare

endif # KBUILD_EXTMOD

# ---------------------------------------------------------------------------
# Modules

PHONY += modules modules_install

ifdef CONFIG_MODULES

modules: modules_check
	$(Q)$(MAKE) -f $(srctree)/scripts/Makefile.modpost

PHONY += modules_check
modules_check: $(MODORDER)
	$(Q)$(CONFIG_SHELL) $(srctree)/scripts/modules-check.sh $<

quiet_cmd_depmod = DEPMOD  $(MODLIB)
      cmd_depmod = $(CONFIG_SHELL) $(srctree)/scripts/depmod.sh $(DEPMOD) \
                   $(KERNELRELEASE)

modules_install:
	$(Q)$(MAKE) -f $(srctree)/scripts/Makefile.modinst
	$(call cmd,depmod)

else # CONFIG_MODULES

# Modules not configured
# ---------------------------------------------------------------------------

modules modules_install:
	@echo >&2 '***'
	@echo >&2 '*** The present kernel configuration has modules disabled.'
	@echo >&2 '*** To use the module feature, please run "make menuconfig" etc.'
	@echo >&2 '*** to enable CONFIG_MODULES.'
	@echo >&2 '***'
	@exit 1

endif # CONFIG_MODULES

# Single targets
# ---------------------------------------------------------------------------
# To build individual files in subdirectories, you can do like this:
#
#   make foo/bar/baz.s
#
# The supported suffixes for single-target are listed in 'single-targets'
#
# To build only under specific subdirectories, you can do like this:
#
#   make foo/bar/baz/

ifdef single-build

# .ko is special because modpost is needed
single-ko := $(sort $(filter %.ko, $(MAKECMDGOALS)))
single-no-ko := $(sort $(patsubst %.ko,%.mod, $(MAKECMDGOALS)))

$(single-ko): single_modpost
	@:
$(single-no-ko): descend
	@:

ifeq ($(KBUILD_EXTMOD),)
# For the single build of in-tree modules, use a temporary file to avoid
# the situation of modules_install installing an invalid modules.order.
MODORDER := .modules.tmp
endif

PHONY += single_modpost
single_modpost: $(single-no-ko) modules_prepare
	$(Q){ $(foreach m, $(single-ko), echo $(extmod_prefix)$m;) } > $(MODORDER)
	$(Q)$(MAKE) -f $(srctree)/scripts/Makefile.modpost

KBUILD_MODULES := 1

export KBUILD_SINGLE_TARGETS := $(addprefix $(extmod_prefix), $(single-no-ko))

# trim unrelated directories
build-dirs := $(foreach d, $(build-dirs), \
			$(if $(filter $(d)/%, $(KBUILD_SINGLE_TARGETS)), $(d)))

endif

ifndef CONFIG_MODULES
KBUILD_MODULES :=
endif

# Handle descending into subdirectories listed in $(build-dirs)
# Preset locale variables to speed up the build process. Limit locale
# tweaks to this spot to avoid wrong language settings when running
# make menuconfig etc.
# Error messages still appears in the original language
PHONY += descend $(build-dirs)
descend: $(build-dirs)
$(build-dirs): prepare
	$(Q)$(MAKE) $(build)=$@ \
	single-build=$(if $(filter-out $@/, $(filter $@/%, $(KBUILD_SINGLE_TARGETS))),1) \
	need-builtin=1 need-modorder=1

clean-dirs := $(addprefix _clean_, $(clean-dirs))
PHONY += $(clean-dirs) clean
$(clean-dirs):
	$(Q)$(MAKE) $(clean)=$(patsubst _clean_%,%,$@)

clean: $(clean-dirs)
	$(call cmd,rmfiles)
	@find $(or $(KBUILD_EXTMOD), .) $(RCS_FIND_IGNORE) \
		\( -name '*.[aios]' -o -name '*.ko' -o -name '.*.cmd' \
		-o -name '*.ko.*' \
		-o -name '*.dtb' -o -name '*.dtbo' -o -name '*.dtb.S' -o -name '*.dt.yaml' \
		-o -name '*.dwo' -o -name '*.lst' \
		-o -name '*.su' -o -name '*.mod' \
		-o -name '.*.d' -o -name '.*.tmp' -o -name '*.mod.c' \
		-o -name '*.lex.c' -o -name '*.tab.[ch]' \
		-o -name '*.asn1.[ch]' \
		-o -name '*.symtypes' -o -name 'modules.order' \
		-o -name '.tmp_*.o.*' \
		-o -name '*.c.[012]*.*' \
		-o -name '*.ll' \
		-o -name '*.gcno' \
		-o -name '*.*.symversions' \) -type f -print | xargs rm -f

# Generate tags for editors
# ---------------------------------------------------------------------------
quiet_cmd_tags = GEN     $@
      cmd_tags = $(BASH) $(srctree)/scripts/tags.sh $@

tags TAGS cscope gtags: FORCE
	$(call cmd,tags)

# Script to generate missing namespace dependencies
# ---------------------------------------------------------------------------

PHONY += nsdeps
nsdeps: export KBUILD_NSDEPS=1
nsdeps: modules
	$(Q)$(CONFIG_SHELL) $(srctree)/scripts/nsdeps

# Clang Tooling
# ---------------------------------------------------------------------------

quiet_cmd_gen_compile_commands = GEN     $@
      cmd_gen_compile_commands = $(PYTHON3) $< -a $(AR) -o $@ $(filter-out $<, $(real-prereqs))

$(extmod_prefix)compile_commands.json: scripts/clang-tools/gen_compile_commands.py \
	$(if $(KBUILD_EXTMOD),,$(KBUILD_VMLINUX_OBJS) $(KBUILD_VMLINUX_LIBS)) \
	$(if $(CONFIG_MODULES), $(MODORDER)) FORCE
	$(call if_changed,gen_compile_commands)

targets += $(extmod_prefix)compile_commands.json

PHONY += clang-tidy clang-analyzer

ifdef CONFIG_CC_IS_CLANG
quiet_cmd_clang_tools = CHECK   $<
      cmd_clang_tools = $(PYTHON3) $(srctree)/scripts/clang-tools/run-clang-tools.py $@ $<

clang-tidy clang-analyzer: $(extmod_prefix)compile_commands.json
	$(call cmd,clang_tools)
else
clang-tidy clang-analyzer:
	@echo "$@ requires CC=clang" >&2
	@false
endif

# Scripts to check various things for consistency
# ---------------------------------------------------------------------------

PHONY += includecheck versioncheck coccicheck export_report

includecheck:
	find $(srctree)/* $(RCS_FIND_IGNORE) \
		-name '*.[hcS]' -type f -print | sort \
		| xargs $(PERL) -w $(srctree)/scripts/checkincludes.pl

versioncheck:
	find $(srctree)/* $(RCS_FIND_IGNORE) \
		-name '*.[hcS]' -type f -print | sort \
		| xargs $(PERL) -w $(srctree)/scripts/checkversion.pl

coccicheck:
	$(Q)$(BASH) $(srctree)/scripts/$@

export_report:
	$(PERL) $(srctree)/scripts/export_report.pl

PHONY += checkstack kernelrelease kernelversion image_name

# UML needs a little special treatment here.  It wants to use the host
# toolchain, so needs $(SUBARCH) passed to checkstack.pl.  Everyone
# else wants $(ARCH), including people doing cross-builds, which means
# that $(SUBARCH) doesn't work here.
ifeq ($(ARCH), um)
CHECKSTACK_ARCH := $(SUBARCH)
else
CHECKSTACK_ARCH := $(ARCH)
endif
checkstack:
	$(OBJDUMP) -d vmlinux $$(find . -name '*.ko') | \
	$(PERL) $(srctree)/scripts/checkstack.pl $(CHECKSTACK_ARCH)

kernelrelease:
	@echo "$(KERNELVERSION)$$($(CONFIG_SHELL) $(srctree)/scripts/setlocalversion $(srctree))"

kernelversion:
	@echo $(KERNELVERSION)

image_name:
	@echo $(KBUILD_IMAGE)

quiet_cmd_rmfiles = $(if $(wildcard $(rm-files)),CLEAN   $(wildcard $(rm-files)))
      cmd_rmfiles = rm -rf $(rm-files)

# read saved command lines for existing targets
existing-targets := $(wildcard $(sort $(targets)))

-include $(foreach f,$(existing-targets),$(dir $(f)).$(notdir $(f)).cmd)

endif # config-build
endif # mixed-build
endif # need-sub-make

PHONY += FORCE
FORCE:

# Declare the contents of the PHONY variable as phony.  We keep that
# information in a variable so we can use it in if_changed and friends.
.PHONY: $(PHONY)<|MERGE_RESOLUTION|>--- conflicted
+++ resolved
@@ -2,11 +2,7 @@
 VERSION = 5
 PATCHLEVEL = 18
 SUBLEVEL = 0
-<<<<<<< HEAD
-EXTRAVERSION = -rc5
-=======
 EXTRAVERSION = -rc7
->>>>>>> 1fd355fe
 NAME = Superb Owl
 
 # *DOCUMENTATION*
