VERSION = 3
PATCHLEVEL = 0
SUBLEVEL = 0
<<<<<<< HEAD
EXTRAVERSION = -rc2
=======
EXTRAVERSION = -rc3
>>>>>>> 3dbc8752
NAME = Sneaky Weasel

# *DOCUMENTATION*
# To see a list of typical targets execute "make help"
# More info can be located in ./README
# Comments in this file are targeted only to the developer, do not
# expect to learn how to build the kernel reading this file.

# Do not:
# o  use make's built-in rules and variables
#    (this increases performance and avoids hard-to-debug behaviour);
# o  print "Entering directory ...";
MAKEFLAGS += -rR --no-print-directory

# Avoid funny character set dependencies
unexport LC_ALL
LC_COLLATE=C
LC_NUMERIC=C
export LC_COLLATE LC_NUMERIC

# We are using a recursive build, so we need to do a little thinking
# to get the ordering right.
#
# Most importantly: sub-Makefiles should only ever modify files in
# their own directory. If in some directory we have a dependency on
# a file in another dir (which doesn't happen often, but it's often
# unavoidable when linking the built-in.o targets which finally
# turn into vmlinux), we will call a sub make in that other dir, and
# after that we are sure that everything which is in that other dir
# is now up to date.
#
# The only cases where we need to modify files which have global
# effects are thus separated out and done before the recursive
# descending is started. They are now explicitly listed as the
# prepare rule.

# To put more focus on warnings, be less verbose as default
# Use 'make V=1' to see the full commands

ifeq ("$(origin V)", "command line")
  KBUILD_VERBOSE = $(V)
endif
ifndef KBUILD_VERBOSE
  KBUILD_VERBOSE = 0
endif

# Call a source code checker (by default, "sparse") as part of the
# C compilation.
#
# Use 'make C=1' to enable checking of only re-compiled files.
# Use 'make C=2' to enable checking of *all* source files, regardless
# of whether they are re-compiled or not.
#
# See the file "Documentation/sparse.txt" for more details, including
# where to get the "sparse" utility.

ifeq ("$(origin C)", "command line")
  KBUILD_CHECKSRC = $(C)
endif
ifndef KBUILD_CHECKSRC
  KBUILD_CHECKSRC = 0
endif

# Use make M=dir to specify directory of external module to build
# Old syntax make ... SUBDIRS=$PWD is still supported
# Setting the environment variable KBUILD_EXTMOD take precedence
ifdef SUBDIRS
  KBUILD_EXTMOD ?= $(SUBDIRS)
endif

ifeq ("$(origin M)", "command line")
  KBUILD_EXTMOD := $(M)
endif

# kbuild supports saving output files in a separate directory.
# To locate output files in a separate directory two syntaxes are supported.
# In both cases the working directory must be the root of the kernel src.
# 1) O=
# Use "make O=dir/to/store/output/files/"
#
# 2) Set KBUILD_OUTPUT
# Set the environment variable KBUILD_OUTPUT to point to the directory
# where the output files shall be placed.
# export KBUILD_OUTPUT=dir/to/store/output/files/
# make
#
# The O= assignment takes precedence over the KBUILD_OUTPUT environment
# variable.


# KBUILD_SRC is set on invocation of make in OBJ directory
# KBUILD_SRC is not intended to be used by the regular user (for now)
ifeq ($(KBUILD_SRC),)

# OK, Make called in directory where kernel src resides
# Do we want to locate output files in a separate directory?
ifeq ("$(origin O)", "command line")
  KBUILD_OUTPUT := $(O)
endif

ifeq ("$(origin W)", "command line")
  export KBUILD_ENABLE_EXTRA_GCC_CHECKS := $(W)
endif

# That's our default target when none is given on the command line
PHONY := _all
_all:

# Cancel implicit rules on top Makefile
$(CURDIR)/Makefile Makefile: ;

ifneq ($(KBUILD_OUTPUT),)
# Invoke a second make in the output directory, passing relevant variables
# check that the output directory actually exists
saved-output := $(KBUILD_OUTPUT)
KBUILD_OUTPUT := $(shell cd $(KBUILD_OUTPUT) && /bin/pwd)
$(if $(KBUILD_OUTPUT),, \
     $(error output directory "$(saved-output)" does not exist))

PHONY += $(MAKECMDGOALS) sub-make

$(filter-out _all sub-make $(CURDIR)/Makefile, $(MAKECMDGOALS)) _all: sub-make
	$(Q)@:

sub-make: FORCE
	$(if $(KBUILD_VERBOSE:1=),@)$(MAKE) -C $(KBUILD_OUTPUT) \
	KBUILD_SRC=$(CURDIR) \
	KBUILD_EXTMOD="$(KBUILD_EXTMOD)" -f $(CURDIR)/Makefile \
	$(filter-out _all sub-make,$(MAKECMDGOALS))

# Leave processing to above invocation of make
skip-makefile := 1
endif # ifneq ($(KBUILD_OUTPUT),)
endif # ifeq ($(KBUILD_SRC),)

# We process the rest of the Makefile if this is the final invocation of make
ifeq ($(skip-makefile),)

# If building an external module we do not care about the all: rule
# but instead _all depend on modules
PHONY += all
ifeq ($(KBUILD_EXTMOD),)
_all: all
else
_all: modules
endif

srctree		:= $(if $(KBUILD_SRC),$(KBUILD_SRC),$(CURDIR))
objtree		:= $(CURDIR)
src		:= $(srctree)
obj		:= $(objtree)

VPATH		:= $(srctree)$(if $(KBUILD_EXTMOD),:$(KBUILD_EXTMOD))

export srctree objtree VPATH


# SUBARCH tells the usermode build what the underlying arch is.  That is set
# first, and if a usermode build is happening, the "ARCH=um" on the command
# line overrides the setting of ARCH below.  If a native build is happening,
# then ARCH is assigned, getting whatever value it gets normally, and 
# SUBARCH is subsequently ignored.

SUBARCH := $(shell uname -m | sed -e s/i.86/i386/ -e s/sun4u/sparc64/ \
				  -e s/arm.*/arm/ -e s/sa110/arm/ \
				  -e s/s390x/s390/ -e s/parisc64/parisc/ \
				  -e s/ppc.*/powerpc/ -e s/mips.*/mips/ \
				  -e s/sh[234].*/sh/ )

# Cross compiling and selecting different set of gcc/bin-utils
# ---------------------------------------------------------------------------
#
# When performing cross compilation for other architectures ARCH shall be set
# to the target architecture. (See arch/* for the possibilities).
# ARCH can be set during invocation of make:
# make ARCH=ia64
# Another way is to have ARCH set in the environment.
# The default ARCH is the host where make is executed.

# CROSS_COMPILE specify the prefix used for all executables used
# during compilation. Only gcc and related bin-utils executables
# are prefixed with $(CROSS_COMPILE).
# CROSS_COMPILE can be set on the command line
# make CROSS_COMPILE=ia64-linux-
# Alternatively CROSS_COMPILE can be set in the environment.
# A third alternative is to store a setting in .config so that plain
# "make" in the configured kernel build directory always uses that.
# Default value for CROSS_COMPILE is not to prefix executables
# Note: Some architectures assign CROSS_COMPILE in their arch/*/Makefile
export KBUILD_BUILDHOST := $(SUBARCH)
ARCH		?= $(SUBARCH)
CROSS_COMPILE	?= $(CONFIG_CROSS_COMPILE:"%"=%)

# Architecture as present in compile.h
UTS_MACHINE 	:= $(ARCH)
SRCARCH 	:= $(ARCH)

# Additional ARCH settings for x86
ifeq ($(ARCH),i386)
        SRCARCH := x86
endif
ifeq ($(ARCH),x86_64)
        SRCARCH := x86
endif

# Additional ARCH settings for sparc
ifeq ($(ARCH),sparc32)
       SRCARCH := sparc
endif
ifeq ($(ARCH),sparc64)
       SRCARCH := sparc
endif

# Additional ARCH settings for sh
ifeq ($(ARCH),sh64)
       SRCARCH := sh
endif

# Additional ARCH settings for tile
ifeq ($(ARCH),tilepro)
       SRCARCH := tile
endif
ifeq ($(ARCH),tilegx)
       SRCARCH := tile
endif

# Where to locate arch specific headers
hdr-arch  := $(SRCARCH)

ifeq ($(ARCH),m68knommu)
       hdr-arch  := m68k
endif

KCONFIG_CONFIG	?= .config
export KCONFIG_CONFIG

# SHELL used by kbuild
CONFIG_SHELL := $(shell if [ -x "$$BASH" ]; then echo $$BASH; \
	  else if [ -x /bin/bash ]; then echo /bin/bash; \
	  else echo sh; fi ; fi)

HOSTCC       = gcc
HOSTCXX      = g++
HOSTCFLAGS   = -Wall -Wmissing-prototypes -Wstrict-prototypes -O2 -fomit-frame-pointer
HOSTCXXFLAGS = -O2

# Decide whether to build built-in, modular, or both.
# Normally, just do built-in.

KBUILD_MODULES :=
KBUILD_BUILTIN := 1

#	If we have only "make modules", don't compile built-in objects.
#	When we're building modules with modversions, we need to consider
#	the built-in objects during the descend as well, in order to
#	make sure the checksums are up to date before we record them.

ifeq ($(MAKECMDGOALS),modules)
  KBUILD_BUILTIN := $(if $(CONFIG_MODVERSIONS),1)
endif

#	If we have "make <whatever> modules", compile modules
#	in addition to whatever we do anyway.
#	Just "make" or "make all" shall build modules as well

ifneq ($(filter all _all modules,$(MAKECMDGOALS)),)
  KBUILD_MODULES := 1
endif

ifeq ($(MAKECMDGOALS),)
  KBUILD_MODULES := 1
endif

export KBUILD_MODULES KBUILD_BUILTIN
export KBUILD_CHECKSRC KBUILD_SRC KBUILD_EXTMOD

# Beautify output
# ---------------------------------------------------------------------------
#
# Normally, we echo the whole command before executing it. By making
# that echo $($(quiet)$(cmd)), we now have the possibility to set
# $(quiet) to choose other forms of output instead, e.g.
#
#         quiet_cmd_cc_o_c = Compiling $(RELDIR)/$@
#         cmd_cc_o_c       = $(CC) $(c_flags) -c -o $@ $<
#
# If $(quiet) is empty, the whole command will be printed.
# If it is set to "quiet_", only the short version will be printed. 
# If it is set to "silent_", nothing will be printed at all, since
# the variable $(silent_cmd_cc_o_c) doesn't exist.
#
# A simple variant is to prefix commands with $(Q) - that's useful
# for commands that shall be hidden in non-verbose mode.
#
#	$(Q)ln $@ :<
#
# If KBUILD_VERBOSE equals 0 then the above command will be hidden.
# If KBUILD_VERBOSE equals 1 then the above command is displayed.

ifeq ($(KBUILD_VERBOSE),1)
  quiet =
  Q =
else
  quiet=quiet_
  Q = @
endif

# If the user is running make -s (silent mode), suppress echoing of
# commands

ifneq ($(findstring s,$(MAKEFLAGS)),)
  quiet=silent_
endif

export quiet Q KBUILD_VERBOSE


# Look for make include files relative to root of kernel src
MAKEFLAGS += --include-dir=$(srctree)

# We need some generic definitions (do not try to remake the file).
$(srctree)/scripts/Kbuild.include: ;
include $(srctree)/scripts/Kbuild.include

# Make variables (CC, etc...)

AS		= $(CROSS_COMPILE)as
LD		= $(CROSS_COMPILE)ld
CC		= $(CROSS_COMPILE)gcc
CPP		= $(CC) -E
AR		= $(CROSS_COMPILE)ar
NM		= $(CROSS_COMPILE)nm
STRIP		= $(CROSS_COMPILE)strip
OBJCOPY		= $(CROSS_COMPILE)objcopy
OBJDUMP		= $(CROSS_COMPILE)objdump
AWK		= awk
GENKSYMS	= scripts/genksyms/genksyms
INSTALLKERNEL  := installkernel
DEPMOD		= /sbin/depmod
KALLSYMS	= scripts/kallsyms
PERL		= perl
CHECK		= sparse

CHECKFLAGS     := -D__linux__ -Dlinux -D__STDC__ -Dunix -D__unix__ \
		  -Wbitwise -Wno-return-void $(CF)
CFLAGS_MODULE   =
AFLAGS_MODULE   =
LDFLAGS_MODULE  =
CFLAGS_KERNEL	=
AFLAGS_KERNEL	=
CFLAGS_GCOV	= -fprofile-arcs -ftest-coverage


# Use LINUXINCLUDE when you must reference the include/ directory.
# Needed to be compatible with the O= option
LINUXINCLUDE    := -I$(srctree)/arch/$(hdr-arch)/include \
                   -Iarch/$(hdr-arch)/include/generated -Iinclude \
                   $(if $(KBUILD_SRC), -I$(srctree)/include) \
                   -include include/generated/autoconf.h

KBUILD_CPPFLAGS := -D__KERNEL__

KBUILD_CFLAGS   := -Wall -Wundef -Wstrict-prototypes -Wno-trigraphs \
		   -fno-strict-aliasing -fno-common \
		   -Werror-implicit-function-declaration \
		   -Wno-format-security \
		   -fno-delete-null-pointer-checks
KBUILD_AFLAGS_KERNEL :=
KBUILD_CFLAGS_KERNEL :=
KBUILD_AFLAGS   := -D__ASSEMBLY__
KBUILD_AFLAGS_MODULE  := -DMODULE
KBUILD_CFLAGS_MODULE  := -DMODULE
KBUILD_LDFLAGS_MODULE := -T $(srctree)/scripts/module-common.lds

# Read KERNELRELEASE from include/config/kernel.release (if it exists)
KERNELRELEASE = $(shell cat include/config/kernel.release 2> /dev/null)
KERNELVERSION = $(VERSION)$(if $(PATCHLEVEL),.$(PATCHLEVEL)$(if $(SUBLEVEL),.$(SUBLEVEL)))$(EXTRAVERSION)

export VERSION PATCHLEVEL SUBLEVEL KERNELRELEASE KERNELVERSION
export ARCH SRCARCH CONFIG_SHELL HOSTCC HOSTCFLAGS CROSS_COMPILE AS LD CC
export CPP AR NM STRIP OBJCOPY OBJDUMP
export MAKE AWK GENKSYMS INSTALLKERNEL PERL UTS_MACHINE
export HOSTCXX HOSTCXXFLAGS LDFLAGS_MODULE CHECK CHECKFLAGS

export KBUILD_CPPFLAGS NOSTDINC_FLAGS LINUXINCLUDE OBJCOPYFLAGS LDFLAGS
export KBUILD_CFLAGS CFLAGS_KERNEL CFLAGS_MODULE CFLAGS_GCOV
export KBUILD_AFLAGS AFLAGS_KERNEL AFLAGS_MODULE
export KBUILD_AFLAGS_MODULE KBUILD_CFLAGS_MODULE KBUILD_LDFLAGS_MODULE
export KBUILD_AFLAGS_KERNEL KBUILD_CFLAGS_KERNEL
export KBUILD_ARFLAGS

# When compiling out-of-tree modules, put MODVERDIR in the module
# tree rather than in the kernel tree. The kernel tree might
# even be read-only.
export MODVERDIR := $(if $(KBUILD_EXTMOD),$(firstword $(KBUILD_EXTMOD))/).tmp_versions

# Files to ignore in find ... statements

RCS_FIND_IGNORE := \( -name SCCS -o -name BitKeeper -o -name .svn -o -name CVS -o -name .pc -o -name .hg -o -name .git \) -prune -o
export RCS_TAR_IGNORE := --exclude SCCS --exclude BitKeeper --exclude .svn --exclude CVS --exclude .pc --exclude .hg --exclude .git

# ===========================================================================
# Rules shared between *config targets and build targets

# Basic helpers built in scripts/
PHONY += scripts_basic
scripts_basic:
	$(Q)$(MAKE) $(build)=scripts/basic
	$(Q)rm -f .tmp_quiet_recordmcount

# To avoid any implicit rule to kick in, define an empty command.
scripts/basic/%: scripts_basic ;

PHONY += outputmakefile
# outputmakefile generates a Makefile in the output directory, if using a
# separate output directory. This allows convenient use of make in the
# output directory.
outputmakefile:
ifneq ($(KBUILD_SRC),)
	$(Q)ln -fsn $(srctree) source
	$(Q)$(CONFIG_SHELL) $(srctree)/scripts/mkmakefile \
	    $(srctree) $(objtree) $(VERSION) $(PATCHLEVEL)
endif

# Support for using generic headers in asm-generic
PHONY += asm-generic
asm-generic:
	$(Q)$(MAKE) -f $(srctree)/scripts/Makefile.asm-generic \
	            obj=arch/$(SRCARCH)/include/generated/asm

# To make sure we do not include .config for any of the *config targets
# catch them early, and hand them over to scripts/kconfig/Makefile
# It is allowed to specify more targets when calling make, including
# mixing *config targets and build targets.
# For example 'make oldconfig all'.
# Detect when mixed targets is specified, and make a second invocation
# of make so .config is not included in this case either (for *config).

no-dot-config-targets := clean mrproper distclean \
			 cscope gtags TAGS tags help %docs check% coccicheck \
			 include/linux/version.h headers_% \
			 kernelversion %src-pkg

config-targets := 0
mixed-targets  := 0
dot-config     := 1

ifneq ($(filter $(no-dot-config-targets), $(MAKECMDGOALS)),)
	ifeq ($(filter-out $(no-dot-config-targets), $(MAKECMDGOALS)),)
		dot-config := 0
	endif
endif

ifeq ($(KBUILD_EXTMOD),)
        ifneq ($(filter config %config,$(MAKECMDGOALS)),)
                config-targets := 1
                ifneq ($(filter-out config %config,$(MAKECMDGOALS)),)
                        mixed-targets := 1
                endif
        endif
endif

ifeq ($(mixed-targets),1)
# ===========================================================================
# We're called with mixed targets (*config and build targets).
# Handle them one by one.

%:: FORCE
	$(Q)$(MAKE) -C $(srctree) KBUILD_SRC= $@

else
ifeq ($(config-targets),1)
# ===========================================================================
# *config targets only - make sure prerequisites are updated, and descend
# in scripts/kconfig to make the *config target

# Read arch specific Makefile to set KBUILD_DEFCONFIG as needed.
# KBUILD_DEFCONFIG may point out an alternative default configuration
# used for 'make defconfig'
include $(srctree)/arch/$(SRCARCH)/Makefile
export KBUILD_DEFCONFIG KBUILD_KCONFIG

config: scripts_basic outputmakefile FORCE
	$(Q)mkdir -p include/linux include/config
	$(Q)$(MAKE) $(build)=scripts/kconfig $@

%config: scripts_basic outputmakefile FORCE
	$(Q)mkdir -p include/linux include/config
	$(Q)$(MAKE) $(build)=scripts/kconfig $@

else
# ===========================================================================
# Build targets only - this includes vmlinux, arch specific targets, clean
# targets and others. In general all targets except *config targets.

ifeq ($(KBUILD_EXTMOD),)
# Additional helpers built in scripts/
# Carefully list dependencies so we do not try to build scripts twice
# in parallel
PHONY += scripts
scripts: scripts_basic include/config/auto.conf include/config/tristate.conf
	$(Q)$(MAKE) $(build)=$(@)

# Objects we will link into vmlinux / subdirs we need to visit
init-y		:= init/
drivers-y	:= drivers/ sound/ firmware/
net-y		:= net/
libs-y		:= lib/
core-y		:= usr/
endif # KBUILD_EXTMOD

ifeq ($(dot-config),1)
# Read in config
-include include/config/auto.conf

ifeq ($(KBUILD_EXTMOD),)
# Read in dependencies to all Kconfig* files, make sure to run
# oldconfig if changes are detected.
-include include/config/auto.conf.cmd

# To avoid any implicit rule to kick in, define an empty command
$(KCONFIG_CONFIG) include/config/auto.conf.cmd: ;

# If .config is newer than include/config/auto.conf, someone tinkered
# with it and forgot to run make oldconfig.
# if auto.conf.cmd is missing then we are probably in a cleaned tree so
# we execute the config step to be sure to catch updated Kconfig files
include/config/%.conf: $(KCONFIG_CONFIG) include/config/auto.conf.cmd
	$(Q)$(MAKE) -f $(srctree)/Makefile silentoldconfig
else
# external modules needs include/generated/autoconf.h and include/config/auto.conf
# but do not care if they are up-to-date. Use auto.conf to trigger the test
PHONY += include/config/auto.conf

include/config/auto.conf:
	$(Q)test -e include/generated/autoconf.h -a -e $@ || (		\
	echo;								\
	echo "  ERROR: Kernel configuration is invalid.";		\
	echo "         include/generated/autoconf.h or $@ are missing.";\
	echo "         Run 'make oldconfig && make prepare' on kernel src to fix it.";	\
	echo;								\
	/bin/false)

endif # KBUILD_EXTMOD

else
# Dummy target needed, because used as prerequisite
include/config/auto.conf: ;
endif # $(dot-config)

# The all: target is the default when no target is given on the
# command line.
# This allow a user to issue only 'make' to build a kernel including modules
# Defaults to vmlinux, but the arch makefile usually adds further targets
all: vmlinux

ifdef CONFIG_CC_OPTIMIZE_FOR_SIZE
KBUILD_CFLAGS	+= -Os
else
KBUILD_CFLAGS	+= -O2
endif

include $(srctree)/arch/$(SRCARCH)/Makefile

ifneq ($(CONFIG_FRAME_WARN),0)
KBUILD_CFLAGS += $(call cc-option,-Wframe-larger-than=${CONFIG_FRAME_WARN})
endif

# Force gcc to behave correct even for buggy distributions
ifndef CONFIG_CC_STACKPROTECTOR
KBUILD_CFLAGS += $(call cc-option, -fno-stack-protector)
endif

# This warning generated too much noise in a regular build.
# Use make W=1 to enable this warning (see scripts/Makefile.build)
KBUILD_CFLAGS += $(call cc-disable-warning, unused-but-set-variable)

ifdef CONFIG_FRAME_POINTER
KBUILD_CFLAGS	+= -fno-omit-frame-pointer -fno-optimize-sibling-calls
else
# Some targets (ARM with Thumb2, for example), can't be built with frame
# pointers.  For those, we don't have FUNCTION_TRACER automatically
# select FRAME_POINTER.  However, FUNCTION_TRACER adds -pg, and this is
# incompatible with -fomit-frame-pointer with current GCC, so we don't use
# -fomit-frame-pointer with FUNCTION_TRACER.
ifndef CONFIG_FUNCTION_TRACER
KBUILD_CFLAGS	+= -fomit-frame-pointer
endif
endif

ifdef CONFIG_DEBUG_INFO
KBUILD_CFLAGS	+= -g
KBUILD_AFLAGS	+= -gdwarf-2
endif

ifdef CONFIG_DEBUG_INFO_REDUCED
KBUILD_CFLAGS 	+= $(call cc-option, -femit-struct-debug-baseonly)
endif

ifdef CONFIG_FUNCTION_TRACER
KBUILD_CFLAGS	+= -pg
ifdef CONFIG_DYNAMIC_FTRACE
	ifdef CONFIG_HAVE_C_RECORDMCOUNT
		BUILD_C_RECORDMCOUNT := y
		export BUILD_C_RECORDMCOUNT
	endif
endif
endif

# We trigger additional mismatches with less inlining
ifdef CONFIG_DEBUG_SECTION_MISMATCH
KBUILD_CFLAGS += $(call cc-option, -fno-inline-functions-called-once)
endif

# arch Makefile may override CC so keep this after arch Makefile is included
NOSTDINC_FLAGS += -nostdinc -isystem $(shell $(CC) -print-file-name=include)
CHECKFLAGS     += $(NOSTDINC_FLAGS)

# warn about C99 declaration after statement
KBUILD_CFLAGS += $(call cc-option,-Wdeclaration-after-statement,)

# disable pointer signed / unsigned warnings in gcc 4.0
KBUILD_CFLAGS += $(call cc-disable-warning, pointer-sign)

# disable invalid "can't wrap" optimizations for signed / pointers
KBUILD_CFLAGS	+= $(call cc-option,-fno-strict-overflow)

# conserve stack if available
KBUILD_CFLAGS   += $(call cc-option,-fconserve-stack)

# use the deterministic mode of AR if available
KBUILD_ARFLAGS := $(call ar-option,D)

# check for 'asm goto'
ifeq ($(shell $(CONFIG_SHELL) $(srctree)/scripts/gcc-goto.sh $(CC)), y)
	KBUILD_CFLAGS += -DCC_HAVE_ASM_GOTO
endif

# Add user supplied CPPFLAGS, AFLAGS and CFLAGS as the last assignments
# But warn user when we do so
warn-assign = \
$(warning "WARNING: Appending $$K$(1) ($(K$(1))) from $(origin K$(1)) to kernel $$$(1)")

ifneq ($(KCPPFLAGS),)
        $(call warn-assign,CPPFLAGS)
        KBUILD_CPPFLAGS += $(KCPPFLAGS)
endif
ifneq ($(KAFLAGS),)
        $(call warn-assign,AFLAGS)
        KBUILD_AFLAGS += $(KAFLAGS)
endif
ifneq ($(KCFLAGS),)
        $(call warn-assign,CFLAGS)
        KBUILD_CFLAGS += $(KCFLAGS)
endif

# Use --build-id when available.
LDFLAGS_BUILD_ID = $(patsubst -Wl$(comma)%,%,\
			      $(call cc-ldoption, -Wl$(comma)--build-id,))
KBUILD_LDFLAGS_MODULE += $(LDFLAGS_BUILD_ID)
LDFLAGS_vmlinux += $(LDFLAGS_BUILD_ID)

ifeq ($(CONFIG_STRIP_ASM_SYMS),y)
LDFLAGS_vmlinux	+= $(call ld-option, -X,)
endif

# Default kernel image to build when no specific target is given.
# KBUILD_IMAGE may be overruled on the command line or
# set in the environment
# Also any assignments in arch/$(ARCH)/Makefile take precedence over
# this default value
export KBUILD_IMAGE ?= vmlinux

#
# INSTALL_PATH specifies where to place the updated kernel and system map
# images. Default is /boot, but you can set it to other values
export	INSTALL_PATH ?= /boot

#
# INSTALL_MOD_PATH specifies a prefix to MODLIB for module directory
# relocations required by build roots.  This is not defined in the
# makefile but the argument can be passed to make if needed.
#

MODLIB	= $(INSTALL_MOD_PATH)/lib/modules/$(KERNELRELEASE)
export MODLIB

#
#  INSTALL_MOD_STRIP, if defined, will cause modules to be
#  stripped after they are installed.  If INSTALL_MOD_STRIP is '1', then
#  the default option --strip-debug will be used.  Otherwise,
#  INSTALL_MOD_STRIP value will be used as the options to the strip command.

ifdef INSTALL_MOD_STRIP
ifeq ($(INSTALL_MOD_STRIP),1)
mod_strip_cmd = $(STRIP) --strip-debug
else
mod_strip_cmd = $(STRIP) $(INSTALL_MOD_STRIP)
endif # INSTALL_MOD_STRIP=1
else
mod_strip_cmd = true
endif # INSTALL_MOD_STRIP
export mod_strip_cmd


ifeq ($(KBUILD_EXTMOD),)
core-y		+= kernel/ mm/ fs/ ipc/ security/ crypto/ block/

vmlinux-dirs	:= $(patsubst %/,%,$(filter %/, $(init-y) $(init-m) \
		     $(core-y) $(core-m) $(drivers-y) $(drivers-m) \
		     $(net-y) $(net-m) $(libs-y) $(libs-m)))

vmlinux-alldirs	:= $(sort $(vmlinux-dirs) $(patsubst %/,%,$(filter %/, \
		     $(init-n) $(init-) \
		     $(core-n) $(core-) $(drivers-n) $(drivers-) \
		     $(net-n)  $(net-)  $(libs-n)    $(libs-))))

init-y		:= $(patsubst %/, %/built-in.o, $(init-y))
core-y		:= $(patsubst %/, %/built-in.o, $(core-y))
drivers-y	:= $(patsubst %/, %/built-in.o, $(drivers-y))
net-y		:= $(patsubst %/, %/built-in.o, $(net-y))
libs-y1		:= $(patsubst %/, %/lib.a, $(libs-y))
libs-y2		:= $(patsubst %/, %/built-in.o, $(libs-y))
libs-y		:= $(libs-y1) $(libs-y2)

# Build vmlinux
# ---------------------------------------------------------------------------
# vmlinux is built from the objects selected by $(vmlinux-init) and
# $(vmlinux-main). Most are built-in.o files from top-level directories
# in the kernel tree, others are specified in arch/$(ARCH)/Makefile.
# Ordering when linking is important, and $(vmlinux-init) must be first.
#
# vmlinux
#   ^
#   |
#   +-< $(vmlinux-init)
#   |   +--< init/version.o + more
#   |
#   +--< $(vmlinux-main)
#   |    +--< driver/built-in.o mm/built-in.o + more
#   |
#   +-< kallsyms.o (see description in CONFIG_KALLSYMS section)
#
# vmlinux version (uname -v) cannot be updated during normal
# descending-into-subdirs phase since we do not yet know if we need to
# update vmlinux.
# Therefore this step is delayed until just before final link of vmlinux -
# except in the kallsyms case where it is done just before adding the
# symbols to the kernel.
#
# System.map is generated to document addresses of all kernel symbols

vmlinux-init := $(head-y) $(init-y)
vmlinux-main := $(core-y) $(libs-y) $(drivers-y) $(net-y)
vmlinux-all  := $(vmlinux-init) $(vmlinux-main)
vmlinux-lds  := arch/$(SRCARCH)/kernel/vmlinux.lds
export KBUILD_VMLINUX_OBJS := $(vmlinux-all)

# Rule to link vmlinux - also used during CONFIG_KALLSYMS
# May be overridden by arch/$(ARCH)/Makefile
quiet_cmd_vmlinux__ ?= LD      $@
      cmd_vmlinux__ ?= $(LD) $(LDFLAGS) $(LDFLAGS_vmlinux) -o $@ \
      -T $(vmlinux-lds) $(vmlinux-init)                          \
      --start-group $(vmlinux-main) --end-group                  \
      $(filter-out $(vmlinux-lds) $(vmlinux-init) $(vmlinux-main) vmlinux.o FORCE ,$^)

# Generate new vmlinux version
quiet_cmd_vmlinux_version = GEN     .version
      cmd_vmlinux_version = set -e;                     \
	if [ ! -r .version ]; then			\
	  rm -f .version;				\
	  echo 1 >.version;				\
	else						\
	  mv .version .old_version;			\
	  expr 0$$(cat .old_version) + 1 >.version;	\
	fi;						\
	$(MAKE) $(build)=init

# Generate System.map
quiet_cmd_sysmap = SYSMAP
      cmd_sysmap = $(CONFIG_SHELL) $(srctree)/scripts/mksysmap

# Link of vmlinux
# If CONFIG_KALLSYMS is set .version is already updated
# Generate System.map and verify that the content is consistent
# Use + in front of the vmlinux_version rule to silent warning with make -j2
# First command is ':' to allow us to use + in front of the rule
define rule_vmlinux__
	:
	$(if $(CONFIG_KALLSYMS),,+$(call cmd,vmlinux_version))

	$(call cmd,vmlinux__)
	$(Q)echo 'cmd_$@ := $(cmd_vmlinux__)' > $(@D)/.$(@F).cmd

	$(Q)$(if $($(quiet)cmd_sysmap),                                      \
	  echo '  $($(quiet)cmd_sysmap)  System.map' &&)                     \
	$(cmd_sysmap) $@ System.map;                                         \
	if [ $$? -ne 0 ]; then                                               \
		rm -f $@;                                                    \
		/bin/false;                                                  \
	fi;
	$(verify_kallsyms)
endef


ifdef CONFIG_KALLSYMS
# Generate section listing all symbols and add it into vmlinux $(kallsyms.o)
# It's a three stage process:
# o .tmp_vmlinux1 has all symbols and sections, but __kallsyms is
#   empty
#   Running kallsyms on that gives us .tmp_kallsyms1.o with
#   the right size - vmlinux version (uname -v) is updated during this step
# o .tmp_vmlinux2 now has a __kallsyms section of the right size,
#   but due to the added section, some addresses have shifted.
#   From here, we generate a correct .tmp_kallsyms2.o
# o The correct .tmp_kallsyms2.o is linked into the final vmlinux.
# o Verify that the System.map from vmlinux matches the map from
#   .tmp_vmlinux2, just in case we did not generate kallsyms correctly.
# o If 'make KALLSYMS_EXTRA_PASS=1" was used, do an extra pass using
#   .tmp_vmlinux3 and .tmp_kallsyms3.o.  This is only meant as a
#   temporary bypass to allow the kernel to be built while the
#   maintainers work out what went wrong with kallsyms.

last_kallsyms := 2

ifdef KALLSYMS_EXTRA_PASS
ifneq ($(KALLSYMS_EXTRA_PASS),0)
last_kallsyms := 3
endif
endif

kallsyms.o := .tmp_kallsyms$(last_kallsyms).o

define verify_kallsyms
	$(Q)$(if $($(quiet)cmd_sysmap),                                      \
	  echo '  $($(quiet)cmd_sysmap)  .tmp_System.map' &&)                \
	  $(cmd_sysmap) .tmp_vmlinux$(last_kallsyms) .tmp_System.map
	$(Q)cmp -s System.map .tmp_System.map ||                             \
		(echo Inconsistent kallsyms data;                            \
		 echo This is a bug - please report about it;                \
		 echo Try "make KALLSYMS_EXTRA_PASS=1" as a workaround;      \
		 rm .tmp_kallsyms* ; /bin/false )
endef

# Update vmlinux version before link
# Use + in front of this rule to silent warning about make -j1
# First command is ':' to allow us to use + in front of this rule
cmd_ksym_ld = $(cmd_vmlinux__)
define rule_ksym_ld
	: 
	+$(call cmd,vmlinux_version)
	$(call cmd,vmlinux__)
	$(Q)echo 'cmd_$@ := $(cmd_vmlinux__)' > $(@D)/.$(@F).cmd
endef

# Generate .S file with all kernel symbols
quiet_cmd_kallsyms = KSYM    $@
      cmd_kallsyms = $(NM) -n $< | $(KALLSYMS) \
                     $(if $(CONFIG_KALLSYMS_ALL),--all-symbols) > $@

.tmp_kallsyms1.o .tmp_kallsyms2.o .tmp_kallsyms3.o: %.o: %.S scripts FORCE
	$(call if_changed_dep,as_o_S)

.tmp_kallsyms%.S: .tmp_vmlinux% $(KALLSYMS)
	$(call cmd,kallsyms)

# .tmp_vmlinux1 must be complete except kallsyms, so update vmlinux version
.tmp_vmlinux1: $(vmlinux-lds) $(vmlinux-all) FORCE
	$(call if_changed_rule,ksym_ld)

.tmp_vmlinux2: $(vmlinux-lds) $(vmlinux-all) .tmp_kallsyms1.o FORCE
	$(call if_changed,vmlinux__)

.tmp_vmlinux3: $(vmlinux-lds) $(vmlinux-all) .tmp_kallsyms2.o FORCE
	$(call if_changed,vmlinux__)

# Needs to visit scripts/ before $(KALLSYMS) can be used.
$(KALLSYMS): scripts ;

# Generate some data for debugging strange kallsyms problems
debug_kallsyms: .tmp_map$(last_kallsyms)

.tmp_map%: .tmp_vmlinux% FORCE
	($(OBJDUMP) -h $< | $(AWK) '/^ +[0-9]/{print $$4 " 0 " $$2}'; $(NM) $<) | sort > $@

.tmp_map3: .tmp_map2

.tmp_map2: .tmp_map1

endif # ifdef CONFIG_KALLSYMS

# Do modpost on a prelinked vmlinux. The finally linked vmlinux has
# relevant sections renamed as per the linker script.
quiet_cmd_vmlinux-modpost = LD      $@
      cmd_vmlinux-modpost = $(LD) $(LDFLAGS) -r -o $@                          \
	 $(vmlinux-init) --start-group $(vmlinux-main) --end-group             \
	 $(filter-out $(vmlinux-init) $(vmlinux-main) FORCE ,$^)
define rule_vmlinux-modpost
	:
	+$(call cmd,vmlinux-modpost)
	$(Q)$(MAKE) -f $(srctree)/scripts/Makefile.modpost $@
	$(Q)echo 'cmd_$@ := $(cmd_vmlinux-modpost)' > $(dot-target).cmd
endef

# vmlinux image - including updated kernel symbols
vmlinux: $(vmlinux-lds) $(vmlinux-init) $(vmlinux-main) vmlinux.o $(kallsyms.o) FORCE
ifdef CONFIG_HEADERS_CHECK
	$(Q)$(MAKE) -f $(srctree)/Makefile headers_check
endif
ifdef CONFIG_SAMPLES
	$(Q)$(MAKE) $(build)=samples
endif
ifdef CONFIG_BUILD_DOCSRC
	$(Q)$(MAKE) $(build)=Documentation
endif
	$(call vmlinux-modpost)
	$(call if_changed_rule,vmlinux__)
	$(Q)rm -f .old_version

# build vmlinux.o first to catch section mismatch errors early
ifdef CONFIG_KALLSYMS
.tmp_vmlinux1: vmlinux.o
endif

modpost-init := $(filter-out init/built-in.o, $(vmlinux-init))
vmlinux.o: $(modpost-init) $(vmlinux-main) FORCE
	$(call if_changed_rule,vmlinux-modpost)

# The actual objects are generated when descending, 
# make sure no implicit rule kicks in
$(sort $(vmlinux-init) $(vmlinux-main)) $(vmlinux-lds): $(vmlinux-dirs) ;

# Handle descending into subdirectories listed in $(vmlinux-dirs)
# Preset locale variables to speed up the build process. Limit locale
# tweaks to this spot to avoid wrong language settings when running
# make menuconfig etc.
# Error messages still appears in the original language

PHONY += $(vmlinux-dirs)
$(vmlinux-dirs): prepare scripts
	$(Q)$(MAKE) $(build)=$@

# Store (new) KERNELRELASE string in include/config/kernel.release
include/config/kernel.release: include/config/auto.conf FORCE
	$(Q)rm -f $@
	$(Q)echo "$(KERNELVERSION)$$($(CONFIG_SHELL) $(srctree)/scripts/setlocalversion $(srctree))" > $@


# Things we need to do before we recursively start building the kernel
# or the modules are listed in "prepare".
# A multi level approach is used. prepareN is processed before prepareN-1.
# archprepare is used in arch Makefiles and when processed asm symlink,
# version.h and scripts_basic is processed / created.

# Listed in dependency order
PHONY += prepare archprepare prepare0 prepare1 prepare2 prepare3

# prepare3 is used to check if we are building in a separate output directory,
# and if so do:
# 1) Check that make has not been executed in the kernel src $(srctree)
prepare3: include/config/kernel.release
ifneq ($(KBUILD_SRC),)
	@$(kecho) '  Using $(srctree) as source for kernel'
	$(Q)if [ -f $(srctree)/.config -o -d $(srctree)/include/config ]; then \
		echo "  $(srctree) is not clean, please run 'make mrproper'";\
		echo "  in the '$(srctree)' directory.";\
		/bin/false; \
	fi;
endif

# prepare2 creates a makefile if using a separate output directory
prepare2: prepare3 outputmakefile asm-generic

prepare1: prepare2 include/linux/version.h include/generated/utsrelease.h \
                   include/config/auto.conf
	$(cmd_crmodverdir)

archprepare: prepare1 scripts_basic

prepare0: archprepare FORCE
	$(Q)$(MAKE) $(build)=.
	$(Q)$(MAKE) $(build)=. missing-syscalls

# All the preparing..
prepare: prepare0

# Generate some files
# ---------------------------------------------------------------------------

# KERNELRELEASE can change from a few different places, meaning version.h
# needs to be updated, so this check is forced on all builds

uts_len := 64
define filechk_utsrelease.h
	if [ `echo -n "$(KERNELRELEASE)" | wc -c ` -gt $(uts_len) ]; then \
	  echo '"$(KERNELRELEASE)" exceeds $(uts_len) characters' >&2;    \
	  exit 1;                                                         \
	fi;                                                               \
	(echo \#define UTS_RELEASE \"$(KERNELRELEASE)\";)
endef

define filechk_version.h
	(echo \#define LINUX_VERSION_CODE $(shell                             \
	expr $(VERSION) \* 65536 + 0$(PATCHLEVEL) \* 256 + 0$(SUBLEVEL));    \
	echo '#define KERNEL_VERSION(a,b,c) (((a) << 16) + ((b) << 8) + (c))';)
endef

include/linux/version.h: $(srctree)/Makefile FORCE
	$(call filechk,version.h)

include/generated/utsrelease.h: include/config/kernel.release FORCE
	$(call filechk,utsrelease.h)

PHONY += headerdep
headerdep:
	$(Q)find $(srctree)/include/ -name '*.h' | xargs --max-args 1 \
	$(srctree)/scripts/headerdep.pl -I$(srctree)/include

# ---------------------------------------------------------------------------

PHONY += depend dep
depend dep:
	@echo '*** Warning: make $@ is unnecessary now.'

# ---------------------------------------------------------------------------
# Firmware install
INSTALL_FW_PATH=$(INSTALL_MOD_PATH)/lib/firmware
export INSTALL_FW_PATH

PHONY += firmware_install
firmware_install: FORCE
	@mkdir -p $(objtree)/firmware
	$(Q)$(MAKE) -f $(srctree)/scripts/Makefile.fwinst obj=firmware __fw_install

# ---------------------------------------------------------------------------
# Kernel headers

#Default location for installed headers
export INSTALL_HDR_PATH = $(objtree)/usr

hdr-inst := -rR -f $(srctree)/scripts/Makefile.headersinst obj

# If we do an all arch process set dst to asm-$(hdr-arch)
hdr-dst = $(if $(KBUILD_HEADERS), dst=include/asm-$(hdr-arch), dst=include/asm)

PHONY += __headers
__headers: include/linux/version.h scripts_basic asm-generic FORCE
	$(Q)$(MAKE) $(build)=scripts build_unifdef

PHONY += headers_install_all
headers_install_all:
	$(Q)$(CONFIG_SHELL) $(srctree)/scripts/headers.sh install

PHONY += headers_install
headers_install: __headers
	$(if $(wildcard $(srctree)/arch/$(hdr-arch)/include/asm/Kbuild),, \
	$(error Headers not exportable for the $(SRCARCH) architecture))
	$(Q)$(MAKE) $(hdr-inst)=include
	$(Q)$(MAKE) $(hdr-inst)=arch/$(hdr-arch)/include/asm $(hdr-dst)

PHONY += headers_check_all
headers_check_all: headers_install_all
	$(Q)$(CONFIG_SHELL) $(srctree)/scripts/headers.sh check

PHONY += headers_check
headers_check: headers_install
	$(Q)$(MAKE) $(hdr-inst)=include HDRCHECK=1
	$(Q)$(MAKE) $(hdr-inst)=arch/$(hdr-arch)/include/asm $(hdr-dst) HDRCHECK=1

# ---------------------------------------------------------------------------
# Modules

ifdef CONFIG_MODULES

# By default, build modules as well

all: modules

#	Build modules
#
#	A module can be listed more than once in obj-m resulting in
#	duplicate lines in modules.order files.  Those are removed
#	using awk while concatenating to the final file.

PHONY += modules
modules: $(vmlinux-dirs) $(if $(KBUILD_BUILTIN),vmlinux) modules.builtin
	$(Q)$(AWK) '!x[$$0]++' $(vmlinux-dirs:%=$(objtree)/%/modules.order) > $(objtree)/modules.order
	@$(kecho) '  Building modules, stage 2.';
	$(Q)$(MAKE) -f $(srctree)/scripts/Makefile.modpost
	$(Q)$(MAKE) -f $(srctree)/scripts/Makefile.fwinst obj=firmware __fw_modbuild

modules.builtin: $(vmlinux-dirs:%=%/modules.builtin)
	$(Q)$(AWK) '!x[$$0]++' $^ > $(objtree)/modules.builtin

%/modules.builtin: include/config/auto.conf
	$(Q)$(MAKE) $(modbuiltin)=$*


# Target to prepare building external modules
PHONY += modules_prepare
modules_prepare: prepare scripts

# Target to install modules
PHONY += modules_install
modules_install: _modinst_ _modinst_post

PHONY += _modinst_
_modinst_:
	@rm -rf $(MODLIB)/kernel
	@rm -f $(MODLIB)/source
	@mkdir -p $(MODLIB)/kernel
	@ln -s $(srctree) $(MODLIB)/source
	@if [ ! $(objtree) -ef  $(MODLIB)/build ]; then \
		rm -f $(MODLIB)/build ; \
		ln -s $(objtree) $(MODLIB)/build ; \
	fi
	@cp -f $(objtree)/modules.order $(MODLIB)/
	@cp -f $(objtree)/modules.builtin $(MODLIB)/
	$(Q)$(MAKE) -f $(srctree)/scripts/Makefile.modinst

# This depmod is only for convenience to give the initial
# boot a modules.dep even before / is mounted read-write.  However the
# boot script depmod is the master version.
PHONY += _modinst_post
_modinst_post: _modinst_
	$(Q)$(MAKE) -f $(srctree)/scripts/Makefile.fwinst obj=firmware __fw_modinst
	$(call cmd,depmod)

else # CONFIG_MODULES

# Modules not configured
# ---------------------------------------------------------------------------

modules modules_install: FORCE
	@echo
	@echo "The present kernel configuration has modules disabled."
	@echo "Type 'make config' and enable loadable module support."
	@echo "Then build a kernel with module support enabled."
	@echo
	@exit 1

endif # CONFIG_MODULES

###
# Cleaning is done on three levels.
# make clean     Delete most generated files
#                Leave enough to build external modules
# make mrproper  Delete the current configuration, and all generated files
# make distclean Remove editor backup files, patch leftover files and the like

# Directories & files removed with 'make clean'
CLEAN_DIRS  += $(MODVERDIR)
CLEAN_FILES +=	vmlinux System.map \
                .tmp_kallsyms* .tmp_version .tmp_vmlinux* .tmp_System.map

# Directories & files removed with 'make mrproper'
MRPROPER_DIRS  += include/config usr/include include/generated          \
                  arch/*/include/generated
MRPROPER_FILES += .config .config.old .version .old_version             \
                  include/linux/version.h                               \
		  Module.symvers tags TAGS cscope* GPATH GTAGS GRTAGS GSYMS

# clean - Delete most, but leave enough to build external modules
#
clean: rm-dirs  := $(CLEAN_DIRS)
clean: rm-files := $(CLEAN_FILES)
clean-dirs      := $(addprefix _clean_, . $(vmlinux-alldirs) Documentation)

PHONY += $(clean-dirs) clean archclean
$(clean-dirs):
	$(Q)$(MAKE) $(clean)=$(patsubst _clean_%,%,$@)

clean: archclean

# mrproper - Delete all generated files, including .config
#
mrproper: rm-dirs  := $(wildcard $(MRPROPER_DIRS))
mrproper: rm-files := $(wildcard $(MRPROPER_FILES))
mrproper-dirs      := $(addprefix _mrproper_,Documentation/DocBook scripts)

PHONY += $(mrproper-dirs) mrproper archmrproper
$(mrproper-dirs):
	$(Q)$(MAKE) $(clean)=$(patsubst _mrproper_%,%,$@)

mrproper: clean archmrproper $(mrproper-dirs)
	$(call cmd,rmdirs)
	$(call cmd,rmfiles)

# distclean
#
PHONY += distclean

distclean: mrproper
	@find $(srctree) $(RCS_FIND_IGNORE) \
		\( -name '*.orig' -o -name '*.rej' -o -name '*~' \
		-o -name '*.bak' -o -name '#*#' -o -name '.*.orig' \
		-o -name '.*.rej' -o -size 0 \
		-o -name '*%' -o -name '.*.cmd' -o -name 'core' \) \
		-type f -print | xargs rm -f


# Packaging of the kernel to various formats
# ---------------------------------------------------------------------------
# rpm target kept for backward compatibility
package-dir	:= $(srctree)/scripts/package

%src-pkg: FORCE
	$(Q)$(MAKE) $(build)=$(package-dir) $@
%pkg: include/config/kernel.release FORCE
	$(Q)$(MAKE) $(build)=$(package-dir) $@
rpm: include/config/kernel.release FORCE
	$(Q)$(MAKE) $(build)=$(package-dir) $@


# Brief documentation of the typical targets used
# ---------------------------------------------------------------------------

boards := $(wildcard $(srctree)/arch/$(SRCARCH)/configs/*_defconfig)
boards := $(notdir $(boards))
board-dirs := $(dir $(wildcard $(srctree)/arch/$(SRCARCH)/configs/*/*_defconfig))
board-dirs := $(sort $(notdir $(board-dirs:/=)))

help:
	@echo  'Cleaning targets:'
	@echo  '  clean		  - Remove most generated files but keep the config and'
	@echo  '                    enough build support to build external modules'
	@echo  '  mrproper	  - Remove all generated files + config + various backup files'
	@echo  '  distclean	  - mrproper + remove editor backup and patch files'
	@echo  ''
	@echo  'Configuration targets:'
	@$(MAKE) -f $(srctree)/scripts/kconfig/Makefile help
	@echo  ''
	@echo  'Other generic targets:'
	@echo  '  all		  - Build all targets marked with [*]'
	@echo  '* vmlinux	  - Build the bare kernel'
	@echo  '* modules	  - Build all modules'
	@echo  '  modules_install - Install all modules to INSTALL_MOD_PATH (default: /)'
	@echo  '  firmware_install- Install all firmware to INSTALL_FW_PATH'
	@echo  '                    (default: $$(INSTALL_MOD_PATH)/lib/firmware)'
	@echo  '  dir/            - Build all files in dir and below'
	@echo  '  dir/file.[oisS] - Build specified target only'
	@echo  '  dir/file.lst    - Build specified mixed source/assembly target only'
	@echo  '                    (requires a recent binutils and recent build (System.map))'
	@echo  '  dir/file.ko     - Build module including final link'
	@echo  '  modules_prepare - Set up for building external modules'
	@echo  '  tags/TAGS	  - Generate tags file for editors'
	@echo  '  cscope	  - Generate cscope index'
	@echo  '  gtags           - Generate GNU GLOBAL index'
	@echo  '  kernelrelease	  - Output the release version string'
	@echo  '  kernelversion	  - Output the version stored in Makefile'
	@echo  '  headers_install - Install sanitised kernel headers to INSTALL_HDR_PATH'; \
	 echo  '                    (default: $(INSTALL_HDR_PATH))'; \
	 echo  ''
	@echo  'Static analysers'
	@echo  '  checkstack      - Generate a list of stack hogs'
	@echo  '  namespacecheck  - Name space analysis on compiled kernel'
	@echo  '  versioncheck    - Sanity check on version.h usage'
	@echo  '  includecheck    - Check for duplicate included header files'
	@echo  '  export_report   - List the usages of all exported symbols'
	@echo  '  headers_check   - Sanity check on exported headers'
	@echo  '  headerdep       - Detect inclusion cycles in headers'
	@$(MAKE) -f $(srctree)/scripts/Makefile.help checker-help
	@echo  ''
	@echo  'Kernel packaging:'
	@$(MAKE) $(build)=$(package-dir) help
	@echo  ''
	@echo  'Documentation targets:'
	@$(MAKE) -f $(srctree)/Documentation/DocBook/Makefile dochelp
	@echo  ''
	@echo  'Architecture specific targets ($(SRCARCH)):'
	@$(if $(archhelp),$(archhelp),\
		echo '  No architecture specific help defined for $(SRCARCH)')
	@echo  ''
	@$(if $(boards), \
		$(foreach b, $(boards), \
		printf "  %-24s - Build for %s\\n" $(b) $(subst _defconfig,,$(b));) \
		echo '')
	@$(if $(board-dirs), \
		$(foreach b, $(board-dirs), \
		printf "  %-16s - Show %s-specific targets\\n" help-$(b) $(b);) \
		printf "  %-16s - Show all of the above\\n" help-boards; \
		echo '')

	@echo  '  make V=0|1 [targets] 0 => quiet build (default), 1 => verbose build'
	@echo  '  make V=2   [targets] 2 => give reason for rebuild of target'
	@echo  '  make O=dir [targets] Locate all output files in "dir", including .config'
	@echo  '  make C=1   [targets] Check all c source with $$CHECK (sparse by default)'
	@echo  '  make C=2   [targets] Force check of all c source with $$CHECK'
	@echo  '  make W=n   [targets] Enable extra gcc checks, n=1,2,3 where'
	@echo  '		1: warnings which may be relevant and do not occur too often'
	@echo  '		2: warnings which occur quite often but may still be relevant'
	@echo  '		3: more obscure warnings, can most likely be ignored'
	@echo  '		Multiple levels can be combined with W=12 or W=123'
	@echo  '  make RECORDMCOUNT_WARN=1 [targets] Warn about ignored mcount sections'
	@echo  ''
	@echo  'Execute "make" or "make all" to build all targets marked with [*] '
	@echo  'For further info see the ./README file'


help-board-dirs := $(addprefix help-,$(board-dirs))

help-boards: $(help-board-dirs)

boards-per-dir = $(notdir $(wildcard $(srctree)/arch/$(SRCARCH)/configs/$*/*_defconfig))

$(help-board-dirs): help-%:
	@echo  'Architecture specific targets ($(SRCARCH) $*):'
	@$(if $(boards-per-dir), \
		$(foreach b, $(boards-per-dir), \
		printf "  %-24s - Build for %s\\n" $*/$(b) $(subst _defconfig,,$(b));) \
		echo '')


# Documentation targets
# ---------------------------------------------------------------------------
%docs: scripts_basic FORCE
	$(Q)$(MAKE) $(build)=scripts build_docproc
	$(Q)$(MAKE) $(build)=Documentation/DocBook $@

else # KBUILD_EXTMOD

###
# External module support.
# When building external modules the kernel used as basis is considered
# read-only, and no consistency checks are made and the make
# system is not used on the basis kernel. If updates are required
# in the basis kernel ordinary make commands (without M=...) must
# be used.
#
# The following are the only valid targets when building external
# modules.
# make M=dir clean     Delete all automatically generated files
# make M=dir modules   Make all modules in specified dir
# make M=dir	       Same as 'make M=dir modules'
# make M=dir modules_install
#                      Install the modules built in the module directory
#                      Assumes install directory is already created

# We are always building modules
KBUILD_MODULES := 1
PHONY += crmodverdir
crmodverdir:
	$(cmd_crmodverdir)

PHONY += $(objtree)/Module.symvers
$(objtree)/Module.symvers:
	@test -e $(objtree)/Module.symvers || ( \
	echo; \
	echo "  WARNING: Symbol version dump $(objtree)/Module.symvers"; \
	echo "           is missing; modules will have no dependencies and modversions."; \
	echo )

module-dirs := $(addprefix _module_,$(KBUILD_EXTMOD))
PHONY += $(module-dirs) modules
$(module-dirs): crmodverdir $(objtree)/Module.symvers
	$(Q)$(MAKE) $(build)=$(patsubst _module_%,%,$@)

modules: $(module-dirs)
	@$(kecho) '  Building modules, stage 2.';
	$(Q)$(MAKE) -f $(srctree)/scripts/Makefile.modpost

PHONY += modules_install
modules_install: _emodinst_ _emodinst_post

install-dir := $(if $(INSTALL_MOD_DIR),$(INSTALL_MOD_DIR),extra)
PHONY += _emodinst_
_emodinst_:
	$(Q)mkdir -p $(MODLIB)/$(install-dir)
	$(Q)$(MAKE) -f $(srctree)/scripts/Makefile.modinst

PHONY += _emodinst_post
_emodinst_post: _emodinst_
	$(call cmd,depmod)

clean-dirs := $(addprefix _clean_,$(KBUILD_EXTMOD))

PHONY += $(clean-dirs) clean
$(clean-dirs):
	$(Q)$(MAKE) $(clean)=$(patsubst _clean_%,%,$@)

clean:	rm-dirs := $(MODVERDIR)
clean: rm-files := $(KBUILD_EXTMOD)/Module.symvers

help:
	@echo  '  Building external modules.'
	@echo  '  Syntax: make -C path/to/kernel/src M=$$PWD target'
	@echo  ''
	@echo  '  modules         - default target, build the module(s)'
	@echo  '  modules_install - install the module'
	@echo  '  clean           - remove generated files in module directory only'
	@echo  ''

# Dummies...
PHONY += prepare scripts
prepare: ;
scripts: ;
endif # KBUILD_EXTMOD

clean: $(clean-dirs)
	$(call cmd,rmdirs)
	$(call cmd,rmfiles)
	@find $(if $(KBUILD_EXTMOD), $(KBUILD_EXTMOD), .) $(RCS_FIND_IGNORE) \
		\( -name '*.[oas]' -o -name '*.ko' -o -name '.*.cmd' \
		-o -name '.*.d' -o -name '.*.tmp' -o -name '*.mod.c' \
		-o -name '*.symtypes' -o -name 'modules.order' \
		-o -name modules.builtin -o -name '.tmp_*.o.*' \
		-o -name '*.gcno' \) -type f -print | xargs rm -f

# Generate tags for editors
# ---------------------------------------------------------------------------
quiet_cmd_tags = GEN     $@
      cmd_tags = $(CONFIG_SHELL) $(srctree)/scripts/tags.sh $@

tags TAGS cscope gtags: FORCE
	$(call cmd,tags)

# Scripts to check various things for consistency
# ---------------------------------------------------------------------------

PHONY += includecheck versioncheck coccicheck namespacecheck export_report

includecheck:
	find $(srctree)/* $(RCS_FIND_IGNORE) \
		-name '*.[hcS]' -type f -print | sort \
		| xargs $(PERL) -w $(srctree)/scripts/checkincludes.pl

versioncheck:
	find $(srctree)/* $(RCS_FIND_IGNORE) \
		-name '*.[hcS]' -type f -print | sort \
		| xargs $(PERL) -w $(srctree)/scripts/checkversion.pl

coccicheck:
	$(Q)$(CONFIG_SHELL) $(srctree)/scripts/$@

namespacecheck:
	$(PERL) $(srctree)/scripts/namespace.pl

export_report:
	$(PERL) $(srctree)/scripts/export_report.pl

endif #ifeq ($(config-targets),1)
endif #ifeq ($(mixed-targets),1)

PHONY += checkstack kernelrelease kernelversion

# UML needs a little special treatment here.  It wants to use the host
# toolchain, so needs $(SUBARCH) passed to checkstack.pl.  Everyone
# else wants $(ARCH), including people doing cross-builds, which means
# that $(SUBARCH) doesn't work here.
ifeq ($(ARCH), um)
CHECKSTACK_ARCH := $(SUBARCH)
else
CHECKSTACK_ARCH := $(ARCH)
endif
checkstack:
	$(OBJDUMP) -d vmlinux $$(find . -name '*.ko') | \
	$(PERL) $(src)/scripts/checkstack.pl $(CHECKSTACK_ARCH)

kernelrelease:
	@echo "$(KERNELVERSION)$$($(CONFIG_SHELL) $(srctree)/scripts/setlocalversion $(srctree))"

kernelversion:
	@echo $(KERNELVERSION)

# Single targets
# ---------------------------------------------------------------------------
# Single targets are compatible with:
# - build with mixed source and output
# - build with separate output dir 'make O=...'
# - external modules
#
#  target-dir => where to store outputfile
#  build-dir  => directory in kernel source tree to use

ifeq ($(KBUILD_EXTMOD),)
        build-dir  = $(patsubst %/,%,$(dir $@))
        target-dir = $(dir $@)
else
        zap-slash=$(filter-out .,$(patsubst %/,%,$(dir $@)))
        build-dir  = $(KBUILD_EXTMOD)$(if $(zap-slash),/$(zap-slash))
        target-dir = $(if $(KBUILD_EXTMOD),$(dir $<),$(dir $@))
endif

%.s: %.c prepare scripts FORCE
	$(Q)$(MAKE) $(build)=$(build-dir) $(target-dir)$(notdir $@)
%.i: %.c prepare scripts FORCE
	$(Q)$(MAKE) $(build)=$(build-dir) $(target-dir)$(notdir $@)
%.o: %.c prepare scripts FORCE
	$(Q)$(MAKE) $(build)=$(build-dir) $(target-dir)$(notdir $@)
%.lst: %.c prepare scripts FORCE
	$(Q)$(MAKE) $(build)=$(build-dir) $(target-dir)$(notdir $@)
%.s: %.S prepare scripts FORCE
	$(Q)$(MAKE) $(build)=$(build-dir) $(target-dir)$(notdir $@)
%.o: %.S prepare scripts FORCE
	$(Q)$(MAKE) $(build)=$(build-dir) $(target-dir)$(notdir $@)
%.symtypes: %.c prepare scripts FORCE
	$(Q)$(MAKE) $(build)=$(build-dir) $(target-dir)$(notdir $@)

# Modules
/: prepare scripts FORCE
	$(cmd_crmodverdir)
	$(Q)$(MAKE) KBUILD_MODULES=$(if $(CONFIG_MODULES),1) \
	$(build)=$(build-dir)
%/: prepare scripts FORCE
	$(cmd_crmodverdir)
	$(Q)$(MAKE) KBUILD_MODULES=$(if $(CONFIG_MODULES),1) \
	$(build)=$(build-dir)
%.ko: prepare scripts FORCE
	$(cmd_crmodverdir)
	$(Q)$(MAKE) KBUILD_MODULES=$(if $(CONFIG_MODULES),1)   \
	$(build)=$(build-dir) $(@:.ko=.o)
	$(Q)$(MAKE) -f $(srctree)/scripts/Makefile.modpost

# FIXME Should go into a make.lib or something 
# ===========================================================================

quiet_cmd_rmdirs = $(if $(wildcard $(rm-dirs)),CLEAN   $(wildcard $(rm-dirs)))
      cmd_rmdirs = rm -rf $(rm-dirs)

quiet_cmd_rmfiles = $(if $(wildcard $(rm-files)),CLEAN   $(wildcard $(rm-files)))
      cmd_rmfiles = rm -f $(rm-files)

# Run depmod only if we have System.map and depmod is executable
quiet_cmd_depmod = DEPMOD  $(KERNELRELEASE)
      cmd_depmod = $(srctree)/scripts/depmod.sh $(DEPMOD) $(KERNELRELEASE)

# Create temporary dir for module support files
# clean it up only when building all modules
cmd_crmodverdir = $(Q)mkdir -p $(MODVERDIR) \
                  $(if $(KBUILD_MODULES),; rm -f $(MODVERDIR)/*)

a_flags = -Wp,-MD,$(depfile) $(KBUILD_AFLAGS) $(AFLAGS_KERNEL) \
	  $(KBUILD_AFLAGS_KERNEL)                              \
	  $(NOSTDINC_FLAGS) $(LINUXINCLUDE) $(KBUILD_CPPFLAGS) \
	  $(modkern_aflags) $(EXTRA_AFLAGS) $(AFLAGS_$(basetarget).o)

quiet_cmd_as_o_S = AS      $@
cmd_as_o_S       = $(CC) $(a_flags) -c -o $@ $<

# read all saved command lines

targets := $(wildcard $(sort $(targets)))
cmd_files := $(wildcard .*.cmd $(foreach f,$(targets),$(dir $(f)).$(notdir $(f)).cmd))

ifneq ($(cmd_files),)
  $(cmd_files): ;	# Do not try to update included dependency files
  include $(cmd_files)
endif

# Shorthand for $(Q)$(MAKE) -f scripts/Makefile.clean obj=dir
# Usage:
# $(Q)$(MAKE) $(clean)=dir
clean := -f $(if $(KBUILD_SRC),$(srctree)/)scripts/Makefile.clean obj

endif	# skip-makefile

PHONY += FORCE
FORCE:

# Declare the contents of the .PHONY variable as phony.  We keep that
# information in a variable so we can use it in if_changed and friends.
.PHONY: $(PHONY)<|MERGE_RESOLUTION|>--- conflicted
+++ resolved
@@ -1,11 +1,7 @@
 VERSION = 3
 PATCHLEVEL = 0
 SUBLEVEL = 0
-<<<<<<< HEAD
-EXTRAVERSION = -rc2
-=======
 EXTRAVERSION = -rc3
->>>>>>> 3dbc8752
 NAME = Sneaky Weasel
 
 # *DOCUMENTATION*
