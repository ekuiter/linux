--- conflicted
+++ resolved
@@ -2,11 +2,7 @@
 VERSION = 5
 PATCHLEVEL = 0
 SUBLEVEL = 0
-<<<<<<< HEAD
-EXTRAVERSION = -rc4
-=======
 EXTRAVERSION = -rc8
->>>>>>> fae3a15a
 NAME = Shy Crocodile
 
 # *DOCUMENTATION*
