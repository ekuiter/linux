--- conflicted
+++ resolved
@@ -1,11 +1,7 @@
 VERSION = 4
 PATCHLEVEL = 13
 SUBLEVEL = 0
-<<<<<<< HEAD
-EXTRAVERSION = -rc3
-=======
 EXTRAVERSION = -rc7
->>>>>>> 01280c1c
 NAME = Fearless Coyote
 
 # *DOCUMENTATION*
