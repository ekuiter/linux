# SPDX-License-Identifier: GPL-2.0
VERSION = 4
PATCHLEVEL = 16
SUBLEVEL = 0
<<<<<<< HEAD
EXTRAVERSION = -rc5
=======
EXTRAVERSION = -rc6
>>>>>>> cc98be31
NAME = Fearless Coyote

# *DOCUMENTATION*
# To see a list of typical targets execute "make help"
# More info can be located in ./README
# Comments in this file are targeted only to the developer, do not
# expect to learn how to build the kernel reading this file.

# That's our default target when none is given on the command line
PHONY := _all
_all:

# o Do not use make's built-in rules and variables
#   (this increases performance and avoids hard-to-debug behaviour);
# o Look for make include files relative to root of kernel src
MAKEFLAGS += -rR --include-dir=$(CURDIR)

# Avoid funny character set dependencies
unexport LC_ALL
LC_COLLATE=C
LC_NUMERIC=C
export LC_COLLATE LC_NUMERIC

# Avoid interference with shell env settings
unexport GREP_OPTIONS

# We are using a recursive build, so we need to do a little thinking
# to get the ordering right.
#
# Most importantly: sub-Makefiles should only ever modify files in
# their own directory. If in some directory we have a dependency on
# a file in another dir (which doesn't happen often, but it's often
# unavoidable when linking the built-in.o targets which finally
# turn into vmlinux), we will call a sub make in that other dir, and
# after that we are sure that everything which is in that other dir
# is now up to date.
#
# The only cases where we need to modify files which have global
# effects are thus separated out and done before the recursive
# descending is started. They are now explicitly listed as the
# prepare rule.

# Beautify output
# ---------------------------------------------------------------------------
#
# Normally, we echo the whole command before executing it. By making
# that echo $($(quiet)$(cmd)), we now have the possibility to set
# $(quiet) to choose other forms of output instead, e.g.
#
#         quiet_cmd_cc_o_c = Compiling $(RELDIR)/$@
#         cmd_cc_o_c       = $(CC) $(c_flags) -c -o $@ $<
#
# If $(quiet) is empty, the whole command will be printed.
# If it is set to "quiet_", only the short version will be printed.
# If it is set to "silent_", nothing will be printed at all, since
# the variable $(silent_cmd_cc_o_c) doesn't exist.
#
# A simple variant is to prefix commands with $(Q) - that's useful
# for commands that shall be hidden in non-verbose mode.
#
#	$(Q)ln $@ :<
#
# If KBUILD_VERBOSE equals 0 then the above command will be hidden.
# If KBUILD_VERBOSE equals 1 then the above command is displayed.
#
# To put more focus on warnings, be less verbose as default
# Use 'make V=1' to see the full commands

ifeq ("$(origin V)", "command line")
  KBUILD_VERBOSE = $(V)
endif
ifndef KBUILD_VERBOSE
  KBUILD_VERBOSE = 0
endif

ifeq ($(KBUILD_VERBOSE),1)
  quiet =
  Q =
else
  quiet=quiet_
  Q = @
endif

# If the user is running make -s (silent mode), suppress echoing of
# commands

ifneq ($(findstring s,$(filter-out --%,$(MAKEFLAGS))),)
  quiet=silent_
  tools_silent=s
endif

export quiet Q KBUILD_VERBOSE

# kbuild supports saving output files in a separate directory.
# To locate output files in a separate directory two syntaxes are supported.
# In both cases the working directory must be the root of the kernel src.
# 1) O=
# Use "make O=dir/to/store/output/files/"
#
# 2) Set KBUILD_OUTPUT
# Set the environment variable KBUILD_OUTPUT to point to the directory
# where the output files shall be placed.
# export KBUILD_OUTPUT=dir/to/store/output/files/
# make
#
# The O= assignment takes precedence over the KBUILD_OUTPUT environment
# variable.

# KBUILD_SRC is not intended to be used by the regular user (for now),
# it is set on invocation of make with KBUILD_OUTPUT or O= specified.
ifeq ($(KBUILD_SRC),)

# OK, Make called in directory where kernel src resides
# Do we want to locate output files in a separate directory?
ifeq ("$(origin O)", "command line")
  KBUILD_OUTPUT := $(O)
endif

# Cancel implicit rules on top Makefile
$(CURDIR)/Makefile Makefile: ;

ifneq ($(words $(subst :, ,$(CURDIR))), 1)
  $(error main directory cannot contain spaces nor colons)
endif

ifneq ($(KBUILD_OUTPUT),)
# check that the output directory actually exists
saved-output := $(KBUILD_OUTPUT)
KBUILD_OUTPUT := $(shell mkdir -p $(KBUILD_OUTPUT) && cd $(KBUILD_OUTPUT) \
								&& pwd)
$(if $(KBUILD_OUTPUT),, \
     $(error failed to create output directory "$(saved-output)"))

PHONY += $(MAKECMDGOALS) sub-make

$(filter-out _all sub-make $(CURDIR)/Makefile, $(MAKECMDGOALS)) _all: sub-make
	@:

# Invoke a second make in the output directory, passing relevant variables
sub-make:
	$(Q)$(MAKE) -C $(KBUILD_OUTPUT) KBUILD_SRC=$(CURDIR) \
	-f $(CURDIR)/Makefile $(filter-out _all sub-make,$(MAKECMDGOALS))

# Leave processing to above invocation of make
skip-makefile := 1
endif # ifneq ($(KBUILD_OUTPUT),)
endif # ifeq ($(KBUILD_SRC),)

# We process the rest of the Makefile if this is the final invocation of make
ifeq ($(skip-makefile),)

# Do not print "Entering directory ...",
# but we want to display it when entering to the output directory
# so that IDEs/editors are able to understand relative filenames.
MAKEFLAGS += --no-print-directory

# Call a source code checker (by default, "sparse") as part of the
# C compilation.
#
# Use 'make C=1' to enable checking of only re-compiled files.
# Use 'make C=2' to enable checking of *all* source files, regardless
# of whether they are re-compiled or not.
#
# See the file "Documentation/dev-tools/sparse.rst" for more details,
# including where to get the "sparse" utility.

ifeq ("$(origin C)", "command line")
  KBUILD_CHECKSRC = $(C)
endif
ifndef KBUILD_CHECKSRC
  KBUILD_CHECKSRC = 0
endif

# Use make M=dir to specify directory of external module to build
# Old syntax make ... SUBDIRS=$PWD is still supported
# Setting the environment variable KBUILD_EXTMOD take precedence
ifdef SUBDIRS
  KBUILD_EXTMOD ?= $(SUBDIRS)
endif

ifeq ("$(origin M)", "command line")
  KBUILD_EXTMOD := $(M)
endif

ifeq ($(KBUILD_SRC),)
        # building in the source tree
        srctree := .
else
        ifeq ($(KBUILD_SRC)/,$(dir $(CURDIR)))
                # building in a subdirectory of the source tree
                srctree := ..
        else
                srctree := $(KBUILD_SRC)
        endif
endif

export KBUILD_CHECKSRC KBUILD_EXTMOD KBUILD_SRC

objtree		:= .
src		:= $(srctree)
obj		:= $(objtree)

VPATH		:= $(srctree)$(if $(KBUILD_EXTMOD),:$(KBUILD_EXTMOD))

export srctree objtree VPATH

# To make sure we do not include .config for any of the *config targets
# catch them early, and hand them over to scripts/kconfig/Makefile
# It is allowed to specify more targets when calling make, including
# mixing *config targets and build targets.
# For example 'make oldconfig all'.
# Detect when mixed targets is specified, and make a second invocation
# of make so .config is not included in this case either (for *config).

version_h := include/generated/uapi/linux/version.h
old_version_h := include/linux/version.h

no-dot-config-targets := clean mrproper distclean \
			 cscope gtags TAGS tags help% %docs check% coccicheck \
			 $(version_h) headers_% archheaders archscripts \
			 kernelversion %src-pkg

config-targets := 0
mixed-targets  := 0
dot-config     := 1

ifneq ($(filter $(no-dot-config-targets), $(MAKECMDGOALS)),)
	ifeq ($(filter-out $(no-dot-config-targets), $(MAKECMDGOALS)),)
		dot-config := 0
	endif
endif

ifeq ($(KBUILD_EXTMOD),)
        ifneq ($(filter config %config,$(MAKECMDGOALS)),)
                config-targets := 1
                ifneq ($(words $(MAKECMDGOALS)),1)
                        mixed-targets := 1
                endif
        endif
endif
# install and modules_install need also be processed one by one
ifneq ($(filter install,$(MAKECMDGOALS)),)
        ifneq ($(filter modules_install,$(MAKECMDGOALS)),)
	        mixed-targets := 1
        endif
endif

ifeq ($(mixed-targets),1)
# ===========================================================================
# We're called with mixed targets (*config and build targets).
# Handle them one by one.

PHONY += $(MAKECMDGOALS) __build_one_by_one

$(filter-out __build_one_by_one, $(MAKECMDGOALS)): __build_one_by_one
	@:

__build_one_by_one:
	$(Q)set -e; \
	for i in $(MAKECMDGOALS); do \
		$(MAKE) -f $(srctree)/Makefile $$i; \
	done

else

# We need some generic definitions (do not try to remake the file).
scripts/Kbuild.include: ;
include scripts/Kbuild.include

# Read KERNELRELEASE from include/config/kernel.release (if it exists)
KERNELRELEASE = $(shell cat include/config/kernel.release 2> /dev/null)
KERNELVERSION = $(VERSION)$(if $(PATCHLEVEL),.$(PATCHLEVEL)$(if $(SUBLEVEL),.$(SUBLEVEL)))$(EXTRAVERSION)
export VERSION PATCHLEVEL SUBLEVEL KERNELRELEASE KERNELVERSION

# SUBARCH tells the usermode build what the underlying arch is.  That is set
# first, and if a usermode build is happening, the "ARCH=um" on the command
# line overrides the setting of ARCH below.  If a native build is happening,
# then ARCH is assigned, getting whatever value it gets normally, and
# SUBARCH is subsequently ignored.

SUBARCH := $(shell uname -m | sed -e s/i.86/x86/ -e s/x86_64/x86/ \
				  -e s/sun4u/sparc64/ \
				  -e s/arm.*/arm/ -e s/sa110/arm/ \
				  -e s/s390x/s390/ -e s/parisc64/parisc/ \
				  -e s/ppc.*/powerpc/ -e s/mips.*/mips/ \
				  -e s/sh[234].*/sh/ -e s/aarch64.*/arm64/ \
				  -e s/riscv.*/riscv/)

# Cross compiling and selecting different set of gcc/bin-utils
# ---------------------------------------------------------------------------
#
# When performing cross compilation for other architectures ARCH shall be set
# to the target architecture. (See arch/* for the possibilities).
# ARCH can be set during invocation of make:
# make ARCH=ia64
# Another way is to have ARCH set in the environment.
# The default ARCH is the host where make is executed.

# CROSS_COMPILE specify the prefix used for all executables used
# during compilation. Only gcc and related bin-utils executables
# are prefixed with $(CROSS_COMPILE).
# CROSS_COMPILE can be set on the command line
# make CROSS_COMPILE=ia64-linux-
# Alternatively CROSS_COMPILE can be set in the environment.
# A third alternative is to store a setting in .config so that plain
# "make" in the configured kernel build directory always uses that.
# Default value for CROSS_COMPILE is not to prefix executables
# Note: Some architectures assign CROSS_COMPILE in their arch/*/Makefile
ARCH		?= $(SUBARCH)
CROSS_COMPILE	?= $(CONFIG_CROSS_COMPILE:"%"=%)

# Architecture as present in compile.h
UTS_MACHINE 	:= $(ARCH)
SRCARCH 	:= $(ARCH)

# Additional ARCH settings for x86
ifeq ($(ARCH),i386)
        SRCARCH := x86
endif
ifeq ($(ARCH),x86_64)
        SRCARCH := x86
endif

# Additional ARCH settings for sparc
ifeq ($(ARCH),sparc32)
       SRCARCH := sparc
endif
ifeq ($(ARCH),sparc64)
       SRCARCH := sparc
endif

# Additional ARCH settings for sh
ifeq ($(ARCH),sh64)
       SRCARCH := sh
endif

# Additional ARCH settings for tile
ifeq ($(ARCH),tilepro)
       SRCARCH := tile
endif
ifeq ($(ARCH),tilegx)
       SRCARCH := tile
endif

KCONFIG_CONFIG	?= .config
export KCONFIG_CONFIG

# SHELL used by kbuild
CONFIG_SHELL := $(shell if [ -x "$$BASH" ]; then echo $$BASH; \
	  else if [ -x /bin/bash ]; then echo /bin/bash; \
	  else echo sh; fi ; fi)

HOST_LFS_CFLAGS := $(shell getconf LFS_CFLAGS)
HOST_LFS_LDFLAGS := $(shell getconf LFS_LDFLAGS)
HOST_LFS_LIBS := $(shell getconf LFS_LIBS)

HOSTCC       = gcc
HOSTCXX      = g++
HOSTCFLAGS   := -Wall -Wmissing-prototypes -Wstrict-prototypes -O2 \
		-fomit-frame-pointer -std=gnu89 $(HOST_LFS_CFLAGS)
HOSTCXXFLAGS := -O2 $(HOST_LFS_CFLAGS)
HOSTLDFLAGS  := $(HOST_LFS_LDFLAGS)
HOST_LOADLIBES := $(HOST_LFS_LIBS)

# Make variables (CC, etc...)
AS		= $(CROSS_COMPILE)as
LD		= $(CROSS_COMPILE)ld
CC		= $(CROSS_COMPILE)gcc
CPP		= $(CC) -E
AR		= $(CROSS_COMPILE)ar
NM		= $(CROSS_COMPILE)nm
STRIP		= $(CROSS_COMPILE)strip
OBJCOPY		= $(CROSS_COMPILE)objcopy
OBJDUMP		= $(CROSS_COMPILE)objdump
LEX		= flex
YACC		= bison
AWK		= awk
GENKSYMS	= scripts/genksyms/genksyms
INSTALLKERNEL  := installkernel
DEPMOD		= /sbin/depmod
PERL		= perl
PYTHON		= python
CHECK		= sparse

CHECKFLAGS     := -D__linux__ -Dlinux -D__STDC__ -Dunix -D__unix__ \
		  -Wbitwise -Wno-return-void -Wno-unknown-attribute $(CF)
NOSTDINC_FLAGS  =
CFLAGS_MODULE   =
AFLAGS_MODULE   =
LDFLAGS_MODULE  =
CFLAGS_KERNEL	=
AFLAGS_KERNEL	=
LDFLAGS_vmlinux =

# Use USERINCLUDE when you must reference the UAPI directories only.
USERINCLUDE    := \
		-I$(srctree)/arch/$(SRCARCH)/include/uapi \
		-I$(objtree)/arch/$(SRCARCH)/include/generated/uapi \
		-I$(srctree)/include/uapi \
		-I$(objtree)/include/generated/uapi \
                -include $(srctree)/include/linux/kconfig.h

# Use LINUXINCLUDE when you must reference the include/ directory.
# Needed to be compatible with the O= option
LINUXINCLUDE    := \
		-I$(srctree)/arch/$(SRCARCH)/include \
		-I$(objtree)/arch/$(SRCARCH)/include/generated \
		$(if $(KBUILD_SRC), -I$(srctree)/include) \
		-I$(objtree)/include \
		$(USERINCLUDE)

KBUILD_AFLAGS   := -D__ASSEMBLY__
KBUILD_CFLAGS   := -Wall -Wundef -Wstrict-prototypes -Wno-trigraphs \
		   -fno-strict-aliasing -fno-common -fshort-wchar \
		   -Werror-implicit-function-declaration \
		   -Wno-format-security \
		   -std=gnu89
KBUILD_CPPFLAGS := -D__KERNEL__
KBUILD_AFLAGS_KERNEL :=
KBUILD_CFLAGS_KERNEL :=
KBUILD_AFLAGS_MODULE  := -DMODULE
KBUILD_CFLAGS_MODULE  := -DMODULE
KBUILD_LDFLAGS_MODULE := -T $(srctree)/scripts/module-common.lds
GCC_PLUGINS_CFLAGS :=

export ARCH SRCARCH CONFIG_SHELL HOSTCC HOSTCFLAGS CROSS_COMPILE AS LD CC
export CPP AR NM STRIP OBJCOPY OBJDUMP HOSTLDFLAGS HOST_LOADLIBES
export MAKE LEX YACC AWK GENKSYMS INSTALLKERNEL PERL PYTHON UTS_MACHINE
export HOSTCXX HOSTCXXFLAGS LDFLAGS_MODULE CHECK CHECKFLAGS

export KBUILD_CPPFLAGS NOSTDINC_FLAGS LINUXINCLUDE OBJCOPYFLAGS LDFLAGS
export KBUILD_CFLAGS CFLAGS_KERNEL CFLAGS_MODULE
export CFLAGS_KASAN CFLAGS_KASAN_NOSANITIZE CFLAGS_UBSAN
export KBUILD_AFLAGS AFLAGS_KERNEL AFLAGS_MODULE
export KBUILD_AFLAGS_MODULE KBUILD_CFLAGS_MODULE KBUILD_LDFLAGS_MODULE
export KBUILD_AFLAGS_KERNEL KBUILD_CFLAGS_KERNEL
export KBUILD_ARFLAGS

# When compiling out-of-tree modules, put MODVERDIR in the module
# tree rather than in the kernel tree. The kernel tree might
# even be read-only.
export MODVERDIR := $(if $(KBUILD_EXTMOD),$(firstword $(KBUILD_EXTMOD))/).tmp_versions

# Files to ignore in find ... statements

export RCS_FIND_IGNORE := \( -name SCCS -o -name BitKeeper -o -name .svn -o    \
			  -name CVS -o -name .pc -o -name .hg -o -name .git \) \
			  -prune -o
export RCS_TAR_IGNORE := --exclude SCCS --exclude BitKeeper --exclude .svn \
			 --exclude CVS --exclude .pc --exclude .hg --exclude .git

# ===========================================================================
# Rules shared between *config targets and build targets

# Basic helpers built in scripts/basic/
PHONY += scripts_basic
scripts_basic:
	$(Q)$(MAKE) $(build)=scripts/basic
	$(Q)rm -f .tmp_quiet_recordmcount

# To avoid any implicit rule to kick in, define an empty command.
scripts/basic/%: scripts_basic ;

PHONY += outputmakefile
# outputmakefile generates a Makefile in the output directory, if using a
# separate output directory. This allows convenient use of make in the
# output directory.
outputmakefile:
ifneq ($(KBUILD_SRC),)
	$(Q)ln -fsn $(srctree) source
	$(Q)$(CONFIG_SHELL) $(srctree)/scripts/mkmakefile \
	    $(srctree) $(objtree) $(VERSION) $(PATCHLEVEL)
endif

ifeq ($(cc-name),clang)
ifneq ($(CROSS_COMPILE),)
CLANG_TARGET	:= --target=$(notdir $(CROSS_COMPILE:%-=%))
GCC_TOOLCHAIN	:= $(realpath $(dir $(shell which $(LD)))/..)
endif
ifneq ($(GCC_TOOLCHAIN),)
CLANG_GCC_TC	:= --gcc-toolchain=$(GCC_TOOLCHAIN)
endif
KBUILD_CFLAGS += $(CLANG_TARGET) $(CLANG_GCC_TC)
KBUILD_AFLAGS += $(CLANG_TARGET) $(CLANG_GCC_TC)
endif

RETPOLINE_CFLAGS_GCC := -mindirect-branch=thunk-extern -mindirect-branch-register
RETPOLINE_CFLAGS_CLANG := -mretpoline-external-thunk
RETPOLINE_CFLAGS := $(call cc-option,$(RETPOLINE_CFLAGS_GCC),$(call cc-option,$(RETPOLINE_CFLAGS_CLANG)))
export RETPOLINE_CFLAGS

ifeq ($(config-targets),1)
# ===========================================================================
# *config targets only - make sure prerequisites are updated, and descend
# in scripts/kconfig to make the *config target

# Read arch specific Makefile to set KBUILD_DEFCONFIG as needed.
# KBUILD_DEFCONFIG may point out an alternative default configuration
# used for 'make defconfig'
include arch/$(SRCARCH)/Makefile
export KBUILD_DEFCONFIG KBUILD_KCONFIG

config: scripts_basic outputmakefile FORCE
	$(Q)$(MAKE) $(build)=scripts/kconfig $@

%config: scripts_basic outputmakefile FORCE
	$(Q)$(MAKE) $(build)=scripts/kconfig $@

else
# ===========================================================================
# Build targets only - this includes vmlinux, arch specific targets, clean
# targets and others. In general all targets except *config targets.

# If building an external module we do not care about the all: rule
# but instead _all depend on modules
PHONY += all
ifeq ($(KBUILD_EXTMOD),)
_all: all
else
_all: modules
endif

# Decide whether to build built-in, modular, or both.
# Normally, just do built-in.

KBUILD_MODULES :=
KBUILD_BUILTIN := 1

# If we have only "make modules", don't compile built-in objects.
# When we're building modules with modversions, we need to consider
# the built-in objects during the descend as well, in order to
# make sure the checksums are up to date before we record them.

ifeq ($(MAKECMDGOALS),modules)
  KBUILD_BUILTIN := $(if $(CONFIG_MODVERSIONS),1)
endif

# If we have "make <whatever> modules", compile modules
# in addition to whatever we do anyway.
# Just "make" or "make all" shall build modules as well

ifneq ($(filter all _all modules,$(MAKECMDGOALS)),)
  KBUILD_MODULES := 1
endif

ifeq ($(MAKECMDGOALS),)
  KBUILD_MODULES := 1
endif

export KBUILD_MODULES KBUILD_BUILTIN

ifeq ($(KBUILD_EXTMOD),)
# Additional helpers built in scripts/
# Carefully list dependencies so we do not try to build scripts twice
# in parallel
PHONY += scripts
scripts: scripts_basic include/config/auto.conf include/config/tristate.conf \
	 asm-generic gcc-plugins
	$(Q)$(MAKE) $(build)=$(@)

# Objects we will link into vmlinux / subdirs we need to visit
init-y		:= init/
drivers-y	:= drivers/ sound/ firmware/
net-y		:= net/
libs-y		:= lib/
core-y		:= usr/
virt-y		:= virt/
endif # KBUILD_EXTMOD

ifeq ($(dot-config),1)
# Read in config
-include include/config/auto.conf

ifeq ($(KBUILD_EXTMOD),)
# Read in dependencies to all Kconfig* files, make sure to run
# oldconfig if changes are detected.
-include include/config/auto.conf.cmd

# To avoid any implicit rule to kick in, define an empty command
$(KCONFIG_CONFIG) include/config/auto.conf.cmd: ;

# The actual configuration files used during the build are stored in
# include/generated/ and include/config/. Update them if .config is newer than
# include/config/auto.conf (which mirrors .config).
include/config/%.conf: $(KCONFIG_CONFIG) include/config/auto.conf.cmd
	$(Q)$(MAKE) -f $(srctree)/Makefile silentoldconfig
else
# external modules needs include/generated/autoconf.h and include/config/auto.conf
# but do not care if they are up-to-date. Use auto.conf to trigger the test
PHONY += include/config/auto.conf

include/config/auto.conf:
	$(Q)test -e include/generated/autoconf.h -a -e $@ || (		\
	echo >&2;							\
	echo >&2 "  ERROR: Kernel configuration is invalid.";		\
	echo >&2 "         include/generated/autoconf.h or $@ are missing.";\
	echo >&2 "         Run 'make oldconfig && make prepare' on kernel src to fix it.";	\
	echo >&2 ;							\
	/bin/false)

endif # KBUILD_EXTMOD

else
# Dummy target needed, because used as prerequisite
include/config/auto.conf: ;
endif # $(dot-config)

# For the kernel to actually contain only the needed exported symbols,
# we have to build modules as well to determine what those symbols are.
# (this can be evaluated only once include/config/auto.conf has been included)
ifdef CONFIG_TRIM_UNUSED_KSYMS
  KBUILD_MODULES := 1
endif

# The all: target is the default when no target is given on the
# command line.
# This allow a user to issue only 'make' to build a kernel including modules
# Defaults to vmlinux, but the arch makefile usually adds further targets
all: vmlinux

KBUILD_CFLAGS	+= $(call cc-option,-fno-PIE)
KBUILD_AFLAGS	+= $(call cc-option,-fno-PIE)
CFLAGS_GCOV	:= -fprofile-arcs -ftest-coverage -fno-tree-loop-im $(call cc-disable-warning,maybe-uninitialized,)
export CFLAGS_GCOV CFLAGS_KCOV

# The arch Makefile can set ARCH_{CPP,A,C}FLAGS to override the default
# values of the respective KBUILD_* variables
ARCH_CPPFLAGS :=
ARCH_AFLAGS :=
ARCH_CFLAGS :=
include arch/$(SRCARCH)/Makefile

KBUILD_CFLAGS	+= $(call cc-option,-fno-delete-null-pointer-checks,)
KBUILD_CFLAGS	+= $(call cc-disable-warning,frame-address,)
KBUILD_CFLAGS	+= $(call cc-disable-warning, format-truncation)
KBUILD_CFLAGS	+= $(call cc-disable-warning, format-overflow)
KBUILD_CFLAGS	+= $(call cc-disable-warning, int-in-bool-context)

ifdef CONFIG_CC_OPTIMIZE_FOR_SIZE
KBUILD_CFLAGS	+= $(call cc-option,-Oz,-Os)
KBUILD_CFLAGS	+= $(call cc-disable-warning,maybe-uninitialized,)
else
ifdef CONFIG_PROFILE_ALL_BRANCHES
KBUILD_CFLAGS	+= -O2 $(call cc-disable-warning,maybe-uninitialized,)
else
KBUILD_CFLAGS   += -O2
endif
endif

KBUILD_CFLAGS += $(call cc-ifversion, -lt, 0409, \
			$(call cc-disable-warning,maybe-uninitialized,))

# Tell gcc to never replace conditional load with a non-conditional one
KBUILD_CFLAGS	+= $(call cc-option,--param=allow-store-data-races=0)

# check for 'asm goto'
ifeq ($(call shell-cached,$(CONFIG_SHELL) $(srctree)/scripts/gcc-goto.sh $(CC) $(KBUILD_CFLAGS)), y)
	KBUILD_CFLAGS += -DCC_HAVE_ASM_GOTO
	KBUILD_AFLAGS += -DCC_HAVE_ASM_GOTO
endif

include scripts/Makefile.kcov
include scripts/Makefile.gcc-plugins

ifdef CONFIG_READABLE_ASM
# Disable optimizations that make assembler listings hard to read.
# reorder blocks reorders the control in the function
# ipa clone creates specialized cloned functions
# partial inlining inlines only parts of functions
KBUILD_CFLAGS += $(call cc-option,-fno-reorder-blocks,) \
                 $(call cc-option,-fno-ipa-cp-clone,) \
                 $(call cc-option,-fno-partial-inlining)
endif

ifneq ($(CONFIG_FRAME_WARN),0)
KBUILD_CFLAGS += $(call cc-option,-Wframe-larger-than=${CONFIG_FRAME_WARN})
endif

# This selects the stack protector compiler flag. Testing it is delayed
# until after .config has been reprocessed, in the prepare-compiler-check
# target.
ifdef CONFIG_CC_STACKPROTECTOR_AUTO
  stackp-flag := $(call cc-option,-fstack-protector-strong,$(call cc-option,-fstack-protector))
  stackp-name := AUTO
else
ifdef CONFIG_CC_STACKPROTECTOR_REGULAR
  stackp-flag := -fstack-protector
  stackp-name := REGULAR
else
ifdef CONFIG_CC_STACKPROTECTOR_STRONG
  stackp-flag := -fstack-protector-strong
  stackp-name := STRONG
else
  # If either there is no stack protector for this architecture or
  # CONFIG_CC_STACKPROTECTOR_NONE is selected, we're done, and $(stackp-name)
  # is empty, skipping all remaining stack protector tests.
  #
  # Force off for distro compilers that enable stack protector by default.
  KBUILD_CFLAGS += $(call cc-option, -fno-stack-protector)
endif
endif
endif
# Find arch-specific stack protector compiler sanity-checking script.
ifdef stackp-name
ifneq ($(stackp-flag),)
  stackp-path := $(srctree)/scripts/gcc-$(SRCARCH)_$(BITS)-has-stack-protector.sh
  stackp-check := $(wildcard $(stackp-path))
  # If the wildcard test matches a test script, run it to check functionality.
  ifdef stackp-check
    ifneq ($(shell $(CONFIG_SHELL) $(stackp-check) $(CC) $(KBUILD_CPPFLAGS) $(biarch)),y)
      stackp-broken := y
    endif
  endif
  ifndef stackp-broken
    # If the stack protector is functional, enable code that depends on it.
    KBUILD_CPPFLAGS += -DCONFIG_CC_STACKPROTECTOR
    # Either we've already detected the flag (for AUTO) or we'll fail the
    # build in the prepare-compiler-check rule (for specific flag).
    KBUILD_CFLAGS += $(stackp-flag)
  else
    # We have to make sure stack protector is unconditionally disabled if
    # the compiler is broken (in case we're going to continue the build in
    # AUTO mode).
    KBUILD_CFLAGS += $(call cc-option, -fno-stack-protector)
  endif
endif
endif

ifeq ($(cc-name),clang)
KBUILD_CPPFLAGS += $(call cc-option,-Qunused-arguments,)
KBUILD_CFLAGS += $(call cc-disable-warning, format-invalid-specifier)
KBUILD_CFLAGS += $(call cc-disable-warning, gnu)
KBUILD_CFLAGS += $(call cc-disable-warning, address-of-packed-member)
# Quiet clang warning: comparison of unsigned expression < 0 is always false
KBUILD_CFLAGS += $(call cc-disable-warning, tautological-compare)
# CLANG uses a _MergedGlobals as optimization, but this breaks modpost, as the
# source of a reference will be _MergedGlobals and not on of the whitelisted names.
# See modpost pattern 2
KBUILD_CFLAGS += $(call cc-option, -mno-global-merge,)
KBUILD_CFLAGS += $(call cc-option, -fcatch-undefined-behavior)
KBUILD_CFLAGS += $(call cc-option, -no-integrated-as)
KBUILD_AFLAGS += $(call cc-option, -no-integrated-as)
else

# These warnings generated too much noise in a regular build.
# Use make W=1 to enable them (see scripts/Makefile.extrawarn)
KBUILD_CFLAGS += $(call cc-disable-warning, unused-but-set-variable)
endif

KBUILD_CFLAGS += $(call cc-disable-warning, unused-const-variable)
ifdef CONFIG_FRAME_POINTER
KBUILD_CFLAGS	+= -fno-omit-frame-pointer -fno-optimize-sibling-calls
else
# Some targets (ARM with Thumb2, for example), can't be built with frame
# pointers.  For those, we don't have FUNCTION_TRACER automatically
# select FRAME_POINTER.  However, FUNCTION_TRACER adds -pg, and this is
# incompatible with -fomit-frame-pointer with current GCC, so we don't use
# -fomit-frame-pointer with FUNCTION_TRACER.
ifndef CONFIG_FUNCTION_TRACER
KBUILD_CFLAGS	+= -fomit-frame-pointer
endif
endif

KBUILD_CFLAGS   += $(call cc-option, -fno-var-tracking-assignments)

ifdef CONFIG_DEBUG_INFO
ifdef CONFIG_DEBUG_INFO_SPLIT
KBUILD_CFLAGS   += $(call cc-option, -gsplit-dwarf, -g)
else
KBUILD_CFLAGS	+= -g
endif
KBUILD_AFLAGS	+= -Wa,-gdwarf-2
endif
ifdef CONFIG_DEBUG_INFO_DWARF4
KBUILD_CFLAGS	+= $(call cc-option, -gdwarf-4,)
endif

ifdef CONFIG_DEBUG_INFO_REDUCED
KBUILD_CFLAGS 	+= $(call cc-option, -femit-struct-debug-baseonly) \
		   $(call cc-option,-fno-var-tracking)
endif

ifdef CONFIG_FUNCTION_TRACER
ifndef CC_FLAGS_FTRACE
CC_FLAGS_FTRACE := -pg
endif
export CC_FLAGS_FTRACE
ifdef CONFIG_HAVE_FENTRY
CC_USING_FENTRY	:= $(call cc-option, -mfentry -DCC_USING_FENTRY)
endif
KBUILD_CFLAGS	+= $(CC_FLAGS_FTRACE) $(CC_USING_FENTRY)
KBUILD_AFLAGS	+= $(CC_USING_FENTRY)
ifdef CONFIG_DYNAMIC_FTRACE
	ifdef CONFIG_HAVE_C_RECORDMCOUNT
		BUILD_C_RECORDMCOUNT := y
		export BUILD_C_RECORDMCOUNT
	endif
endif
endif

# We trigger additional mismatches with less inlining
ifdef CONFIG_DEBUG_SECTION_MISMATCH
KBUILD_CFLAGS += $(call cc-option, -fno-inline-functions-called-once)
endif

ifdef CONFIG_LD_DEAD_CODE_DATA_ELIMINATION
KBUILD_CFLAGS	+= $(call cc-option,-ffunction-sections,)
KBUILD_CFLAGS	+= $(call cc-option,-fdata-sections,)
endif

# arch Makefile may override CC so keep this after arch Makefile is included
NOSTDINC_FLAGS += -nostdinc -isystem $(call shell-cached,$(CC) -print-file-name=include)
CHECKFLAGS     += $(NOSTDINC_FLAGS)

# warn about C99 declaration after statement
KBUILD_CFLAGS += $(call cc-option,-Wdeclaration-after-statement,)

# disable pointer signed / unsigned warnings in gcc 4.0
KBUILD_CFLAGS += $(call cc-disable-warning, pointer-sign)

# disable invalid "can't wrap" optimizations for signed / pointers
KBUILD_CFLAGS	+= $(call cc-option,-fno-strict-overflow)

# clang sets -fmerge-all-constants by default as optimization, but this
# is non-conforming behavior for C and in fact breaks the kernel, so we
# need to disable it here generally.
KBUILD_CFLAGS	+= $(call cc-option,-fno-merge-all-constants)

# for gcc -fno-merge-all-constants disables everything, but it is fine
# to have actual conforming behavior enabled.
KBUILD_CFLAGS	+= $(call cc-option,-fmerge-constants)

# Make sure -fstack-check isn't enabled (like gentoo apparently did)
KBUILD_CFLAGS  += $(call cc-option,-fno-stack-check,)

# conserve stack if available
KBUILD_CFLAGS   += $(call cc-option,-fconserve-stack)

# disallow errors like 'EXPORT_GPL(foo);' with missing header
KBUILD_CFLAGS   += $(call cc-option,-Werror=implicit-int)

# require functions to have arguments in prototypes, not empty 'int foo()'
KBUILD_CFLAGS   += $(call cc-option,-Werror=strict-prototypes)

# Prohibit date/time macros, which would make the build non-deterministic
KBUILD_CFLAGS   += $(call cc-option,-Werror=date-time)

# enforce correct pointer usage
KBUILD_CFLAGS   += $(call cc-option,-Werror=incompatible-pointer-types)

# Require designated initializers for all marked structures
KBUILD_CFLAGS   += $(call cc-option,-Werror=designated-init)

# use the deterministic mode of AR if available
KBUILD_ARFLAGS := $(call ar-option,D)

include scripts/Makefile.kasan
include scripts/Makefile.extrawarn
include scripts/Makefile.ubsan

# Add any arch overrides and user supplied CPPFLAGS, AFLAGS and CFLAGS as the
# last assignments
KBUILD_CPPFLAGS += $(ARCH_CPPFLAGS) $(KCPPFLAGS)
KBUILD_AFLAGS   += $(ARCH_AFLAGS)   $(KAFLAGS)
KBUILD_CFLAGS   += $(ARCH_CFLAGS)   $(KCFLAGS)

# Use --build-id when available.
LDFLAGS_BUILD_ID := $(call ld-option, --build-id)
KBUILD_LDFLAGS_MODULE += $(LDFLAGS_BUILD_ID)
LDFLAGS_vmlinux += $(LDFLAGS_BUILD_ID)

ifdef CONFIG_LD_DEAD_CODE_DATA_ELIMINATION
LDFLAGS_vmlinux	+= $(call ld-option, --gc-sections,)
endif

ifeq ($(CONFIG_STRIP_ASM_SYMS),y)
LDFLAGS_vmlinux	+= $(call ld-option, -X,)
endif

# Default kernel image to build when no specific target is given.
# KBUILD_IMAGE may be overruled on the command line or
# set in the environment
# Also any assignments in arch/$(ARCH)/Makefile take precedence over
# this default value
export KBUILD_IMAGE ?= vmlinux

#
# INSTALL_PATH specifies where to place the updated kernel and system map
# images. Default is /boot, but you can set it to other values
export	INSTALL_PATH ?= /boot

#
# INSTALL_DTBS_PATH specifies a prefix for relocations required by build roots.
# Like INSTALL_MOD_PATH, it isn't defined in the Makefile, but can be passed as
# an argument if needed. Otherwise it defaults to the kernel install path
#
export INSTALL_DTBS_PATH ?= $(INSTALL_PATH)/dtbs/$(KERNELRELEASE)

#
# INSTALL_MOD_PATH specifies a prefix to MODLIB for module directory
# relocations required by build roots.  This is not defined in the
# makefile but the argument can be passed to make if needed.
#

MODLIB	= $(INSTALL_MOD_PATH)/lib/modules/$(KERNELRELEASE)
export MODLIB

#
# INSTALL_MOD_STRIP, if defined, will cause modules to be
# stripped after they are installed.  If INSTALL_MOD_STRIP is '1', then
# the default option --strip-debug will be used.  Otherwise,
# INSTALL_MOD_STRIP value will be used as the options to the strip command.

ifdef INSTALL_MOD_STRIP
ifeq ($(INSTALL_MOD_STRIP),1)
mod_strip_cmd = $(STRIP) --strip-debug
else
mod_strip_cmd = $(STRIP) $(INSTALL_MOD_STRIP)
endif # INSTALL_MOD_STRIP=1
else
mod_strip_cmd = true
endif # INSTALL_MOD_STRIP
export mod_strip_cmd

# CONFIG_MODULE_COMPRESS, if defined, will cause module to be compressed
# after they are installed in agreement with CONFIG_MODULE_COMPRESS_GZIP
# or CONFIG_MODULE_COMPRESS_XZ.

mod_compress_cmd = true
ifdef CONFIG_MODULE_COMPRESS
  ifdef CONFIG_MODULE_COMPRESS_GZIP
    mod_compress_cmd = gzip -n -f
  endif # CONFIG_MODULE_COMPRESS_GZIP
  ifdef CONFIG_MODULE_COMPRESS_XZ
    mod_compress_cmd = xz -f
  endif # CONFIG_MODULE_COMPRESS_XZ
endif # CONFIG_MODULE_COMPRESS
export mod_compress_cmd

# Select initial ramdisk compression format, default is gzip(1).
# This shall be used by the dracut(8) tool while creating an initramfs image.
#
INITRD_COMPRESS-y                  := gzip
INITRD_COMPRESS-$(CONFIG_RD_BZIP2) := bzip2
INITRD_COMPRESS-$(CONFIG_RD_LZMA)  := lzma
INITRD_COMPRESS-$(CONFIG_RD_XZ)    := xz
INITRD_COMPRESS-$(CONFIG_RD_LZO)   := lzo
INITRD_COMPRESS-$(CONFIG_RD_LZ4)   := lz4
# do not export INITRD_COMPRESS, since we didn't actually
# choose a sane default compression above.
# export INITRD_COMPRESS := $(INITRD_COMPRESS-y)

ifdef CONFIG_MODULE_SIG_ALL
$(eval $(call config_filename,MODULE_SIG_KEY))

mod_sign_cmd = scripts/sign-file $(CONFIG_MODULE_SIG_HASH) $(MODULE_SIG_KEY_SRCPREFIX)$(CONFIG_MODULE_SIG_KEY) certs/signing_key.x509
else
mod_sign_cmd = true
endif
export mod_sign_cmd

ifdef CONFIG_STACK_VALIDATION
  has_libelf := $(call try-run,\
		echo "int main() {}" | $(HOSTCC) -xc -o /dev/null -lelf -,1,0)
  ifeq ($(has_libelf),1)
    objtool_target := tools/objtool FORCE
  else
    ifdef CONFIG_UNWINDER_ORC
      $(error "Cannot generate ORC metadata for CONFIG_UNWINDER_ORC=y, please install libelf-dev, libelf-devel or elfutils-libelf-devel")
    else
      $(warning "Cannot use CONFIG_STACK_VALIDATION=y, please install libelf-dev, libelf-devel or elfutils-libelf-devel")
    endif
    SKIP_STACK_VALIDATION := 1
    export SKIP_STACK_VALIDATION
  endif
endif


ifeq ($(KBUILD_EXTMOD),)
core-y		+= kernel/ certs/ mm/ fs/ ipc/ security/ crypto/ block/

vmlinux-dirs	:= $(patsubst %/,%,$(filter %/, $(init-y) $(init-m) \
		     $(core-y) $(core-m) $(drivers-y) $(drivers-m) \
		     $(net-y) $(net-m) $(libs-y) $(libs-m) $(virt-y)))

vmlinux-alldirs	:= $(sort $(vmlinux-dirs) $(patsubst %/,%,$(filter %/, \
		     $(init-) $(core-) $(drivers-) $(net-) $(libs-) $(virt-))))

init-y		:= $(patsubst %/, %/built-in.o, $(init-y))
core-y		:= $(patsubst %/, %/built-in.o, $(core-y))
drivers-y	:= $(patsubst %/, %/built-in.o, $(drivers-y))
net-y		:= $(patsubst %/, %/built-in.o, $(net-y))
libs-y1		:= $(patsubst %/, %/lib.a, $(libs-y))
libs-y2		:= $(filter-out %.a, $(patsubst %/, %/built-in.o, $(libs-y)))
virt-y		:= $(patsubst %/, %/built-in.o, $(virt-y))

# Externally visible symbols (used by link-vmlinux.sh)
export KBUILD_VMLINUX_INIT := $(head-y) $(init-y)
export KBUILD_VMLINUX_MAIN := $(core-y) $(libs-y2) $(drivers-y) $(net-y) $(virt-y)
export KBUILD_VMLINUX_LIBS := $(libs-y1)
export KBUILD_LDS          := arch/$(SRCARCH)/kernel/vmlinux.lds
export LDFLAGS_vmlinux
# used by scripts/package/Makefile
export KBUILD_ALLDIRS := $(sort $(filter-out arch/%,$(vmlinux-alldirs)) arch Documentation include samples scripts tools)

vmlinux-deps := $(KBUILD_LDS) $(KBUILD_VMLINUX_INIT) $(KBUILD_VMLINUX_MAIN) $(KBUILD_VMLINUX_LIBS)

# Include targets which we want to execute sequentially if the rest of the
# kernel build went well. If CONFIG_TRIM_UNUSED_KSYMS is set, this might be
# evaluated more than once.
PHONY += vmlinux_prereq
vmlinux_prereq: $(vmlinux-deps) FORCE
ifdef CONFIG_HEADERS_CHECK
	$(Q)$(MAKE) -f $(srctree)/Makefile headers_check
endif
ifdef CONFIG_GDB_SCRIPTS
	$(Q)ln -fsn $(abspath $(srctree)/scripts/gdb/vmlinux-gdb.py)
endif
ifdef CONFIG_TRIM_UNUSED_KSYMS
	$(Q)$(CONFIG_SHELL) $(srctree)/scripts/adjust_autoksyms.sh \
	  "$(MAKE) -f $(srctree)/Makefile vmlinux"
endif

# standalone target for easier testing
include/generated/autoksyms.h: FORCE
	$(Q)$(CONFIG_SHELL) $(srctree)/scripts/adjust_autoksyms.sh true

ARCH_POSTLINK := $(wildcard $(srctree)/arch/$(SRCARCH)/Makefile.postlink)

# Final link of vmlinux with optional arch pass after final link
cmd_link-vmlinux =                                                 \
	$(CONFIG_SHELL) $< $(LD) $(LDFLAGS) $(LDFLAGS_vmlinux) ;    \
	$(if $(ARCH_POSTLINK), $(MAKE) -f $(ARCH_POSTLINK) $@, true)

vmlinux: scripts/link-vmlinux.sh vmlinux_prereq $(vmlinux-deps) FORCE
	+$(call if_changed,link-vmlinux)

# Build samples along the rest of the kernel
ifdef CONFIG_SAMPLES
vmlinux-dirs += samples
endif

# The actual objects are generated when descending,
# make sure no implicit rule kicks in
$(sort $(vmlinux-deps)): $(vmlinux-dirs) ;

# Handle descending into subdirectories listed in $(vmlinux-dirs)
# Preset locale variables to speed up the build process. Limit locale
# tweaks to this spot to avoid wrong language settings when running
# make menuconfig etc.
# Error messages still appears in the original language

PHONY += $(vmlinux-dirs)
$(vmlinux-dirs): prepare scripts
	$(Q)$(MAKE) $(build)=$@ need-builtin=1

define filechk_kernel.release
	echo "$(KERNELVERSION)$$($(CONFIG_SHELL) $(srctree)/scripts/setlocalversion $(srctree))"
endef

# Store (new) KERNELRELEASE string in include/config/kernel.release
include/config/kernel.release: include/config/auto.conf FORCE
	$(call filechk,kernel.release)


# Things we need to do before we recursively start building the kernel
# or the modules are listed in "prepare".
# A multi level approach is used. prepareN is processed before prepareN-1.
# archprepare is used in arch Makefiles and when processed asm symlink,
# version.h and scripts_basic is processed / created.

# Listed in dependency order
PHONY += prepare archprepare prepare0 prepare1 prepare2 prepare3

# prepare3 is used to check if we are building in a separate output directory,
# and if so do:
# 1) Check that make has not been executed in the kernel src $(srctree)
prepare3: include/config/kernel.release
ifneq ($(KBUILD_SRC),)
	@$(kecho) '  Using $(srctree) as source for kernel'
	$(Q)if [ -f $(srctree)/.config -o -d $(srctree)/include/config ]; then \
		echo >&2 "  $(srctree) is not clean, please run 'make mrproper'"; \
		echo >&2 "  in the '$(srctree)' directory.";\
		/bin/false; \
	fi;
endif

# prepare2 creates a makefile if using a separate output directory.
# From this point forward, .config has been reprocessed, so any rules
# that need to depend on updated CONFIG_* values can be checked here.
prepare2: prepare3 prepare-compiler-check outputmakefile asm-generic

prepare1: prepare2 $(version_h) include/generated/utsrelease.h \
                   include/config/auto.conf
	$(cmd_crmodverdir)

archprepare: archheaders archscripts prepare1 scripts_basic

prepare0: archprepare gcc-plugins
	$(Q)$(MAKE) $(build)=.

# All the preparing..
prepare: prepare0 prepare-objtool

# Support for using generic headers in asm-generic
PHONY += asm-generic uapi-asm-generic
asm-generic: uapi-asm-generic
	$(Q)$(MAKE) -f $(srctree)/scripts/Makefile.asm-generic \
	            src=asm obj=arch/$(SRCARCH)/include/generated/asm
uapi-asm-generic:
	$(Q)$(MAKE) -f $(srctree)/scripts/Makefile.asm-generic \
	            src=uapi/asm obj=arch/$(SRCARCH)/include/generated/uapi/asm

PHONY += prepare-objtool
prepare-objtool: $(objtool_target)

# Check for CONFIG flags that require compiler support. Abort the build
# after .config has been processed, but before the kernel build starts.
#
# For security-sensitive CONFIG options, we don't want to fallback and/or
# silently change which compiler flags will be used, since that leads to
# producing kernels with different security feature characteristics
# depending on the compiler used. (For example, "But I selected
# CC_STACKPROTECTOR_STRONG! Why did it build with _REGULAR?!")
PHONY += prepare-compiler-check
prepare-compiler-check: FORCE
# Make sure compiler supports requested stack protector flag.
ifdef stackp-name
  # Warn about CONFIG_CC_STACKPROTECTOR_AUTO having found no option.
  ifeq ($(stackp-flag),)
	@echo CONFIG_CC_STACKPROTECTOR_$(stackp-name): \
		  Compiler does not support any known stack-protector >&2
  else
  # Fail if specifically requested stack protector is missing.
  ifeq ($(call cc-option, $(stackp-flag)),)
	@echo Cannot use CONFIG_CC_STACKPROTECTOR_$(stackp-name): \
		  $(stackp-flag) not supported by compiler >&2 && exit 1
  endif
  endif
endif
# Make sure compiler does not have buggy stack-protector support. If a
# specific stack-protector was requested, fail the build, otherwise warn.
ifdef stackp-broken
  ifeq ($(stackp-name),AUTO)
	@echo CONFIG_CC_STACKPROTECTOR_$(stackp-name): \
                  $(stackp-flag) available but compiler is broken: disabling >&2
  else
	@echo Cannot use CONFIG_CC_STACKPROTECTOR_$(stackp-name): \
                  $(stackp-flag) available but compiler is broken >&2 && exit 1
  endif
endif
	@:

# Generate some files
# ---------------------------------------------------------------------------

# KERNELRELEASE can change from a few different places, meaning version.h
# needs to be updated, so this check is forced on all builds

uts_len := 64
define filechk_utsrelease.h
	if [ `echo -n "$(KERNELRELEASE)" | wc -c ` -gt $(uts_len) ]; then \
	  echo '"$(KERNELRELEASE)" exceeds $(uts_len) characters' >&2;    \
	  exit 1;                                                         \
	fi;                                                               \
	(echo \#define UTS_RELEASE \"$(KERNELRELEASE)\";)
endef

define filechk_version.h
	(echo \#define LINUX_VERSION_CODE $(shell                         \
	expr $(VERSION) \* 65536 + 0$(PATCHLEVEL) \* 256 + 0$(SUBLEVEL)); \
	echo '#define KERNEL_VERSION(a,b,c) (((a) << 16) + ((b) << 8) + (c))';)
endef

$(version_h): $(srctree)/Makefile FORCE
	$(call filechk,version.h)
	$(Q)rm -f $(old_version_h)

include/generated/utsrelease.h: include/config/kernel.release FORCE
	$(call filechk,utsrelease.h)

PHONY += headerdep
headerdep:
	$(Q)find $(srctree)/include/ -name '*.h' | xargs --max-args 1 \
	$(srctree)/scripts/headerdep.pl -I$(srctree)/include

# ---------------------------------------------------------------------------
# Kernel headers

#Default location for installed headers
export INSTALL_HDR_PATH = $(objtree)/usr

# If we do an all arch process set dst to include/arch-$(SRCARCH)
hdr-dst = $(if $(KBUILD_HEADERS), dst=include/arch-$(SRCARCH), dst=include)

PHONY += archheaders
archheaders:

PHONY += archscripts
archscripts:

PHONY += __headers
__headers: $(version_h) scripts_basic uapi-asm-generic archheaders archscripts
	$(Q)$(MAKE) $(build)=scripts build_unifdef

PHONY += headers_install_all
headers_install_all:
	$(Q)$(CONFIG_SHELL) $(srctree)/scripts/headers.sh install

PHONY += headers_install
headers_install: __headers
	$(if $(wildcard $(srctree)/arch/$(SRCARCH)/include/uapi/asm/Kbuild),, \
	  $(error Headers not exportable for the $(SRCARCH) architecture))
	$(Q)$(MAKE) $(hdr-inst)=include/uapi dst=include
	$(Q)$(MAKE) $(hdr-inst)=arch/$(SRCARCH)/include/uapi $(hdr-dst)

PHONY += headers_check_all
headers_check_all: headers_install_all
	$(Q)$(CONFIG_SHELL) $(srctree)/scripts/headers.sh check

PHONY += headers_check
headers_check: headers_install
	$(Q)$(MAKE) $(hdr-inst)=include/uapi dst=include HDRCHECK=1
	$(Q)$(MAKE) $(hdr-inst)=arch/$(SRCARCH)/include/uapi $(hdr-dst) HDRCHECK=1

# ---------------------------------------------------------------------------
# Kernel selftest

PHONY += kselftest
kselftest:
	$(Q)$(MAKE) -C $(srctree)/tools/testing/selftests run_tests

PHONY += kselftest-clean
kselftest-clean:
	$(Q)$(MAKE) -C $(srctree)/tools/testing/selftests clean

PHONY += kselftest-merge
kselftest-merge:
	$(if $(wildcard $(objtree)/.config),, $(error No .config exists, config your kernel first!))
	$(Q)$(CONFIG_SHELL) $(srctree)/scripts/kconfig/merge_config.sh \
		-m $(objtree)/.config \
		$(srctree)/tools/testing/selftests/*/config
	+$(Q)$(MAKE) -f $(srctree)/Makefile olddefconfig

# ---------------------------------------------------------------------------
# Modules

ifdef CONFIG_MODULES

# By default, build modules as well

all: modules

# Build modules
#
# A module can be listed more than once in obj-m resulting in
# duplicate lines in modules.order files.  Those are removed
# using awk while concatenating to the final file.

PHONY += modules
modules: $(vmlinux-dirs) $(if $(KBUILD_BUILTIN),vmlinux) modules.builtin
	$(Q)$(AWK) '!x[$$0]++' $(vmlinux-dirs:%=$(objtree)/%/modules.order) > $(objtree)/modules.order
	@$(kecho) '  Building modules, stage 2.';
	$(Q)$(MAKE) -f $(srctree)/scripts/Makefile.modpost

modules.builtin: $(vmlinux-dirs:%=%/modules.builtin)
	$(Q)$(AWK) '!x[$$0]++' $^ > $(objtree)/modules.builtin

%/modules.builtin: include/config/auto.conf
	$(Q)$(MAKE) $(modbuiltin)=$*


# Target to prepare building external modules
PHONY += modules_prepare
modules_prepare: prepare scripts

# Target to install modules
PHONY += modules_install
modules_install: _modinst_ _modinst_post

PHONY += _modinst_
_modinst_:
	@rm -rf $(MODLIB)/kernel
	@rm -f $(MODLIB)/source
	@mkdir -p $(MODLIB)/kernel
	@ln -s $(abspath $(srctree)) $(MODLIB)/source
	@if [ ! $(objtree) -ef  $(MODLIB)/build ]; then \
		rm -f $(MODLIB)/build ; \
		ln -s $(CURDIR) $(MODLIB)/build ; \
	fi
	@cp -f $(objtree)/modules.order $(MODLIB)/
	@cp -f $(objtree)/modules.builtin $(MODLIB)/
	$(Q)$(MAKE) -f $(srctree)/scripts/Makefile.modinst

# This depmod is only for convenience to give the initial
# boot a modules.dep even before / is mounted read-write.  However the
# boot script depmod is the master version.
PHONY += _modinst_post
_modinst_post: _modinst_
	$(call cmd,depmod)

ifeq ($(CONFIG_MODULE_SIG), y)
PHONY += modules_sign
modules_sign:
	$(Q)$(MAKE) -f $(srctree)/scripts/Makefile.modsign
endif

else # CONFIG_MODULES

# Modules not configured
# ---------------------------------------------------------------------------

PHONY += modules modules_install
modules modules_install:
	@echo >&2
	@echo >&2 "The present kernel configuration has modules disabled."
	@echo >&2 "Type 'make config' and enable loadable module support."
	@echo >&2 "Then build a kernel with module support enabled."
	@echo >&2
	@exit 1

endif # CONFIG_MODULES

###
# Cleaning is done on three levels.
# make clean     Delete most generated files
#                Leave enough to build external modules
# make mrproper  Delete the current configuration, and all generated files
# make distclean Remove editor backup files, patch leftover files and the like

# Directories & files removed with 'make clean'
CLEAN_DIRS  += $(MODVERDIR)

# Directories & files removed with 'make mrproper'
MRPROPER_DIRS  += include/config usr/include include/generated          \
		  arch/*/include/generated .tmp_objdiff
MRPROPER_FILES += .config .config.old .version \
		  Module.symvers tags TAGS cscope* GPATH GTAGS GRTAGS GSYMS \
		  signing_key.pem signing_key.priv signing_key.x509	\
		  x509.genkey extra_certificates signing_key.x509.keyid	\
		  signing_key.x509.signer vmlinux-gdb.py

# clean - Delete most, but leave enough to build external modules
#
clean: rm-dirs  := $(CLEAN_DIRS)
clean: rm-files := $(CLEAN_FILES)
clean-dirs      := $(addprefix _clean_, . $(vmlinux-alldirs) Documentation samples)

PHONY += $(clean-dirs) clean archclean vmlinuxclean
$(clean-dirs):
	$(Q)$(MAKE) $(clean)=$(patsubst _clean_%,%,$@)

vmlinuxclean:
	$(Q)$(CONFIG_SHELL) $(srctree)/scripts/link-vmlinux.sh clean
	$(Q)$(if $(ARCH_POSTLINK), $(MAKE) -f $(ARCH_POSTLINK) clean)

clean: archclean vmlinuxclean

# mrproper - Delete all generated files, including .config
#
mrproper: rm-dirs  := $(wildcard $(MRPROPER_DIRS))
mrproper: rm-files := $(wildcard $(MRPROPER_FILES))
mrproper-dirs      := $(addprefix _mrproper_,scripts)

PHONY += $(mrproper-dirs) mrproper archmrproper
$(mrproper-dirs):
	$(Q)$(MAKE) $(clean)=$(patsubst _mrproper_%,%,$@)

mrproper: clean archmrproper $(mrproper-dirs)
	$(call cmd,rmdirs)
	$(call cmd,rmfiles)

# distclean
#
PHONY += distclean

distclean: mrproper
	@find $(srctree) $(RCS_FIND_IGNORE) \
		\( -name '*.orig' -o -name '*.rej' -o -name '*~' \
		-o -name '*.bak' -o -name '#*#' -o -name '*%' \
		-o -name 'core' \) \
		-type f -print | xargs rm -f


# Packaging of the kernel to various formats
# ---------------------------------------------------------------------------
# rpm target kept for backward compatibility
package-dir	:= scripts/package

%src-pkg: FORCE
	$(Q)$(MAKE) $(build)=$(package-dir) $@
%pkg: include/config/kernel.release FORCE
	$(Q)$(MAKE) $(build)=$(package-dir) $@
rpm: rpm-pkg
	@echo "  WARNING: \"rpm\" target will be removed after Linux 4.18"
	@echo "           Please use \"rpm-pkg\" instead."


# Brief documentation of the typical targets used
# ---------------------------------------------------------------------------

boards := $(wildcard $(srctree)/arch/$(SRCARCH)/configs/*_defconfig)
boards := $(sort $(notdir $(boards)))
board-dirs := $(dir $(wildcard $(srctree)/arch/$(SRCARCH)/configs/*/*_defconfig))
board-dirs := $(sort $(notdir $(board-dirs:/=)))

PHONY += help
help:
	@echo  'Cleaning targets:'
	@echo  '  clean		  - Remove most generated files but keep the config and'
	@echo  '                    enough build support to build external modules'
	@echo  '  mrproper	  - Remove all generated files + config + various backup files'
	@echo  '  distclean	  - mrproper + remove editor backup and patch files'
	@echo  ''
	@echo  'Configuration targets:'
	@$(MAKE) -f $(srctree)/scripts/kconfig/Makefile help
	@echo  ''
	@echo  'Other generic targets:'
	@echo  '  all		  - Build all targets marked with [*]'
	@echo  '* vmlinux	  - Build the bare kernel'
	@echo  '* modules	  - Build all modules'
	@echo  '  modules_install - Install all modules to INSTALL_MOD_PATH (default: /)'
	@echo  '  dir/            - Build all files in dir and below'
	@echo  '  dir/file.[ois]  - Build specified target only'
	@echo  '  dir/file.ll     - Build the LLVM assembly file'
	@echo  '                    (requires compiler support for LLVM assembly generation)'
	@echo  '  dir/file.lst    - Build specified mixed source/assembly target only'
	@echo  '                    (requires a recent binutils and recent build (System.map))'
	@echo  '  dir/file.ko     - Build module including final link'
	@echo  '  modules_prepare - Set up for building external modules'
	@echo  '  tags/TAGS	  - Generate tags file for editors'
	@echo  '  cscope	  - Generate cscope index'
	@echo  '  gtags           - Generate GNU GLOBAL index'
	@echo  '  kernelrelease	  - Output the release version string (use with make -s)'
	@echo  '  kernelversion	  - Output the version stored in Makefile (use with make -s)'
	@echo  '  image_name	  - Output the image name (use with make -s)'
	@echo  '  headers_install - Install sanitised kernel headers to INSTALL_HDR_PATH'; \
	 echo  '                    (default: $(INSTALL_HDR_PATH))'; \
	 echo  ''
	@echo  'Static analysers:'
	@echo  '  checkstack      - Generate a list of stack hogs'
	@echo  '  namespacecheck  - Name space analysis on compiled kernel'
	@echo  '  versioncheck    - Sanity check on version.h usage'
	@echo  '  includecheck    - Check for duplicate included header files'
	@echo  '  export_report   - List the usages of all exported symbols'
	@echo  '  headers_check   - Sanity check on exported headers'
	@echo  '  headerdep       - Detect inclusion cycles in headers'
	@echo  '  coccicheck      - Check with Coccinelle'
	@echo  ''
	@echo  'Kernel selftest:'
	@echo  '  kselftest       - Build and run kernel selftest (run as root)'
	@echo  '                    Build, install, and boot kernel before'
	@echo  '                    running kselftest on it'
	@echo  '  kselftest-clean - Remove all generated kselftest files'
	@echo  '  kselftest-merge - Merge all the config dependencies of kselftest to existing'
	@echo  '                    .config.'
	@echo  ''
	@echo 'Userspace tools targets:'
	@echo '  use "make tools/help"'
	@echo '  or  "cd tools; make help"'
	@echo  ''
	@echo  'Kernel packaging:'
	@$(MAKE) $(build)=$(package-dir) help
	@echo  ''
	@echo  'Documentation targets:'
	@$(MAKE) -f $(srctree)/Documentation/Makefile dochelp
	@echo  ''
	@echo  'Architecture specific targets ($(SRCARCH)):'
	@$(if $(archhelp),$(archhelp),\
		echo '  No architecture specific help defined for $(SRCARCH)')
	@echo  ''
	@$(if $(boards), \
		$(foreach b, $(boards), \
		printf "  %-24s - Build for %s\\n" $(b) $(subst _defconfig,,$(b));) \
		echo '')
	@$(if $(board-dirs), \
		$(foreach b, $(board-dirs), \
		printf "  %-16s - Show %s-specific targets\\n" help-$(b) $(b);) \
		printf "  %-16s - Show all of the above\\n" help-boards; \
		echo '')

	@echo  '  make V=0|1 [targets] 0 => quiet build (default), 1 => verbose build'
	@echo  '  make V=2   [targets] 2 => give reason for rebuild of target'
	@echo  '  make O=dir [targets] Locate all output files in "dir", including .config'
	@echo  '  make C=1   [targets] Check re-compiled c source with $$CHECK (sparse by default)'
	@echo  '  make C=2   [targets] Force check of all c source with $$CHECK'
	@echo  '  make RECORDMCOUNT_WARN=1 [targets] Warn about ignored mcount sections'
	@echo  '  make W=n   [targets] Enable extra gcc checks, n=1,2,3 where'
	@echo  '		1: warnings which may be relevant and do not occur too often'
	@echo  '		2: warnings which occur quite often but may still be relevant'
	@echo  '		3: more obscure warnings, can most likely be ignored'
	@echo  '		Multiple levels can be combined with W=12 or W=123'
	@echo  ''
	@echo  'Execute "make" or "make all" to build all targets marked with [*] '
	@echo  'For further info see the ./README file'


help-board-dirs := $(addprefix help-,$(board-dirs))

help-boards: $(help-board-dirs)

boards-per-dir = $(sort $(notdir $(wildcard $(srctree)/arch/$(SRCARCH)/configs/$*/*_defconfig)))

$(help-board-dirs): help-%:
	@echo  'Architecture specific targets ($(SRCARCH) $*):'
	@$(if $(boards-per-dir), \
		$(foreach b, $(boards-per-dir), \
		printf "  %-24s - Build for %s\\n" $*/$(b) $(subst _defconfig,,$(b));) \
		echo '')


# Documentation targets
# ---------------------------------------------------------------------------
DOC_TARGETS := xmldocs latexdocs pdfdocs htmldocs epubdocs cleandocs \
	       linkcheckdocs dochelp refcheckdocs
PHONY += $(DOC_TARGETS)
$(DOC_TARGETS): scripts_basic FORCE
	$(Q)$(MAKE) $(build)=Documentation $@

else # KBUILD_EXTMOD

###
# External module support.
# When building external modules the kernel used as basis is considered
# read-only, and no consistency checks are made and the make
# system is not used on the basis kernel. If updates are required
# in the basis kernel ordinary make commands (without M=...) must
# be used.
#
# The following are the only valid targets when building external
# modules.
# make M=dir clean     Delete all automatically generated files
# make M=dir modules   Make all modules in specified dir
# make M=dir	       Same as 'make M=dir modules'
# make M=dir modules_install
#                      Install the modules built in the module directory
#                      Assumes install directory is already created

# We are always building modules
KBUILD_MODULES := 1
PHONY += crmodverdir
crmodverdir:
	$(cmd_crmodverdir)

PHONY += $(objtree)/Module.symvers
$(objtree)/Module.symvers:
	@test -e $(objtree)/Module.symvers || ( \
	echo; \
	echo "  WARNING: Symbol version dump $(objtree)/Module.symvers"; \
	echo "           is missing; modules will have no dependencies and modversions."; \
	echo )

module-dirs := $(addprefix _module_,$(KBUILD_EXTMOD))
PHONY += $(module-dirs) modules
$(module-dirs): crmodverdir $(objtree)/Module.symvers
	$(Q)$(MAKE) $(build)=$(patsubst _module_%,%,$@)

modules: $(module-dirs)
	@$(kecho) '  Building modules, stage 2.';
	$(Q)$(MAKE) -f $(srctree)/scripts/Makefile.modpost

PHONY += modules_install
modules_install: _emodinst_ _emodinst_post

install-dir := $(if $(INSTALL_MOD_DIR),$(INSTALL_MOD_DIR),extra)
PHONY += _emodinst_
_emodinst_:
	$(Q)mkdir -p $(MODLIB)/$(install-dir)
	$(Q)$(MAKE) -f $(srctree)/scripts/Makefile.modinst

PHONY += _emodinst_post
_emodinst_post: _emodinst_
	$(call cmd,depmod)

clean-dirs := $(addprefix _clean_,$(KBUILD_EXTMOD))

PHONY += $(clean-dirs) clean
$(clean-dirs):
	$(Q)$(MAKE) $(clean)=$(patsubst _clean_%,%,$@)

clean:	rm-dirs := $(MODVERDIR)
clean: rm-files := $(KBUILD_EXTMOD)/Module.symvers

PHONY += help
help:
	@echo  '  Building external modules.'
	@echo  '  Syntax: make -C path/to/kernel/src M=$$PWD target'
	@echo  ''
	@echo  '  modules         - default target, build the module(s)'
	@echo  '  modules_install - install the module'
	@echo  '  clean           - remove generated files in module directory only'
	@echo  ''

# Dummies...
PHONY += prepare scripts
prepare: ;
scripts: ;
endif # KBUILD_EXTMOD

clean: $(clean-dirs)
	$(call cmd,rmdirs)
	$(call cmd,rmfiles)
	@find $(if $(KBUILD_EXTMOD), $(KBUILD_EXTMOD), .) $(RCS_FIND_IGNORE) \
		\( -name '*.[aios]' -o -name '*.ko' -o -name '.*.cmd' \
		-o -name '*.ko.*' -o -name '*.dtb' -o -name '*.dtb.S' \
		-o -name '*.dwo' -o -name '*.lst' \
		-o -name '*.su'  \
		-o -name '.*.d' -o -name '.*.tmp' -o -name '*.mod.c' \
		-o -name '*.symtypes' -o -name 'modules.order' \
		-o -name modules.builtin -o -name '.tmp_*.o.*' \
		-o -name .cache.mk \
		-o -name '*.c.[012]*.*' \
		-o -name '*.ll' \
		-o -name '*.gcno' \) -type f -print | xargs rm -f

# Generate tags for editors
# ---------------------------------------------------------------------------
quiet_cmd_tags = GEN     $@
      cmd_tags = $(CONFIG_SHELL) $(srctree)/scripts/tags.sh $@

tags TAGS cscope gtags: FORCE
	$(call cmd,tags)

# Scripts to check various things for consistency
# ---------------------------------------------------------------------------

PHONY += includecheck versioncheck coccicheck namespacecheck export_report

includecheck:
	find $(srctree)/* $(RCS_FIND_IGNORE) \
		-name '*.[hcS]' -type f -print | sort \
		| xargs $(PERL) -w $(srctree)/scripts/checkincludes.pl

versioncheck:
	find $(srctree)/* $(RCS_FIND_IGNORE) \
		-name '*.[hcS]' -type f -print | sort \
		| xargs $(PERL) -w $(srctree)/scripts/checkversion.pl

coccicheck:
	$(Q)$(CONFIG_SHELL) $(srctree)/scripts/$@

namespacecheck:
	$(PERL) $(srctree)/scripts/namespace.pl

export_report:
	$(PERL) $(srctree)/scripts/export_report.pl

endif #ifeq ($(config-targets),1)
endif #ifeq ($(mixed-targets),1)

PHONY += checkstack kernelrelease kernelversion image_name

# UML needs a little special treatment here.  It wants to use the host
# toolchain, so needs $(SUBARCH) passed to checkstack.pl.  Everyone
# else wants $(ARCH), including people doing cross-builds, which means
# that $(SUBARCH) doesn't work here.
ifeq ($(ARCH), um)
CHECKSTACK_ARCH := $(SUBARCH)
else
CHECKSTACK_ARCH := $(ARCH)
endif
checkstack:
	$(OBJDUMP) -d vmlinux $$(find . -name '*.ko') | \
	$(PERL) $(src)/scripts/checkstack.pl $(CHECKSTACK_ARCH)

kernelrelease:
	@echo "$(KERNELVERSION)$$($(CONFIG_SHELL) $(srctree)/scripts/setlocalversion $(srctree))"

kernelversion:
	@echo $(KERNELVERSION)

image_name:
	@echo $(KBUILD_IMAGE)

# Clear a bunch of variables before executing the submake
tools/: FORCE
	$(Q)mkdir -p $(objtree)/tools
	$(Q)$(MAKE) LDFLAGS= MAKEFLAGS="$(tools_silent) $(filter --j% -j,$(MAKEFLAGS))" O=$(abspath $(objtree)) subdir=tools -C $(src)/tools/

tools/%: FORCE
	$(Q)mkdir -p $(objtree)/tools
	$(Q)$(MAKE) LDFLAGS= MAKEFLAGS="$(tools_silent) $(filter --j% -j,$(MAKEFLAGS))" O=$(abspath $(objtree)) subdir=tools -C $(src)/tools/ $*

# Single targets
# ---------------------------------------------------------------------------
# Single targets are compatible with:
# - build with mixed source and output
# - build with separate output dir 'make O=...'
# - external modules
#
#  target-dir => where to store outputfile
#  build-dir  => directory in kernel source tree to use

ifeq ($(KBUILD_EXTMOD),)
        build-dir  = $(patsubst %/,%,$(dir $@))
        target-dir = $(dir $@)
else
        zap-slash=$(filter-out .,$(patsubst %/,%,$(dir $@)))
        build-dir  = $(KBUILD_EXTMOD)$(if $(zap-slash),/$(zap-slash))
        target-dir = $(if $(KBUILD_EXTMOD),$(dir $<),$(dir $@))
endif

%.s: %.c prepare scripts FORCE
	$(Q)$(MAKE) $(build)=$(build-dir) $(target-dir)$(notdir $@)
%.i: %.c prepare scripts FORCE
	$(Q)$(MAKE) $(build)=$(build-dir) $(target-dir)$(notdir $@)
%.o: %.c prepare scripts FORCE
	$(Q)$(MAKE) $(build)=$(build-dir) $(target-dir)$(notdir $@)
%.lst: %.c prepare scripts FORCE
	$(Q)$(MAKE) $(build)=$(build-dir) $(target-dir)$(notdir $@)
%.s: %.S prepare scripts FORCE
	$(Q)$(MAKE) $(build)=$(build-dir) $(target-dir)$(notdir $@)
%.o: %.S prepare scripts FORCE
	$(Q)$(MAKE) $(build)=$(build-dir) $(target-dir)$(notdir $@)
%.symtypes: %.c prepare scripts FORCE
	$(Q)$(MAKE) $(build)=$(build-dir) $(target-dir)$(notdir $@)
%.ll: %.c prepare scripts FORCE
	$(Q)$(MAKE) $(build)=$(build-dir) $(target-dir)$(notdir $@)

# Modules
/: prepare scripts FORCE
	$(cmd_crmodverdir)
	$(Q)$(MAKE) KBUILD_MODULES=$(if $(CONFIG_MODULES),1) \
	$(build)=$(build-dir)
# Make sure the latest headers are built for Documentation
Documentation/ samples/: headers_install
%/: prepare scripts FORCE
	$(cmd_crmodverdir)
	$(Q)$(MAKE) KBUILD_MODULES=$(if $(CONFIG_MODULES),1) \
	$(build)=$(build-dir)
%.ko: prepare scripts FORCE
	$(cmd_crmodverdir)
	$(Q)$(MAKE) KBUILD_MODULES=$(if $(CONFIG_MODULES),1)   \
	$(build)=$(build-dir) $(@:.ko=.o)
	$(Q)$(MAKE) -f $(srctree)/scripts/Makefile.modpost

# FIXME Should go into a make.lib or something
# ===========================================================================

quiet_cmd_rmdirs = $(if $(wildcard $(rm-dirs)),CLEAN   $(wildcard $(rm-dirs)))
      cmd_rmdirs = rm -rf $(rm-dirs)

quiet_cmd_rmfiles = $(if $(wildcard $(rm-files)),CLEAN   $(wildcard $(rm-files)))
      cmd_rmfiles = rm -f $(rm-files)

# Run depmod only if we have System.map and depmod is executable
quiet_cmd_depmod = DEPMOD  $(KERNELRELEASE)
      cmd_depmod = $(CONFIG_SHELL) $(srctree)/scripts/depmod.sh $(DEPMOD) \
                   $(KERNELRELEASE) "$(patsubst y,_,$(CONFIG_HAVE_UNDERSCORE_SYMBOL_PREFIX))"

# Create temporary dir for module support files
# clean it up only when building all modules
cmd_crmodverdir = $(Q)mkdir -p $(MODVERDIR) \
                  $(if $(KBUILD_MODULES),; rm -f $(MODVERDIR)/*)

# read all saved command lines

cmd_files := $(wildcard .*.cmd $(foreach f,$(sort $(targets)),$(dir $(f)).$(notdir $(f)).cmd))

ifneq ($(cmd_files),)
  $(cmd_files): ;	# Do not try to update included dependency files
  include $(cmd_files)
endif

endif	# skip-makefile

PHONY += FORCE
FORCE:

# Declare the contents of the .PHONY variable as phony.  We keep that
# information in a variable so we can use it in if_changed and friends.
.PHONY: $(PHONY)<|MERGE_RESOLUTION|>--- conflicted
+++ resolved
@@ -2,11 +2,7 @@
 VERSION = 4
 PATCHLEVEL = 16
 SUBLEVEL = 0
-<<<<<<< HEAD
-EXTRAVERSION = -rc5
-=======
 EXTRAVERSION = -rc6
->>>>>>> cc98be31
 NAME = Fearless Coyote
 
 # *DOCUMENTATION*
