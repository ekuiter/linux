VERSION = 3
PATCHLEVEL = 12
SUBLEVEL = 0
<<<<<<< HEAD
EXTRAVERSION = -rc7
=======
EXTRAVERSION =
>>>>>>> 8c8b31d9
NAME = One Giant Leap for Frogkind

# *DOCUMENTATION*
# To see a list of typical targets execute "make help"
# More info can be located in ./README
# Comments in this file are targeted only to the developer, do not
# expect to learn how to build the kernel reading this file.

# Do not:
# o  use make's built-in rules and variables
#    (this increases performance and avoids hard-to-debug behaviour);
# o  print "Entering directory ...";
MAKEFLAGS += -rR --no-print-directory

# Avoid funny character set dependencies
unexport LC_ALL
LC_COLLATE=C
LC_NUMERIC=C
export LC_COLLATE LC_NUMERIC

# We are using a recursive build, so we need to do a little thinking
# to get the ordering right.
#
# Most importantly: sub-Makefiles should only ever modify files in
# their own directory. If in some directory we have a dependency on
# a file in another dir (which doesn't happen often, but it's often
# unavoidable when linking the built-in.o targets which finally
# turn into vmlinux), we will call a sub make in that other dir, and
# after that we are sure that everything which is in that other dir
# is now up to date.
#
# The only cases where we need to modify files which have global
# effects are thus separated out and done before the recursive
# descending is started. They are now explicitly listed as the
# prepare rule.

# To put more focus on warnings, be less verbose as default
# Use 'make V=1' to see the full commands

ifeq ("$(origin V)", "command line")
  KBUILD_VERBOSE = $(V)
endif
ifndef KBUILD_VERBOSE
  KBUILD_VERBOSE = 0
endif

# Call a source code checker (by default, "sparse") as part of the
# C compilation.
#
# Use 'make C=1' to enable checking of only re-compiled files.
# Use 'make C=2' to enable checking of *all* source files, regardless
# of whether they are re-compiled or not.
#
# See the file "Documentation/sparse.txt" for more details, including
# where to get the "sparse" utility.

ifeq ("$(origin C)", "command line")
  KBUILD_CHECKSRC = $(C)
endif
ifndef KBUILD_CHECKSRC
  KBUILD_CHECKSRC = 0
endif

# Use make M=dir to specify directory of external module to build
# Old syntax make ... SUBDIRS=$PWD is still supported
# Setting the environment variable KBUILD_EXTMOD take precedence
ifdef SUBDIRS
  KBUILD_EXTMOD ?= $(SUBDIRS)
endif

ifeq ("$(origin M)", "command line")
  KBUILD_EXTMOD := $(M)
endif

# kbuild supports saving output files in a separate directory.
# To locate output files in a separate directory two syntaxes are supported.
# In both cases the working directory must be the root of the kernel src.
# 1) O=
# Use "make O=dir/to/store/output/files/"
#
# 2) Set KBUILD_OUTPUT
# Set the environment variable KBUILD_OUTPUT to point to the directory
# where the output files shall be placed.
# export KBUILD_OUTPUT=dir/to/store/output/files/
# make
#
# The O= assignment takes precedence over the KBUILD_OUTPUT environment
# variable.


# KBUILD_SRC is set on invocation of make in OBJ directory
# KBUILD_SRC is not intended to be used by the regular user (for now)
ifeq ($(KBUILD_SRC),)

# OK, Make called in directory where kernel src resides
# Do we want to locate output files in a separate directory?
ifeq ("$(origin O)", "command line")
  KBUILD_OUTPUT := $(O)
endif

ifeq ("$(origin W)", "command line")
  export KBUILD_ENABLE_EXTRA_GCC_CHECKS := $(W)
endif

# That's our default target when none is given on the command line
PHONY := _all
_all:

# Cancel implicit rules on top Makefile
$(CURDIR)/Makefile Makefile: ;

ifneq ($(KBUILD_OUTPUT),)
# Invoke a second make in the output directory, passing relevant variables
# check that the output directory actually exists
saved-output := $(KBUILD_OUTPUT)
KBUILD_OUTPUT := $(shell cd $(KBUILD_OUTPUT) && /bin/pwd)
$(if $(KBUILD_OUTPUT),, \
     $(error output directory "$(saved-output)" does not exist))

PHONY += $(MAKECMDGOALS) sub-make

$(filter-out _all sub-make $(CURDIR)/Makefile, $(MAKECMDGOALS)) _all: sub-make
	@:

sub-make: FORCE
	$(if $(KBUILD_VERBOSE:1=),@)$(MAKE) -C $(KBUILD_OUTPUT) \
	KBUILD_SRC=$(CURDIR) \
	KBUILD_EXTMOD="$(KBUILD_EXTMOD)" -f $(CURDIR)/Makefile \
	$(filter-out _all sub-make,$(MAKECMDGOALS))

# Leave processing to above invocation of make
skip-makefile := 1
endif # ifneq ($(KBUILD_OUTPUT),)
endif # ifeq ($(KBUILD_SRC),)

# We process the rest of the Makefile if this is the final invocation of make
ifeq ($(skip-makefile),)

# If building an external module we do not care about the all: rule
# but instead _all depend on modules
PHONY += all
ifeq ($(KBUILD_EXTMOD),)
_all: all
else
_all: modules
endif

srctree		:= $(if $(KBUILD_SRC),$(KBUILD_SRC),$(CURDIR))
objtree		:= $(CURDIR)
src		:= $(srctree)
obj		:= $(objtree)

VPATH		:= $(srctree)$(if $(KBUILD_EXTMOD),:$(KBUILD_EXTMOD))

export srctree objtree VPATH


# SUBARCH tells the usermode build what the underlying arch is.  That is set
# first, and if a usermode build is happening, the "ARCH=um" on the command
# line overrides the setting of ARCH below.  If a native build is happening,
# then ARCH is assigned, getting whatever value it gets normally, and 
# SUBARCH is subsequently ignored.

SUBARCH := $(shell uname -m | sed -e s/i.86/x86/ -e s/x86_64/x86/ \
				  -e s/sun4u/sparc64/ \
				  -e s/arm.*/arm/ -e s/sa110/arm/ \
				  -e s/s390x/s390/ -e s/parisc64/parisc/ \
				  -e s/ppc.*/powerpc/ -e s/mips.*/mips/ \
				  -e s/sh[234].*/sh/ -e s/aarch64.*/arm64/ )

# Cross compiling and selecting different set of gcc/bin-utils
# ---------------------------------------------------------------------------
#
# When performing cross compilation for other architectures ARCH shall be set
# to the target architecture. (See arch/* for the possibilities).
# ARCH can be set during invocation of make:
# make ARCH=ia64
# Another way is to have ARCH set in the environment.
# The default ARCH is the host where make is executed.

# CROSS_COMPILE specify the prefix used for all executables used
# during compilation. Only gcc and related bin-utils executables
# are prefixed with $(CROSS_COMPILE).
# CROSS_COMPILE can be set on the command line
# make CROSS_COMPILE=ia64-linux-
# Alternatively CROSS_COMPILE can be set in the environment.
# A third alternative is to store a setting in .config so that plain
# "make" in the configured kernel build directory always uses that.
# Default value for CROSS_COMPILE is not to prefix executables
# Note: Some architectures assign CROSS_COMPILE in their arch/*/Makefile
ARCH		?= $(SUBARCH)
CROSS_COMPILE	?= $(CONFIG_CROSS_COMPILE:"%"=%)

# Architecture as present in compile.h
UTS_MACHINE 	:= $(ARCH)
SRCARCH 	:= $(ARCH)

# Additional ARCH settings for x86
ifeq ($(ARCH),i386)
        SRCARCH := x86
endif
ifeq ($(ARCH),x86_64)
        SRCARCH := x86
endif

# Additional ARCH settings for sparc
ifeq ($(ARCH),sparc32)
       SRCARCH := sparc
endif
ifeq ($(ARCH),sparc64)
       SRCARCH := sparc
endif

# Additional ARCH settings for sh
ifeq ($(ARCH),sh64)
       SRCARCH := sh
endif

# Additional ARCH settings for tile
ifeq ($(ARCH),tilepro)
       SRCARCH := tile
endif
ifeq ($(ARCH),tilegx)
       SRCARCH := tile
endif

# Where to locate arch specific headers
hdr-arch  := $(SRCARCH)

KCONFIG_CONFIG	?= .config
export KCONFIG_CONFIG

# SHELL used by kbuild
CONFIG_SHELL := $(shell if [ -x "$$BASH" ]; then echo $$BASH; \
	  else if [ -x /bin/bash ]; then echo /bin/bash; \
	  else echo sh; fi ; fi)

HOSTCC       = gcc
HOSTCXX      = g++
HOSTCFLAGS   = -Wall -Wmissing-prototypes -Wstrict-prototypes -O2 -fomit-frame-pointer
HOSTCXXFLAGS = -O2

# Decide whether to build built-in, modular, or both.
# Normally, just do built-in.

KBUILD_MODULES :=
KBUILD_BUILTIN := 1

#	If we have only "make modules", don't compile built-in objects.
#	When we're building modules with modversions, we need to consider
#	the built-in objects during the descend as well, in order to
#	make sure the checksums are up to date before we record them.

ifeq ($(MAKECMDGOALS),modules)
  KBUILD_BUILTIN := $(if $(CONFIG_MODVERSIONS),1)
endif

#	If we have "make <whatever> modules", compile modules
#	in addition to whatever we do anyway.
#	Just "make" or "make all" shall build modules as well

ifneq ($(filter all _all modules,$(MAKECMDGOALS)),)
  KBUILD_MODULES := 1
endif

ifeq ($(MAKECMDGOALS),)
  KBUILD_MODULES := 1
endif

export KBUILD_MODULES KBUILD_BUILTIN
export KBUILD_CHECKSRC KBUILD_SRC KBUILD_EXTMOD

# Beautify output
# ---------------------------------------------------------------------------
#
# Normally, we echo the whole command before executing it. By making
# that echo $($(quiet)$(cmd)), we now have the possibility to set
# $(quiet) to choose other forms of output instead, e.g.
#
#         quiet_cmd_cc_o_c = Compiling $(RELDIR)/$@
#         cmd_cc_o_c       = $(CC) $(c_flags) -c -o $@ $<
#
# If $(quiet) is empty, the whole command will be printed.
# If it is set to "quiet_", only the short version will be printed. 
# If it is set to "silent_", nothing will be printed at all, since
# the variable $(silent_cmd_cc_o_c) doesn't exist.
#
# A simple variant is to prefix commands with $(Q) - that's useful
# for commands that shall be hidden in non-verbose mode.
#
#	$(Q)ln $@ :<
#
# If KBUILD_VERBOSE equals 0 then the above command will be hidden.
# If KBUILD_VERBOSE equals 1 then the above command is displayed.

ifeq ($(KBUILD_VERBOSE),1)
  quiet =
  Q =
else
  quiet=quiet_
  Q = @
endif

# If the user is running make -s (silent mode), suppress echoing of
# commands

ifneq ($(filter s% -s%,$(MAKEFLAGS)),)
  quiet=silent_
endif

export quiet Q KBUILD_VERBOSE


# Look for make include files relative to root of kernel src
MAKEFLAGS += --include-dir=$(srctree)

# We need some generic definitions (do not try to remake the file).
$(srctree)/scripts/Kbuild.include: ;
include $(srctree)/scripts/Kbuild.include

# Make variables (CC, etc...)

AS		= $(CROSS_COMPILE)as
LD		= $(CROSS_COMPILE)ld
CC		= $(CROSS_COMPILE)gcc
CPP		= $(CC) -E
AR		= $(CROSS_COMPILE)ar
NM		= $(CROSS_COMPILE)nm
STRIP		= $(CROSS_COMPILE)strip
OBJCOPY		= $(CROSS_COMPILE)objcopy
OBJDUMP		= $(CROSS_COMPILE)objdump
AWK		= awk
GENKSYMS	= scripts/genksyms/genksyms
INSTALLKERNEL  := installkernel
DEPMOD		= /sbin/depmod
PERL		= perl
CHECK		= sparse

CHECKFLAGS     := -D__linux__ -Dlinux -D__STDC__ -Dunix -D__unix__ \
		  -Wbitwise -Wno-return-void $(CF)
CFLAGS_MODULE   =
AFLAGS_MODULE   =
LDFLAGS_MODULE  =
CFLAGS_KERNEL	=
AFLAGS_KERNEL	=
CFLAGS_GCOV	= -fprofile-arcs -ftest-coverage


# Use USERINCLUDE when you must reference the UAPI directories only.
USERINCLUDE    := \
		-I$(srctree)/arch/$(hdr-arch)/include/uapi \
		-Iarch/$(hdr-arch)/include/generated/uapi \
		-I$(srctree)/include/uapi \
		-Iinclude/generated/uapi \
                -include $(srctree)/include/linux/kconfig.h

# Use LINUXINCLUDE when you must reference the include/ directory.
# Needed to be compatible with the O= option
LINUXINCLUDE    := \
		-I$(srctree)/arch/$(hdr-arch)/include \
		-Iarch/$(hdr-arch)/include/generated \
		$(if $(KBUILD_SRC), -I$(srctree)/include) \
		-Iinclude \
		$(USERINCLUDE)

KBUILD_CPPFLAGS := -D__KERNEL__

KBUILD_CFLAGS   := -Wall -Wundef -Wstrict-prototypes -Wno-trigraphs \
		   -fno-strict-aliasing -fno-common \
		   -Werror-implicit-function-declaration \
		   -Wno-format-security \
		   -fno-delete-null-pointer-checks
KBUILD_AFLAGS_KERNEL :=
KBUILD_CFLAGS_KERNEL :=
KBUILD_AFLAGS   := -D__ASSEMBLY__
KBUILD_AFLAGS_MODULE  := -DMODULE
KBUILD_CFLAGS_MODULE  := -DMODULE
KBUILD_LDFLAGS_MODULE := -T $(srctree)/scripts/module-common.lds

# Read KERNELRELEASE from include/config/kernel.release (if it exists)
KERNELRELEASE = $(shell cat include/config/kernel.release 2> /dev/null)
KERNELVERSION = $(VERSION)$(if $(PATCHLEVEL),.$(PATCHLEVEL)$(if $(SUBLEVEL),.$(SUBLEVEL)))$(EXTRAVERSION)

export VERSION PATCHLEVEL SUBLEVEL KERNELRELEASE KERNELVERSION
export ARCH SRCARCH CONFIG_SHELL HOSTCC HOSTCFLAGS CROSS_COMPILE AS LD CC
export CPP AR NM STRIP OBJCOPY OBJDUMP
export MAKE AWK GENKSYMS INSTALLKERNEL PERL UTS_MACHINE
export HOSTCXX HOSTCXXFLAGS LDFLAGS_MODULE CHECK CHECKFLAGS

export KBUILD_CPPFLAGS NOSTDINC_FLAGS LINUXINCLUDE OBJCOPYFLAGS LDFLAGS
export KBUILD_CFLAGS CFLAGS_KERNEL CFLAGS_MODULE CFLAGS_GCOV
export KBUILD_AFLAGS AFLAGS_KERNEL AFLAGS_MODULE
export KBUILD_AFLAGS_MODULE KBUILD_CFLAGS_MODULE KBUILD_LDFLAGS_MODULE
export KBUILD_AFLAGS_KERNEL KBUILD_CFLAGS_KERNEL
export KBUILD_ARFLAGS

# When compiling out-of-tree modules, put MODVERDIR in the module
# tree rather than in the kernel tree. The kernel tree might
# even be read-only.
export MODVERDIR := $(if $(KBUILD_EXTMOD),$(firstword $(KBUILD_EXTMOD))/).tmp_versions

# Files to ignore in find ... statements

RCS_FIND_IGNORE := \( -name SCCS -o -name BitKeeper -o -name .svn -o -name CVS \
		   -o -name .pc -o -name .hg -o -name .git \) -prune -o
export RCS_TAR_IGNORE := --exclude SCCS --exclude BitKeeper --exclude .svn \
			 --exclude CVS --exclude .pc --exclude .hg --exclude .git

# ===========================================================================
# Rules shared between *config targets and build targets

# Basic helpers built in scripts/
PHONY += scripts_basic
scripts_basic:
	$(Q)$(MAKE) $(build)=scripts/basic
	$(Q)rm -f .tmp_quiet_recordmcount

# To avoid any implicit rule to kick in, define an empty command.
scripts/basic/%: scripts_basic ;

PHONY += outputmakefile
# outputmakefile generates a Makefile in the output directory, if using a
# separate output directory. This allows convenient use of make in the
# output directory.
outputmakefile:
ifneq ($(KBUILD_SRC),)
	$(Q)ln -fsn $(srctree) source
	$(Q)$(CONFIG_SHELL) $(srctree)/scripts/mkmakefile \
	    $(srctree) $(objtree) $(VERSION) $(PATCHLEVEL)
endif

# Support for using generic headers in asm-generic
PHONY += asm-generic
asm-generic:
	$(Q)$(MAKE) -f $(srctree)/scripts/Makefile.asm-generic \
	            src=asm obj=arch/$(SRCARCH)/include/generated/asm
	$(Q)$(MAKE) -f $(srctree)/scripts/Makefile.asm-generic \
	            src=uapi/asm obj=arch/$(SRCARCH)/include/generated/uapi/asm

# To make sure we do not include .config for any of the *config targets
# catch them early, and hand them over to scripts/kconfig/Makefile
# It is allowed to specify more targets when calling make, including
# mixing *config targets and build targets.
# For example 'make oldconfig all'.
# Detect when mixed targets is specified, and make a second invocation
# of make so .config is not included in this case either (for *config).

version_h := include/generated/uapi/linux/version.h

no-dot-config-targets := clean mrproper distclean \
			 cscope gtags TAGS tags help %docs check% coccicheck \
			 $(version_h) headers_% archheaders archscripts \
			 kernelversion %src-pkg

config-targets := 0
mixed-targets  := 0
dot-config     := 1

ifneq ($(filter $(no-dot-config-targets), $(MAKECMDGOALS)),)
	ifeq ($(filter-out $(no-dot-config-targets), $(MAKECMDGOALS)),)
		dot-config := 0
	endif
endif

ifeq ($(KBUILD_EXTMOD),)
        ifneq ($(filter config %config,$(MAKECMDGOALS)),)
                config-targets := 1
                ifneq ($(filter-out config %config,$(MAKECMDGOALS)),)
                        mixed-targets := 1
                endif
        endif
endif

ifeq ($(mixed-targets),1)
# ===========================================================================
# We're called with mixed targets (*config and build targets).
# Handle them one by one.

%:: FORCE
	$(Q)$(MAKE) -C $(srctree) KBUILD_SRC= $@

else
ifeq ($(config-targets),1)
# ===========================================================================
# *config targets only - make sure prerequisites are updated, and descend
# in scripts/kconfig to make the *config target

# Read arch specific Makefile to set KBUILD_DEFCONFIG as needed.
# KBUILD_DEFCONFIG may point out an alternative default configuration
# used for 'make defconfig'
include $(srctree)/arch/$(SRCARCH)/Makefile
export KBUILD_DEFCONFIG KBUILD_KCONFIG

config: scripts_basic outputmakefile FORCE
	$(Q)mkdir -p include/linux include/config
	$(Q)$(MAKE) $(build)=scripts/kconfig $@

%config: scripts_basic outputmakefile FORCE
	$(Q)mkdir -p include/linux include/config
	$(Q)$(MAKE) $(build)=scripts/kconfig $@

else
# ===========================================================================
# Build targets only - this includes vmlinux, arch specific targets, clean
# targets and others. In general all targets except *config targets.

ifeq ($(KBUILD_EXTMOD),)
# Additional helpers built in scripts/
# Carefully list dependencies so we do not try to build scripts twice
# in parallel
PHONY += scripts
scripts: scripts_basic include/config/auto.conf include/config/tristate.conf \
	 asm-generic
	$(Q)$(MAKE) $(build)=$(@)

# Objects we will link into vmlinux / subdirs we need to visit
init-y		:= init/
drivers-y	:= drivers/ sound/ firmware/
net-y		:= net/
libs-y		:= lib/
core-y		:= usr/
endif # KBUILD_EXTMOD

ifeq ($(dot-config),1)
# Read in config
-include include/config/auto.conf

ifeq ($(KBUILD_EXTMOD),)
# Read in dependencies to all Kconfig* files, make sure to run
# oldconfig if changes are detected.
-include include/config/auto.conf.cmd

# To avoid any implicit rule to kick in, define an empty command
$(KCONFIG_CONFIG) include/config/auto.conf.cmd: ;

# If .config is newer than include/config/auto.conf, someone tinkered
# with it and forgot to run make oldconfig.
# if auto.conf.cmd is missing then we are probably in a cleaned tree so
# we execute the config step to be sure to catch updated Kconfig files
include/config/%.conf: $(KCONFIG_CONFIG) include/config/auto.conf.cmd
	$(Q)$(MAKE) -f $(srctree)/Makefile silentoldconfig
else
# external modules needs include/generated/autoconf.h and include/config/auto.conf
# but do not care if they are up-to-date. Use auto.conf to trigger the test
PHONY += include/config/auto.conf

include/config/auto.conf:
	$(Q)test -e include/generated/autoconf.h -a -e $@ || (		\
	echo >&2;							\
	echo >&2 "  ERROR: Kernel configuration is invalid.";		\
	echo >&2 "         include/generated/autoconf.h or $@ are missing.";\
	echo >&2 "         Run 'make oldconfig && make prepare' on kernel src to fix it.";	\
	echo >&2 ;							\
	/bin/false)

endif # KBUILD_EXTMOD

else
# Dummy target needed, because used as prerequisite
include/config/auto.conf: ;
endif # $(dot-config)

# The all: target is the default when no target is given on the
# command line.
# This allow a user to issue only 'make' to build a kernel including modules
# Defaults to vmlinux, but the arch makefile usually adds further targets
all: vmlinux

ifdef CONFIG_CC_OPTIMIZE_FOR_SIZE
KBUILD_CFLAGS	+= -Os $(call cc-disable-warning,maybe-uninitialized,)
else
KBUILD_CFLAGS	+= -O2
endif

include $(srctree)/arch/$(SRCARCH)/Makefile

ifdef CONFIG_READABLE_ASM
# Disable optimizations that make assembler listings hard to read.
# reorder blocks reorders the control in the function
# ipa clone creates specialized cloned functions
# partial inlining inlines only parts of functions
KBUILD_CFLAGS += $(call cc-option,-fno-reorder-blocks,) \
                 $(call cc-option,-fno-ipa-cp-clone,) \
                 $(call cc-option,-fno-partial-inlining)
endif

ifneq ($(CONFIG_FRAME_WARN),0)
KBUILD_CFLAGS += $(call cc-option,-Wframe-larger-than=${CONFIG_FRAME_WARN})
endif

# Force gcc to behave correct even for buggy distributions
ifndef CONFIG_CC_STACKPROTECTOR
KBUILD_CFLAGS += $(call cc-option, -fno-stack-protector)
endif

# This warning generated too much noise in a regular build.
# Use make W=1 to enable this warning (see scripts/Makefile.build)
KBUILD_CFLAGS += $(call cc-disable-warning, unused-but-set-variable)

ifdef CONFIG_FRAME_POINTER
KBUILD_CFLAGS	+= -fno-omit-frame-pointer -fno-optimize-sibling-calls
else
# Some targets (ARM with Thumb2, for example), can't be built with frame
# pointers.  For those, we don't have FUNCTION_TRACER automatically
# select FRAME_POINTER.  However, FUNCTION_TRACER adds -pg, and this is
# incompatible with -fomit-frame-pointer with current GCC, so we don't use
# -fomit-frame-pointer with FUNCTION_TRACER.
ifndef CONFIG_FUNCTION_TRACER
KBUILD_CFLAGS	+= -fomit-frame-pointer
endif
endif

ifdef CONFIG_DEBUG_INFO
KBUILD_CFLAGS	+= -g
KBUILD_AFLAGS	+= -gdwarf-2
endif

ifdef CONFIG_DEBUG_INFO_REDUCED
KBUILD_CFLAGS 	+= $(call cc-option, -femit-struct-debug-baseonly) \
		   $(call cc-option,-fno-var-tracking)
endif

ifdef CONFIG_FUNCTION_TRACER
ifdef CONFIG_HAVE_FENTRY
CC_USING_FENTRY	:= $(call cc-option, -mfentry -DCC_USING_FENTRY)
endif
KBUILD_CFLAGS	+= -pg $(CC_USING_FENTRY)
KBUILD_AFLAGS	+= $(CC_USING_FENTRY)
ifdef CONFIG_DYNAMIC_FTRACE
	ifdef CONFIG_HAVE_C_RECORDMCOUNT
		BUILD_C_RECORDMCOUNT := y
		export BUILD_C_RECORDMCOUNT
	endif
endif
endif

# We trigger additional mismatches with less inlining
ifdef CONFIG_DEBUG_SECTION_MISMATCH
KBUILD_CFLAGS += $(call cc-option, -fno-inline-functions-called-once)
endif

# arch Makefile may override CC so keep this after arch Makefile is included
NOSTDINC_FLAGS += -nostdinc -isystem $(shell $(CC) -print-file-name=include)
CHECKFLAGS     += $(NOSTDINC_FLAGS)

# warn about C99 declaration after statement
KBUILD_CFLAGS += $(call cc-option,-Wdeclaration-after-statement,)

# disable pointer signed / unsigned warnings in gcc 4.0
KBUILD_CFLAGS += $(call cc-disable-warning, pointer-sign)

# disable invalid "can't wrap" optimizations for signed / pointers
KBUILD_CFLAGS	+= $(call cc-option,-fno-strict-overflow)

# conserve stack if available
KBUILD_CFLAGS   += $(call cc-option,-fconserve-stack)

# use the deterministic mode of AR if available
KBUILD_ARFLAGS := $(call ar-option,D)

# check for 'asm goto'
ifeq ($(shell $(CONFIG_SHELL) $(srctree)/scripts/gcc-goto.sh $(CC)), y)
	KBUILD_CFLAGS += -DCC_HAVE_ASM_GOTO
endif

# Add user supplied CPPFLAGS, AFLAGS and CFLAGS as the last assignments
KBUILD_CPPFLAGS += $(KCPPFLAGS)
KBUILD_AFLAGS += $(KAFLAGS)
KBUILD_CFLAGS += $(KCFLAGS)

# Use --build-id when available.
LDFLAGS_BUILD_ID = $(patsubst -Wl$(comma)%,%,\
			      $(call cc-ldoption, -Wl$(comma)--build-id,))
KBUILD_LDFLAGS_MODULE += $(LDFLAGS_BUILD_ID)
LDFLAGS_vmlinux += $(LDFLAGS_BUILD_ID)

ifeq ($(CONFIG_STRIP_ASM_SYMS),y)
LDFLAGS_vmlinux	+= $(call ld-option, -X,)
endif

# Default kernel image to build when no specific target is given.
# KBUILD_IMAGE may be overruled on the command line or
# set in the environment
# Also any assignments in arch/$(ARCH)/Makefile take precedence over
# this default value
export KBUILD_IMAGE ?= vmlinux

#
# INSTALL_PATH specifies where to place the updated kernel and system map
# images. Default is /boot, but you can set it to other values
export	INSTALL_PATH ?= /boot

#
# INSTALL_MOD_PATH specifies a prefix to MODLIB for module directory
# relocations required by build roots.  This is not defined in the
# makefile but the argument can be passed to make if needed.
#

MODLIB	= $(INSTALL_MOD_PATH)/lib/modules/$(KERNELRELEASE)
export MODLIB

#
#  INSTALL_MOD_STRIP, if defined, will cause modules to be
#  stripped after they are installed.  If INSTALL_MOD_STRIP is '1', then
#  the default option --strip-debug will be used.  Otherwise,
#  INSTALL_MOD_STRIP value will be used as the options to the strip command.

ifdef INSTALL_MOD_STRIP
ifeq ($(INSTALL_MOD_STRIP),1)
mod_strip_cmd = $(STRIP) --strip-debug
else
mod_strip_cmd = $(STRIP) $(INSTALL_MOD_STRIP)
endif # INSTALL_MOD_STRIP=1
else
mod_strip_cmd = true
endif # INSTALL_MOD_STRIP
export mod_strip_cmd


ifdef CONFIG_MODULE_SIG_ALL
MODSECKEY = ./signing_key.priv
MODPUBKEY = ./signing_key.x509
export MODPUBKEY
mod_sign_cmd = perl $(srctree)/scripts/sign-file $(CONFIG_MODULE_SIG_HASH) $(MODSECKEY) $(MODPUBKEY)
else
mod_sign_cmd = true
endif
export mod_sign_cmd


ifeq ($(KBUILD_EXTMOD),)
core-y		+= kernel/ mm/ fs/ ipc/ security/ crypto/ block/

vmlinux-dirs	:= $(patsubst %/,%,$(filter %/, $(init-y) $(init-m) \
		     $(core-y) $(core-m) $(drivers-y) $(drivers-m) \
		     $(net-y) $(net-m) $(libs-y) $(libs-m)))

vmlinux-alldirs	:= $(sort $(vmlinux-dirs) $(patsubst %/,%,$(filter %/, \
		     $(init-n) $(init-) \
		     $(core-n) $(core-) $(drivers-n) $(drivers-) \
		     $(net-n)  $(net-)  $(libs-n)    $(libs-))))

init-y		:= $(patsubst %/, %/built-in.o, $(init-y))
core-y		:= $(patsubst %/, %/built-in.o, $(core-y))
drivers-y	:= $(patsubst %/, %/built-in.o, $(drivers-y))
net-y		:= $(patsubst %/, %/built-in.o, $(net-y))
libs-y1		:= $(patsubst %/, %/lib.a, $(libs-y))
libs-y2		:= $(patsubst %/, %/built-in.o, $(libs-y))
libs-y		:= $(libs-y1) $(libs-y2)

# Externally visible symbols (used by link-vmlinux.sh)
export KBUILD_VMLINUX_INIT := $(head-y) $(init-y)
export KBUILD_VMLINUX_MAIN := $(core-y) $(libs-y) $(drivers-y) $(net-y)
export KBUILD_LDS          := arch/$(SRCARCH)/kernel/vmlinux.lds
export LDFLAGS_vmlinux
# used by scripts/pacmage/Makefile
export KBUILD_ALLDIRS := $(sort $(filter-out arch/%,$(vmlinux-alldirs)) arch Documentation include samples scripts tools virt)

vmlinux-deps := $(KBUILD_LDS) $(KBUILD_VMLINUX_INIT) $(KBUILD_VMLINUX_MAIN)

# Final link of vmlinux
      cmd_link-vmlinux = $(CONFIG_SHELL) $< $(LD) $(LDFLAGS) $(LDFLAGS_vmlinux)
quiet_cmd_link-vmlinux = LINK    $@

# Include targets which we want to
# execute if the rest of the kernel build went well.
vmlinux: scripts/link-vmlinux.sh $(vmlinux-deps) FORCE
ifdef CONFIG_HEADERS_CHECK
	$(Q)$(MAKE) -f $(srctree)/Makefile headers_check
endif
ifdef CONFIG_SAMPLES
	$(Q)$(MAKE) $(build)=samples
endif
ifdef CONFIG_BUILD_DOCSRC
	$(Q)$(MAKE) $(build)=Documentation
endif
	+$(call if_changed,link-vmlinux)

# The actual objects are generated when descending, 
# make sure no implicit rule kicks in
$(sort $(vmlinux-deps)): $(vmlinux-dirs) ;

# Handle descending into subdirectories listed in $(vmlinux-dirs)
# Preset locale variables to speed up the build process. Limit locale
# tweaks to this spot to avoid wrong language settings when running
# make menuconfig etc.
# Error messages still appears in the original language

PHONY += $(vmlinux-dirs)
$(vmlinux-dirs): prepare scripts
	$(Q)$(MAKE) $(build)=$@

define filechk_kernel.release
	echo "$(KERNELVERSION)$$($(CONFIG_SHELL) $(srctree)/scripts/setlocalversion $(srctree))"
endef

# Store (new) KERNELRELEASE string in include/config/kernel.release
include/config/kernel.release: include/config/auto.conf FORCE
	$(call filechk,kernel.release)


# Things we need to do before we recursively start building the kernel
# or the modules are listed in "prepare".
# A multi level approach is used. prepareN is processed before prepareN-1.
# archprepare is used in arch Makefiles and when processed asm symlink,
# version.h and scripts_basic is processed / created.

# Listed in dependency order
PHONY += prepare archprepare prepare0 prepare1 prepare2 prepare3

# prepare3 is used to check if we are building in a separate output directory,
# and if so do:
# 1) Check that make has not been executed in the kernel src $(srctree)
prepare3: include/config/kernel.release
ifneq ($(KBUILD_SRC),)
	@$(kecho) '  Using $(srctree) as source for kernel'
	$(Q)if [ -f $(srctree)/.config -o -d $(srctree)/include/config ]; then \
		echo >&2 "  $(srctree) is not clean, please run 'make mrproper'"; \
		echo >&2 "  in the '$(srctree)' directory.";\
		/bin/false; \
	fi;
endif

# prepare2 creates a makefile if using a separate output directory
prepare2: prepare3 outputmakefile asm-generic

prepare1: prepare2 $(version_h) include/generated/utsrelease.h \
                   include/config/auto.conf
	$(cmd_crmodverdir)

archprepare: archheaders archscripts prepare1 scripts_basic

prepare0: archprepare FORCE
	$(Q)$(MAKE) $(build)=.

# All the preparing..
prepare: prepare0

# Generate some files
# ---------------------------------------------------------------------------

# KERNELRELEASE can change from a few different places, meaning version.h
# needs to be updated, so this check is forced on all builds

uts_len := 64
define filechk_utsrelease.h
	if [ `echo -n "$(KERNELRELEASE)" | wc -c ` -gt $(uts_len) ]; then \
	  echo '"$(KERNELRELEASE)" exceeds $(uts_len) characters' >&2;    \
	  exit 1;                                                         \
	fi;                                                               \
	(echo \#define UTS_RELEASE \"$(KERNELRELEASE)\";)
endef

define filechk_version.h
	(echo \#define LINUX_VERSION_CODE $(shell                         \
	expr $(VERSION) \* 65536 + 0$(PATCHLEVEL) \* 256 + 0$(SUBLEVEL)); \
	echo '#define KERNEL_VERSION(a,b,c) (((a) << 16) + ((b) << 8) + (c))';)
endef

$(version_h): $(srctree)/Makefile FORCE
	$(call filechk,version.h)

include/generated/utsrelease.h: include/config/kernel.release FORCE
	$(call filechk,utsrelease.h)

PHONY += headerdep
headerdep:
	$(Q)find $(srctree)/include/ -name '*.h' | xargs --max-args 1 \
	$(srctree)/scripts/headerdep.pl -I$(srctree)/include

# ---------------------------------------------------------------------------

PHONY += depend dep
depend dep:
	@echo '*** Warning: make $@ is unnecessary now.'

# ---------------------------------------------------------------------------
# Firmware install
INSTALL_FW_PATH=$(INSTALL_MOD_PATH)/lib/firmware
export INSTALL_FW_PATH

PHONY += firmware_install
firmware_install: FORCE
	@mkdir -p $(objtree)/firmware
	$(Q)$(MAKE) -f $(srctree)/scripts/Makefile.fwinst obj=firmware __fw_install

# ---------------------------------------------------------------------------
# Kernel headers

#Default location for installed headers
export INSTALL_HDR_PATH = $(objtree)/usr

hdr-inst := -rR -f $(srctree)/scripts/Makefile.headersinst obj

# If we do an all arch process set dst to asm-$(hdr-arch)
hdr-dst = $(if $(KBUILD_HEADERS), dst=include/asm-$(hdr-arch), dst=include/asm)

PHONY += archheaders
archheaders:

PHONY += archscripts
archscripts:

PHONY += __headers
__headers: $(version_h) scripts_basic asm-generic archheaders archscripts FORCE
	$(Q)$(MAKE) $(build)=scripts build_unifdef

PHONY += headers_install_all
headers_install_all:
	$(Q)$(CONFIG_SHELL) $(srctree)/scripts/headers.sh install

PHONY += headers_install
headers_install: __headers
	$(if $(wildcard $(srctree)/arch/$(hdr-arch)/include/uapi/asm/Kbuild),, \
	  $(error Headers not exportable for the $(SRCARCH) architecture))
	$(Q)$(MAKE) $(hdr-inst)=include/uapi
	$(Q)$(MAKE) $(hdr-inst)=arch/$(hdr-arch)/include/uapi/asm $(hdr-dst)

PHONY += headers_check_all
headers_check_all: headers_install_all
	$(Q)$(CONFIG_SHELL) $(srctree)/scripts/headers.sh check

PHONY += headers_check
headers_check: headers_install
	$(Q)$(MAKE) $(hdr-inst)=include/uapi HDRCHECK=1
	$(Q)$(MAKE) $(hdr-inst)=arch/$(hdr-arch)/include/uapi/asm $(hdr-dst) HDRCHECK=1

# ---------------------------------------------------------------------------
# Modules

ifdef CONFIG_MODULES

# By default, build modules as well

all: modules

#	Build modules
#
#	A module can be listed more than once in obj-m resulting in
#	duplicate lines in modules.order files.  Those are removed
#	using awk while concatenating to the final file.

PHONY += modules
modules: $(vmlinux-dirs) $(if $(KBUILD_BUILTIN),vmlinux) modules.builtin
	$(Q)$(AWK) '!x[$$0]++' $(vmlinux-dirs:%=$(objtree)/%/modules.order) > $(objtree)/modules.order
	@$(kecho) '  Building modules, stage 2.';
	$(Q)$(MAKE) -f $(srctree)/scripts/Makefile.modpost
	$(Q)$(MAKE) -f $(srctree)/scripts/Makefile.fwinst obj=firmware __fw_modbuild

modules.builtin: $(vmlinux-dirs:%=%/modules.builtin)
	$(Q)$(AWK) '!x[$$0]++' $^ > $(objtree)/modules.builtin

%/modules.builtin: include/config/auto.conf
	$(Q)$(MAKE) $(modbuiltin)=$*


# Target to prepare building external modules
PHONY += modules_prepare
modules_prepare: prepare scripts

# Target to install modules
PHONY += modules_install
modules_install: _modinst_ _modinst_post

PHONY += _modinst_
_modinst_:
	@rm -rf $(MODLIB)/kernel
	@rm -f $(MODLIB)/source
	@mkdir -p $(MODLIB)/kernel
	@ln -s $(srctree) $(MODLIB)/source
	@if [ ! $(objtree) -ef  $(MODLIB)/build ]; then \
		rm -f $(MODLIB)/build ; \
		ln -s $(objtree) $(MODLIB)/build ; \
	fi
	@cp -f $(objtree)/modules.order $(MODLIB)/
	@cp -f $(objtree)/modules.builtin $(MODLIB)/
	$(Q)$(MAKE) -f $(srctree)/scripts/Makefile.modinst

# This depmod is only for convenience to give the initial
# boot a modules.dep even before / is mounted read-write.  However the
# boot script depmod is the master version.
PHONY += _modinst_post
_modinst_post: _modinst_
	$(Q)$(MAKE) -f $(srctree)/scripts/Makefile.fwinst obj=firmware __fw_modinst
	$(call cmd,depmod)

ifeq ($(CONFIG_MODULE_SIG), y)
PHONY += modules_sign
modules_sign:
	$(Q)$(MAKE) -f $(srctree)/scripts/Makefile.modsign
endif

else # CONFIG_MODULES

# Modules not configured
# ---------------------------------------------------------------------------

modules modules_install: FORCE
	@echo >&2
	@echo >&2 "The present kernel configuration has modules disabled."
	@echo >&2 "Type 'make config' and enable loadable module support."
	@echo >&2 "Then build a kernel with module support enabled."
	@echo >&2
	@exit 1

endif # CONFIG_MODULES

###
# Cleaning is done on three levels.
# make clean     Delete most generated files
#                Leave enough to build external modules
# make mrproper  Delete the current configuration, and all generated files
# make distclean Remove editor backup files, patch leftover files and the like

# Directories & files removed with 'make clean'
CLEAN_DIRS  += $(MODVERDIR)

# Directories & files removed with 'make mrproper'
MRPROPER_DIRS  += include/config usr/include include/generated          \
                  arch/*/include/generated
MRPROPER_FILES += .config .config.old .version .old_version $(version_h) \
		  Module.symvers tags TAGS cscope* GPATH GTAGS GRTAGS GSYMS \
		  signing_key.priv signing_key.x509 x509.genkey		\
		  extra_certificates signing_key.x509.keyid		\
		  signing_key.x509.signer

# clean - Delete most, but leave enough to build external modules
#
clean: rm-dirs  := $(CLEAN_DIRS)
clean: rm-files := $(CLEAN_FILES)
clean-dirs      := $(addprefix _clean_, . $(vmlinux-alldirs) Documentation samples)

PHONY += $(clean-dirs) clean archclean vmlinuxclean
$(clean-dirs):
	$(Q)$(MAKE) $(clean)=$(patsubst _clean_%,%,$@)

vmlinuxclean:
	$(Q)$(CONFIG_SHELL) $(srctree)/scripts/link-vmlinux.sh clean

clean: archclean vmlinuxclean

# mrproper - Delete all generated files, including .config
#
mrproper: rm-dirs  := $(wildcard $(MRPROPER_DIRS))
mrproper: rm-files := $(wildcard $(MRPROPER_FILES))
mrproper-dirs      := $(addprefix _mrproper_,Documentation/DocBook scripts)

PHONY += $(mrproper-dirs) mrproper archmrproper
$(mrproper-dirs):
	$(Q)$(MAKE) $(clean)=$(patsubst _mrproper_%,%,$@)

mrproper: clean archmrproper $(mrproper-dirs)
	$(call cmd,rmdirs)
	$(call cmd,rmfiles)

# distclean
#
PHONY += distclean

distclean: mrproper
	@find $(srctree) $(RCS_FIND_IGNORE) \
		\( -name '*.orig' -o -name '*.rej' -o -name '*~' \
		-o -name '*.bak' -o -name '#*#' -o -name '.*.orig' \
		-o -name '.*.rej' \
		-o -name '*%' -o -name '.*.cmd' -o -name 'core' \) \
		-type f -print | xargs rm -f


# Packaging of the kernel to various formats
# ---------------------------------------------------------------------------
# rpm target kept for backward compatibility
package-dir	:= $(srctree)/scripts/package

%src-pkg: FORCE
	$(Q)$(MAKE) $(build)=$(package-dir) $@
%pkg: include/config/kernel.release FORCE
	$(Q)$(MAKE) $(build)=$(package-dir) $@
rpm: include/config/kernel.release FORCE
	$(Q)$(MAKE) $(build)=$(package-dir) $@


# Brief documentation of the typical targets used
# ---------------------------------------------------------------------------

boards := $(wildcard $(srctree)/arch/$(SRCARCH)/configs/*_defconfig)
boards := $(notdir $(boards))
board-dirs := $(dir $(wildcard $(srctree)/arch/$(SRCARCH)/configs/*/*_defconfig))
board-dirs := $(sort $(notdir $(board-dirs:/=)))

help:
	@echo  'Cleaning targets:'
	@echo  '  clean		  - Remove most generated files but keep the config and'
	@echo  '                    enough build support to build external modules'
	@echo  '  mrproper	  - Remove all generated files + config + various backup files'
	@echo  '  distclean	  - mrproper + remove editor backup and patch files'
	@echo  ''
	@echo  'Configuration targets:'
	@$(MAKE) -f $(srctree)/scripts/kconfig/Makefile help
	@echo  ''
	@echo  'Other generic targets:'
	@echo  '  all		  - Build all targets marked with [*]'
	@echo  '* vmlinux	  - Build the bare kernel'
	@echo  '* modules	  - Build all modules'
	@echo  '  modules_install - Install all modules to INSTALL_MOD_PATH (default: /)'
	@echo  '  firmware_install- Install all firmware to INSTALL_FW_PATH'
	@echo  '                    (default: $$(INSTALL_MOD_PATH)/lib/firmware)'
	@echo  '  dir/            - Build all files in dir and below'
	@echo  '  dir/file.[oisS] - Build specified target only'
	@echo  '  dir/file.lst    - Build specified mixed source/assembly target only'
	@echo  '                    (requires a recent binutils and recent build (System.map))'
	@echo  '  dir/file.ko     - Build module including final link'
	@echo  '  modules_prepare - Set up for building external modules'
	@echo  '  tags/TAGS	  - Generate tags file for editors'
	@echo  '  cscope	  - Generate cscope index'
	@echo  '  gtags           - Generate GNU GLOBAL index'
	@echo  '  kernelrelease	  - Output the release version string'
	@echo  '  kernelversion	  - Output the version stored in Makefile'
	@echo  '  image_name	  - Output the image name'
	@echo  '  headers_install - Install sanitised kernel headers to INSTALL_HDR_PATH'; \
	 echo  '                    (default: $(INSTALL_HDR_PATH))'; \
	 echo  ''
	@echo  'Static analysers'
	@echo  '  checkstack      - Generate a list of stack hogs'
	@echo  '  namespacecheck  - Name space analysis on compiled kernel'
	@echo  '  versioncheck    - Sanity check on version.h usage'
	@echo  '  includecheck    - Check for duplicate included header files'
	@echo  '  export_report   - List the usages of all exported symbols'
	@echo  '  headers_check   - Sanity check on exported headers'
	@echo  '  headerdep       - Detect inclusion cycles in headers'
	@$(MAKE) -f $(srctree)/scripts/Makefile.help checker-help
	@echo  ''
	@echo  'Kernel packaging:'
	@$(MAKE) $(build)=$(package-dir) help
	@echo  ''
	@echo  'Documentation targets:'
	@$(MAKE) -f $(srctree)/Documentation/DocBook/Makefile dochelp
	@echo  ''
	@echo  'Architecture specific targets ($(SRCARCH)):'
	@$(if $(archhelp),$(archhelp),\
		echo '  No architecture specific help defined for $(SRCARCH)')
	@echo  ''
	@$(if $(boards), \
		$(foreach b, $(boards), \
		printf "  %-24s - Build for %s\\n" $(b) $(subst _defconfig,,$(b));) \
		echo '')
	@$(if $(board-dirs), \
		$(foreach b, $(board-dirs), \
		printf "  %-16s - Show %s-specific targets\\n" help-$(b) $(b);) \
		printf "  %-16s - Show all of the above\\n" help-boards; \
		echo '')

	@echo  '  make V=0|1 [targets] 0 => quiet build (default), 1 => verbose build'
	@echo  '  make V=2   [targets] 2 => give reason for rebuild of target'
	@echo  '  make O=dir [targets] Locate all output files in "dir", including .config'
	@echo  '  make C=1   [targets] Check all c source with $$CHECK (sparse by default)'
	@echo  '  make C=2   [targets] Force check of all c source with $$CHECK'
	@echo  '  make RECORDMCOUNT_WARN=1 [targets] Warn about ignored mcount sections'
	@echo  '  make W=n   [targets] Enable extra gcc checks, n=1,2,3 where'
	@echo  '		1: warnings which may be relevant and do not occur too often'
	@echo  '		2: warnings which occur quite often but may still be relevant'
	@echo  '		3: more obscure warnings, can most likely be ignored'
	@echo  '		Multiple levels can be combined with W=12 or W=123'
	@echo  ''
	@echo  'Execute "make" or "make all" to build all targets marked with [*] '
	@echo  'For further info see the ./README file'


help-board-dirs := $(addprefix help-,$(board-dirs))

help-boards: $(help-board-dirs)

boards-per-dir = $(notdir $(wildcard $(srctree)/arch/$(SRCARCH)/configs/$*/*_defconfig))

$(help-board-dirs): help-%:
	@echo  'Architecture specific targets ($(SRCARCH) $*):'
	@$(if $(boards-per-dir), \
		$(foreach b, $(boards-per-dir), \
		printf "  %-24s - Build for %s\\n" $*/$(b) $(subst _defconfig,,$(b));) \
		echo '')


# Documentation targets
# ---------------------------------------------------------------------------
%docs: scripts_basic FORCE
	$(Q)$(MAKE) $(build)=scripts build_docproc
	$(Q)$(MAKE) $(build)=Documentation/DocBook $@

else # KBUILD_EXTMOD

###
# External module support.
# When building external modules the kernel used as basis is considered
# read-only, and no consistency checks are made and the make
# system is not used on the basis kernel. If updates are required
# in the basis kernel ordinary make commands (without M=...) must
# be used.
#
# The following are the only valid targets when building external
# modules.
# make M=dir clean     Delete all automatically generated files
# make M=dir modules   Make all modules in specified dir
# make M=dir	       Same as 'make M=dir modules'
# make M=dir modules_install
#                      Install the modules built in the module directory
#                      Assumes install directory is already created

# We are always building modules
KBUILD_MODULES := 1
PHONY += crmodverdir
crmodverdir:
	$(cmd_crmodverdir)

PHONY += $(objtree)/Module.symvers
$(objtree)/Module.symvers:
	@test -e $(objtree)/Module.symvers || ( \
	echo; \
	echo "  WARNING: Symbol version dump $(objtree)/Module.symvers"; \
	echo "           is missing; modules will have no dependencies and modversions."; \
	echo )

module-dirs := $(addprefix _module_,$(KBUILD_EXTMOD))
PHONY += $(module-dirs) modules
$(module-dirs): crmodverdir $(objtree)/Module.symvers
	$(Q)$(MAKE) $(build)=$(patsubst _module_%,%,$@)

modules: $(module-dirs)
	@$(kecho) '  Building modules, stage 2.';
	$(Q)$(MAKE) -f $(srctree)/scripts/Makefile.modpost

PHONY += modules_install
modules_install: _emodinst_ _emodinst_post

install-dir := $(if $(INSTALL_MOD_DIR),$(INSTALL_MOD_DIR),extra)
PHONY += _emodinst_
_emodinst_:
	$(Q)mkdir -p $(MODLIB)/$(install-dir)
	$(Q)$(MAKE) -f $(srctree)/scripts/Makefile.modinst

PHONY += _emodinst_post
_emodinst_post: _emodinst_
	$(call cmd,depmod)

clean-dirs := $(addprefix _clean_,$(KBUILD_EXTMOD))

PHONY += $(clean-dirs) clean
$(clean-dirs):
	$(Q)$(MAKE) $(clean)=$(patsubst _clean_%,%,$@)

clean:	rm-dirs := $(MODVERDIR)
clean: rm-files := $(KBUILD_EXTMOD)/Module.symvers

help:
	@echo  '  Building external modules.'
	@echo  '  Syntax: make -C path/to/kernel/src M=$$PWD target'
	@echo  ''
	@echo  '  modules         - default target, build the module(s)'
	@echo  '  modules_install - install the module'
	@echo  '  clean           - remove generated files in module directory only'
	@echo  ''

# Dummies...
PHONY += prepare scripts
prepare: ;
scripts: ;
endif # KBUILD_EXTMOD

clean: $(clean-dirs)
	$(call cmd,rmdirs)
	$(call cmd,rmfiles)
	@find $(if $(KBUILD_EXTMOD), $(KBUILD_EXTMOD), .) $(RCS_FIND_IGNORE) \
		\( -name '*.[oas]' -o -name '*.ko' -o -name '.*.cmd' \
		-o -name '*.ko.*' \
		-o -name '.*.d' -o -name '.*.tmp' -o -name '*.mod.c' \
		-o -name '*.symtypes' -o -name 'modules.order' \
		-o -name modules.builtin -o -name '.tmp_*.o.*' \
		-o -name '*.gcno' \) -type f -print | xargs rm -f

# Generate tags for editors
# ---------------------------------------------------------------------------
quiet_cmd_tags = GEN     $@
      cmd_tags = $(CONFIG_SHELL) $(srctree)/scripts/tags.sh $@

tags TAGS cscope gtags: FORCE
	$(call cmd,tags)

# Scripts to check various things for consistency
# ---------------------------------------------------------------------------

PHONY += includecheck versioncheck coccicheck namespacecheck export_report

includecheck:
	find $(srctree)/* $(RCS_FIND_IGNORE) \
		-name '*.[hcS]' -type f -print | sort \
		| xargs $(PERL) -w $(srctree)/scripts/checkincludes.pl

versioncheck:
	find $(srctree)/* $(RCS_FIND_IGNORE) \
		-name '*.[hcS]' -type f -print | sort \
		| xargs $(PERL) -w $(srctree)/scripts/checkversion.pl

coccicheck:
	$(Q)$(CONFIG_SHELL) $(srctree)/scripts/$@

namespacecheck:
	$(PERL) $(srctree)/scripts/namespace.pl

export_report:
	$(PERL) $(srctree)/scripts/export_report.pl

endif #ifeq ($(config-targets),1)
endif #ifeq ($(mixed-targets),1)

PHONY += checkstack kernelrelease kernelversion image_name

# UML needs a little special treatment here.  It wants to use the host
# toolchain, so needs $(SUBARCH) passed to checkstack.pl.  Everyone
# else wants $(ARCH), including people doing cross-builds, which means
# that $(SUBARCH) doesn't work here.
ifeq ($(ARCH), um)
CHECKSTACK_ARCH := $(SUBARCH)
else
CHECKSTACK_ARCH := $(ARCH)
endif
checkstack:
	$(OBJDUMP) -d vmlinux $$(find . -name '*.ko') | \
	$(PERL) $(src)/scripts/checkstack.pl $(CHECKSTACK_ARCH)

kernelrelease:
	@echo "$(KERNELVERSION)$$($(CONFIG_SHELL) $(srctree)/scripts/setlocalversion $(srctree))"

kernelversion:
	@echo $(KERNELVERSION)

image_name:
	@echo $(KBUILD_IMAGE)

# Clear a bunch of variables before executing the submake
tools/: FORCE
	$(Q)mkdir -p $(objtree)/tools
	$(Q)$(MAKE) LDFLAGS= MAKEFLAGS="$(filter --j% -j,$(MAKEFLAGS))" O=$(objtree) subdir=tools -C $(src)/tools/

tools/%: FORCE
	$(Q)mkdir -p $(objtree)/tools
	$(Q)$(MAKE) LDFLAGS= MAKEFLAGS="$(filter --j% -j,$(MAKEFLAGS))" O=$(objtree) subdir=tools -C $(src)/tools/ $*

# Single targets
# ---------------------------------------------------------------------------
# Single targets are compatible with:
# - build with mixed source and output
# - build with separate output dir 'make O=...'
# - external modules
#
#  target-dir => where to store outputfile
#  build-dir  => directory in kernel source tree to use

ifeq ($(KBUILD_EXTMOD),)
        build-dir  = $(patsubst %/,%,$(dir $@))
        target-dir = $(dir $@)
else
        zap-slash=$(filter-out .,$(patsubst %/,%,$(dir $@)))
        build-dir  = $(KBUILD_EXTMOD)$(if $(zap-slash),/$(zap-slash))
        target-dir = $(if $(KBUILD_EXTMOD),$(dir $<),$(dir $@))
endif

%.s: %.c prepare scripts FORCE
	$(Q)$(MAKE) $(build)=$(build-dir) $(target-dir)$(notdir $@)
%.i: %.c prepare scripts FORCE
	$(Q)$(MAKE) $(build)=$(build-dir) $(target-dir)$(notdir $@)
%.o: %.c prepare scripts FORCE
	$(Q)$(MAKE) $(build)=$(build-dir) $(target-dir)$(notdir $@)
%.lst: %.c prepare scripts FORCE
	$(Q)$(MAKE) $(build)=$(build-dir) $(target-dir)$(notdir $@)
%.s: %.S prepare scripts FORCE
	$(Q)$(MAKE) $(build)=$(build-dir) $(target-dir)$(notdir $@)
%.o: %.S prepare scripts FORCE
	$(Q)$(MAKE) $(build)=$(build-dir) $(target-dir)$(notdir $@)
%.symtypes: %.c prepare scripts FORCE
	$(Q)$(MAKE) $(build)=$(build-dir) $(target-dir)$(notdir $@)

# Modules
/: prepare scripts FORCE
	$(cmd_crmodverdir)
	$(Q)$(MAKE) KBUILD_MODULES=$(if $(CONFIG_MODULES),1) \
	$(build)=$(build-dir)
%/: prepare scripts FORCE
	$(cmd_crmodverdir)
	$(Q)$(MAKE) KBUILD_MODULES=$(if $(CONFIG_MODULES),1) \
	$(build)=$(build-dir)
%.ko: prepare scripts FORCE
	$(cmd_crmodverdir)
	$(Q)$(MAKE) KBUILD_MODULES=$(if $(CONFIG_MODULES),1)   \
	$(build)=$(build-dir) $(@:.ko=.o)
	$(Q)$(MAKE) -f $(srctree)/scripts/Makefile.modpost

# FIXME Should go into a make.lib or something 
# ===========================================================================

quiet_cmd_rmdirs = $(if $(wildcard $(rm-dirs)),CLEAN   $(wildcard $(rm-dirs)))
      cmd_rmdirs = rm -rf $(rm-dirs)

quiet_cmd_rmfiles = $(if $(wildcard $(rm-files)),CLEAN   $(wildcard $(rm-files)))
      cmd_rmfiles = rm -f $(rm-files)

# Run depmod only if we have System.map and depmod is executable
quiet_cmd_depmod = DEPMOD  $(KERNELRELEASE)
      cmd_depmod = $(CONFIG_SHELL) $(srctree)/scripts/depmod.sh $(DEPMOD) \
                   $(KERNELRELEASE) "$(patsubst y,_,$(CONFIG_HAVE_UNDERSCORE_SYMBOL_PREFIX))"

# Create temporary dir for module support files
# clean it up only when building all modules
cmd_crmodverdir = $(Q)mkdir -p $(MODVERDIR) \
                  $(if $(KBUILD_MODULES),; rm -f $(MODVERDIR)/*)

# read all saved command lines

targets := $(wildcard $(sort $(targets)))
cmd_files := $(wildcard .*.cmd $(foreach f,$(targets),$(dir $(f)).$(notdir $(f)).cmd))

ifneq ($(cmd_files),)
  $(cmd_files): ;	# Do not try to update included dependency files
  include $(cmd_files)
endif

# Shorthand for $(Q)$(MAKE) -f scripts/Makefile.clean obj=dir
# Usage:
# $(Q)$(MAKE) $(clean)=dir
clean := -f $(if $(KBUILD_SRC),$(srctree)/)scripts/Makefile.clean obj

endif	# skip-makefile

PHONY += FORCE
FORCE:

# Declare the contents of the .PHONY variable as phony.  We keep that
# information in a variable so we can use it in if_changed and friends.
.PHONY: $(PHONY)<|MERGE_RESOLUTION|>--- conflicted
+++ resolved
@@ -1,11 +1,7 @@
 VERSION = 3
 PATCHLEVEL = 12
 SUBLEVEL = 0
-<<<<<<< HEAD
-EXTRAVERSION = -rc7
-=======
 EXTRAVERSION =
->>>>>>> 8c8b31d9
 NAME = One Giant Leap for Frogkind
 
 # *DOCUMENTATION*
