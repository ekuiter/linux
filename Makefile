# SPDX-License-Identifier: GPL-2.0
VERSION = 5
PATCHLEVEL = 4
SUBLEVEL = 0
<<<<<<< HEAD
EXTRAVERSION = -rc3
NAME = Nesting Opossum
=======
EXTRAVERSION =
NAME = Kleptomaniac Octopus
>>>>>>> 0728bf66

# *DOCUMENTATION*
# To see a list of typical targets execute "make help"
# More info can be located in ./README
# Comments in this file are targeted only to the developer, do not
# expect to learn how to build the kernel reading this file.

# That's our default target when none is given on the command line
PHONY := _all
_all:

# We are using a recursive build, so we need to do a little thinking
# to get the ordering right.
#
# Most importantly: sub-Makefiles should only ever modify files in
# their own directory. If in some directory we have a dependency on
# a file in another dir (which doesn't happen often, but it's often
# unavoidable when linking the built-in.a targets which finally
# turn into vmlinux), we will call a sub make in that other dir, and
# after that we are sure that everything which is in that other dir
# is now up to date.
#
# The only cases where we need to modify files which have global
# effects are thus separated out and done before the recursive
# descending is started. They are now explicitly listed as the
# prepare rule.

ifneq ($(sub_make_done),1)

# Do not use make's built-in rules and variables
# (this increases performance and avoids hard-to-debug behaviour)
MAKEFLAGS += -rR

# Avoid funny character set dependencies
unexport LC_ALL
LC_COLLATE=C
LC_NUMERIC=C
export LC_COLLATE LC_NUMERIC

# Avoid interference with shell env settings
unexport GREP_OPTIONS

# Beautify output
# ---------------------------------------------------------------------------
#
# Normally, we echo the whole command before executing it. By making
# that echo $($(quiet)$(cmd)), we now have the possibility to set
# $(quiet) to choose other forms of output instead, e.g.
#
#         quiet_cmd_cc_o_c = Compiling $(RELDIR)/$@
#         cmd_cc_o_c       = $(CC) $(c_flags) -c -o $@ $<
#
# If $(quiet) is empty, the whole command will be printed.
# If it is set to "quiet_", only the short version will be printed.
# If it is set to "silent_", nothing will be printed at all, since
# the variable $(silent_cmd_cc_o_c) doesn't exist.
#
# A simple variant is to prefix commands with $(Q) - that's useful
# for commands that shall be hidden in non-verbose mode.
#
#	$(Q)ln $@ :<
#
# If KBUILD_VERBOSE equals 0 then the above command will be hidden.
# If KBUILD_VERBOSE equals 1 then the above command is displayed.
#
# To put more focus on warnings, be less verbose as default
# Use 'make V=1' to see the full commands

ifeq ("$(origin V)", "command line")
  KBUILD_VERBOSE = $(V)
endif
ifndef KBUILD_VERBOSE
  KBUILD_VERBOSE = 0
endif

ifeq ($(KBUILD_VERBOSE),1)
  quiet =
  Q =
else
  quiet=quiet_
  Q = @
endif

# If the user is running make -s (silent mode), suppress echoing of
# commands

ifneq ($(findstring s,$(filter-out --%,$(MAKEFLAGS))),)
  quiet=silent_
endif

export quiet Q KBUILD_VERBOSE

# Kbuild will save output files in the current working directory.
# This does not need to match to the root of the kernel source tree.
#
# For example, you can do this:
#
#  cd /dir/to/store/output/files; make -f /dir/to/kernel/source/Makefile
#
# If you want to save output files in a different location, there are
# two syntaxes to specify it.
#
# 1) O=
# Use "make O=dir/to/store/output/files/"
#
# 2) Set KBUILD_OUTPUT
# Set the environment variable KBUILD_OUTPUT to point to the output directory.
# export KBUILD_OUTPUT=dir/to/store/output/files/; make
#
# The O= assignment takes precedence over the KBUILD_OUTPUT environment
# variable.

# Do we want to change the working directory?
ifeq ("$(origin O)", "command line")
  KBUILD_OUTPUT := $(O)
endif

ifneq ($(KBUILD_OUTPUT),)
# Make's built-in functions such as $(abspath ...), $(realpath ...) cannot
# expand a shell special character '~'. We use a somewhat tedious way here.
abs_objtree := $(shell mkdir -p $(KBUILD_OUTPUT) && cd $(KBUILD_OUTPUT) && pwd)
$(if $(abs_objtree),, \
     $(error failed to create output directory "$(KBUILD_OUTPUT)"))

# $(realpath ...) resolves symlinks
abs_objtree := $(realpath $(abs_objtree))
else
abs_objtree := $(CURDIR)
endif # ifneq ($(KBUILD_OUTPUT),)

ifeq ($(abs_objtree),$(CURDIR))
# Suppress "Entering directory ..." unless we are changing the work directory.
MAKEFLAGS += --no-print-directory
else
need-sub-make := 1
endif

abs_srctree := $(realpath $(dir $(lastword $(MAKEFILE_LIST))))

ifneq ($(words $(subst :, ,$(abs_srctree))), 1)
$(error source directory cannot contain spaces or colons)
endif

ifneq ($(abs_srctree),$(abs_objtree))
# Look for make include files relative to root of kernel src
#
# This does not become effective immediately because MAKEFLAGS is re-parsed
# once after the Makefile is read. We need to invoke sub-make.
MAKEFLAGS += --include-dir=$(abs_srctree)
need-sub-make := 1
endif

ifneq ($(filter 3.%,$(MAKE_VERSION)),)
# 'MAKEFLAGS += -rR' does not immediately become effective for GNU Make 3.x
# We need to invoke sub-make to avoid implicit rules in the top Makefile.
need-sub-make := 1
# Cancel implicit rules for this Makefile.
$(lastword $(MAKEFILE_LIST)): ;
endif

export abs_srctree abs_objtree
export sub_make_done := 1

ifeq ($(need-sub-make),1)

PHONY += $(MAKECMDGOALS) sub-make

$(filter-out _all sub-make $(lastword $(MAKEFILE_LIST)), $(MAKECMDGOALS)) _all: sub-make
	@:

# Invoke a second make in the output directory, passing relevant variables
sub-make:
	$(Q)$(MAKE) -C $(abs_objtree) -f $(abs_srctree)/Makefile $(MAKECMDGOALS)

endif # need-sub-make
endif # sub_make_done

# We process the rest of the Makefile if this is the final invocation of make
ifeq ($(need-sub-make),)

# Do not print "Entering directory ...",
# but we want to display it when entering to the output directory
# so that IDEs/editors are able to understand relative filenames.
MAKEFLAGS += --no-print-directory

# Call a source code checker (by default, "sparse") as part of the
# C compilation.
#
# Use 'make C=1' to enable checking of only re-compiled files.
# Use 'make C=2' to enable checking of *all* source files, regardless
# of whether they are re-compiled or not.
#
# See the file "Documentation/dev-tools/sparse.rst" for more details,
# including where to get the "sparse" utility.

ifeq ("$(origin C)", "command line")
  KBUILD_CHECKSRC = $(C)
endif
ifndef KBUILD_CHECKSRC
  KBUILD_CHECKSRC = 0
endif

# Use make M=dir or set the environment variable KBUILD_EXTMOD to specify the
# directory of external module to build. Setting M= takes precedence.
ifeq ("$(origin M)", "command line")
  KBUILD_EXTMOD := $(M)
endif

export KBUILD_CHECKSRC KBUILD_EXTMOD

extmod-prefix = $(if $(KBUILD_EXTMOD),$(KBUILD_EXTMOD)/)

ifeq ($(abs_srctree),$(abs_objtree))
        # building in the source tree
        srctree := .
	building_out_of_srctree :=
else
        ifeq ($(abs_srctree)/,$(dir $(abs_objtree)))
                # building in a subdirectory of the source tree
                srctree := ..
        else
                srctree := $(abs_srctree)
        endif
	building_out_of_srctree := 1
endif

ifneq ($(KBUILD_ABS_SRCTREE),)
srctree := $(abs_srctree)
endif

objtree		:= .
VPATH		:= $(srctree)

export building_out_of_srctree srctree objtree VPATH

# To make sure we do not include .config for any of the *config targets
# catch them early, and hand them over to scripts/kconfig/Makefile
# It is allowed to specify more targets when calling make, including
# mixing *config targets and build targets.
# For example 'make oldconfig all'.
# Detect when mixed targets is specified, and make a second invocation
# of make so .config is not included in this case either (for *config).

version_h := include/generated/uapi/linux/version.h
old_version_h := include/linux/version.h

clean-targets := %clean mrproper cleandocs
no-dot-config-targets := $(clean-targets) \
			 cscope gtags TAGS tags help% %docs check% coccicheck \
			 $(version_h) headers headers_% archheaders archscripts \
			 %asm-generic kernelversion %src-pkg
no-sync-config-targets := $(no-dot-config-targets) install %install \
			   kernelrelease
single-targets := %.a %.i %.ko %.lds %.ll %.lst %.mod %.o %.s %.symtypes %/

config-build	:=
mixed-build	:=
need-config	:= 1
may-sync-config	:= 1
single-build	:=

ifneq ($(filter $(no-dot-config-targets), $(MAKECMDGOALS)),)
	ifeq ($(filter-out $(no-dot-config-targets), $(MAKECMDGOALS)),)
		need-config :=
	endif
endif

ifneq ($(filter $(no-sync-config-targets), $(MAKECMDGOALS)),)
	ifeq ($(filter-out $(no-sync-config-targets), $(MAKECMDGOALS)),)
		may-sync-config :=
	endif
endif

ifneq ($(KBUILD_EXTMOD),)
	may-sync-config :=
endif

ifeq ($(KBUILD_EXTMOD),)
        ifneq ($(filter config %config,$(MAKECMDGOALS)),)
		config-build := 1
                ifneq ($(words $(MAKECMDGOALS)),1)
			mixed-build := 1
                endif
        endif
endif

# We cannot build single targets and the others at the same time
ifneq ($(filter $(single-targets), $(MAKECMDGOALS)),)
	single-build := 1
	ifneq ($(filter-out $(single-targets), $(MAKECMDGOALS)),)
		mixed-build := 1
	endif
endif

# For "make -j clean all", "make -j mrproper defconfig all", etc.
ifneq ($(filter $(clean-targets),$(MAKECMDGOALS)),)
        ifneq ($(filter-out $(clean-targets),$(MAKECMDGOALS)),)
		mixed-build := 1
        endif
endif

# install and modules_install need also be processed one by one
ifneq ($(filter install,$(MAKECMDGOALS)),)
        ifneq ($(filter modules_install,$(MAKECMDGOALS)),)
		mixed-build := 1
        endif
endif

ifdef mixed-build
# ===========================================================================
# We're called with mixed targets (*config and build targets).
# Handle them one by one.

PHONY += $(MAKECMDGOALS) __build_one_by_one

$(filter-out __build_one_by_one, $(MAKECMDGOALS)): __build_one_by_one
	@:

__build_one_by_one:
	$(Q)set -e; \
	for i in $(MAKECMDGOALS); do \
		$(MAKE) -f $(srctree)/Makefile $$i; \
	done

else # !mixed-build

include scripts/Kbuild.include

# Read KERNELRELEASE from include/config/kernel.release (if it exists)
KERNELRELEASE = $(shell cat include/config/kernel.release 2> /dev/null)
KERNELVERSION = $(VERSION)$(if $(PATCHLEVEL),.$(PATCHLEVEL)$(if $(SUBLEVEL),.$(SUBLEVEL)))$(EXTRAVERSION)
export VERSION PATCHLEVEL SUBLEVEL KERNELRELEASE KERNELVERSION

include scripts/subarch.include

# Cross compiling and selecting different set of gcc/bin-utils
# ---------------------------------------------------------------------------
#
# When performing cross compilation for other architectures ARCH shall be set
# to the target architecture. (See arch/* for the possibilities).
# ARCH can be set during invocation of make:
# make ARCH=ia64
# Another way is to have ARCH set in the environment.
# The default ARCH is the host where make is executed.

# CROSS_COMPILE specify the prefix used for all executables used
# during compilation. Only gcc and related bin-utils executables
# are prefixed with $(CROSS_COMPILE).
# CROSS_COMPILE can be set on the command line
# make CROSS_COMPILE=ia64-linux-
# Alternatively CROSS_COMPILE can be set in the environment.
# Default value for CROSS_COMPILE is not to prefix executables
# Note: Some architectures assign CROSS_COMPILE in their arch/*/Makefile
ARCH		?= $(SUBARCH)

# Architecture as present in compile.h
UTS_MACHINE 	:= $(ARCH)
SRCARCH 	:= $(ARCH)

# Additional ARCH settings for x86
ifeq ($(ARCH),i386)
        SRCARCH := x86
endif
ifeq ($(ARCH),x86_64)
        SRCARCH := x86
endif

# Additional ARCH settings for sparc
ifeq ($(ARCH),sparc32)
       SRCARCH := sparc
endif
ifeq ($(ARCH),sparc64)
       SRCARCH := sparc
endif

# Additional ARCH settings for sh
ifeq ($(ARCH),sh64)
       SRCARCH := sh
endif

KCONFIG_CONFIG	?= .config
export KCONFIG_CONFIG

# SHELL used by kbuild
CONFIG_SHELL := sh

HOST_LFS_CFLAGS := $(shell getconf LFS_CFLAGS 2>/dev/null)
HOST_LFS_LDFLAGS := $(shell getconf LFS_LDFLAGS 2>/dev/null)
HOST_LFS_LIBS := $(shell getconf LFS_LIBS 2>/dev/null)

HOSTCC       = gcc
HOSTCXX      = g++
KBUILD_HOSTCFLAGS   := -Wall -Wmissing-prototypes -Wstrict-prototypes -O2 \
		-fomit-frame-pointer -std=gnu89 $(HOST_LFS_CFLAGS) \
		$(HOSTCFLAGS)
KBUILD_HOSTCXXFLAGS := -O2 $(HOST_LFS_CFLAGS) $(HOSTCXXFLAGS)
KBUILD_HOSTLDFLAGS  := $(HOST_LFS_LDFLAGS) $(HOSTLDFLAGS)
KBUILD_HOSTLDLIBS   := $(HOST_LFS_LIBS) $(HOSTLDLIBS)

# Make variables (CC, etc...)
AS		= $(CROSS_COMPILE)as
LD		= $(CROSS_COMPILE)ld
CC		= $(CROSS_COMPILE)gcc
CPP		= $(CC) -E
AR		= $(CROSS_COMPILE)ar
NM		= $(CROSS_COMPILE)nm
STRIP		= $(CROSS_COMPILE)strip
OBJCOPY		= $(CROSS_COMPILE)objcopy
OBJDUMP		= $(CROSS_COMPILE)objdump
OBJSIZE		= $(CROSS_COMPILE)size
PAHOLE		= pahole
LEX		= flex
YACC		= bison
AWK		= awk
INSTALLKERNEL  := installkernel
DEPMOD		= /sbin/depmod
PERL		= perl
PYTHON		= python
PYTHON2		= python2
PYTHON3		= python3
CHECK		= sparse
BASH		= bash

CHECKFLAGS     := -D__linux__ -Dlinux -D__STDC__ -Dunix -D__unix__ \
		  -Wbitwise -Wno-return-void -Wno-unknown-attribute $(CF)
NOSTDINC_FLAGS :=
CFLAGS_MODULE   =
AFLAGS_MODULE   =
LDFLAGS_MODULE  =
CFLAGS_KERNEL	=
AFLAGS_KERNEL	=
LDFLAGS_vmlinux =

# Use USERINCLUDE when you must reference the UAPI directories only.
USERINCLUDE    := \
		-I$(srctree)/arch/$(SRCARCH)/include/uapi \
		-I$(objtree)/arch/$(SRCARCH)/include/generated/uapi \
		-I$(srctree)/include/uapi \
		-I$(objtree)/include/generated/uapi \
                -include $(srctree)/include/linux/kconfig.h

# Use LINUXINCLUDE when you must reference the include/ directory.
# Needed to be compatible with the O= option
LINUXINCLUDE    := \
		-I$(srctree)/arch/$(SRCARCH)/include \
		-I$(objtree)/arch/$(SRCARCH)/include/generated \
		$(if $(building_out_of_srctree),-I$(srctree)/include) \
		-I$(objtree)/include \
		$(USERINCLUDE)

KBUILD_AFLAGS   := -D__ASSEMBLY__ -fno-PIE
KBUILD_CFLAGS   := -Wall -Wundef -Werror=strict-prototypes -Wno-trigraphs \
		   -fno-strict-aliasing -fno-common -fshort-wchar -fno-PIE \
		   -Werror=implicit-function-declaration -Werror=implicit-int \
		   -Wno-format-security \
		   -std=gnu89
KBUILD_CPPFLAGS := -D__KERNEL__
KBUILD_AFLAGS_KERNEL :=
KBUILD_CFLAGS_KERNEL :=
KBUILD_AFLAGS_MODULE  := -DMODULE
KBUILD_CFLAGS_MODULE  := -DMODULE
KBUILD_LDFLAGS_MODULE :=
export KBUILD_LDS_MODULE := $(srctree)/scripts/module-common.lds
KBUILD_LDFLAGS :=
GCC_PLUGINS_CFLAGS :=
CLANG_FLAGS :=

export ARCH SRCARCH CONFIG_SHELL BASH HOSTCC KBUILD_HOSTCFLAGS CROSS_COMPILE AS LD CC
export CPP AR NM STRIP OBJCOPY OBJDUMP OBJSIZE PAHOLE LEX YACC AWK INSTALLKERNEL
export PERL PYTHON PYTHON2 PYTHON3 CHECK CHECKFLAGS MAKE UTS_MACHINE HOSTCXX
export KBUILD_HOSTCXXFLAGS KBUILD_HOSTLDFLAGS KBUILD_HOSTLDLIBS LDFLAGS_MODULE

export KBUILD_CPPFLAGS NOSTDINC_FLAGS LINUXINCLUDE OBJCOPYFLAGS KBUILD_LDFLAGS
export KBUILD_CFLAGS CFLAGS_KERNEL CFLAGS_MODULE
export CFLAGS_KASAN CFLAGS_KASAN_NOSANITIZE CFLAGS_UBSAN
export KBUILD_AFLAGS AFLAGS_KERNEL AFLAGS_MODULE
export KBUILD_AFLAGS_MODULE KBUILD_CFLAGS_MODULE KBUILD_LDFLAGS_MODULE
export KBUILD_AFLAGS_KERNEL KBUILD_CFLAGS_KERNEL

# Files to ignore in find ... statements

export RCS_FIND_IGNORE := \( -name SCCS -o -name BitKeeper -o -name .svn -o    \
			  -name CVS -o -name .pc -o -name .hg -o -name .git \) \
			  -prune -o
export RCS_TAR_IGNORE := --exclude SCCS --exclude BitKeeper --exclude .svn \
			 --exclude CVS --exclude .pc --exclude .hg --exclude .git

# ===========================================================================
# Rules shared between *config targets and build targets

# Basic helpers built in scripts/basic/
PHONY += scripts_basic
scripts_basic:
	$(Q)$(MAKE) $(build)=scripts/basic
	$(Q)rm -f .tmp_quiet_recordmcount

PHONY += outputmakefile
# Before starting out-of-tree build, make sure the source tree is clean.
# outputmakefile generates a Makefile in the output directory, if using a
# separate output directory. This allows convenient use of make in the
# output directory.
# At the same time when output Makefile generated, generate .gitignore to
# ignore whole output directory
outputmakefile:
ifdef building_out_of_srctree
	$(Q)if [ -f $(srctree)/.config -o \
		 -d $(srctree)/include/config -o \
		 -d $(srctree)/arch/$(SRCARCH)/include/generated ]; then \
		echo >&2 "***"; \
		echo >&2 "*** The source tree is not clean, please run 'make$(if $(findstring command line, $(origin ARCH)), ARCH=$(ARCH)) mrproper'"; \
		echo >&2 "*** in $(abs_srctree)";\
		echo >&2 "***"; \
		false; \
	fi
	$(Q)ln -fsn $(srctree) source
	$(Q)$(CONFIG_SHELL) $(srctree)/scripts/mkmakefile $(srctree)
	$(Q)test -e .gitignore || \
	{ echo "# this is build directory, ignore it"; echo "*"; } > .gitignore
endif

ifneq ($(shell $(CC) --version 2>&1 | head -n 1 | grep clang),)
ifneq ($(CROSS_COMPILE),)
CLANG_FLAGS	+= --target=$(notdir $(CROSS_COMPILE:%-=%))
GCC_TOOLCHAIN_DIR := $(dir $(shell which $(CROSS_COMPILE)elfedit))
CLANG_FLAGS	+= --prefix=$(GCC_TOOLCHAIN_DIR)
GCC_TOOLCHAIN	:= $(realpath $(GCC_TOOLCHAIN_DIR)/..)
endif
ifneq ($(GCC_TOOLCHAIN),)
CLANG_FLAGS	+= --gcc-toolchain=$(GCC_TOOLCHAIN)
endif
ifeq ($(shell $(AS) --version 2>&1 | head -n 1 | grep clang),)
CLANG_FLAGS	+= -no-integrated-as
endif
CLANG_FLAGS	+= -Werror=unknown-warning-option
KBUILD_CFLAGS	+= $(CLANG_FLAGS)
KBUILD_AFLAGS	+= $(CLANG_FLAGS)
export CLANG_FLAGS
endif

# The expansion should be delayed until arch/$(SRCARCH)/Makefile is included.
# Some architectures define CROSS_COMPILE in arch/$(SRCARCH)/Makefile.
# CC_VERSION_TEXT is referenced from Kconfig (so it needs export),
# and from include/config/auto.conf.cmd to detect the compiler upgrade.
CC_VERSION_TEXT = $(shell $(CC) --version 2>/dev/null | head -n 1)

ifdef config-build
# ===========================================================================
# *config targets only - make sure prerequisites are updated, and descend
# in scripts/kconfig to make the *config target

# Read arch specific Makefile to set KBUILD_DEFCONFIG as needed.
# KBUILD_DEFCONFIG may point out an alternative default configuration
# used for 'make defconfig'
include arch/$(SRCARCH)/Makefile
export KBUILD_DEFCONFIG KBUILD_KCONFIG CC_VERSION_TEXT

config: outputmakefile scripts_basic FORCE
	$(Q)$(MAKE) $(build)=scripts/kconfig $@

%config: outputmakefile scripts_basic FORCE
	$(Q)$(MAKE) $(build)=scripts/kconfig $@

else #!config-build
# ===========================================================================
# Build targets only - this includes vmlinux, arch specific targets, clean
# targets and others. In general all targets except *config targets.

# If building an external module we do not care about the all: rule
# but instead _all depend on modules
PHONY += all
ifeq ($(KBUILD_EXTMOD),)
_all: all
else
_all: modules
endif

# Decide whether to build built-in, modular, or both.
# Normally, just do built-in.

KBUILD_MODULES :=
KBUILD_BUILTIN := 1

# If we have only "make modules", don't compile built-in objects.
# When we're building modules with modversions, we need to consider
# the built-in objects during the descend as well, in order to
# make sure the checksums are up to date before we record them.

ifeq ($(MAKECMDGOALS),modules)
  KBUILD_BUILTIN := $(if $(CONFIG_MODVERSIONS),1)
endif

# If we have "make <whatever> modules", compile modules
# in addition to whatever we do anyway.
# Just "make" or "make all" shall build modules as well

ifneq ($(filter all _all modules nsdeps,$(MAKECMDGOALS)),)
  KBUILD_MODULES := 1
endif

ifeq ($(MAKECMDGOALS),)
  KBUILD_MODULES := 1
endif

export KBUILD_MODULES KBUILD_BUILTIN

ifdef need-config
include include/config/auto.conf
endif

ifeq ($(KBUILD_EXTMOD),)
# Objects we will link into vmlinux / subdirs we need to visit
init-y		:= init/
drivers-y	:= drivers/ sound/
drivers-$(CONFIG_SAMPLES) += samples/
net-y		:= net/
libs-y		:= lib/
core-y		:= usr/
virt-y		:= virt/
endif # KBUILD_EXTMOD

# The all: target is the default when no target is given on the
# command line.
# This allow a user to issue only 'make' to build a kernel including modules
# Defaults to vmlinux, but the arch makefile usually adds further targets
all: vmlinux

CFLAGS_GCOV	:= -fprofile-arcs -ftest-coverage \
	$(call cc-option,-fno-tree-loop-im) \
	$(call cc-disable-warning,maybe-uninitialized,)
export CFLAGS_GCOV

# The arch Makefiles can override CC_FLAGS_FTRACE. We may also append it later.
ifdef CONFIG_FUNCTION_TRACER
  CC_FLAGS_FTRACE := -pg
endif

RETPOLINE_CFLAGS_GCC := -mindirect-branch=thunk-extern -mindirect-branch-register
RETPOLINE_VDSO_CFLAGS_GCC := -mindirect-branch=thunk-inline -mindirect-branch-register
RETPOLINE_CFLAGS_CLANG := -mretpoline-external-thunk
RETPOLINE_VDSO_CFLAGS_CLANG := -mretpoline
RETPOLINE_CFLAGS := $(call cc-option,$(RETPOLINE_CFLAGS_GCC),$(call cc-option,$(RETPOLINE_CFLAGS_CLANG)))
RETPOLINE_VDSO_CFLAGS := $(call cc-option,$(RETPOLINE_VDSO_CFLAGS_GCC),$(call cc-option,$(RETPOLINE_VDSO_CFLAGS_CLANG)))
export RETPOLINE_CFLAGS
export RETPOLINE_VDSO_CFLAGS

include arch/$(SRCARCH)/Makefile

ifdef need-config
ifdef may-sync-config
# Read in dependencies to all Kconfig* files, make sure to run syncconfig if
# changes are detected. This should be included after arch/$(SRCARCH)/Makefile
# because some architectures define CROSS_COMPILE there.
include include/config/auto.conf.cmd

$(KCONFIG_CONFIG):
	@echo >&2 '***'
	@echo >&2 '*** Configuration file "$@" not found!'
	@echo >&2 '***'
	@echo >&2 '*** Please run some configurator (e.g. "make oldconfig" or'
	@echo >&2 '*** "make menuconfig" or "make xconfig").'
	@echo >&2 '***'
	@/bin/false

# The actual configuration files used during the build are stored in
# include/generated/ and include/config/. Update them if .config is newer than
# include/config/auto.conf (which mirrors .config).
#
# This exploits the 'multi-target pattern rule' trick.
# The syncconfig should be executed only once to make all the targets.
%/auto.conf %/auto.conf.cmd %/tristate.conf: $(KCONFIG_CONFIG)
	$(Q)$(MAKE) -f $(srctree)/Makefile syncconfig
else # !may-sync-config
# External modules and some install targets need include/generated/autoconf.h
# and include/config/auto.conf but do not care if they are up-to-date.
# Use auto.conf to trigger the test
PHONY += include/config/auto.conf

include/config/auto.conf:
	$(Q)test -e include/generated/autoconf.h -a -e $@ || (		\
	echo >&2;							\
	echo >&2 "  ERROR: Kernel configuration is invalid.";		\
	echo >&2 "         include/generated/autoconf.h or $@ are missing.";\
	echo >&2 "         Run 'make oldconfig && make prepare' on kernel src to fix it.";	\
	echo >&2 ;							\
	/bin/false)

endif # may-sync-config
endif # need-config

KBUILD_CFLAGS	+= $(call cc-option,-fno-delete-null-pointer-checks,)
KBUILD_CFLAGS	+= $(call cc-disable-warning,frame-address,)
KBUILD_CFLAGS	+= $(call cc-disable-warning, format-truncation)
KBUILD_CFLAGS	+= $(call cc-disable-warning, format-overflow)
KBUILD_CFLAGS	+= $(call cc-disable-warning, address-of-packed-member)

ifdef CONFIG_CC_OPTIMIZE_FOR_PERFORMANCE
KBUILD_CFLAGS += -O2
else ifdef CONFIG_CC_OPTIMIZE_FOR_PERFORMANCE_O3
KBUILD_CFLAGS += -O3
else ifdef CONFIG_CC_OPTIMIZE_FOR_SIZE
KBUILD_CFLAGS += -Os
endif

ifdef CONFIG_CC_DISABLE_WARN_MAYBE_UNINITIALIZED
KBUILD_CFLAGS   += -Wno-maybe-uninitialized
endif

# Tell gcc to never replace conditional load with a non-conditional one
KBUILD_CFLAGS	+= $(call cc-option,--param=allow-store-data-races=0)

include scripts/Makefile.kcov
include scripts/Makefile.gcc-plugins

ifdef CONFIG_READABLE_ASM
# Disable optimizations that make assembler listings hard to read.
# reorder blocks reorders the control in the function
# ipa clone creates specialized cloned functions
# partial inlining inlines only parts of functions
KBUILD_CFLAGS += $(call cc-option,-fno-reorder-blocks,) \
                 $(call cc-option,-fno-ipa-cp-clone,) \
                 $(call cc-option,-fno-partial-inlining)
endif

ifneq ($(CONFIG_FRAME_WARN),0)
KBUILD_CFLAGS += $(call cc-option,-Wframe-larger-than=${CONFIG_FRAME_WARN})
endif

stackp-flags-$(CONFIG_CC_HAS_STACKPROTECTOR_NONE) := -fno-stack-protector
stackp-flags-$(CONFIG_STACKPROTECTOR)             := -fstack-protector
stackp-flags-$(CONFIG_STACKPROTECTOR_STRONG)      := -fstack-protector-strong

KBUILD_CFLAGS += $(stackp-flags-y)

ifdef CONFIG_CC_IS_CLANG
KBUILD_CPPFLAGS += -Qunused-arguments
KBUILD_CFLAGS += -Wno-format-invalid-specifier
KBUILD_CFLAGS += -Wno-gnu
# Quiet clang warning: comparison of unsigned expression < 0 is always false
KBUILD_CFLAGS += -Wno-tautological-compare
# CLANG uses a _MergedGlobals as optimization, but this breaks modpost, as the
# source of a reference will be _MergedGlobals and not on of the whitelisted names.
# See modpost pattern 2
KBUILD_CFLAGS += -mno-global-merge
else

# These warnings generated too much noise in a regular build.
# Use make W=1 to enable them (see scripts/Makefile.extrawarn)
KBUILD_CFLAGS += -Wno-unused-but-set-variable

# Warn about unmarked fall-throughs in switch statement.
# Disabled for clang while comment to attribute conversion happens and
# https://github.com/ClangBuiltLinux/linux/issues/636 is discussed.
KBUILD_CFLAGS += $(call cc-option,-Wimplicit-fallthrough,)
endif

KBUILD_CFLAGS += $(call cc-disable-warning, unused-const-variable)
ifdef CONFIG_FRAME_POINTER
KBUILD_CFLAGS	+= -fno-omit-frame-pointer -fno-optimize-sibling-calls
else
# Some targets (ARM with Thumb2, for example), can't be built with frame
# pointers.  For those, we don't have FUNCTION_TRACER automatically
# select FRAME_POINTER.  However, FUNCTION_TRACER adds -pg, and this is
# incompatible with -fomit-frame-pointer with current GCC, so we don't use
# -fomit-frame-pointer with FUNCTION_TRACER.
ifndef CONFIG_FUNCTION_TRACER
KBUILD_CFLAGS	+= -fomit-frame-pointer
endif
endif

# Initialize all stack variables with a pattern, if desired.
ifdef CONFIG_INIT_STACK_ALL
KBUILD_CFLAGS	+= -ftrivial-auto-var-init=pattern
endif

DEBUG_CFLAGS	:= $(call cc-option, -fno-var-tracking-assignments)

ifdef CONFIG_DEBUG_INFO
ifdef CONFIG_DEBUG_INFO_SPLIT
DEBUG_CFLAGS	+= -gsplit-dwarf
else
DEBUG_CFLAGS	+= -g
endif
KBUILD_AFLAGS	+= -Wa,-gdwarf-2
endif
ifdef CONFIG_DEBUG_INFO_DWARF4
DEBUG_CFLAGS	+= -gdwarf-4
endif

ifdef CONFIG_DEBUG_INFO_REDUCED
DEBUG_CFLAGS	+= $(call cc-option, -femit-struct-debug-baseonly) \
		   $(call cc-option,-fno-var-tracking)
endif

KBUILD_CFLAGS += $(DEBUG_CFLAGS)
export DEBUG_CFLAGS

ifdef CONFIG_FUNCTION_TRACER
ifdef CONFIG_FTRACE_MCOUNT_RECORD
  # gcc 5 supports generating the mcount tables directly
  ifeq ($(call cc-option-yn,-mrecord-mcount),y)
    CC_FLAGS_FTRACE	+= -mrecord-mcount
    export CC_USING_RECORD_MCOUNT := 1
  endif
  ifdef CONFIG_HAVE_NOP_MCOUNT
    ifeq ($(call cc-option-yn, -mnop-mcount),y)
      CC_FLAGS_FTRACE	+= -mnop-mcount
      CC_FLAGS_USING	+= -DCC_USING_NOP_MCOUNT
    endif
  endif
endif
ifdef CONFIG_HAVE_FENTRY
  ifeq ($(call cc-option-yn, -mfentry),y)
    CC_FLAGS_FTRACE	+= -mfentry
    CC_FLAGS_USING	+= -DCC_USING_FENTRY
  endif
endif
export CC_FLAGS_FTRACE
KBUILD_CFLAGS	+= $(CC_FLAGS_FTRACE) $(CC_FLAGS_USING)
KBUILD_AFLAGS	+= $(CC_FLAGS_USING)
ifdef CONFIG_DYNAMIC_FTRACE
	ifdef CONFIG_HAVE_C_RECORDMCOUNT
		BUILD_C_RECORDMCOUNT := y
		export BUILD_C_RECORDMCOUNT
	endif
endif
endif

# We trigger additional mismatches with less inlining
ifdef CONFIG_DEBUG_SECTION_MISMATCH
KBUILD_CFLAGS += $(call cc-option, -fno-inline-functions-called-once)
endif

ifdef CONFIG_LD_DEAD_CODE_DATA_ELIMINATION
KBUILD_CFLAGS_KERNEL += -ffunction-sections -fdata-sections
LDFLAGS_vmlinux += --gc-sections
endif

ifdef CONFIG_LIVEPATCH
KBUILD_CFLAGS += $(call cc-option, -flive-patching=inline-clone)
endif

# arch Makefile may override CC so keep this after arch Makefile is included
NOSTDINC_FLAGS += -nostdinc -isystem $(shell $(CC) -print-file-name=include)

# warn about C99 declaration after statement
KBUILD_CFLAGS += -Wdeclaration-after-statement

# Variable Length Arrays (VLAs) should not be used anywhere in the kernel
KBUILD_CFLAGS += -Wvla

# disable pointer signed / unsigned warnings in gcc 4.0
KBUILD_CFLAGS += -Wno-pointer-sign

# disable stringop warnings in gcc 8+
KBUILD_CFLAGS += $(call cc-disable-warning, stringop-truncation)

# disable invalid "can't wrap" optimizations for signed / pointers
KBUILD_CFLAGS	+= $(call cc-option,-fno-strict-overflow)

# clang sets -fmerge-all-constants by default as optimization, but this
# is non-conforming behavior for C and in fact breaks the kernel, so we
# need to disable it here generally.
KBUILD_CFLAGS	+= $(call cc-option,-fno-merge-all-constants)

# for gcc -fno-merge-all-constants disables everything, but it is fine
# to have actual conforming behavior enabled.
KBUILD_CFLAGS	+= $(call cc-option,-fmerge-constants)

# Make sure -fstack-check isn't enabled (like gentoo apparently did)
KBUILD_CFLAGS  += $(call cc-option,-fno-stack-check,)

# conserve stack if available
KBUILD_CFLAGS   += $(call cc-option,-fconserve-stack)

# Prohibit date/time macros, which would make the build non-deterministic
KBUILD_CFLAGS   += $(call cc-option,-Werror=date-time)

# enforce correct pointer usage
KBUILD_CFLAGS   += $(call cc-option,-Werror=incompatible-pointer-types)

# Require designated initializers for all marked structures
KBUILD_CFLAGS   += $(call cc-option,-Werror=designated-init)

# change __FILE__ to the relative path from the srctree
KBUILD_CFLAGS	+= $(call cc-option,-fmacro-prefix-map=$(srctree)/=)

# ensure -fcf-protection is disabled when using retpoline as it is
# incompatible with -mindirect-branch=thunk-extern
ifdef CONFIG_RETPOLINE
KBUILD_CFLAGS += $(call cc-option,-fcf-protection=none)
endif

include scripts/Makefile.kasan
include scripts/Makefile.extrawarn
include scripts/Makefile.ubsan

# Add user supplied CPPFLAGS, AFLAGS and CFLAGS as the last assignments
KBUILD_CPPFLAGS += $(KCPPFLAGS)
KBUILD_AFLAGS   += $(KAFLAGS)
KBUILD_CFLAGS   += $(KCFLAGS)

KBUILD_LDFLAGS_MODULE += --build-id
LDFLAGS_vmlinux += --build-id

ifeq ($(CONFIG_STRIP_ASM_SYMS),y)
LDFLAGS_vmlinux	+= $(call ld-option, -X,)
endif

ifeq ($(CONFIG_RELR),y)
LDFLAGS_vmlinux	+= --pack-dyn-relocs=relr
endif

# make the checker run with the right architecture
CHECKFLAGS += --arch=$(ARCH)

# insure the checker run with the right endianness
CHECKFLAGS += $(if $(CONFIG_CPU_BIG_ENDIAN),-mbig-endian,-mlittle-endian)

# the checker needs the correct machine size
CHECKFLAGS += $(if $(CONFIG_64BIT),-m64,-m32)

# Default kernel image to build when no specific target is given.
# KBUILD_IMAGE may be overruled on the command line or
# set in the environment
# Also any assignments in arch/$(ARCH)/Makefile take precedence over
# this default value
export KBUILD_IMAGE ?= vmlinux

#
# INSTALL_PATH specifies where to place the updated kernel and system map
# images. Default is /boot, but you can set it to other values
export	INSTALL_PATH ?= /boot

#
# INSTALL_DTBS_PATH specifies a prefix for relocations required by build roots.
# Like INSTALL_MOD_PATH, it isn't defined in the Makefile, but can be passed as
# an argument if needed. Otherwise it defaults to the kernel install path
#
export INSTALL_DTBS_PATH ?= $(INSTALL_PATH)/dtbs/$(KERNELRELEASE)

#
# INSTALL_MOD_PATH specifies a prefix to MODLIB for module directory
# relocations required by build roots.  This is not defined in the
# makefile but the argument can be passed to make if needed.
#

MODLIB	= $(INSTALL_MOD_PATH)/lib/modules/$(KERNELRELEASE)
export MODLIB

#
# INSTALL_MOD_STRIP, if defined, will cause modules to be
# stripped after they are installed.  If INSTALL_MOD_STRIP is '1', then
# the default option --strip-debug will be used.  Otherwise,
# INSTALL_MOD_STRIP value will be used as the options to the strip command.

ifdef INSTALL_MOD_STRIP
ifeq ($(INSTALL_MOD_STRIP),1)
mod_strip_cmd = $(STRIP) --strip-debug
else
mod_strip_cmd = $(STRIP) $(INSTALL_MOD_STRIP)
endif # INSTALL_MOD_STRIP=1
else
mod_strip_cmd = true
endif # INSTALL_MOD_STRIP
export mod_strip_cmd

# CONFIG_MODULE_COMPRESS, if defined, will cause module to be compressed
# after they are installed in agreement with CONFIG_MODULE_COMPRESS_GZIP
# or CONFIG_MODULE_COMPRESS_XZ.

mod_compress_cmd = true
ifdef CONFIG_MODULE_COMPRESS
  ifdef CONFIG_MODULE_COMPRESS_GZIP
    mod_compress_cmd = gzip -n -f
  endif # CONFIG_MODULE_COMPRESS_GZIP
  ifdef CONFIG_MODULE_COMPRESS_XZ
    mod_compress_cmd = xz -f
  endif # CONFIG_MODULE_COMPRESS_XZ
endif # CONFIG_MODULE_COMPRESS
export mod_compress_cmd

ifdef CONFIG_MODULE_SIG_ALL
$(eval $(call config_filename,MODULE_SIG_KEY))

mod_sign_cmd = scripts/sign-file $(CONFIG_MODULE_SIG_HASH) $(MODULE_SIG_KEY_SRCPREFIX)$(CONFIG_MODULE_SIG_KEY) certs/signing_key.x509
else
mod_sign_cmd = true
endif
export mod_sign_cmd

HOST_LIBELF_LIBS = $(shell pkg-config libelf --libs 2>/dev/null || echo -lelf)

ifdef CONFIG_STACK_VALIDATION
  has_libelf := $(call try-run,\
		echo "int main() {}" | $(HOSTCC) -xc -o /dev/null $(HOST_LIBELF_LIBS) -,1,0)
  ifeq ($(has_libelf),1)
    objtool_target := tools/objtool FORCE
  else
    SKIP_STACK_VALIDATION := 1
    export SKIP_STACK_VALIDATION
  endif
endif

PHONY += prepare0

export MODORDER := $(extmod-prefix)modules.order
export MODULES_NSDEPS := $(extmod-prefix)modules.nsdeps

ifeq ($(KBUILD_EXTMOD),)
core-y		+= kernel/ certs/ mm/ fs/ ipc/ security/ crypto/ block/

vmlinux-dirs	:= $(patsubst %/,%,$(filter %/, $(init-y) $(init-m) \
		     $(core-y) $(core-m) $(drivers-y) $(drivers-m) \
		     $(net-y) $(net-m) $(libs-y) $(libs-m) $(virt-y)))

vmlinux-alldirs	:= $(sort $(vmlinux-dirs) Documentation \
		     $(patsubst %/,%,$(filter %/, $(init-) $(core-) \
			$(drivers-) $(net-) $(libs-) $(virt-))))

build-dirs	:= $(vmlinux-dirs)
clean-dirs	:= $(vmlinux-alldirs)

init-y		:= $(patsubst %/, %/built-in.a, $(init-y))
core-y		:= $(patsubst %/, %/built-in.a, $(core-y))
drivers-y	:= $(patsubst %/, %/built-in.a, $(drivers-y))
net-y		:= $(patsubst %/, %/built-in.a, $(net-y))
libs-y1		:= $(patsubst %/, %/lib.a, $(libs-y))
libs-y2		:= $(patsubst %/, %/built-in.a, $(filter-out %.a, $(libs-y)))
virt-y		:= $(patsubst %/, %/built-in.a, $(virt-y))

# Externally visible symbols (used by link-vmlinux.sh)
export KBUILD_VMLINUX_OBJS := $(head-y) $(init-y) $(core-y) $(libs-y2) \
			      $(drivers-y) $(net-y) $(virt-y)
export KBUILD_VMLINUX_LIBS := $(libs-y1)
export KBUILD_LDS          := arch/$(SRCARCH)/kernel/vmlinux.lds
export LDFLAGS_vmlinux
# used by scripts/Makefile.package
export KBUILD_ALLDIRS := $(sort $(filter-out arch/%,$(vmlinux-alldirs)) LICENSES arch include scripts tools)

vmlinux-deps := $(KBUILD_LDS) $(KBUILD_VMLINUX_OBJS) $(KBUILD_VMLINUX_LIBS)

# Recurse until adjust_autoksyms.sh is satisfied
PHONY += autoksyms_recursive
ifdef CONFIG_TRIM_UNUSED_KSYMS
autoksyms_recursive: descend modules.order
	$(Q)$(CONFIG_SHELL) $(srctree)/scripts/adjust_autoksyms.sh \
	  "$(MAKE) -f $(srctree)/Makefile vmlinux"
endif

# For the kernel to actually contain only the needed exported symbols,
# we have to build modules as well to determine what those symbols are.
# (this can be evaluated only once include/config/auto.conf has been included)
ifdef CONFIG_TRIM_UNUSED_KSYMS
  KBUILD_MODULES := 1
endif

autoksyms_h := $(if $(CONFIG_TRIM_UNUSED_KSYMS), include/generated/autoksyms.h)

$(autoksyms_h):
	$(Q)mkdir -p $(dir $@)
	$(Q)touch $@

ARCH_POSTLINK := $(wildcard $(srctree)/arch/$(SRCARCH)/Makefile.postlink)

# Final link of vmlinux with optional arch pass after final link
cmd_link-vmlinux =                                                 \
	$(CONFIG_SHELL) $< $(LD) $(KBUILD_LDFLAGS) $(LDFLAGS_vmlinux) ;    \
	$(if $(ARCH_POSTLINK), $(MAKE) -f $(ARCH_POSTLINK) $@, true)

vmlinux: scripts/link-vmlinux.sh autoksyms_recursive $(vmlinux-deps) FORCE
	+$(call if_changed,link-vmlinux)

targets := vmlinux

# The actual objects are generated when descending,
# make sure no implicit rule kicks in
$(sort $(vmlinux-deps)): descend ;

filechk_kernel.release = \
	echo "$(KERNELVERSION)$$($(CONFIG_SHELL) $(srctree)/scripts/setlocalversion $(srctree))"

# Store (new) KERNELRELEASE string in include/config/kernel.release
include/config/kernel.release: FORCE
	$(call filechk,kernel.release)

# Additional helpers built in scripts/
# Carefully list dependencies so we do not try to build scripts twice
# in parallel
PHONY += scripts
scripts: scripts_basic scripts_dtc
	$(Q)$(MAKE) $(build)=$(@)

# Things we need to do before we recursively start building the kernel
# or the modules are listed in "prepare".
# A multi level approach is used. prepareN is processed before prepareN-1.
# archprepare is used in arch Makefiles and when processed asm symlink,
# version.h and scripts_basic is processed / created.

PHONY += prepare archprepare

archprepare: outputmakefile archheaders archscripts scripts include/config/kernel.release \
	asm-generic $(version_h) $(autoksyms_h) include/generated/utsrelease.h

prepare0: archprepare
	$(Q)$(MAKE) $(build)=scripts/mod
	$(Q)$(MAKE) $(build)=.

# All the preparing..
prepare: prepare0 prepare-objtool

# Support for using generic headers in asm-generic
asm-generic := -f $(srctree)/scripts/Makefile.asm-generic obj

PHONY += asm-generic uapi-asm-generic
asm-generic: uapi-asm-generic
	$(Q)$(MAKE) $(asm-generic)=arch/$(SRCARCH)/include/generated/asm \
	generic=include/asm-generic
uapi-asm-generic:
	$(Q)$(MAKE) $(asm-generic)=arch/$(SRCARCH)/include/generated/uapi/asm \
	generic=include/uapi/asm-generic

PHONY += prepare-objtool
prepare-objtool: $(objtool_target)
ifeq ($(SKIP_STACK_VALIDATION),1)
ifdef CONFIG_UNWINDER_ORC
	@echo "error: Cannot generate ORC metadata for CONFIG_UNWINDER_ORC=y, please install libelf-dev, libelf-devel or elfutils-libelf-devel" >&2
	@false
else
	@echo "warning: Cannot use CONFIG_STACK_VALIDATION=y, please install libelf-dev, libelf-devel or elfutils-libelf-devel" >&2
endif
endif

# Generate some files
# ---------------------------------------------------------------------------

# KERNELRELEASE can change from a few different places, meaning version.h
# needs to be updated, so this check is forced on all builds

uts_len := 64
define filechk_utsrelease.h
	if [ `echo -n "$(KERNELRELEASE)" | wc -c ` -gt $(uts_len) ]; then \
	  echo '"$(KERNELRELEASE)" exceeds $(uts_len) characters' >&2;    \
	  exit 1;                                                         \
	fi;                                                               \
	echo \#define UTS_RELEASE \"$(KERNELRELEASE)\"
endef

define filechk_version.h
	echo \#define LINUX_VERSION_CODE $(shell                         \
	expr $(VERSION) \* 65536 + 0$(PATCHLEVEL) \* 256 + 0$(SUBLEVEL)); \
	echo '#define KERNEL_VERSION(a,b,c) (((a) << 16) + ((b) << 8) + (c))'
endef

$(version_h): FORCE
	$(call filechk,version.h)
	$(Q)rm -f $(old_version_h)

include/generated/utsrelease.h: include/config/kernel.release FORCE
	$(call filechk,utsrelease.h)

PHONY += headerdep
headerdep:
	$(Q)find $(srctree)/include/ -name '*.h' | xargs --max-args 1 \
	$(srctree)/scripts/headerdep.pl -I$(srctree)/include

# ---------------------------------------------------------------------------
# Kernel headers

#Default location for installed headers
export INSTALL_HDR_PATH = $(objtree)/usr

quiet_cmd_headers_install = INSTALL $(INSTALL_HDR_PATH)/include
      cmd_headers_install = \
	mkdir -p $(INSTALL_HDR_PATH); \
	rsync -mrl --include='*/' --include='*\.h' --exclude='*' \
	usr/include $(INSTALL_HDR_PATH)

PHONY += headers_install
headers_install: headers
	$(call cmd,headers_install)

PHONY += archheaders archscripts

hdr-inst := -f $(srctree)/scripts/Makefile.headersinst obj

PHONY += headers
headers: $(version_h) scripts_unifdef uapi-asm-generic archheaders archscripts
	$(if $(wildcard $(srctree)/arch/$(SRCARCH)/include/uapi/asm/Kbuild),, \
	  $(error Headers not exportable for the $(SRCARCH) architecture))
	$(Q)$(MAKE) $(hdr-inst)=include/uapi
	$(Q)$(MAKE) $(hdr-inst)=arch/$(SRCARCH)/include/uapi

# Deprecated. It is no-op now.
PHONY += headers_check
headers_check:
	@:

ifdef CONFIG_HEADERS_INSTALL
prepare: headers
endif

PHONY += scripts_unifdef
scripts_unifdef: scripts_basic
	$(Q)$(MAKE) $(build)=scripts scripts/unifdef

# ---------------------------------------------------------------------------
# Kernel selftest

PHONY += kselftest
kselftest:
	$(Q)$(MAKE) -C $(srctree)/tools/testing/selftests run_tests

kselftest-%: FORCE
	$(Q)$(MAKE) -C $(srctree)/tools/testing/selftests $*

PHONY += kselftest-merge
kselftest-merge:
	$(if $(wildcard $(objtree)/.config),, $(error No .config exists, config your kernel first!))
	$(Q)find $(srctree)/tools/testing/selftests -name config | \
		xargs $(srctree)/scripts/kconfig/merge_config.sh -m $(objtree)/.config
	$(Q)$(MAKE) -f $(srctree)/Makefile olddefconfig

# ---------------------------------------------------------------------------
# Devicetree files

ifneq ($(wildcard $(srctree)/arch/$(SRCARCH)/boot/dts/),)
dtstree := arch/$(SRCARCH)/boot/dts
endif

ifneq ($(dtstree),)

%.dtb: include/config/kernel.release scripts_dtc
	$(Q)$(MAKE) $(build)=$(dtstree) $(dtstree)/$@

PHONY += dtbs dtbs_install dt_binding_check
dtbs dtbs_check: include/config/kernel.release scripts_dtc
	$(Q)$(MAKE) $(build)=$(dtstree)

dtbs_check: export CHECK_DTBS=1
dtbs_check: dt_binding_check

dtbs_install:
	$(Q)$(MAKE) $(dtbinst)=$(dtstree)

ifdef CONFIG_OF_EARLY_FLATTREE
all: dtbs
endif

endif

PHONY += scripts_dtc
scripts_dtc: scripts_basic
	$(Q)$(MAKE) $(build)=scripts/dtc

dt_binding_check: scripts_dtc
	$(Q)$(MAKE) $(build)=Documentation/devicetree/bindings

# ---------------------------------------------------------------------------
# Modules

ifdef CONFIG_MODULES

# By default, build modules as well

all: modules

# Build modules
#
# A module can be listed more than once in obj-m resulting in
# duplicate lines in modules.order files.  Those are removed
# using awk while concatenating to the final file.

PHONY += modules
modules: $(if $(KBUILD_BUILTIN),vmlinux) modules.order modules.builtin
	$(Q)$(MAKE) -f $(srctree)/scripts/Makefile.modpost
	$(Q)$(CONFIG_SHELL) $(srctree)/scripts/modules-check.sh

modules.order: descend
	$(Q)$(AWK) '!x[$$0]++' $(addsuffix /$@, $(build-dirs)) > $@

modbuiltin-dirs := $(addprefix _modbuiltin_, $(build-dirs))

modules.builtin: $(modbuiltin-dirs)
	$(Q)$(AWK) '!x[$$0]++' $(addsuffix /$@, $(build-dirs)) > $@

PHONY += $(modbuiltin-dirs)
# tristate.conf is not included from this Makefile. Add it as a prerequisite
# here to make it self-healing in case somebody accidentally removes it.
$(modbuiltin-dirs): include/config/tristate.conf
	$(Q)$(MAKE) $(modbuiltin)=$(patsubst _modbuiltin_%,%,$@)

# Target to prepare building external modules
PHONY += modules_prepare
modules_prepare: prepare

# Target to install modules
PHONY += modules_install
modules_install: _modinst_ _modinst_post

PHONY += _modinst_
_modinst_:
	@rm -rf $(MODLIB)/kernel
	@rm -f $(MODLIB)/source
	@mkdir -p $(MODLIB)/kernel
	@ln -s $(abspath $(srctree)) $(MODLIB)/source
	@if [ ! $(objtree) -ef  $(MODLIB)/build ]; then \
		rm -f $(MODLIB)/build ; \
		ln -s $(CURDIR) $(MODLIB)/build ; \
	fi
	@sed 's:^:kernel/:' modules.order > $(MODLIB)/modules.order
	@sed 's:^:kernel/:' modules.builtin > $(MODLIB)/modules.builtin
	@cp -f $(objtree)/modules.builtin.modinfo $(MODLIB)/
	$(Q)$(MAKE) -f $(srctree)/scripts/Makefile.modinst

# This depmod is only for convenience to give the initial
# boot a modules.dep even before / is mounted read-write.  However the
# boot script depmod is the master version.
PHONY += _modinst_post
_modinst_post: _modinst_
	$(call cmd,depmod)

ifeq ($(CONFIG_MODULE_SIG), y)
PHONY += modules_sign
modules_sign:
	$(Q)$(MAKE) -f $(srctree)/scripts/Makefile.modsign
endif

else # CONFIG_MODULES

# Modules not configured
# ---------------------------------------------------------------------------

PHONY += modules modules_install
modules modules_install:
	@echo >&2
	@echo >&2 "The present kernel configuration has modules disabled."
	@echo >&2 "Type 'make config' and enable loadable module support."
	@echo >&2 "Then build a kernel with module support enabled."
	@echo >&2
	@exit 1

endif # CONFIG_MODULES

###
# Cleaning is done on three levels.
# make clean     Delete most generated files
#                Leave enough to build external modules
# make mrproper  Delete the current configuration, and all generated files
# make distclean Remove editor backup files, patch leftover files and the like

# Directories & files removed with 'make clean'
CLEAN_DIRS  += include/ksym
CLEAN_FILES += modules.builtin.modinfo modules.nsdeps

# Directories & files removed with 'make mrproper'
MRPROPER_DIRS  += include/config include/generated          \
		  arch/$(SRCARCH)/include/generated .tmp_objdiff \
		  debian/ snap/ tar-install/
MRPROPER_FILES += .config .config.old .version \
		  Module.symvers \
		  signing_key.pem signing_key.priv signing_key.x509	\
		  x509.genkey extra_certificates signing_key.x509.keyid	\
		  signing_key.x509.signer vmlinux-gdb.py \
		  *.spec

# Directories & files removed with 'make distclean'
DISTCLEAN_DIRS  +=
DISTCLEAN_FILES += tags TAGS cscope* GPATH GTAGS GRTAGS GSYMS

# clean - Delete most, but leave enough to build external modules
#
clean: rm-dirs  := $(CLEAN_DIRS)
clean: rm-files := $(CLEAN_FILES)

PHONY += archclean vmlinuxclean

vmlinuxclean:
	$(Q)$(CONFIG_SHELL) $(srctree)/scripts/link-vmlinux.sh clean
	$(Q)$(if $(ARCH_POSTLINK), $(MAKE) -f $(ARCH_POSTLINK) clean)

clean: archclean vmlinuxclean

# mrproper - Delete all generated files, including .config
#
mrproper: rm-dirs  := $(wildcard $(MRPROPER_DIRS))
mrproper: rm-files := $(wildcard $(MRPROPER_FILES))
mrproper-dirs      := $(addprefix _mrproper_,scripts)

PHONY += $(mrproper-dirs) mrproper
$(mrproper-dirs):
	$(Q)$(MAKE) $(clean)=$(patsubst _mrproper_%,%,$@)

mrproper: clean $(mrproper-dirs)
	$(call cmd,rmdirs)
	$(call cmd,rmfiles)

# distclean
#
distclean: rm-dirs  := $(wildcard $(DISTCLEAN_DIRS))
distclean: rm-files := $(wildcard $(DISTCLEAN_FILES))

PHONY += distclean

distclean: mrproper
	$(call cmd,rmdirs)
	$(call cmd,rmfiles)
	@find $(srctree) $(RCS_FIND_IGNORE) \
		\( -name '*.orig' -o -name '*.rej' -o -name '*~' \
		-o -name '*.bak' -o -name '#*#' -o -name '*%' \
		-o -name 'core' \) \
		-type f -print | xargs rm -f


# Packaging of the kernel to various formats
# ---------------------------------------------------------------------------

%src-pkg: FORCE
	$(Q)$(MAKE) -f $(srctree)/scripts/Makefile.package $@
%pkg: include/config/kernel.release FORCE
	$(Q)$(MAKE) -f $(srctree)/scripts/Makefile.package $@

# Brief documentation of the typical targets used
# ---------------------------------------------------------------------------

boards := $(wildcard $(srctree)/arch/$(SRCARCH)/configs/*_defconfig)
boards := $(sort $(notdir $(boards)))
board-dirs := $(dir $(wildcard $(srctree)/arch/$(SRCARCH)/configs/*/*_defconfig))
board-dirs := $(sort $(notdir $(board-dirs:/=)))

PHONY += help
help:
	@echo  'Cleaning targets:'
	@echo  '  clean		  - Remove most generated files but keep the config and'
	@echo  '                    enough build support to build external modules'
	@echo  '  mrproper	  - Remove all generated files + config + various backup files'
	@echo  '  distclean	  - mrproper + remove editor backup and patch files'
	@echo  ''
	@echo  'Configuration targets:'
	@$(MAKE) -f $(srctree)/scripts/kconfig/Makefile help
	@echo  ''
	@echo  'Other generic targets:'
	@echo  '  all		  - Build all targets marked with [*]'
	@echo  '* vmlinux	  - Build the bare kernel'
	@echo  '* modules	  - Build all modules'
	@echo  '  modules_install - Install all modules to INSTALL_MOD_PATH (default: /)'
	@echo  '  dir/            - Build all files in dir and below'
	@echo  '  dir/file.[ois]  - Build specified target only'
	@echo  '  dir/file.ll     - Build the LLVM assembly file'
	@echo  '                    (requires compiler support for LLVM assembly generation)'
	@echo  '  dir/file.lst    - Build specified mixed source/assembly target only'
	@echo  '                    (requires a recent binutils and recent build (System.map))'
	@echo  '  dir/file.ko     - Build module including final link'
	@echo  '  modules_prepare - Set up for building external modules'
	@echo  '  tags/TAGS	  - Generate tags file for editors'
	@echo  '  cscope	  - Generate cscope index'
	@echo  '  gtags           - Generate GNU GLOBAL index'
	@echo  '  kernelrelease	  - Output the release version string (use with make -s)'
	@echo  '  kernelversion	  - Output the version stored in Makefile (use with make -s)'
	@echo  '  image_name	  - Output the image name (use with make -s)'
	@echo  '  headers_install - Install sanitised kernel headers to INSTALL_HDR_PATH'; \
	 echo  '                    (default: $(INSTALL_HDR_PATH))'; \
	 echo  ''
	@echo  'Static analysers:'
	@echo  '  checkstack      - Generate a list of stack hogs'
	@echo  '  namespacecheck  - Name space analysis on compiled kernel'
	@echo  '  versioncheck    - Sanity check on version.h usage'
	@echo  '  includecheck    - Check for duplicate included header files'
	@echo  '  export_report   - List the usages of all exported symbols'
	@echo  '  headerdep       - Detect inclusion cycles in headers'
	@echo  '  coccicheck      - Check with Coccinelle'
	@echo  ''
	@echo  'Tools:'
	@echo  '  nsdeps          - Generate missing symbol namespace dependencies'
	@echo  ''
	@echo  'Kernel selftest:'
	@echo  '  kselftest       - Build and run kernel selftest (run as root)'
	@echo  '                    Build, install, and boot kernel before'
	@echo  '                    running kselftest on it'
	@echo  '  kselftest-clean - Remove all generated kselftest files'
	@echo  '  kselftest-merge - Merge all the config dependencies of kselftest to existing'
	@echo  '                    .config.'
	@echo  ''
	@$(if $(dtstree), \
		echo 'Devicetree:'; \
		echo '* dtbs             - Build device tree blobs for enabled boards'; \
		echo '  dtbs_install     - Install dtbs to $(INSTALL_DTBS_PATH)'; \
		echo '  dt_binding_check - Validate device tree binding documents'; \
		echo '  dtbs_check       - Validate device tree source files';\
		echo '')

	@echo 'Userspace tools targets:'
	@echo '  use "make tools/help"'
	@echo '  or  "cd tools; make help"'
	@echo  ''
	@echo  'Kernel packaging:'
	@$(MAKE) -f $(srctree)/scripts/Makefile.package help
	@echo  ''
	@echo  'Documentation targets:'
	@$(MAKE) -f $(srctree)/Documentation/Makefile dochelp
	@echo  ''
	@echo  'Architecture specific targets ($(SRCARCH)):'
	@$(if $(archhelp),$(archhelp),\
		echo '  No architecture specific help defined for $(SRCARCH)')
	@echo  ''
	@$(if $(boards), \
		$(foreach b, $(boards), \
		printf "  %-27s - Build for %s\\n" $(b) $(subst _defconfig,,$(b));) \
		echo '')
	@$(if $(board-dirs), \
		$(foreach b, $(board-dirs), \
		printf "  %-16s - Show %s-specific targets\\n" help-$(b) $(b);) \
		printf "  %-16s - Show all of the above\\n" help-boards; \
		echo '')

	@echo  '  make V=0|1 [targets] 0 => quiet build (default), 1 => verbose build'
	@echo  '  make V=2   [targets] 2 => give reason for rebuild of target'
	@echo  '  make O=dir [targets] Locate all output files in "dir", including .config'
	@echo  '  make C=1   [targets] Check re-compiled c source with $$CHECK'
	@echo  '                       (sparse by default)'
	@echo  '  make C=2   [targets] Force check of all c source with $$CHECK'
	@echo  '  make RECORDMCOUNT_WARN=1 [targets] Warn about ignored mcount sections'
	@echo  '  make W=n   [targets] Enable extra build checks, n=1,2,3 where'
	@echo  '		1: warnings which may be relevant and do not occur too often'
	@echo  '		2: warnings which occur quite often but may still be relevant'
	@echo  '		3: more obscure warnings, can most likely be ignored'
	@echo  '		Multiple levels can be combined with W=12 or W=123'
	@echo  ''
	@echo  'Execute "make" or "make all" to build all targets marked with [*] '
	@echo  'For further info see the ./README file'


help-board-dirs := $(addprefix help-,$(board-dirs))

help-boards: $(help-board-dirs)

boards-per-dir = $(sort $(notdir $(wildcard $(srctree)/arch/$(SRCARCH)/configs/$*/*_defconfig)))

$(help-board-dirs): help-%:
	@echo  'Architecture specific targets ($(SRCARCH) $*):'
	@$(if $(boards-per-dir), \
		$(foreach b, $(boards-per-dir), \
		printf "  %-24s - Build for %s\\n" $*/$(b) $(subst _defconfig,,$(b));) \
		echo '')


# Documentation targets
# ---------------------------------------------------------------------------
DOC_TARGETS := xmldocs latexdocs pdfdocs htmldocs epubdocs cleandocs \
	       linkcheckdocs dochelp refcheckdocs
PHONY += $(DOC_TARGETS)
$(DOC_TARGETS):
	$(Q)$(MAKE) $(build)=Documentation $@

# Misc
# ---------------------------------------------------------------------------

PHONY += scripts_gdb
scripts_gdb: prepare0
	$(Q)$(MAKE) $(build)=scripts/gdb
	$(Q)ln -fsn $(abspath $(srctree)/scripts/gdb/vmlinux-gdb.py)

ifdef CONFIG_GDB_SCRIPTS
all: scripts_gdb
endif

else # KBUILD_EXTMOD

###
# External module support.
# When building external modules the kernel used as basis is considered
# read-only, and no consistency checks are made and the make
# system is not used on the basis kernel. If updates are required
# in the basis kernel ordinary make commands (without M=...) must
# be used.
#
# The following are the only valid targets when building external
# modules.
# make M=dir clean     Delete all automatically generated files
# make M=dir modules   Make all modules in specified dir
# make M=dir	       Same as 'make M=dir modules'
# make M=dir modules_install
#                      Install the modules built in the module directory
#                      Assumes install directory is already created

# We are always building modules
KBUILD_MODULES := 1

PHONY += $(objtree)/Module.symvers
$(objtree)/Module.symvers:
	@test -e $(objtree)/Module.symvers || ( \
	echo; \
	echo "  WARNING: Symbol version dump $(objtree)/Module.symvers"; \
	echo "           is missing; modules will have no dependencies and modversions."; \
	echo )

build-dirs := $(KBUILD_EXTMOD)
PHONY += modules
modules: descend $(objtree)/Module.symvers
	$(Q)$(MAKE) -f $(srctree)/scripts/Makefile.modpost

PHONY += modules_install
modules_install: _emodinst_ _emodinst_post

install-dir := $(if $(INSTALL_MOD_DIR),$(INSTALL_MOD_DIR),extra)
PHONY += _emodinst_
_emodinst_:
	$(Q)mkdir -p $(MODLIB)/$(install-dir)
	$(Q)$(MAKE) -f $(srctree)/scripts/Makefile.modinst

PHONY += _emodinst_post
_emodinst_post: _emodinst_
	$(call cmd,depmod)

clean-dirs := $(KBUILD_EXTMOD)
clean: rm-files := $(KBUILD_EXTMOD)/Module.symvers $(KBUILD_EXTMOD)/modules.nsdeps

PHONY += /
/:
	@echo >&2 '"$(MAKE) /" is no longer supported. Please use "$(MAKE) ./" instead.'

PHONY += help
help:
	@echo  '  Building external modules.'
	@echo  '  Syntax: make -C path/to/kernel/src M=$$PWD target'
	@echo  ''
	@echo  '  modules         - default target, build the module(s)'
	@echo  '  modules_install - install the module'
	@echo  '  clean           - remove generated files in module directory only'
	@echo  ''

PHONY += prepare
endif # KBUILD_EXTMOD

# Single targets
# ---------------------------------------------------------------------------
# To build individual files in subdirectories, you can do like this:
#
#   make foo/bar/baz.s
#
# The supported suffixes for single-target are listed in 'single-targets'
#
# To build only under specific subdirectories, you can do like this:
#
#   make foo/bar/baz/

ifdef single-build

# .ko is special because modpost is needed
single-ko := $(sort $(filter %.ko, $(MAKECMDGOALS)))
single-no-ko := $(sort $(patsubst %.ko,%.mod, $(MAKECMDGOALS)))

$(single-ko): single_modpost
	@:
$(single-no-ko): descend
	@:

ifeq ($(KBUILD_EXTMOD),)
# For the single build of in-tree modules, use a temporary file to avoid
# the situation of modules_install installing an invalid modules.order.
MODORDER := .modules.tmp
endif

PHONY += single_modpost
single_modpost: $(single-no-ko)
	$(Q){ $(foreach m, $(single-ko), echo $(extmod-prefix)$m;) } > $(MODORDER)
	$(Q)$(MAKE) -f $(srctree)/scripts/Makefile.modpost

KBUILD_MODULES := 1

export KBUILD_SINGLE_TARGETS := $(addprefix $(extmod-prefix), $(single-no-ko))

# trim unrelated directories
build-dirs := $(foreach d, $(build-dirs), \
			$(if $(filter $(d)/%, $(KBUILD_SINGLE_TARGETS)), $(d)))

endif

# Handle descending into subdirectories listed in $(build-dirs)
# Preset locale variables to speed up the build process. Limit locale
# tweaks to this spot to avoid wrong language settings when running
# make menuconfig etc.
# Error messages still appears in the original language
PHONY += descend $(build-dirs)
descend: $(build-dirs)
$(build-dirs): prepare
	$(Q)$(MAKE) $(build)=$@ \
	single-build=$(if $(filter-out $@/, $(single-no-ko)),1) \
	need-builtin=1 need-modorder=1

clean-dirs := $(addprefix _clean_, $(clean-dirs))
PHONY += $(clean-dirs) clean
$(clean-dirs):
	$(Q)$(MAKE) $(clean)=$(patsubst _clean_%,%,$@)

clean: $(clean-dirs)
	$(call cmd,rmdirs)
	$(call cmd,rmfiles)
	@find $(if $(KBUILD_EXTMOD), $(KBUILD_EXTMOD), .) $(RCS_FIND_IGNORE) \
		\( -name '*.[aios]' -o -name '*.ko' -o -name '.*.cmd' \
		-o -name '*.ko.*' \
		-o -name '*.dtb' -o -name '*.dtb.S' -o -name '*.dt.yaml' \
		-o -name '*.dwo' -o -name '*.lst' \
		-o -name '*.su' -o -name '*.mod' \
		-o -name '.*.d' -o -name '.*.tmp' -o -name '*.mod.c' \
		-o -name '*.lex.c' -o -name '*.tab.[ch]' \
		-o -name '*.asn1.[ch]' \
		-o -name '*.symtypes' -o -name 'modules.order' \
		-o -name modules.builtin -o -name '.tmp_*.o.*' \
		-o -name '*.c.[012]*.*' \
		-o -name '*.ll' \
		-o -name '*.gcno' \) -type f -print | xargs rm -f

# Generate tags for editors
# ---------------------------------------------------------------------------
quiet_cmd_tags = GEN     $@
      cmd_tags = $(BASH) $(srctree)/scripts/tags.sh $@

tags TAGS cscope gtags: FORCE
	$(call cmd,tags)

# Script to generate missing namespace dependencies
# ---------------------------------------------------------------------------

PHONY += nsdeps
nsdeps: export KBUILD_NSDEPS=1
nsdeps: modules
	$(Q)$(CONFIG_SHELL) $(srctree)/scripts/nsdeps

# Scripts to check various things for consistency
# ---------------------------------------------------------------------------

PHONY += includecheck versioncheck coccicheck namespacecheck export_report

includecheck:
	find $(srctree)/* $(RCS_FIND_IGNORE) \
		-name '*.[hcS]' -type f -print | sort \
		| xargs $(PERL) -w $(srctree)/scripts/checkincludes.pl

versioncheck:
	find $(srctree)/* $(RCS_FIND_IGNORE) \
		-name '*.[hcS]' -type f -print | sort \
		| xargs $(PERL) -w $(srctree)/scripts/checkversion.pl

coccicheck:
	$(Q)$(BASH) $(srctree)/scripts/$@

namespacecheck:
	$(PERL) $(srctree)/scripts/namespace.pl

export_report:
	$(PERL) $(srctree)/scripts/export_report.pl

PHONY += checkstack kernelrelease kernelversion image_name

# UML needs a little special treatment here.  It wants to use the host
# toolchain, so needs $(SUBARCH) passed to checkstack.pl.  Everyone
# else wants $(ARCH), including people doing cross-builds, which means
# that $(SUBARCH) doesn't work here.
ifeq ($(ARCH), um)
CHECKSTACK_ARCH := $(SUBARCH)
else
CHECKSTACK_ARCH := $(ARCH)
endif
checkstack:
	$(OBJDUMP) -d vmlinux $$(find . -name '*.ko') | \
	$(PERL) $(srctree)/scripts/checkstack.pl $(CHECKSTACK_ARCH)

kernelrelease:
	@echo "$(KERNELVERSION)$$($(CONFIG_SHELL) $(srctree)/scripts/setlocalversion $(srctree))"

kernelversion:
	@echo $(KERNELVERSION)

image_name:
	@echo $(KBUILD_IMAGE)

# Clear a bunch of variables before executing the submake

ifeq ($(quiet),silent_)
tools_silent=s
endif

tools/: FORCE
	$(Q)mkdir -p $(objtree)/tools
	$(Q)$(MAKE) LDFLAGS= MAKEFLAGS="$(tools_silent) $(filter --j% -j,$(MAKEFLAGS))" O=$(abspath $(objtree)) subdir=tools -C $(srctree)/tools/

tools/%: FORCE
	$(Q)mkdir -p $(objtree)/tools
	$(Q)$(MAKE) LDFLAGS= MAKEFLAGS="$(tools_silent) $(filter --j% -j,$(MAKEFLAGS))" O=$(abspath $(objtree)) subdir=tools -C $(srctree)/tools/ $*

# FIXME Should go into a make.lib or something
# ===========================================================================

quiet_cmd_rmdirs = $(if $(wildcard $(rm-dirs)),CLEAN   $(wildcard $(rm-dirs)))
      cmd_rmdirs = rm -rf $(rm-dirs)

quiet_cmd_rmfiles = $(if $(wildcard $(rm-files)),CLEAN   $(wildcard $(rm-files)))
      cmd_rmfiles = rm -f $(rm-files)

# Run depmod only if we have System.map and depmod is executable
quiet_cmd_depmod = DEPMOD  $(KERNELRELEASE)
      cmd_depmod = $(CONFIG_SHELL) $(srctree)/scripts/depmod.sh $(DEPMOD) \
                   $(KERNELRELEASE)

# read saved command lines for existing targets
existing-targets := $(wildcard $(sort $(targets)))

-include $(foreach f,$(existing-targets),$(dir $(f)).$(notdir $(f)).cmd)

endif # config-targets
endif # mixed-build
endif # need-sub-make

PHONY += FORCE
FORCE:

# Declare the contents of the PHONY variable as phony.  We keep that
# information in a variable so we can use it in if_changed and friends.
.PHONY: $(PHONY)<|MERGE_RESOLUTION|>--- conflicted
+++ resolved
@@ -2,13 +2,8 @@
 VERSION = 5
 PATCHLEVEL = 4
 SUBLEVEL = 0
-<<<<<<< HEAD
-EXTRAVERSION = -rc3
-NAME = Nesting Opossum
-=======
 EXTRAVERSION =
 NAME = Kleptomaniac Octopus
->>>>>>> 0728bf66
 
 # *DOCUMENTATION*
 # To see a list of typical targets execute "make help"
