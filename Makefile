--- conflicted
+++ resolved
@@ -1,9 +1,5 @@
 VERSION = 3
-<<<<<<< HEAD
-PATCHLEVEL = 12
-=======
 PATCHLEVEL = 13
->>>>>>> 1de5552e
 SUBLEVEL = 0
 EXTRAVERSION =
 NAME = One Giant Leap for Frogkind
