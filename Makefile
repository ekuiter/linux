--- conflicted
+++ resolved
@@ -1,11 +1,7 @@
 VERSION = 2
 PATCHLEVEL = 6
 SUBLEVEL = 33
-<<<<<<< HEAD
-EXTRAVERSION = -rc7
-=======
 EXTRAVERSION = -rc8
->>>>>>> 270b3f6e
 NAME = Man-Eating Seals of Antiquity
 
 # *DOCUMENTATION*
