VERSION = 4
PATCHLEVEL = 10
SUBLEVEL = 0
EXTRAVERSION =
<<<<<<< HEAD
NAME = Roaring Lionus
=======
NAME = Fearless Coyote
>>>>>>> e4062077

# *DOCUMENTATION*
# To see a list of typical targets execute "make help"
# More info can be located in ./README
# Comments in this file are targeted only to the developer, do not
# expect to learn how to build the kernel reading this file.

# o Do not use make's built-in rules and variables
#   (this increases performance and avoids hard-to-debug behaviour);
# o Look for make include files relative to root of kernel src
MAKEFLAGS += -rR --include-dir=$(CURDIR)

# Avoid funny character set dependencies
unexport LC_ALL
LC_COLLATE=C
LC_NUMERIC=C
export LC_COLLATE LC_NUMERIC

# Avoid interference with shell env settings
unexport GREP_OPTIONS

# We are using a recursive build, so we need to do a little thinking
# to get the ordering right.
#
# Most importantly: sub-Makefiles should only ever modify files in
# their own directory. If in some directory we have a dependency on
# a file in another dir (which doesn't happen often, but it's often
# unavoidable when linking the built-in.o targets which finally
# turn into vmlinux), we will call a sub make in that other dir, and
# after that we are sure that everything which is in that other dir
# is now up to date.
#
# The only cases where we need to modify files which have global
# effects are thus separated out and done before the recursive
# descending is started. They are now explicitly listed as the
# prepare rule.

# Beautify output
# ---------------------------------------------------------------------------
#
# Normally, we echo the whole command before executing it. By making
# that echo $($(quiet)$(cmd)), we now have the possibility to set
# $(quiet) to choose other forms of output instead, e.g.
#
#         quiet_cmd_cc_o_c = Compiling $(RELDIR)/$@
#         cmd_cc_o_c       = $(CC) $(c_flags) -c -o $@ $<
#
# If $(quiet) is empty, the whole command will be printed.
# If it is set to "quiet_", only the short version will be printed.
# If it is set to "silent_", nothing will be printed at all, since
# the variable $(silent_cmd_cc_o_c) doesn't exist.
#
# A simple variant is to prefix commands with $(Q) - that's useful
# for commands that shall be hidden in non-verbose mode.
#
#	$(Q)ln $@ :<
#
# If KBUILD_VERBOSE equals 0 then the above command will be hidden.
# If KBUILD_VERBOSE equals 1 then the above command is displayed.
#
# To put more focus on warnings, be less verbose as default
# Use 'make V=1' to see the full commands

ifeq ("$(origin V)", "command line")
  KBUILD_VERBOSE = $(V)
endif
ifndef KBUILD_VERBOSE
  KBUILD_VERBOSE = 0
endif

ifeq ($(KBUILD_VERBOSE),1)
  quiet =
  Q =
else
  quiet=quiet_
  Q = @
endif

# If the user is running make -s (silent mode), suppress echoing of
# commands

ifneq ($(filter 4.%,$(MAKE_VERSION)),)	# make-4
ifneq ($(filter %s ,$(firstword x$(MAKEFLAGS))),)
  quiet=silent_
endif
else					# make-3.8x
ifneq ($(filter s% -s%,$(MAKEFLAGS)),)
  quiet=silent_
endif
endif

export quiet Q KBUILD_VERBOSE

# kbuild supports saving output files in a separate directory.
# To locate output files in a separate directory two syntaxes are supported.
# In both cases the working directory must be the root of the kernel src.
# 1) O=
# Use "make O=dir/to/store/output/files/"
#
# 2) Set KBUILD_OUTPUT
# Set the environment variable KBUILD_OUTPUT to point to the directory
# where the output files shall be placed.
# export KBUILD_OUTPUT=dir/to/store/output/files/
# make
#
# The O= assignment takes precedence over the KBUILD_OUTPUT environment
# variable.

# KBUILD_SRC is set on invocation of make in OBJ directory
# KBUILD_SRC is not intended to be used by the regular user (for now)
ifeq ($(KBUILD_SRC),)

# OK, Make called in directory where kernel src resides
# Do we want to locate output files in a separate directory?
ifeq ("$(origin O)", "command line")
  KBUILD_OUTPUT := $(O)
endif

# That's our default target when none is given on the command line
PHONY := _all
_all:

# Cancel implicit rules on top Makefile
$(CURDIR)/Makefile Makefile: ;

ifneq ($(words $(subst :, ,$(CURDIR))), 1)
  $(error main directory cannot contain spaces nor colons)
endif

ifneq ($(KBUILD_OUTPUT),)
# Invoke a second make in the output directory, passing relevant variables
# check that the output directory actually exists
saved-output := $(KBUILD_OUTPUT)
KBUILD_OUTPUT := $(shell mkdir -p $(KBUILD_OUTPUT) && cd $(KBUILD_OUTPUT) \
								&& /bin/pwd)
$(if $(KBUILD_OUTPUT),, \
     $(error failed to create output directory "$(saved-output)"))

PHONY += $(MAKECMDGOALS) sub-make

$(filter-out _all sub-make $(CURDIR)/Makefile, $(MAKECMDGOALS)) _all: sub-make
	@:

sub-make:
	$(Q)$(MAKE) -C $(KBUILD_OUTPUT) KBUILD_SRC=$(CURDIR) \
	-f $(CURDIR)/Makefile $(filter-out _all sub-make,$(MAKECMDGOALS))

# Leave processing to above invocation of make
skip-makefile := 1
endif # ifneq ($(KBUILD_OUTPUT),)
endif # ifeq ($(KBUILD_SRC),)

# We process the rest of the Makefile if this is the final invocation of make
ifeq ($(skip-makefile),)

# Do not print "Entering directory ...",
# but we want to display it when entering to the output directory
# so that IDEs/editors are able to understand relative filenames.
MAKEFLAGS += --no-print-directory

# Call a source code checker (by default, "sparse") as part of the
# C compilation.
#
# Use 'make C=1' to enable checking of only re-compiled files.
# Use 'make C=2' to enable checking of *all* source files, regardless
# of whether they are re-compiled or not.
#
# See the file "Documentation/sparse.txt" for more details, including
# where to get the "sparse" utility.

ifeq ("$(origin C)", "command line")
  KBUILD_CHECKSRC = $(C)
endif
ifndef KBUILD_CHECKSRC
  KBUILD_CHECKSRC = 0
endif

# Use make M=dir to specify directory of external module to build
# Old syntax make ... SUBDIRS=$PWD is still supported
# Setting the environment variable KBUILD_EXTMOD take precedence
ifdef SUBDIRS
  KBUILD_EXTMOD ?= $(SUBDIRS)
endif

ifeq ("$(origin M)", "command line")
  KBUILD_EXTMOD := $(M)
endif

# If building an external module we do not care about the all: rule
# but instead _all depend on modules
PHONY += all
ifeq ($(KBUILD_EXTMOD),)
_all: all
else
_all: modules
endif

ifeq ($(KBUILD_SRC),)
        # building in the source tree
        srctree := .
else
        ifeq ($(KBUILD_SRC)/,$(dir $(CURDIR)))
                # building in a subdirectory of the source tree
                srctree := ..
        else
                srctree := $(KBUILD_SRC)
        endif
endif
objtree		:= .
src		:= $(srctree)
obj		:= $(objtree)

VPATH		:= $(srctree)$(if $(KBUILD_EXTMOD),:$(KBUILD_EXTMOD))

export srctree objtree VPATH

# SUBARCH tells the usermode build what the underlying arch is.  That is set
# first, and if a usermode build is happening, the "ARCH=um" on the command
# line overrides the setting of ARCH below.  If a native build is happening,
# then ARCH is assigned, getting whatever value it gets normally, and
# SUBARCH is subsequently ignored.

SUBARCH := $(shell uname -m | sed -e s/i.86/x86/ -e s/x86_64/x86/ \
				  -e s/sun4u/sparc64/ \
				  -e s/arm.*/arm/ -e s/sa110/arm/ \
				  -e s/s390x/s390/ -e s/parisc64/parisc/ \
				  -e s/ppc.*/powerpc/ -e s/mips.*/mips/ \
				  -e s/sh[234].*/sh/ -e s/aarch64.*/arm64/ )

# Cross compiling and selecting different set of gcc/bin-utils
# ---------------------------------------------------------------------------
#
# When performing cross compilation for other architectures ARCH shall be set
# to the target architecture. (See arch/* for the possibilities).
# ARCH can be set during invocation of make:
# make ARCH=ia64
# Another way is to have ARCH set in the environment.
# The default ARCH is the host where make is executed.

# CROSS_COMPILE specify the prefix used for all executables used
# during compilation. Only gcc and related bin-utils executables
# are prefixed with $(CROSS_COMPILE).
# CROSS_COMPILE can be set on the command line
# make CROSS_COMPILE=ia64-linux-
# Alternatively CROSS_COMPILE can be set in the environment.
# A third alternative is to store a setting in .config so that plain
# "make" in the configured kernel build directory always uses that.
# Default value for CROSS_COMPILE is not to prefix executables
# Note: Some architectures assign CROSS_COMPILE in their arch/*/Makefile
ARCH		?= $(SUBARCH)
CROSS_COMPILE	?= $(CONFIG_CROSS_COMPILE:"%"=%)

# Architecture as present in compile.h
UTS_MACHINE 	:= $(ARCH)
SRCARCH 	:= $(ARCH)

# Additional ARCH settings for x86
ifeq ($(ARCH),i386)
        SRCARCH := x86
endif
ifeq ($(ARCH),x86_64)
        SRCARCH := x86
endif

# Additional ARCH settings for sparc
ifeq ($(ARCH),sparc32)
       SRCARCH := sparc
endif
ifeq ($(ARCH),sparc64)
       SRCARCH := sparc
endif

# Additional ARCH settings for sh
ifeq ($(ARCH),sh64)
       SRCARCH := sh
endif

# Additional ARCH settings for tile
ifeq ($(ARCH),tilepro)
       SRCARCH := tile
endif
ifeq ($(ARCH),tilegx)
       SRCARCH := tile
endif

# Where to locate arch specific headers
hdr-arch  := $(SRCARCH)

KCONFIG_CONFIG	?= .config
export KCONFIG_CONFIG

# SHELL used by kbuild
CONFIG_SHELL := $(shell if [ -x "$$BASH" ]; then echo $$BASH; \
	  else if [ -x /bin/bash ]; then echo /bin/bash; \
	  else echo sh; fi ; fi)

HOSTCC       = gcc
HOSTCXX      = g++
HOSTCFLAGS   = -Wall -Wmissing-prototypes -Wstrict-prototypes -O2 -fomit-frame-pointer -std=gnu89
HOSTCXXFLAGS = -O2

ifeq ($(shell $(HOSTCC) -v 2>&1 | grep -c "clang version"), 1)
HOSTCFLAGS  += -Wno-unused-value -Wno-unused-parameter \
		-Wno-missing-field-initializers -fno-delete-null-pointer-checks
endif

# Decide whether to build built-in, modular, or both.
# Normally, just do built-in.

KBUILD_MODULES :=
KBUILD_BUILTIN := 1

# If we have only "make modules", don't compile built-in objects.
# When we're building modules with modversions, we need to consider
# the built-in objects during the descend as well, in order to
# make sure the checksums are up to date before we record them.

ifeq ($(MAKECMDGOALS),modules)
  KBUILD_BUILTIN := $(if $(CONFIG_MODVERSIONS),1)
endif

# If we have "make <whatever> modules", compile modules
# in addition to whatever we do anyway.
# Just "make" or "make all" shall build modules as well

ifneq ($(filter all _all modules,$(MAKECMDGOALS)),)
  KBUILD_MODULES := 1
endif

ifeq ($(MAKECMDGOALS),)
  KBUILD_MODULES := 1
endif

export KBUILD_MODULES KBUILD_BUILTIN
export KBUILD_CHECKSRC KBUILD_SRC KBUILD_EXTMOD

# We need some generic definitions (do not try to remake the file).
scripts/Kbuild.include: ;
include scripts/Kbuild.include

# Make variables (CC, etc...)
AS		= $(CROSS_COMPILE)as
LD		= $(CROSS_COMPILE)ld
CC		= $(CROSS_COMPILE)gcc
CPP		= $(CC) -E
AR		= $(CROSS_COMPILE)ar
NM		= $(CROSS_COMPILE)nm
STRIP		= $(CROSS_COMPILE)strip
OBJCOPY		= $(CROSS_COMPILE)objcopy
OBJDUMP		= $(CROSS_COMPILE)objdump
AWK		= awk
GENKSYMS	= scripts/genksyms/genksyms
INSTALLKERNEL  := installkernel
DEPMOD		= /sbin/depmod
PERL		= perl
PYTHON		= python
CHECK		= sparse

CHECKFLAGS     := -D__linux__ -Dlinux -D__STDC__ -Dunix -D__unix__ \
		  -Wbitwise -Wno-return-void $(CF)
NOSTDINC_FLAGS  =
CFLAGS_MODULE   =
AFLAGS_MODULE   =
LDFLAGS_MODULE  =
CFLAGS_KERNEL	=
AFLAGS_KERNEL	=
LDFLAGS_vmlinux =
CFLAGS_GCOV	= -fprofile-arcs -ftest-coverage -fno-tree-loop-im -Wno-maybe-uninitialized
CFLAGS_KCOV	:= $(call cc-option,-fsanitize-coverage=trace-pc,)


# Use USERINCLUDE when you must reference the UAPI directories only.
USERINCLUDE    := \
		-I$(srctree)/arch/$(hdr-arch)/include/uapi \
		-I$(objtree)/arch/$(hdr-arch)/include/generated/uapi \
		-I$(srctree)/include/uapi \
		-I$(objtree)/include/generated/uapi \
                -include $(srctree)/include/linux/kconfig.h

# Use LINUXINCLUDE when you must reference the include/ directory.
# Needed to be compatible with the O= option
LINUXINCLUDE    := \
		-I$(srctree)/arch/$(hdr-arch)/include \
		-I$(objtree)/arch/$(hdr-arch)/include/generated/uapi \
		-I$(objtree)/arch/$(hdr-arch)/include/generated \
		$(if $(KBUILD_SRC), -I$(srctree)/include) \
		-I$(objtree)/include

LINUXINCLUDE	+= $(filter-out $(LINUXINCLUDE),$(USERINCLUDE))

KBUILD_CPPFLAGS := -D__KERNEL__

KBUILD_CFLAGS   := -Wall -Wundef -Wstrict-prototypes -Wno-trigraphs \
		   -fno-strict-aliasing -fno-common \
		   -Werror-implicit-function-declaration \
		   -Wno-format-security \
		   -std=gnu89 $(call cc-option,-fno-PIE)


KBUILD_AFLAGS_KERNEL :=
KBUILD_CFLAGS_KERNEL :=
KBUILD_AFLAGS   := -D__ASSEMBLY__ $(call cc-option,-fno-PIE)
KBUILD_AFLAGS_MODULE  := -DMODULE
KBUILD_CFLAGS_MODULE  := -DMODULE
KBUILD_LDFLAGS_MODULE := -T $(srctree)/scripts/module-common.lds

# Read KERNELRELEASE from include/config/kernel.release (if it exists)
KERNELRELEASE = $(shell cat include/config/kernel.release 2> /dev/null)
KERNELVERSION = $(VERSION)$(if $(PATCHLEVEL),.$(PATCHLEVEL)$(if $(SUBLEVEL),.$(SUBLEVEL)))$(EXTRAVERSION)

export VERSION PATCHLEVEL SUBLEVEL KERNELRELEASE KERNELVERSION
export ARCH SRCARCH CONFIG_SHELL HOSTCC HOSTCFLAGS CROSS_COMPILE AS LD CC
export CPP AR NM STRIP OBJCOPY OBJDUMP
export MAKE AWK GENKSYMS INSTALLKERNEL PERL PYTHON UTS_MACHINE
export HOSTCXX HOSTCXXFLAGS LDFLAGS_MODULE CHECK CHECKFLAGS

export KBUILD_CPPFLAGS NOSTDINC_FLAGS LINUXINCLUDE OBJCOPYFLAGS LDFLAGS
export KBUILD_CFLAGS CFLAGS_KERNEL CFLAGS_MODULE CFLAGS_GCOV CFLAGS_KCOV CFLAGS_KASAN CFLAGS_UBSAN
export KBUILD_AFLAGS AFLAGS_KERNEL AFLAGS_MODULE
export KBUILD_AFLAGS_MODULE KBUILD_CFLAGS_MODULE KBUILD_LDFLAGS_MODULE
export KBUILD_AFLAGS_KERNEL KBUILD_CFLAGS_KERNEL
export KBUILD_ARFLAGS

# When compiling out-of-tree modules, put MODVERDIR in the module
# tree rather than in the kernel tree. The kernel tree might
# even be read-only.
export MODVERDIR := $(if $(KBUILD_EXTMOD),$(firstword $(KBUILD_EXTMOD))/).tmp_versions

# Files to ignore in find ... statements

export RCS_FIND_IGNORE := \( -name SCCS -o -name BitKeeper -o -name .svn -o    \
			  -name CVS -o -name .pc -o -name .hg -o -name .git \) \
			  -prune -o
export RCS_TAR_IGNORE := --exclude SCCS --exclude BitKeeper --exclude .svn \
			 --exclude CVS --exclude .pc --exclude .hg --exclude .git

# ===========================================================================
# Rules shared between *config targets and build targets

# Basic helpers built in scripts/
PHONY += scripts_basic
scripts_basic:
	$(Q)$(MAKE) $(build)=scripts/basic
	$(Q)rm -f .tmp_quiet_recordmcount

# To avoid any implicit rule to kick in, define an empty command.
scripts/basic/%: scripts_basic ;

PHONY += outputmakefile
# outputmakefile generates a Makefile in the output directory, if using a
# separate output directory. This allows convenient use of make in the
# output directory.
outputmakefile:
ifneq ($(KBUILD_SRC),)
	$(Q)ln -fsn $(srctree) source
	$(Q)$(CONFIG_SHELL) $(srctree)/scripts/mkmakefile \
	    $(srctree) $(objtree) $(VERSION) $(PATCHLEVEL)
endif

# Support for using generic headers in asm-generic
PHONY += asm-generic
asm-generic:
	$(Q)$(MAKE) -f $(srctree)/scripts/Makefile.asm-generic \
	            src=asm obj=arch/$(SRCARCH)/include/generated/asm
	$(Q)$(MAKE) -f $(srctree)/scripts/Makefile.asm-generic \
	            src=uapi/asm obj=arch/$(SRCARCH)/include/generated/uapi/asm

# To make sure we do not include .config for any of the *config targets
# catch them early, and hand them over to scripts/kconfig/Makefile
# It is allowed to specify more targets when calling make, including
# mixing *config targets and build targets.
# For example 'make oldconfig all'.
# Detect when mixed targets is specified, and make a second invocation
# of make so .config is not included in this case either (for *config).

version_h := include/generated/uapi/linux/version.h
old_version_h := include/linux/version.h

no-dot-config-targets := clean mrproper distclean \
			 cscope gtags TAGS tags help% %docs check% coccicheck \
			 $(version_h) headers_% archheaders archscripts \
			 kernelversion %src-pkg

config-targets := 0
mixed-targets  := 0
dot-config     := 1

ifneq ($(filter $(no-dot-config-targets), $(MAKECMDGOALS)),)
	ifeq ($(filter-out $(no-dot-config-targets), $(MAKECMDGOALS)),)
		dot-config := 0
	endif
endif

ifeq ($(KBUILD_EXTMOD),)
        ifneq ($(filter config %config,$(MAKECMDGOALS)),)
                config-targets := 1
                ifneq ($(words $(MAKECMDGOALS)),1)
                        mixed-targets := 1
                endif
        endif
endif
# install and module_install need also be processed one by one
ifneq ($(filter install,$(MAKECMDGOALS)),)
        ifneq ($(filter modules_install,$(MAKECMDGOALS)),)
	        mixed-targets := 1
        endif
endif

ifeq ($(mixed-targets),1)
# ===========================================================================
# We're called with mixed targets (*config and build targets).
# Handle them one by one.

PHONY += $(MAKECMDGOALS) __build_one_by_one

$(filter-out __build_one_by_one, $(MAKECMDGOALS)): __build_one_by_one
	@:

__build_one_by_one:
	$(Q)set -e; \
	for i in $(MAKECMDGOALS); do \
		$(MAKE) -f $(srctree)/Makefile $$i; \
	done

else
ifeq ($(config-targets),1)
# ===========================================================================
# *config targets only - make sure prerequisites are updated, and descend
# in scripts/kconfig to make the *config target

# Read arch specific Makefile to set KBUILD_DEFCONFIG as needed.
# KBUILD_DEFCONFIG may point out an alternative default configuration
# used for 'make defconfig'
include arch/$(SRCARCH)/Makefile
export KBUILD_DEFCONFIG KBUILD_KCONFIG

config: scripts_basic outputmakefile FORCE
	$(Q)$(MAKE) $(build)=scripts/kconfig $@

%config: scripts_basic outputmakefile FORCE
	$(Q)$(MAKE) $(build)=scripts/kconfig $@

else
# ===========================================================================
# Build targets only - this includes vmlinux, arch specific targets, clean
# targets and others. In general all targets except *config targets.

ifeq ($(KBUILD_EXTMOD),)
# Additional helpers built in scripts/
# Carefully list dependencies so we do not try to build scripts twice
# in parallel
PHONY += scripts
scripts: scripts_basic include/config/auto.conf include/config/tristate.conf \
	 asm-generic gcc-plugins
	$(Q)$(MAKE) $(build)=$(@)

# Objects we will link into vmlinux / subdirs we need to visit
init-y		:= init/
drivers-y	:= drivers/ sound/ firmware/
net-y		:= net/
libs-y		:= lib/
core-y		:= usr/
virt-y		:= virt/
endif # KBUILD_EXTMOD

ifeq ($(dot-config),1)
# Read in config
-include include/config/auto.conf

ifeq ($(KBUILD_EXTMOD),)
# Read in dependencies to all Kconfig* files, make sure to run
# oldconfig if changes are detected.
-include include/config/auto.conf.cmd

# To avoid any implicit rule to kick in, define an empty command
$(KCONFIG_CONFIG) include/config/auto.conf.cmd: ;

# If .config is newer than include/config/auto.conf, someone tinkered
# with it and forgot to run make oldconfig.
# if auto.conf.cmd is missing then we are probably in a cleaned tree so
# we execute the config step to be sure to catch updated Kconfig files
include/config/%.conf: $(KCONFIG_CONFIG) include/config/auto.conf.cmd
	$(Q)$(MAKE) -f $(srctree)/Makefile silentoldconfig
else
# external modules needs include/generated/autoconf.h and include/config/auto.conf
# but do not care if they are up-to-date. Use auto.conf to trigger the test
PHONY += include/config/auto.conf

include/config/auto.conf:
	$(Q)test -e include/generated/autoconf.h -a -e $@ || (		\
	echo >&2;							\
	echo >&2 "  ERROR: Kernel configuration is invalid.";		\
	echo >&2 "         include/generated/autoconf.h or $@ are missing.";\
	echo >&2 "         Run 'make oldconfig && make prepare' on kernel src to fix it.";	\
	echo >&2 ;							\
	/bin/false)

endif # KBUILD_EXTMOD

else
# Dummy target needed, because used as prerequisite
include/config/auto.conf: ;
endif # $(dot-config)

# For the kernel to actually contain only the needed exported symbols,
# we have to build modules as well to determine what those symbols are.
# (this can be evaluated only once include/config/auto.conf has been included)
ifdef CONFIG_TRIM_UNUSED_KSYMS
  KBUILD_MODULES := 1
endif

# The all: target is the default when no target is given on the
# command line.
# This allow a user to issue only 'make' to build a kernel including modules
# Defaults to vmlinux, but the arch makefile usually adds further targets
all: vmlinux

# The arch Makefile can set ARCH_{CPP,A,C}FLAGS to override the default
# values of the respective KBUILD_* variables
ARCH_CPPFLAGS :=
ARCH_AFLAGS :=
ARCH_CFLAGS :=
include arch/$(SRCARCH)/Makefile

KBUILD_CFLAGS	+= $(call cc-option,-fno-delete-null-pointer-checks,)
KBUILD_CFLAGS	+= $(call cc-disable-warning,frame-address,)

ifdef CONFIG_LD_DEAD_CODE_DATA_ELIMINATION
KBUILD_CFLAGS	+= $(call cc-option,-ffunction-sections,)
KBUILD_CFLAGS	+= $(call cc-option,-fdata-sections,)
endif

ifdef CONFIG_CC_OPTIMIZE_FOR_SIZE
KBUILD_CFLAGS	+= -Os $(call cc-disable-warning,maybe-uninitialized,)
else
ifdef CONFIG_PROFILE_ALL_BRANCHES
KBUILD_CFLAGS	+= -O2 $(call cc-disable-warning,maybe-uninitialized,)
else
KBUILD_CFLAGS   += -O2
endif
endif

KBUILD_CFLAGS += $(call cc-ifversion, -lt, 0409, \
			$(call cc-disable-warning,maybe-uninitialized,))

# Tell gcc to never replace conditional load with a non-conditional one
KBUILD_CFLAGS	+= $(call cc-option,--param=allow-store-data-races=0)

include scripts/Makefile.gcc-plugins

ifdef CONFIG_READABLE_ASM
# Disable optimizations that make assembler listings hard to read.
# reorder blocks reorders the control in the function
# ipa clone creates specialized cloned functions
# partial inlining inlines only parts of functions
KBUILD_CFLAGS += $(call cc-option,-fno-reorder-blocks,) \
                 $(call cc-option,-fno-ipa-cp-clone,) \
                 $(call cc-option,-fno-partial-inlining)
endif

ifneq ($(CONFIG_FRAME_WARN),0)
KBUILD_CFLAGS += $(call cc-option,-Wframe-larger-than=${CONFIG_FRAME_WARN})
endif

# This selects the stack protector compiler flag. Testing it is delayed
# until after .config has been reprocessed, in the prepare-compiler-check
# target.
ifdef CONFIG_CC_STACKPROTECTOR_REGULAR
  stackp-flag := -fstack-protector
  stackp-name := REGULAR
else
ifdef CONFIG_CC_STACKPROTECTOR_STRONG
  stackp-flag := -fstack-protector-strong
  stackp-name := STRONG
else
  # Force off for distro compilers that enable stack protector by default.
  stackp-flag := $(call cc-option, -fno-stack-protector)
endif
endif
# Find arch-specific stack protector compiler sanity-checking script.
ifdef CONFIG_CC_STACKPROTECTOR
  stackp-path := $(srctree)/scripts/gcc-$(SRCARCH)_$(BITS)-has-stack-protector.sh
  stackp-check := $(wildcard $(stackp-path))
endif
KBUILD_CFLAGS += $(stackp-flag)

ifeq ($(cc-name),clang)
KBUILD_CPPFLAGS += $(call cc-option,-Qunused-arguments,)
KBUILD_CPPFLAGS += $(call cc-option,-Wno-unknown-warning-option,)
KBUILD_CFLAGS += $(call cc-disable-warning, unused-variable)
KBUILD_CFLAGS += $(call cc-disable-warning, format-invalid-specifier)
KBUILD_CFLAGS += $(call cc-disable-warning, gnu)
# Quiet clang warning: comparison of unsigned expression < 0 is always false
KBUILD_CFLAGS += $(call cc-disable-warning, tautological-compare)
# CLANG uses a _MergedGlobals as optimization, but this breaks modpost, as the
# source of a reference will be _MergedGlobals and not on of the whitelisted names.
# See modpost pattern 2
KBUILD_CFLAGS += $(call cc-option, -mno-global-merge,)
KBUILD_CFLAGS += $(call cc-option, -fcatch-undefined-behavior)
else

# These warnings generated too much noise in a regular build.
# Use make W=1 to enable them (see scripts/Makefile.build)
KBUILD_CFLAGS += $(call cc-disable-warning, unused-but-set-variable)
KBUILD_CFLAGS += $(call cc-disable-warning, unused-const-variable)
endif

ifdef CONFIG_FRAME_POINTER
KBUILD_CFLAGS	+= -fno-omit-frame-pointer -fno-optimize-sibling-calls
else
# Some targets (ARM with Thumb2, for example), can't be built with frame
# pointers.  For those, we don't have FUNCTION_TRACER automatically
# select FRAME_POINTER.  However, FUNCTION_TRACER adds -pg, and this is
# incompatible with -fomit-frame-pointer with current GCC, so we don't use
# -fomit-frame-pointer with FUNCTION_TRACER.
ifndef CONFIG_FUNCTION_TRACER
KBUILD_CFLAGS	+= -fomit-frame-pointer
endif
endif

KBUILD_CFLAGS   += $(call cc-option, -fno-var-tracking-assignments)

ifdef CONFIG_DEBUG_INFO
ifdef CONFIG_DEBUG_INFO_SPLIT
KBUILD_CFLAGS   += $(call cc-option, -gsplit-dwarf, -g)
else
KBUILD_CFLAGS	+= -g
endif
KBUILD_AFLAGS	+= -Wa,-gdwarf-2
endif
ifdef CONFIG_DEBUG_INFO_DWARF4
KBUILD_CFLAGS	+= $(call cc-option, -gdwarf-4,)
endif

ifdef CONFIG_DEBUG_INFO_REDUCED
KBUILD_CFLAGS 	+= $(call cc-option, -femit-struct-debug-baseonly) \
		   $(call cc-option,-fno-var-tracking)
endif

ifdef CONFIG_FUNCTION_TRACER
ifndef CC_FLAGS_FTRACE
CC_FLAGS_FTRACE := -pg
endif
export CC_FLAGS_FTRACE
ifdef CONFIG_HAVE_FENTRY
CC_USING_FENTRY	:= $(call cc-option, -mfentry -DCC_USING_FENTRY)
endif
KBUILD_CFLAGS	+= $(CC_FLAGS_FTRACE) $(CC_USING_FENTRY)
KBUILD_AFLAGS	+= $(CC_USING_FENTRY)
ifdef CONFIG_DYNAMIC_FTRACE
	ifdef CONFIG_HAVE_C_RECORDMCOUNT
		BUILD_C_RECORDMCOUNT := y
		export BUILD_C_RECORDMCOUNT
	endif
endif
endif

# We trigger additional mismatches with less inlining
ifdef CONFIG_DEBUG_SECTION_MISMATCH
KBUILD_CFLAGS += $(call cc-option, -fno-inline-functions-called-once)
endif

# arch Makefile may override CC so keep this after arch Makefile is included
NOSTDINC_FLAGS += -nostdinc -isystem $(shell $(CC) -print-file-name=include)
CHECKFLAGS     += $(NOSTDINC_FLAGS)

# warn about C99 declaration after statement
KBUILD_CFLAGS += $(call cc-option,-Wdeclaration-after-statement,)

# disable pointer signed / unsigned warnings in gcc 4.0
KBUILD_CFLAGS += $(call cc-disable-warning, pointer-sign)

# disable invalid "can't wrap" optimizations for signed / pointers
KBUILD_CFLAGS	+= $(call cc-option,-fno-strict-overflow)

# conserve stack if available
KBUILD_CFLAGS   += $(call cc-option,-fconserve-stack)

# disallow errors like 'EXPORT_GPL(foo);' with missing header
KBUILD_CFLAGS   += $(call cc-option,-Werror=implicit-int)

# require functions to have arguments in prototypes, not empty 'int foo()'
KBUILD_CFLAGS   += $(call cc-option,-Werror=strict-prototypes)

# Prohibit date/time macros, which would make the build non-deterministic
KBUILD_CFLAGS   += $(call cc-option,-Werror=date-time)

# enforce correct pointer usage
KBUILD_CFLAGS   += $(call cc-option,-Werror=incompatible-pointer-types)

# use the deterministic mode of AR if available
KBUILD_ARFLAGS := $(call ar-option,D)

# check for 'asm goto'
ifeq ($(shell $(CONFIG_SHELL) $(srctree)/scripts/gcc-goto.sh $(CC) $(KBUILD_CFLAGS)), y)
	KBUILD_CFLAGS += -DCC_HAVE_ASM_GOTO
	KBUILD_AFLAGS += -DCC_HAVE_ASM_GOTO
endif

include scripts/Makefile.kasan
include scripts/Makefile.extrawarn
include scripts/Makefile.ubsan

# Add any arch overrides and user supplied CPPFLAGS, AFLAGS and CFLAGS as the
# last assignments
KBUILD_CPPFLAGS += $(ARCH_CPPFLAGS) $(KCPPFLAGS)
KBUILD_AFLAGS   += $(ARCH_AFLAGS)   $(KAFLAGS)
KBUILD_CFLAGS   += $(ARCH_CFLAGS)   $(KCFLAGS)

# Use --build-id when available.
LDFLAGS_BUILD_ID = $(patsubst -Wl$(comma)%,%,\
			      $(call cc-ldoption, -Wl$(comma)--build-id,))
KBUILD_LDFLAGS_MODULE += $(LDFLAGS_BUILD_ID)
LDFLAGS_vmlinux += $(LDFLAGS_BUILD_ID)

ifdef CONFIG_LD_DEAD_CODE_DATA_ELIMINATION
LDFLAGS_vmlinux	+= $(call ld-option, --gc-sections,)
endif

ifeq ($(CONFIG_STRIP_ASM_SYMS),y)
LDFLAGS_vmlinux	+= $(call ld-option, -X,)
endif

# Default kernel image to build when no specific target is given.
# KBUILD_IMAGE may be overruled on the command line or
# set in the environment
# Also any assignments in arch/$(ARCH)/Makefile take precedence over
# this default value
export KBUILD_IMAGE ?= vmlinux

#
# INSTALL_PATH specifies where to place the updated kernel and system map
# images. Default is /boot, but you can set it to other values
export	INSTALL_PATH ?= /boot

#
# INSTALL_DTBS_PATH specifies a prefix for relocations required by build roots.
# Like INSTALL_MOD_PATH, it isn't defined in the Makefile, but can be passed as
# an argument if needed. Otherwise it defaults to the kernel install path
#
export INSTALL_DTBS_PATH ?= $(INSTALL_PATH)/dtbs/$(KERNELRELEASE)

#
# INSTALL_MOD_PATH specifies a prefix to MODLIB for module directory
# relocations required by build roots.  This is not defined in the
# makefile but the argument can be passed to make if needed.
#

MODLIB	= $(INSTALL_MOD_PATH)/lib/modules/$(KERNELRELEASE)
export MODLIB

#
# INSTALL_MOD_STRIP, if defined, will cause modules to be
# stripped after they are installed.  If INSTALL_MOD_STRIP is '1', then
# the default option --strip-debug will be used.  Otherwise,
# INSTALL_MOD_STRIP value will be used as the options to the strip command.

ifdef INSTALL_MOD_STRIP
ifeq ($(INSTALL_MOD_STRIP),1)
mod_strip_cmd = $(STRIP) --strip-debug
else
mod_strip_cmd = $(STRIP) $(INSTALL_MOD_STRIP)
endif # INSTALL_MOD_STRIP=1
else
mod_strip_cmd = true
endif # INSTALL_MOD_STRIP
export mod_strip_cmd

# CONFIG_MODULE_COMPRESS, if defined, will cause module to be compressed
# after they are installed in agreement with CONFIG_MODULE_COMPRESS_GZIP
# or CONFIG_MODULE_COMPRESS_XZ.

mod_compress_cmd = true
ifdef CONFIG_MODULE_COMPRESS
  ifdef CONFIG_MODULE_COMPRESS_GZIP
    mod_compress_cmd = gzip -n -f
  endif # CONFIG_MODULE_COMPRESS_GZIP
  ifdef CONFIG_MODULE_COMPRESS_XZ
    mod_compress_cmd = xz -f
  endif # CONFIG_MODULE_COMPRESS_XZ
endif # CONFIG_MODULE_COMPRESS
export mod_compress_cmd

# Select initial ramdisk compression format, default is gzip(1).
# This shall be used by the dracut(8) tool while creating an initramfs image.
#
INITRD_COMPRESS-y                  := gzip
INITRD_COMPRESS-$(CONFIG_RD_BZIP2) := bzip2
INITRD_COMPRESS-$(CONFIG_RD_LZMA)  := lzma
INITRD_COMPRESS-$(CONFIG_RD_XZ)    := xz
INITRD_COMPRESS-$(CONFIG_RD_LZO)   := lzo
INITRD_COMPRESS-$(CONFIG_RD_LZ4)   := lz4
# do not export INITRD_COMPRESS, since we didn't actually
# choose a sane default compression above.
# export INITRD_COMPRESS := $(INITRD_COMPRESS-y)

ifdef CONFIG_MODULE_SIG_ALL
$(eval $(call config_filename,MODULE_SIG_KEY))

mod_sign_cmd = scripts/sign-file $(CONFIG_MODULE_SIG_HASH) $(MODULE_SIG_KEY_SRCPREFIX)$(CONFIG_MODULE_SIG_KEY) certs/signing_key.x509
else
mod_sign_cmd = true
endif
export mod_sign_cmd


ifeq ($(KBUILD_EXTMOD),)
core-y		+= kernel/ certs/ mm/ fs/ ipc/ security/ crypto/ block/

vmlinux-dirs	:= $(patsubst %/,%,$(filter %/, $(init-y) $(init-m) \
		     $(core-y) $(core-m) $(drivers-y) $(drivers-m) \
		     $(net-y) $(net-m) $(libs-y) $(libs-m) $(virt-y)))

vmlinux-alldirs	:= $(sort $(vmlinux-dirs) $(patsubst %/,%,$(filter %/, \
		     $(init-) $(core-) $(drivers-) $(net-) $(libs-) $(virt-))))

init-y		:= $(patsubst %/, %/built-in.o, $(init-y))
core-y		:= $(patsubst %/, %/built-in.o, $(core-y))
drivers-y	:= $(patsubst %/, %/built-in.o, $(drivers-y))
net-y		:= $(patsubst %/, %/built-in.o, $(net-y))
libs-y1		:= $(patsubst %/, %/lib.a, $(libs-y))
libs-y2		:= $(patsubst %/, %/built-in.o, $(libs-y))
libs-y		:= $(libs-y1) $(libs-y2)
virt-y		:= $(patsubst %/, %/built-in.o, $(virt-y))

# Externally visible symbols (used by link-vmlinux.sh)
export KBUILD_VMLINUX_INIT := $(head-y) $(init-y)
export KBUILD_VMLINUX_MAIN := $(core-y) $(libs-y) $(drivers-y) $(net-y) $(virt-y)
export KBUILD_LDS          := arch/$(SRCARCH)/kernel/vmlinux.lds
export LDFLAGS_vmlinux
# used by scripts/pacmage/Makefile
export KBUILD_ALLDIRS := $(sort $(filter-out arch/%,$(vmlinux-alldirs)) arch Documentation include samples scripts tools)

vmlinux-deps := $(KBUILD_LDS) $(KBUILD_VMLINUX_INIT) $(KBUILD_VMLINUX_MAIN)

# Include targets which we want to execute sequentially if the rest of the
# kernel build went well. If CONFIG_TRIM_UNUSED_KSYMS is set, this might be
# evaluated more than once.
PHONY += vmlinux_prereq
vmlinux_prereq: $(vmlinux-deps) FORCE
ifdef CONFIG_HEADERS_CHECK
	$(Q)$(MAKE) -f $(srctree)/Makefile headers_check
endif
ifdef CONFIG_GDB_SCRIPTS
	$(Q)ln -fsn `cd $(srctree) && /bin/pwd`/scripts/gdb/vmlinux-gdb.py
endif
ifdef CONFIG_TRIM_UNUSED_KSYMS
	$(Q)$(CONFIG_SHELL) $(srctree)/scripts/adjust_autoksyms.sh \
	  "$(MAKE) -f $(srctree)/Makefile vmlinux"
endif

# standalone target for easier testing
include/generated/autoksyms.h: FORCE
	$(Q)$(CONFIG_SHELL) $(srctree)/scripts/adjust_autoksyms.sh true

ARCH_POSTLINK := $(wildcard $(srctree)/arch/$(SRCARCH)/Makefile.postlink)

# Final link of vmlinux with optional arch pass after final link
    cmd_link-vmlinux =                                                 \
	$(CONFIG_SHELL) $< $(LD) $(LDFLAGS) $(LDFLAGS_vmlinux) ;       \
	$(if $(ARCH_POSTLINK), $(MAKE) -f $(ARCH_POSTLINK) $@, true)

vmlinux: scripts/link-vmlinux.sh vmlinux_prereq $(vmlinux-deps) FORCE
	+$(call if_changed,link-vmlinux)

# Build samples along the rest of the kernel
ifdef CONFIG_SAMPLES
vmlinux-dirs += samples
endif

# The actual objects are generated when descending,
# make sure no implicit rule kicks in
$(sort $(vmlinux-deps)): $(vmlinux-dirs) ;

# Handle descending into subdirectories listed in $(vmlinux-dirs)
# Preset locale variables to speed up the build process. Limit locale
# tweaks to this spot to avoid wrong language settings when running
# make menuconfig etc.
# Error messages still appears in the original language

PHONY += $(vmlinux-dirs)
$(vmlinux-dirs): prepare scripts
	$(Q)$(MAKE) $(build)=$@

define filechk_kernel.release
	echo "$(KERNELVERSION)$$($(CONFIG_SHELL) $(srctree)/scripts/setlocalversion $(srctree))"
endef

# Store (new) KERNELRELEASE string in include/config/kernel.release
include/config/kernel.release: include/config/auto.conf FORCE
	$(call filechk,kernel.release)


# Things we need to do before we recursively start building the kernel
# or the modules are listed in "prepare".
# A multi level approach is used. prepareN is processed before prepareN-1.
# archprepare is used in arch Makefiles and when processed asm symlink,
# version.h and scripts_basic is processed / created.

# Listed in dependency order
PHONY += prepare archprepare prepare0 prepare1 prepare2 prepare3

# prepare3 is used to check if we are building in a separate output directory,
# and if so do:
# 1) Check that make has not been executed in the kernel src $(srctree)
prepare3: include/config/kernel.release
ifneq ($(KBUILD_SRC),)
	@$(kecho) '  Using $(srctree) as source for kernel'
	$(Q)if [ -f $(srctree)/.config -o -d $(srctree)/include/config ]; then \
		echo >&2 "  $(srctree) is not clean, please run 'make mrproper'"; \
		echo >&2 "  in the '$(srctree)' directory.";\
		/bin/false; \
	fi;
endif

# prepare2 creates a makefile if using a separate output directory.
# From this point forward, .config has been reprocessed, so any rules
# that need to depend on updated CONFIG_* values can be checked here.
prepare2: prepare3 prepare-compiler-check outputmakefile asm-generic

prepare1: prepare2 $(version_h) include/generated/utsrelease.h \
                   include/config/auto.conf
	$(cmd_crmodverdir)

archprepare: archheaders archscripts prepare1 scripts_basic

prepare0: archprepare gcc-plugins
	$(Q)$(MAKE) $(build)=.

# All the preparing..
prepare: prepare0 prepare-objtool

ifdef CONFIG_STACK_VALIDATION
  has_libelf := $(call try-run,\
		echo "int main() {}" | $(HOSTCC) -xc -o /dev/null -lelf -,1,0)
  ifeq ($(has_libelf),1)
    objtool_target := tools/objtool FORCE
  else
    $(warning "Cannot use CONFIG_STACK_VALIDATION, please install libelf-dev, libelf-devel or elfutils-libelf-devel")
    SKIP_STACK_VALIDATION := 1
    export SKIP_STACK_VALIDATION
  endif
endif

PHONY += prepare-objtool
prepare-objtool: $(objtool_target)

# Check for CONFIG flags that require compiler support. Abort the build
# after .config has been processed, but before the kernel build starts.
#
# For security-sensitive CONFIG options, we don't want to fallback and/or
# silently change which compiler flags will be used, since that leads to
# producing kernels with different security feature characteristics
# depending on the compiler used. (For example, "But I selected
# CC_STACKPROTECTOR_STRONG! Why did it build with _REGULAR?!")
PHONY += prepare-compiler-check
prepare-compiler-check: FORCE
# Make sure compiler supports requested stack protector flag.
ifdef stackp-name
  ifeq ($(call cc-option, $(stackp-flag)),)
	@echo Cannot use CONFIG_CC_STACKPROTECTOR_$(stackp-name): \
		  $(stackp-flag) not supported by compiler >&2 && exit 1
  endif
endif
# Make sure compiler does not have buggy stack-protector support.
ifdef stackp-check
  ifneq ($(shell $(CONFIG_SHELL) $(stackp-check) $(CC) $(KBUILD_CPPFLAGS) $(biarch)),y)
	@echo Cannot use CONFIG_CC_STACKPROTECTOR_$(stackp-name): \
                  $(stackp-flag) available but compiler is broken >&2 && exit 1
  endif
endif
	@:

# Generate some files
# ---------------------------------------------------------------------------

# KERNELRELEASE can change from a few different places, meaning version.h
# needs to be updated, so this check is forced on all builds

uts_len := 64
define filechk_utsrelease.h
	if [ `echo -n "$(KERNELRELEASE)" | wc -c ` -gt $(uts_len) ]; then \
	  echo '"$(KERNELRELEASE)" exceeds $(uts_len) characters' >&2;    \
	  exit 1;                                                         \
	fi;                                                               \
	(echo \#define UTS_RELEASE \"$(KERNELRELEASE)\";)
endef

define filechk_version.h
	(echo \#define LINUX_VERSION_CODE $(shell                         \
	expr $(VERSION) \* 65536 + 0$(PATCHLEVEL) \* 256 + 0$(SUBLEVEL)); \
	echo '#define KERNEL_VERSION(a,b,c) (((a) << 16) + ((b) << 8) + (c))';)
endef

$(version_h): $(srctree)/Makefile FORCE
	$(call filechk,version.h)
	$(Q)rm -f $(old_version_h)

include/generated/utsrelease.h: include/config/kernel.release FORCE
	$(call filechk,utsrelease.h)

PHONY += headerdep
headerdep:
	$(Q)find $(srctree)/include/ -name '*.h' | xargs --max-args 1 \
	$(srctree)/scripts/headerdep.pl -I$(srctree)/include

# ---------------------------------------------------------------------------
# Firmware install
INSTALL_FW_PATH=$(INSTALL_MOD_PATH)/lib/firmware
export INSTALL_FW_PATH

PHONY += firmware_install
firmware_install:
	@mkdir -p $(objtree)/firmware
	$(Q)$(MAKE) -f $(srctree)/scripts/Makefile.fwinst obj=firmware __fw_install

# ---------------------------------------------------------------------------
# Kernel headers

#Default location for installed headers
export INSTALL_HDR_PATH = $(objtree)/usr

# If we do an all arch process set dst to asm-$(hdr-arch)
hdr-dst = $(if $(KBUILD_HEADERS), dst=include/asm-$(hdr-arch), dst=include/asm)

PHONY += archheaders
archheaders:

PHONY += archscripts
archscripts:

PHONY += __headers
__headers: $(version_h) scripts_basic asm-generic archheaders archscripts
	$(Q)$(MAKE) $(build)=scripts build_unifdef

PHONY += headers_install_all
headers_install_all:
	$(Q)$(CONFIG_SHELL) $(srctree)/scripts/headers.sh install

PHONY += headers_install
headers_install: __headers
	$(if $(wildcard $(srctree)/arch/$(hdr-arch)/include/uapi/asm/Kbuild),, \
	  $(error Headers not exportable for the $(SRCARCH) architecture))
	$(Q)$(MAKE) $(hdr-inst)=include/uapi
	$(Q)$(MAKE) $(hdr-inst)=arch/$(hdr-arch)/include/uapi/asm $(hdr-dst)

PHONY += headers_check_all
headers_check_all: headers_install_all
	$(Q)$(CONFIG_SHELL) $(srctree)/scripts/headers.sh check

PHONY += headers_check
headers_check: headers_install
	$(Q)$(MAKE) $(hdr-inst)=include/uapi HDRCHECK=1
	$(Q)$(MAKE) $(hdr-inst)=arch/$(hdr-arch)/include/uapi/asm $(hdr-dst) HDRCHECK=1

# ---------------------------------------------------------------------------
# Kernel selftest

PHONY += kselftest
kselftest:
	$(Q)$(MAKE) -C tools/testing/selftests run_tests

kselftest-clean:
	$(Q)$(MAKE) -C tools/testing/selftests clean

PHONY += kselftest-merge
kselftest-merge:
	$(if $(wildcard $(objtree)/.config),, $(error No .config exists, config your kernel first!))
	$(Q)$(CONFIG_SHELL) $(srctree)/scripts/kconfig/merge_config.sh \
		-m $(objtree)/.config \
		$(srctree)/tools/testing/selftests/*/config
	+$(Q)$(MAKE) -f $(srctree)/Makefile olddefconfig

# ---------------------------------------------------------------------------
# Modules

ifdef CONFIG_MODULES

# By default, build modules as well

all: modules

# Build modules
#
# A module can be listed more than once in obj-m resulting in
# duplicate lines in modules.order files.  Those are removed
# using awk while concatenating to the final file.

PHONY += modules
modules: $(vmlinux-dirs) $(if $(KBUILD_BUILTIN),vmlinux) modules.builtin
	$(Q)$(AWK) '!x[$$0]++' $(vmlinux-dirs:%=$(objtree)/%/modules.order) > $(objtree)/modules.order
	@$(kecho) '  Building modules, stage 2.';
	$(Q)$(MAKE) -f $(srctree)/scripts/Makefile.modpost
	$(Q)$(MAKE) -f $(srctree)/scripts/Makefile.fwinst obj=firmware __fw_modbuild

modules.builtin: $(vmlinux-dirs:%=%/modules.builtin)
	$(Q)$(AWK) '!x[$$0]++' $^ > $(objtree)/modules.builtin

%/modules.builtin: include/config/auto.conf
	$(Q)$(MAKE) $(modbuiltin)=$*


# Target to prepare building external modules
PHONY += modules_prepare
modules_prepare: prepare scripts

# Target to install modules
PHONY += modules_install
modules_install: _modinst_ _modinst_post

PHONY += _modinst_
_modinst_:
	@rm -rf $(MODLIB)/kernel
	@rm -f $(MODLIB)/source
	@mkdir -p $(MODLIB)/kernel
	@ln -s `cd $(srctree) && /bin/pwd` $(MODLIB)/source
	@if [ ! $(objtree) -ef  $(MODLIB)/build ]; then \
		rm -f $(MODLIB)/build ; \
		ln -s $(CURDIR) $(MODLIB)/build ; \
	fi
	@cp -f $(objtree)/modules.order $(MODLIB)/
	@cp -f $(objtree)/modules.builtin $(MODLIB)/
	$(Q)$(MAKE) -f $(srctree)/scripts/Makefile.modinst

# This depmod is only for convenience to give the initial
# boot a modules.dep even before / is mounted read-write.  However the
# boot script depmod is the master version.
PHONY += _modinst_post
_modinst_post: _modinst_
	$(Q)$(MAKE) -f $(srctree)/scripts/Makefile.fwinst obj=firmware __fw_modinst
	$(call cmd,depmod)

ifeq ($(CONFIG_MODULE_SIG), y)
PHONY += modules_sign
modules_sign:
	$(Q)$(MAKE) -f $(srctree)/scripts/Makefile.modsign
endif

else # CONFIG_MODULES

# Modules not configured
# ---------------------------------------------------------------------------

PHONY += modules modules_install
modules modules_install:
	@echo >&2
	@echo >&2 "The present kernel configuration has modules disabled."
	@echo >&2 "Type 'make config' and enable loadable module support."
	@echo >&2 "Then build a kernel with module support enabled."
	@echo >&2
	@exit 1

endif # CONFIG_MODULES

###
# Cleaning is done on three levels.
# make clean     Delete most generated files
#                Leave enough to build external modules
# make mrproper  Delete the current configuration, and all generated files
# make distclean Remove editor backup files, patch leftover files and the like

# Directories & files removed with 'make clean'
CLEAN_DIRS  += $(MODVERDIR)

# Directories & files removed with 'make mrproper'
MRPROPER_DIRS  += include/config usr/include include/generated          \
		  arch/*/include/generated .tmp_objdiff
MRPROPER_FILES += .config .config.old .version .old_version \
		  Module.symvers tags TAGS cscope* GPATH GTAGS GRTAGS GSYMS \
		  signing_key.pem signing_key.priv signing_key.x509	\
		  x509.genkey extra_certificates signing_key.x509.keyid	\
		  signing_key.x509.signer vmlinux-gdb.py

# clean - Delete most, but leave enough to build external modules
#
clean: rm-dirs  := $(CLEAN_DIRS)
clean: rm-files := $(CLEAN_FILES)
clean-dirs      := $(addprefix _clean_, . $(vmlinux-alldirs) Documentation samples)

PHONY += $(clean-dirs) clean archclean vmlinuxclean
$(clean-dirs):
	$(Q)$(MAKE) $(clean)=$(patsubst _clean_%,%,$@)

vmlinuxclean:
	$(Q)$(CONFIG_SHELL) $(srctree)/scripts/link-vmlinux.sh clean
	$(Q)$(if $(ARCH_POSTLINK), $(MAKE) -f $(ARCH_POSTLINK) clean)

clean: archclean vmlinuxclean

# mrproper - Delete all generated files, including .config
#
mrproper: rm-dirs  := $(wildcard $(MRPROPER_DIRS))
mrproper: rm-files := $(wildcard $(MRPROPER_FILES))
mrproper-dirs      := $(addprefix _mrproper_,Documentation/DocBook scripts)

PHONY += $(mrproper-dirs) mrproper archmrproper
$(mrproper-dirs):
	$(Q)$(MAKE) $(clean)=$(patsubst _mrproper_%,%,$@)

mrproper: clean archmrproper $(mrproper-dirs)
	$(call cmd,rmdirs)
	$(call cmd,rmfiles)

# distclean
#
PHONY += distclean

distclean: mrproper
	@find $(srctree) $(RCS_FIND_IGNORE) \
		\( -name '*.orig' -o -name '*.rej' -o -name '*~' \
		-o -name '*.bak' -o -name '#*#' -o -name '.*.orig' \
		-o -name '.*.rej' -o -name '*%'  -o -name 'core' \) \
		-type f -print | xargs rm -f


# Packaging of the kernel to various formats
# ---------------------------------------------------------------------------
# rpm target kept for backward compatibility
package-dir	:= scripts/package

%src-pkg: FORCE
	$(Q)$(MAKE) $(build)=$(package-dir) $@
%pkg: include/config/kernel.release FORCE
	$(Q)$(MAKE) $(build)=$(package-dir) $@
rpm: include/config/kernel.release FORCE
	$(Q)$(MAKE) $(build)=$(package-dir) $@


# Brief documentation of the typical targets used
# ---------------------------------------------------------------------------

boards := $(wildcard $(srctree)/arch/$(SRCARCH)/configs/*_defconfig)
boards := $(sort $(notdir $(boards)))
board-dirs := $(dir $(wildcard $(srctree)/arch/$(SRCARCH)/configs/*/*_defconfig))
board-dirs := $(sort $(notdir $(board-dirs:/=)))

PHONY += help
help:
	@echo  'Cleaning targets:'
	@echo  '  clean		  - Remove most generated files but keep the config and'
	@echo  '                    enough build support to build external modules'
	@echo  '  mrproper	  - Remove all generated files + config + various backup files'
	@echo  '  distclean	  - mrproper + remove editor backup and patch files'
	@echo  ''
	@echo  'Configuration targets:'
	@$(MAKE) -f $(srctree)/scripts/kconfig/Makefile help
	@echo  ''
	@echo  'Other generic targets:'
	@echo  '  all		  - Build all targets marked with [*]'
	@echo  '* vmlinux	  - Build the bare kernel'
	@echo  '* modules	  - Build all modules'
	@echo  '  modules_install - Install all modules to INSTALL_MOD_PATH (default: /)'
	@echo  '  firmware_install- Install all firmware to INSTALL_FW_PATH'
	@echo  '                    (default: $$(INSTALL_MOD_PATH)/lib/firmware)'
	@echo  '  dir/            - Build all files in dir and below'
	@echo  '  dir/file.[ois]  - Build specified target only'
	@echo  '  dir/file.lst    - Build specified mixed source/assembly target only'
	@echo  '                    (requires a recent binutils and recent build (System.map))'
	@echo  '  dir/file.ko     - Build module including final link'
	@echo  '  modules_prepare - Set up for building external modules'
	@echo  '  tags/TAGS	  - Generate tags file for editors'
	@echo  '  cscope	  - Generate cscope index'
	@echo  '  gtags           - Generate GNU GLOBAL index'
	@echo  '  kernelrelease	  - Output the release version string (use with make -s)'
	@echo  '  kernelversion	  - Output the version stored in Makefile (use with make -s)'
	@echo  '  image_name	  - Output the image name (use with make -s)'
	@echo  '  headers_install - Install sanitised kernel headers to INSTALL_HDR_PATH'; \
	 echo  '                    (default: $(INSTALL_HDR_PATH))'; \
	 echo  ''
	@echo  'Static analysers'
	@echo  '  checkstack      - Generate a list of stack hogs'
	@echo  '  namespacecheck  - Name space analysis on compiled kernel'
	@echo  '  versioncheck    - Sanity check on version.h usage'
	@echo  '  includecheck    - Check for duplicate included header files'
	@echo  '  export_report   - List the usages of all exported symbols'
	@echo  '  headers_check   - Sanity check on exported headers'
	@echo  '  headerdep       - Detect inclusion cycles in headers'
	@$(MAKE) -f $(srctree)/scripts/Makefile.help checker-help
	@echo  ''
	@echo  'Kernel selftest'
	@echo  '  kselftest       - Build and run kernel selftest (run as root)'
	@echo  '                    Build, install, and boot kernel before'
	@echo  '                    running kselftest on it'
	@echo  '  kselftest-clean - Remove all generated kselftest files'
	@echo  '  kselftest-merge - Merge all the config dependencies of kselftest to existed'
	@echo  '                    .config.'
	@echo  ''
	@echo  'Kernel packaging:'
	@$(MAKE) $(build)=$(package-dir) help
	@echo  ''
	@echo  'Documentation targets:'
	@$(MAKE) -f $(srctree)/Documentation/Makefile.sphinx dochelp
	@echo  ''
	@$(MAKE) -f $(srctree)/Documentation/DocBook/Makefile dochelp
	@echo  ''
	@echo  'Architecture specific targets ($(SRCARCH)):'
	@$(if $(archhelp),$(archhelp),\
		echo '  No architecture specific help defined for $(SRCARCH)')
	@echo  ''
	@$(if $(boards), \
		$(foreach b, $(boards), \
		printf "  %-24s - Build for %s\\n" $(b) $(subst _defconfig,,$(b));) \
		echo '')
	@$(if $(board-dirs), \
		$(foreach b, $(board-dirs), \
		printf "  %-16s - Show %s-specific targets\\n" help-$(b) $(b);) \
		printf "  %-16s - Show all of the above\\n" help-boards; \
		echo '')

	@echo  '  make V=0|1 [targets] 0 => quiet build (default), 1 => verbose build'
	@echo  '  make V=2   [targets] 2 => give reason for rebuild of target'
	@echo  '  make O=dir [targets] Locate all output files in "dir", including .config'
	@echo  '  make C=1   [targets] Check all c source with $$CHECK (sparse by default)'
	@echo  '  make C=2   [targets] Force check of all c source with $$CHECK'
	@echo  '  make RECORDMCOUNT_WARN=1 [targets] Warn about ignored mcount sections'
	@echo  '  make W=n   [targets] Enable extra gcc checks, n=1,2,3 where'
	@echo  '		1: warnings which may be relevant and do not occur too often'
	@echo  '		2: warnings which occur quite often but may still be relevant'
	@echo  '		3: more obscure warnings, can most likely be ignored'
	@echo  '		Multiple levels can be combined with W=12 or W=123'
	@echo  ''
	@echo  'Execute "make" or "make all" to build all targets marked with [*] '
	@echo  'For further info see the ./README file'


help-board-dirs := $(addprefix help-,$(board-dirs))

help-boards: $(help-board-dirs)

boards-per-dir = $(sort $(notdir $(wildcard $(srctree)/arch/$(SRCARCH)/configs/$*/*_defconfig)))

$(help-board-dirs): help-%:
	@echo  'Architecture specific targets ($(SRCARCH) $*):'
	@$(if $(boards-per-dir), \
		$(foreach b, $(boards-per-dir), \
		printf "  %-24s - Build for %s\\n" $*/$(b) $(subst _defconfig,,$(b));) \
		echo '')


# Documentation targets
# ---------------------------------------------------------------------------
DOC_TARGETS := xmldocs sgmldocs psdocs latexdocs pdfdocs htmldocs mandocs installmandocs epubdocs cleandocs
PHONY += $(DOC_TARGETS)
$(DOC_TARGETS): scripts_basic FORCE
	$(Q)$(MAKE) $(build)=scripts build_docproc build_check-lc_ctype
	$(Q)$(MAKE) $(build)=Documentation -f $(srctree)/Documentation/Makefile.sphinx $@
	$(Q)$(MAKE) $(build)=Documentation/DocBook $@

else # KBUILD_EXTMOD

###
# External module support.
# When building external modules the kernel used as basis is considered
# read-only, and no consistency checks are made and the make
# system is not used on the basis kernel. If updates are required
# in the basis kernel ordinary make commands (without M=...) must
# be used.
#
# The following are the only valid targets when building external
# modules.
# make M=dir clean     Delete all automatically generated files
# make M=dir modules   Make all modules in specified dir
# make M=dir	       Same as 'make M=dir modules'
# make M=dir modules_install
#                      Install the modules built in the module directory
#                      Assumes install directory is already created

# We are always building modules
KBUILD_MODULES := 1
PHONY += crmodverdir
crmodverdir:
	$(cmd_crmodverdir)

PHONY += $(objtree)/Module.symvers
$(objtree)/Module.symvers:
	@test -e $(objtree)/Module.symvers || ( \
	echo; \
	echo "  WARNING: Symbol version dump $(objtree)/Module.symvers"; \
	echo "           is missing; modules will have no dependencies and modversions."; \
	echo )

module-dirs := $(addprefix _module_,$(KBUILD_EXTMOD))
PHONY += $(module-dirs) modules
$(module-dirs): crmodverdir $(objtree)/Module.symvers
	$(Q)$(MAKE) $(build)=$(patsubst _module_%,%,$@)

modules: $(module-dirs)
	@$(kecho) '  Building modules, stage 2.';
	$(Q)$(MAKE) -f $(srctree)/scripts/Makefile.modpost

PHONY += modules_install
modules_install: _emodinst_ _emodinst_post

install-dir := $(if $(INSTALL_MOD_DIR),$(INSTALL_MOD_DIR),extra)
PHONY += _emodinst_
_emodinst_:
	$(Q)mkdir -p $(MODLIB)/$(install-dir)
	$(Q)$(MAKE) -f $(srctree)/scripts/Makefile.modinst

PHONY += _emodinst_post
_emodinst_post: _emodinst_
	$(call cmd,depmod)

clean-dirs := $(addprefix _clean_,$(KBUILD_EXTMOD))

PHONY += $(clean-dirs) clean
$(clean-dirs):
	$(Q)$(MAKE) $(clean)=$(patsubst _clean_%,%,$@)

clean:	rm-dirs := $(MODVERDIR)
clean: rm-files := $(KBUILD_EXTMOD)/Module.symvers

PHONY += help
help:
	@echo  '  Building external modules.'
	@echo  '  Syntax: make -C path/to/kernel/src M=$$PWD target'
	@echo  ''
	@echo  '  modules         - default target, build the module(s)'
	@echo  '  modules_install - install the module'
	@echo  '  clean           - remove generated files in module directory only'
	@echo  ''

# Dummies...
PHONY += prepare scripts
prepare: ;
scripts: ;
endif # KBUILD_EXTMOD

clean: $(clean-dirs)
	$(call cmd,rmdirs)
	$(call cmd,rmfiles)
	@find $(if $(KBUILD_EXTMOD), $(KBUILD_EXTMOD), .) $(RCS_FIND_IGNORE) \
		\( -name '*.[oas]' -o -name '*.ko' -o -name '.*.cmd' \
		-o -name '*.ko.*' \
		-o -name '*.dwo'  \
		-o -name '*.su'  \
		-o -name '.*.d' -o -name '.*.tmp' -o -name '*.mod.c' \
		-o -name '*.symtypes' -o -name 'modules.order' \
		-o -name modules.builtin -o -name '.tmp_*.o.*' \
		-o -name '*.c.[012]*.*' \
		-o -name '*.gcno' \) -type f -print | xargs rm -f

# Generate tags for editors
# ---------------------------------------------------------------------------
quiet_cmd_tags = GEN     $@
      cmd_tags = $(CONFIG_SHELL) $(srctree)/scripts/tags.sh $@

tags TAGS cscope gtags: FORCE
	$(call cmd,tags)

# Scripts to check various things for consistency
# ---------------------------------------------------------------------------

PHONY += includecheck versioncheck coccicheck namespacecheck export_report

includecheck:
	find $(srctree)/* $(RCS_FIND_IGNORE) \
		-name '*.[hcS]' -type f -print | sort \
		| xargs $(PERL) -w $(srctree)/scripts/checkincludes.pl

versioncheck:
	find $(srctree)/* $(RCS_FIND_IGNORE) \
		-name '*.[hcS]' -type f -print | sort \
		| xargs $(PERL) -w $(srctree)/scripts/checkversion.pl

coccicheck:
	$(Q)$(CONFIG_SHELL) $(srctree)/scripts/$@

namespacecheck:
	$(PERL) $(srctree)/scripts/namespace.pl

export_report:
	$(PERL) $(srctree)/scripts/export_report.pl

endif #ifeq ($(config-targets),1)
endif #ifeq ($(mixed-targets),1)

PHONY += checkstack kernelrelease kernelversion image_name

# UML needs a little special treatment here.  It wants to use the host
# toolchain, so needs $(SUBARCH) passed to checkstack.pl.  Everyone
# else wants $(ARCH), including people doing cross-builds, which means
# that $(SUBARCH) doesn't work here.
ifeq ($(ARCH), um)
CHECKSTACK_ARCH := $(SUBARCH)
else
CHECKSTACK_ARCH := $(ARCH)
endif
checkstack:
	$(OBJDUMP) -d vmlinux $$(find . -name '*.ko') | \
	$(PERL) $(src)/scripts/checkstack.pl $(CHECKSTACK_ARCH)

kernelrelease:
	@echo "$(KERNELVERSION)$$($(CONFIG_SHELL) $(srctree)/scripts/setlocalversion $(srctree))"

kernelversion:
	@echo $(KERNELVERSION)

image_name:
	@echo $(KBUILD_IMAGE)

# Clear a bunch of variables before executing the submake
tools/: FORCE
	$(Q)mkdir -p $(objtree)/tools
	$(Q)$(MAKE) LDFLAGS= MAKEFLAGS="$(filter --j% -j,$(MAKEFLAGS))" O=$(shell cd $(objtree) && /bin/pwd) subdir=tools -C $(src)/tools/

tools/%: FORCE
	$(Q)mkdir -p $(objtree)/tools
	$(Q)$(MAKE) LDFLAGS= MAKEFLAGS="$(filter --j% -j,$(MAKEFLAGS))" O=$(shell cd $(objtree) && /bin/pwd) subdir=tools -C $(src)/tools/ $*

# Single targets
# ---------------------------------------------------------------------------
# Single targets are compatible with:
# - build with mixed source and output
# - build with separate output dir 'make O=...'
# - external modules
#
#  target-dir => where to store outputfile
#  build-dir  => directory in kernel source tree to use

ifeq ($(KBUILD_EXTMOD),)
        build-dir  = $(patsubst %/,%,$(dir $@))
        target-dir = $(dir $@)
else
        zap-slash=$(filter-out .,$(patsubst %/,%,$(dir $@)))
        build-dir  = $(KBUILD_EXTMOD)$(if $(zap-slash),/$(zap-slash))
        target-dir = $(if $(KBUILD_EXTMOD),$(dir $<),$(dir $@))
endif

%.s: %.c prepare scripts FORCE
	$(Q)$(MAKE) $(build)=$(build-dir) $(target-dir)$(notdir $@)
%.i: %.c prepare scripts FORCE
	$(Q)$(MAKE) $(build)=$(build-dir) $(target-dir)$(notdir $@)
%.o: %.c prepare scripts FORCE
	$(Q)$(MAKE) $(build)=$(build-dir) $(target-dir)$(notdir $@)
%.lst: %.c prepare scripts FORCE
	$(Q)$(MAKE) $(build)=$(build-dir) $(target-dir)$(notdir $@)
%.s: %.S prepare scripts FORCE
	$(Q)$(MAKE) $(build)=$(build-dir) $(target-dir)$(notdir $@)
%.o: %.S prepare scripts FORCE
	$(Q)$(MAKE) $(build)=$(build-dir) $(target-dir)$(notdir $@)
%.symtypes: %.c prepare scripts FORCE
	$(Q)$(MAKE) $(build)=$(build-dir) $(target-dir)$(notdir $@)

# Modules
/: prepare scripts FORCE
	$(cmd_crmodverdir)
	$(Q)$(MAKE) KBUILD_MODULES=$(if $(CONFIG_MODULES),1) \
	$(build)=$(build-dir)
# Make sure the latest headers are built for Documentation
Documentation/ samples/: headers_install
%/: prepare scripts FORCE
	$(cmd_crmodverdir)
	$(Q)$(MAKE) KBUILD_MODULES=$(if $(CONFIG_MODULES),1) \
	$(build)=$(build-dir)
%.ko: prepare scripts FORCE
	$(cmd_crmodverdir)
	$(Q)$(MAKE) KBUILD_MODULES=$(if $(CONFIG_MODULES),1)   \
	$(build)=$(build-dir) $(@:.ko=.o)
	$(Q)$(MAKE) -f $(srctree)/scripts/Makefile.modpost

# FIXME Should go into a make.lib or something
# ===========================================================================

quiet_cmd_rmdirs = $(if $(wildcard $(rm-dirs)),CLEAN   $(wildcard $(rm-dirs)))
      cmd_rmdirs = rm -rf $(rm-dirs)

quiet_cmd_rmfiles = $(if $(wildcard $(rm-files)),CLEAN   $(wildcard $(rm-files)))
      cmd_rmfiles = rm -f $(rm-files)

# Run depmod only if we have System.map and depmod is executable
quiet_cmd_depmod = DEPMOD  $(KERNELRELEASE)
      cmd_depmod = $(CONFIG_SHELL) $(srctree)/scripts/depmod.sh $(DEPMOD) \
                   $(KERNELRELEASE) "$(patsubst y,_,$(CONFIG_HAVE_UNDERSCORE_SYMBOL_PREFIX))"

# Create temporary dir for module support files
# clean it up only when building all modules
cmd_crmodverdir = $(Q)mkdir -p $(MODVERDIR) \
                  $(if $(KBUILD_MODULES),; rm -f $(MODVERDIR)/*)

# read all saved command lines

targets := $(wildcard $(sort $(targets)))
cmd_files := $(wildcard .*.cmd $(foreach f,$(targets),$(dir $(f)).$(notdir $(f)).cmd))

ifneq ($(cmd_files),)
  $(cmd_files): ;	# Do not try to update included dependency files
  include $(cmd_files)
endif

endif	# skip-makefile

PHONY += FORCE
FORCE:

# Declare the contents of the .PHONY variable as phony.  We keep that
# information in a variable so we can use it in if_changed and friends.
.PHONY: $(PHONY)<|MERGE_RESOLUTION|>--- conflicted
+++ resolved
@@ -2,11 +2,7 @@
 PATCHLEVEL = 10
 SUBLEVEL = 0
 EXTRAVERSION =
-<<<<<<< HEAD
-NAME = Roaring Lionus
-=======
 NAME = Fearless Coyote
->>>>>>> e4062077
 
 # *DOCUMENTATION*
 # To see a list of typical targets execute "make help"
