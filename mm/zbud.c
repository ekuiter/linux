/*
 * zbud.c
 *
 * Copyright (C) 2013, Seth Jennings, IBM
 *
 * Concepts based on zcache internal zbud allocator by Dan Magenheimer.
 *
 * zbud is an special purpose allocator for storing compressed pages.  Contrary
 * to what its name may suggest, zbud is not a buddy allocator, but rather an
 * allocator that "buddies" two compressed pages together in a single memory
 * page.
 *
 * While this design limits storage density, it has simple and deterministic
 * reclaim properties that make it preferable to a higher density approach when
 * reclaim will be used.
 *
 * zbud works by storing compressed pages, or "zpages", together in pairs in a
 * single memory page called a "zbud page".  The first buddy is "left
 * justified" at the beginning of the zbud page, and the last buddy is "right
 * justified" at the end of the zbud page.  The benefit is that if either
 * buddy is freed, the freed buddy space, coalesced with whatever slack space
 * that existed between the buddies, results in the largest possible free region
 * within the zbud page.
 *
 * zbud also provides an attractive lower bound on density. The ratio of zpages
 * to zbud pages can not be less than 1.  This ensures that zbud can never "do
 * harm" by using more pages to store zpages than the uncompressed zpages would
 * have used on their own.
 *
 * zbud pages are divided into "chunks".  The size of the chunks is fixed at
 * compile time and determined by NCHUNKS_ORDER below.  Dividing zbud pages
 * into chunks allows organizing unbuddied zbud pages into a manageable number
 * of unbuddied lists according to the number of free chunks available in the
 * zbud page.
 *
 * The zbud API differs from that of conventional allocators in that the
 * allocation function, zbud_alloc(), returns an opaque handle to the user,
 * not a dereferenceable pointer.  The user must map the handle using
 * zbud_map() in order to get a usable pointer by which to access the
 * allocation data and unmap the handle with zbud_unmap() when operations
 * on the allocation data are complete.
 */

#define pr_fmt(fmt) KBUILD_MODNAME ": " fmt

#include <linux/atomic.h>
#include <linux/list.h>
#include <linux/mm.h>
#include <linux/module.h>
#include <linux/preempt.h>
#include <linux/slab.h>
#include <linux/spinlock.h>
#include <linux/zbud.h>
#include <linux/zpool.h>

/*****************
 * Structures
*****************/
/*
 * NCHUNKS_ORDER determines the internal allocation granularity, effectively
 * adjusting internal fragmentation.  It also determines the number of
 * freelists maintained in each pool. NCHUNKS_ORDER of 6 means that the
 * allocation granularity will be in chunks of size PAGE_SIZE/64, and there
 * will be 64 freelists per pool.
 */
#define NCHUNKS_ORDER	6

#define CHUNK_SHIFT	(PAGE_SHIFT - NCHUNKS_ORDER)
#define CHUNK_SIZE	(1 << CHUNK_SHIFT)
#define NCHUNKS		(PAGE_SIZE >> CHUNK_SHIFT)
#define ZHDR_SIZE_ALIGNED CHUNK_SIZE

/**
 * struct zbud_pool - stores metadata for each zbud pool
 * @lock:	protects all pool fields and first|last_chunk fields of any
 *		zbud page in the pool
 * @unbuddied:	array of lists tracking zbud pages that only contain one buddy;
 *		the lists each zbud page is added to depends on the size of
 *		its free region.
 * @buddied:	list tracking the zbud pages that contain two buddies;
 *		these zbud pages are full
 * @lru:	list tracking the zbud pages in LRU order by most recently
 *		added buddy.
 * @pages_nr:	number of zbud pages in the pool.
 * @ops:	pointer to a structure of user defined operations specified at
 *		pool creation time.
 *
 * This structure is allocated at pool creation time and maintains metadata
 * pertaining to a particular zbud pool.
 */
struct zbud_pool {
	spinlock_t lock;
	struct list_head unbuddied[NCHUNKS];
	struct list_head buddied;
	struct list_head lru;
	u64 pages_nr;
	struct zbud_ops *ops;
};

/*
 * struct zbud_header - zbud page metadata occupying the first chunk of each
 *			zbud page.
 * @buddy:	links the zbud page into the unbuddied/buddied lists in the pool
 * @lru:	links the zbud page into the lru list in the pool
 * @first_chunks:	the size of the first buddy in chunks, 0 if free
 * @last_chunks:	the size of the last buddy in chunks, 0 if free
 */
struct zbud_header {
	struct list_head buddy;
	struct list_head lru;
	unsigned int first_chunks;
	unsigned int last_chunks;
	bool under_reclaim;
};

/*****************
 * zpool
 ****************/

#ifdef CONFIG_ZPOOL

static int zbud_zpool_evict(struct zbud_pool *pool, unsigned long handle)
{
	return zpool_evict(pool, handle);
}

static struct zbud_ops zbud_zpool_ops = {
	.evict =	zbud_zpool_evict
};

static void *zbud_zpool_create(gfp_t gfp, struct zpool_ops *zpool_ops)
{
	return zbud_create_pool(gfp, &zbud_zpool_ops);
}

static void zbud_zpool_destroy(void *pool)
{
	zbud_destroy_pool(pool);
}

static int zbud_zpool_malloc(void *pool, size_t size, gfp_t gfp,
			unsigned long *handle)
{
	return zbud_alloc(pool, size, gfp, handle);
}
static void zbud_zpool_free(void *pool, unsigned long handle)
{
	zbud_free(pool, handle);
}

static int zbud_zpool_shrink(void *pool, unsigned int pages,
			unsigned int *reclaimed)
{
	unsigned int total = 0;
	int ret = -EINVAL;

	while (total < pages) {
		ret = zbud_reclaim_page(pool, 8);
		if (ret < 0)
			break;
		total++;
	}

	if (reclaimed)
		*reclaimed = total;

	return ret;
}

static void *zbud_zpool_map(void *pool, unsigned long handle,
			enum zpool_mapmode mm)
{
	return zbud_map(pool, handle);
}
static void zbud_zpool_unmap(void *pool, unsigned long handle)
{
	zbud_unmap(pool, handle);
}

static u64 zbud_zpool_total_size(void *pool)
{
	return zbud_get_pool_size(pool) * PAGE_SIZE;
}

static struct zpool_driver zbud_zpool_driver = {
	.type =		"zbud",
	.owner =	THIS_MODULE,
	.create =	zbud_zpool_create,
	.destroy =	zbud_zpool_destroy,
	.malloc =	zbud_zpool_malloc,
	.free =		zbud_zpool_free,
	.shrink =	zbud_zpool_shrink,
	.map =		zbud_zpool_map,
	.unmap =	zbud_zpool_unmap,
	.total_size =	zbud_zpool_total_size,
};

<<<<<<< HEAD
=======
MODULE_ALIAS("zpool-zbud");
>>>>>>> 2a441e0f
#endif /* CONFIG_ZPOOL */

/*****************
 * Helpers
*****************/
/* Just to make the code easier to read */
enum buddy {
	FIRST,
	LAST
};

/* Converts an allocation size in bytes to size in zbud chunks */
static int size_to_chunks(size_t size)
{
	return (size + CHUNK_SIZE - 1) >> CHUNK_SHIFT;
}

#define for_each_unbuddied_list(_iter, _begin) \
	for ((_iter) = (_begin); (_iter) < NCHUNKS; (_iter)++)

/* Initializes the zbud header of a newly allocated zbud page */
static struct zbud_header *init_zbud_page(struct page *page)
{
	struct zbud_header *zhdr = page_address(page);
	zhdr->first_chunks = 0;
	zhdr->last_chunks = 0;
	INIT_LIST_HEAD(&zhdr->buddy);
	INIT_LIST_HEAD(&zhdr->lru);
	zhdr->under_reclaim = 0;
	return zhdr;
}

/* Resets the struct page fields and frees the page */
static void free_zbud_page(struct zbud_header *zhdr)
{
	__free_page(virt_to_page(zhdr));
}

/*
 * Encodes the handle of a particular buddy within a zbud page
 * Pool lock should be held as this function accesses first|last_chunks
 */
static unsigned long encode_handle(struct zbud_header *zhdr, enum buddy bud)
{
	unsigned long handle;

	/*
	 * For now, the encoded handle is actually just the pointer to the data
	 * but this might not always be the case.  A little information hiding.
	 * Add CHUNK_SIZE to the handle if it is the first allocation to jump
	 * over the zbud header in the first chunk.
	 */
	handle = (unsigned long)zhdr;
	if (bud == FIRST)
		/* skip over zbud header */
		handle += ZHDR_SIZE_ALIGNED;
	else /* bud == LAST */
		handle += PAGE_SIZE - (zhdr->last_chunks  << CHUNK_SHIFT);
	return handle;
}

/* Returns the zbud page where a given handle is stored */
static struct zbud_header *handle_to_zbud_header(unsigned long handle)
{
	return (struct zbud_header *)(handle & PAGE_MASK);
}

/* Returns the number of free chunks in a zbud page */
static int num_free_chunks(struct zbud_header *zhdr)
{
	/*
	 * Rather than branch for different situations, just use the fact that
	 * free buddies have a length of zero to simplify everything. -1 at the
	 * end for the zbud header.
	 */
	return NCHUNKS - zhdr->first_chunks - zhdr->last_chunks - 1;
}

/*****************
 * API Functions
*****************/
/**
 * zbud_create_pool() - create a new zbud pool
 * @gfp:	gfp flags when allocating the zbud pool structure
 * @ops:	user-defined operations for the zbud pool
 *
 * Return: pointer to the new zbud pool or NULL if the metadata allocation
 * failed.
 */
struct zbud_pool *zbud_create_pool(gfp_t gfp, struct zbud_ops *ops)
{
	struct zbud_pool *pool;
	int i;

	pool = kmalloc(sizeof(struct zbud_pool), gfp);
	if (!pool)
		return NULL;
	spin_lock_init(&pool->lock);
	for_each_unbuddied_list(i, 0)
		INIT_LIST_HEAD(&pool->unbuddied[i]);
	INIT_LIST_HEAD(&pool->buddied);
	INIT_LIST_HEAD(&pool->lru);
	pool->pages_nr = 0;
	pool->ops = ops;
	return pool;
}

/**
 * zbud_destroy_pool() - destroys an existing zbud pool
 * @pool:	the zbud pool to be destroyed
 *
 * The pool should be emptied before this function is called.
 */
void zbud_destroy_pool(struct zbud_pool *pool)
{
	kfree(pool);
}

/**
 * zbud_alloc() - allocates a region of a given size
 * @pool:	zbud pool from which to allocate
 * @size:	size in bytes of the desired allocation
 * @gfp:	gfp flags used if the pool needs to grow
 * @handle:	handle of the new allocation
 *
 * This function will attempt to find a free region in the pool large enough to
 * satisfy the allocation request.  A search of the unbuddied lists is
 * performed first. If no suitable free region is found, then a new page is
 * allocated and added to the pool to satisfy the request.
 *
 * gfp should not set __GFP_HIGHMEM as highmem pages cannot be used
 * as zbud pool pages.
 *
 * Return: 0 if success and handle is set, otherwise -EINVAL if the size or
 * gfp arguments are invalid or -ENOMEM if the pool was unable to allocate
 * a new page.
 */
int zbud_alloc(struct zbud_pool *pool, size_t size, gfp_t gfp,
			unsigned long *handle)
{
	int chunks, i, freechunks;
	struct zbud_header *zhdr = NULL;
	enum buddy bud;
	struct page *page;

	if (!size || (gfp & __GFP_HIGHMEM))
		return -EINVAL;
	if (size > PAGE_SIZE - ZHDR_SIZE_ALIGNED - CHUNK_SIZE)
		return -ENOSPC;
	chunks = size_to_chunks(size);
	spin_lock(&pool->lock);

	/* First, try to find an unbuddied zbud page. */
	zhdr = NULL;
	for_each_unbuddied_list(i, chunks) {
		if (!list_empty(&pool->unbuddied[i])) {
			zhdr = list_first_entry(&pool->unbuddied[i],
					struct zbud_header, buddy);
			list_del(&zhdr->buddy);
			if (zhdr->first_chunks == 0)
				bud = FIRST;
			else
				bud = LAST;
			goto found;
		}
	}

	/* Couldn't find unbuddied zbud page, create new one */
	spin_unlock(&pool->lock);
	page = alloc_page(gfp);
	if (!page)
		return -ENOMEM;
	spin_lock(&pool->lock);
	pool->pages_nr++;
	zhdr = init_zbud_page(page);
	bud = FIRST;

found:
	if (bud == FIRST)
		zhdr->first_chunks = chunks;
	else
		zhdr->last_chunks = chunks;

	if (zhdr->first_chunks == 0 || zhdr->last_chunks == 0) {
		/* Add to unbuddied list */
		freechunks = num_free_chunks(zhdr);
		list_add(&zhdr->buddy, &pool->unbuddied[freechunks]);
	} else {
		/* Add to buddied list */
		list_add(&zhdr->buddy, &pool->buddied);
	}

	/* Add/move zbud page to beginning of LRU */
	if (!list_empty(&zhdr->lru))
		list_del(&zhdr->lru);
	list_add(&zhdr->lru, &pool->lru);

	*handle = encode_handle(zhdr, bud);
	spin_unlock(&pool->lock);

	return 0;
}

/**
 * zbud_free() - frees the allocation associated with the given handle
 * @pool:	pool in which the allocation resided
 * @handle:	handle associated with the allocation returned by zbud_alloc()
 *
 * In the case that the zbud page in which the allocation resides is under
 * reclaim, as indicated by the PG_reclaim flag being set, this function
 * only sets the first|last_chunks to 0.  The page is actually freed
 * once both buddies are evicted (see zbud_reclaim_page() below).
 */
void zbud_free(struct zbud_pool *pool, unsigned long handle)
{
	struct zbud_header *zhdr;
	int freechunks;

	spin_lock(&pool->lock);
	zhdr = handle_to_zbud_header(handle);

	/* If first buddy, handle will be page aligned */
	if ((handle - ZHDR_SIZE_ALIGNED) & ~PAGE_MASK)
		zhdr->last_chunks = 0;
	else
		zhdr->first_chunks = 0;

	if (zhdr->under_reclaim) {
		/* zbud page is under reclaim, reclaim will free */
		spin_unlock(&pool->lock);
		return;
	}

	/* Remove from existing buddy list */
	list_del(&zhdr->buddy);

	if (zhdr->first_chunks == 0 && zhdr->last_chunks == 0) {
		/* zbud page is empty, free */
		list_del(&zhdr->lru);
		free_zbud_page(zhdr);
		pool->pages_nr--;
	} else {
		/* Add to unbuddied list */
		freechunks = num_free_chunks(zhdr);
		list_add(&zhdr->buddy, &pool->unbuddied[freechunks]);
	}

	spin_unlock(&pool->lock);
}

#define list_tail_entry(ptr, type, member) \
	list_entry((ptr)->prev, type, member)

/**
 * zbud_reclaim_page() - evicts allocations from a pool page and frees it
 * @pool:	pool from which a page will attempt to be evicted
 * @retires:	number of pages on the LRU list for which eviction will
 *		be attempted before failing
 *
 * zbud reclaim is different from normal system reclaim in that the reclaim is
 * done from the bottom, up.  This is because only the bottom layer, zbud, has
 * information on how the allocations are organized within each zbud page. This
 * has the potential to create interesting locking situations between zbud and
 * the user, however.
 *
 * To avoid these, this is how zbud_reclaim_page() should be called:

 * The user detects a page should be reclaimed and calls zbud_reclaim_page().
 * zbud_reclaim_page() will remove a zbud page from the pool LRU list and call
 * the user-defined eviction handler with the pool and handle as arguments.
 *
 * If the handle can not be evicted, the eviction handler should return
 * non-zero. zbud_reclaim_page() will add the zbud page back to the
 * appropriate list and try the next zbud page on the LRU up to
 * a user defined number of retries.
 *
 * If the handle is successfully evicted, the eviction handler should
 * return 0 _and_ should have called zbud_free() on the handle. zbud_free()
 * contains logic to delay freeing the page if the page is under reclaim,
 * as indicated by the setting of the PG_reclaim flag on the underlying page.
 *
 * If all buddies in the zbud page are successfully evicted, then the
 * zbud page can be freed.
 *
 * Returns: 0 if page is successfully freed, otherwise -EINVAL if there are
 * no pages to evict or an eviction handler is not registered, -EAGAIN if
 * the retry limit was hit.
 */
int zbud_reclaim_page(struct zbud_pool *pool, unsigned int retries)
{
	int i, ret, freechunks;
	struct zbud_header *zhdr;
	unsigned long first_handle = 0, last_handle = 0;

	spin_lock(&pool->lock);
	if (!pool->ops || !pool->ops->evict || list_empty(&pool->lru) ||
			retries == 0) {
		spin_unlock(&pool->lock);
		return -EINVAL;
	}
	for (i = 0; i < retries; i++) {
		zhdr = list_tail_entry(&pool->lru, struct zbud_header, lru);
		list_del(&zhdr->lru);
		list_del(&zhdr->buddy);
		/* Protect zbud page against free */
		zhdr->under_reclaim = true;
		/*
		 * We need encode the handles before unlocking, since we can
		 * race with free that will set (first|last)_chunks to 0
		 */
		first_handle = 0;
		last_handle = 0;
		if (zhdr->first_chunks)
			first_handle = encode_handle(zhdr, FIRST);
		if (zhdr->last_chunks)
			last_handle = encode_handle(zhdr, LAST);
		spin_unlock(&pool->lock);

		/* Issue the eviction callback(s) */
		if (first_handle) {
			ret = pool->ops->evict(pool, first_handle);
			if (ret)
				goto next;
		}
		if (last_handle) {
			ret = pool->ops->evict(pool, last_handle);
			if (ret)
				goto next;
		}
next:
		spin_lock(&pool->lock);
		zhdr->under_reclaim = false;
		if (zhdr->first_chunks == 0 && zhdr->last_chunks == 0) {
			/*
			 * Both buddies are now free, free the zbud page and
			 * return success.
			 */
			free_zbud_page(zhdr);
			pool->pages_nr--;
			spin_unlock(&pool->lock);
			return 0;
		} else if (zhdr->first_chunks == 0 ||
				zhdr->last_chunks == 0) {
			/* add to unbuddied list */
			freechunks = num_free_chunks(zhdr);
			list_add(&zhdr->buddy, &pool->unbuddied[freechunks]);
		} else {
			/* add to buddied list */
			list_add(&zhdr->buddy, &pool->buddied);
		}

		/* add to beginning of LRU */
		list_add(&zhdr->lru, &pool->lru);
	}
	spin_unlock(&pool->lock);
	return -EAGAIN;
}

/**
 * zbud_map() - maps the allocation associated with the given handle
 * @pool:	pool in which the allocation resides
 * @handle:	handle associated with the allocation to be mapped
 *
 * While trivial for zbud, the mapping functions for others allocators
 * implementing this allocation API could have more complex information encoded
 * in the handle and could create temporary mappings to make the data
 * accessible to the user.
 *
 * Returns: a pointer to the mapped allocation
 */
void *zbud_map(struct zbud_pool *pool, unsigned long handle)
{
	return (void *)(handle);
}

/**
 * zbud_unmap() - maps the allocation associated with the given handle
 * @pool:	pool in which the allocation resides
 * @handle:	handle associated with the allocation to be unmapped
 */
void zbud_unmap(struct zbud_pool *pool, unsigned long handle)
{
}

/**
 * zbud_get_pool_size() - gets the zbud pool size in pages
 * @pool:	pool whose size is being queried
 *
 * Returns: size in pages of the given pool.  The pool lock need not be
 * taken to access pages_nr.
 */
u64 zbud_get_pool_size(struct zbud_pool *pool)
{
	return pool->pages_nr;
}

static int __init init_zbud(void)
{
	/* Make sure the zbud header will fit in one chunk */
	BUILD_BUG_ON(sizeof(struct zbud_header) > ZHDR_SIZE_ALIGNED);
	pr_info("loaded\n");

#ifdef CONFIG_ZPOOL
	zpool_register_driver(&zbud_zpool_driver);
#endif

	return 0;
}

static void __exit exit_zbud(void)
{
#ifdef CONFIG_ZPOOL
	zpool_unregister_driver(&zbud_zpool_driver);
#endif

	pr_info("unloaded\n");
}

module_init(init_zbud);
module_exit(exit_zbud);

MODULE_LICENSE("GPL");
MODULE_AUTHOR("Seth Jennings <sjenning@linux.vnet.ibm.com>");
MODULE_DESCRIPTION("Buddy Allocator for Compressed Pages");<|MERGE_RESOLUTION|>--- conflicted
+++ resolved
@@ -195,10 +195,7 @@
 	.total_size =	zbud_zpool_total_size,
 };
 
-<<<<<<< HEAD
-=======
 MODULE_ALIAS("zpool-zbud");
->>>>>>> 2a441e0f
 #endif /* CONFIG_ZPOOL */
 
 /*****************
