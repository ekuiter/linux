--- conflicted
+++ resolved
@@ -417,17 +417,6 @@
 	}
 
 	xas_store(&xas, newfolio);
-<<<<<<< HEAD
-	if (nr > 1) {
-		int i;
-
-		for (i = 1; i < nr; i++) {
-			xas_next(&xas);
-			xas_store(&xas, newfolio);
-		}
-	}
-=======
->>>>>>> f72bd029
 
 	/*
 	 * Drop cache reference from old page by unfreezing
