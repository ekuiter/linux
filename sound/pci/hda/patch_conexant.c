/*
 * HD audio interface patch for Conexant HDA audio codec
 *
 * Copyright (c) 2006 Pototskiy Akex <alex.pototskiy@gmail.com>
 * 		      Takashi Iwai <tiwai@suse.de>
 * 		      Tobin Davis  <tdavis@dsl-only.net>
 *
 *  This driver is free software; you can redistribute it and/or modify
 *  it under the terms of the GNU General Public License as published by
 *  the Free Software Foundation; either version 2 of the License, or
 *  (at your option) any later version.
 *
 *  This driver is distributed in the hope that it will be useful,
 *  but WITHOUT ANY WARRANTY; without even the implied warranty of
 *  MERCHANTABILITY or FITNESS FOR A PARTICULAR PURPOSE.  See the
 *  GNU General Public License for more details.
 *
 *  You should have received a copy of the GNU General Public License
 *  along with this program; if not, write to the Free Software
 *  Foundation, Inc., 59 Temple Place, Suite 330, Boston, MA  02111-1307 USA
 */

#include <linux/init.h>
#include <linux/delay.h>
#include <linux/slab.h>
#include <linux/pci.h>
#include <linux/module.h>
#include <sound/core.h>
#include <sound/jack.h>

#include "hda_codec.h"
#include "hda_local.h"
#include "hda_auto_parser.h"
#include "hda_beep.h"
#include "hda_jack.h"
#include "hda_generic.h"

#define ENABLE_CXT_STATIC_QUIRKS

#define CXT_PIN_DIR_IN              0x00
#define CXT_PIN_DIR_OUT             0x01
#define CXT_PIN_DIR_INOUT           0x02
#define CXT_PIN_DIR_IN_NOMICBIAS    0x03
#define CXT_PIN_DIR_INOUT_NOMICBIAS 0x04

#define CONEXANT_HP_EVENT	0x37
#define CONEXANT_MIC_EVENT	0x38
#define CONEXANT_LINE_EVENT	0x39

/* Conexant 5051 specific */

#define CXT5051_SPDIF_OUT	0x12
#define CXT5051_PORTB_EVENT	0x38
#define CXT5051_PORTC_EVENT	0x39

#define AUTO_MIC_PORTB		(1 << 1)
#define AUTO_MIC_PORTC		(1 << 2)

struct conexant_spec {
	struct hda_gen_spec gen;

	unsigned int beep_amp;

	/* extra EAPD pins */
	unsigned int num_eapds;
	hda_nid_t eapds[4];
	bool dynamic_eapd;

	unsigned int parse_flags; /* flag for snd_hda_parse_pin_defcfg() */

#ifdef ENABLE_CXT_STATIC_QUIRKS
	const struct snd_kcontrol_new *mixers[5];
	int num_mixers;
	hda_nid_t vmaster_nid;

	const struct hda_verb *init_verbs[5];	/* initialization verbs
						 * don't forget NULL
						 * termination!
						 */
	unsigned int num_init_verbs;

	/* playback */
	struct hda_multi_out multiout;	/* playback set-up
					 * max_channels, dacs must be set
					 * dig_out_nid and hp_nid are optional
					 */
	unsigned int cur_eapd;
	unsigned int hp_present;
	unsigned int line_present;
	unsigned int auto_mic;

	/* capture */
	unsigned int num_adc_nids;
	const hda_nid_t *adc_nids;
	hda_nid_t dig_in_nid;		/* digital-in NID; optional */

	unsigned int cur_adc_idx;
	hda_nid_t cur_adc;
	unsigned int cur_adc_stream_tag;
	unsigned int cur_adc_format;

	const struct hda_pcm_stream *capture_stream;

	/* capture source */
	const struct hda_input_mux *input_mux;
	const hda_nid_t *capsrc_nids;
	unsigned int cur_mux[3];

	/* channel model */
	const struct hda_channel_mode *channel_mode;
	int num_channel_mode;

	/* PCM information */
	struct hda_pcm pcm_rec[2];	/* used in build_pcms() */

	unsigned int spdif_route;

	unsigned int port_d_mode;
	unsigned int dell_automute:1;
	unsigned int dell_vostro:1;
	unsigned int ideapad:1;
	unsigned int thinkpad:1;
	unsigned int hp_laptop:1;
	unsigned int asus:1;

	unsigned int ext_mic_present;
	unsigned int recording;
	void (*capture_prepare)(struct hda_codec *codec);
	void (*capture_cleanup)(struct hda_codec *codec);

	/* OLPC XO-1.5 supports DC input mode (e.g. for use with analog sensors)
	 * through the microphone jack.
	 * When the user enables this through a mixer switch, both internal and
	 * external microphones are disabled. Gain is fixed at 0dB. In this mode,
	 * we also allow the bias to be configured through a separate mixer
	 * control. */
	unsigned int dc_enable;
	unsigned int dc_input_bias; /* offset into cxt5066_olpc_dc_bias */
	unsigned int mic_boost; /* offset into cxt5066_analog_mic_boost */
#endif /* ENABLE_CXT_STATIC_QUIRKS */
};


#ifdef CONFIG_SND_HDA_INPUT_BEEP
static inline void set_beep_amp(struct conexant_spec *spec, hda_nid_t nid,
				int idx, int dir)
{
	spec->gen.beep_nid = nid;
	spec->beep_amp = HDA_COMPOSE_AMP_VAL(nid, 1, idx, dir);
}
/* additional beep mixers; the actual parameters are overwritten at build */
static const struct snd_kcontrol_new cxt_beep_mixer[] = {
	HDA_CODEC_VOLUME_MONO("Beep Playback Volume", 0, 1, 0, HDA_OUTPUT),
	HDA_CODEC_MUTE_BEEP_MONO("Beep Playback Switch", 0, 1, 0, HDA_OUTPUT),
	{ } /* end */
};

/* create beep controls if needed */
static int add_beep_ctls(struct hda_codec *codec)
{
	struct conexant_spec *spec = codec->spec;
	int err;

	if (spec->beep_amp) {
		const struct snd_kcontrol_new *knew;
		for (knew = cxt_beep_mixer; knew->name; knew++) {
			struct snd_kcontrol *kctl;
			kctl = snd_ctl_new1(knew, codec);
			if (!kctl)
				return -ENOMEM;
			kctl->private_value = spec->beep_amp;
			err = snd_hda_ctl_add(codec, 0, kctl);
			if (err < 0)
				return err;
		}
	}
	return 0;
}
#else
#define set_beep_amp(spec, nid, idx, dir) /* NOP */
#define add_beep_ctls(codec)	0
#endif


#ifdef ENABLE_CXT_STATIC_QUIRKS
static int conexant_playback_pcm_open(struct hda_pcm_stream *hinfo,
				      struct hda_codec *codec,
				      struct snd_pcm_substream *substream)
{
	struct conexant_spec *spec = codec->spec;
	return snd_hda_multi_out_analog_open(codec, &spec->multiout, substream,
					     hinfo);
}

static int conexant_playback_pcm_prepare(struct hda_pcm_stream *hinfo,
					 struct hda_codec *codec,
					 unsigned int stream_tag,
					 unsigned int format,
					 struct snd_pcm_substream *substream)
{
	struct conexant_spec *spec = codec->spec;
	return snd_hda_multi_out_analog_prepare(codec, &spec->multiout,
						stream_tag,
						format, substream);
}

static int conexant_playback_pcm_cleanup(struct hda_pcm_stream *hinfo,
					 struct hda_codec *codec,
					 struct snd_pcm_substream *substream)
{
	struct conexant_spec *spec = codec->spec;
	return snd_hda_multi_out_analog_cleanup(codec, &spec->multiout);
}

/*
 * Digital out
 */
static int conexant_dig_playback_pcm_open(struct hda_pcm_stream *hinfo,
					  struct hda_codec *codec,
					  struct snd_pcm_substream *substream)
{
	struct conexant_spec *spec = codec->spec;
	return snd_hda_multi_out_dig_open(codec, &spec->multiout);
}

static int conexant_dig_playback_pcm_close(struct hda_pcm_stream *hinfo,
					 struct hda_codec *codec,
					 struct snd_pcm_substream *substream)
{
	struct conexant_spec *spec = codec->spec;
	return snd_hda_multi_out_dig_close(codec, &spec->multiout);
}

static int conexant_dig_playback_pcm_prepare(struct hda_pcm_stream *hinfo,
					 struct hda_codec *codec,
					 unsigned int stream_tag,
					 unsigned int format,
					 struct snd_pcm_substream *substream)
{
	struct conexant_spec *spec = codec->spec;
	return snd_hda_multi_out_dig_prepare(codec, &spec->multiout,
					     stream_tag,
					     format, substream);
}

/*
 * Analog capture
 */
static int conexant_capture_pcm_prepare(struct hda_pcm_stream *hinfo,
				      struct hda_codec *codec,
				      unsigned int stream_tag,
				      unsigned int format,
				      struct snd_pcm_substream *substream)
{
	struct conexant_spec *spec = codec->spec;
	if (spec->capture_prepare)
		spec->capture_prepare(codec);
	snd_hda_codec_setup_stream(codec, spec->adc_nids[substream->number],
				   stream_tag, 0, format);
	return 0;
}

static int conexant_capture_pcm_cleanup(struct hda_pcm_stream *hinfo,
				      struct hda_codec *codec,
				      struct snd_pcm_substream *substream)
{
	struct conexant_spec *spec = codec->spec;
	snd_hda_codec_cleanup_stream(codec, spec->adc_nids[substream->number]);
	if (spec->capture_cleanup)
		spec->capture_cleanup(codec);
	return 0;
}



static const struct hda_pcm_stream conexant_pcm_analog_playback = {
	.substreams = 1,
	.channels_min = 2,
	.channels_max = 2,
	.nid = 0, /* fill later */
	.ops = {
		.open = conexant_playback_pcm_open,
		.prepare = conexant_playback_pcm_prepare,
		.cleanup = conexant_playback_pcm_cleanup
	},
};

static const struct hda_pcm_stream conexant_pcm_analog_capture = {
	.substreams = 1,
	.channels_min = 2,
	.channels_max = 2,
	.nid = 0, /* fill later */
	.ops = {
		.prepare = conexant_capture_pcm_prepare,
		.cleanup = conexant_capture_pcm_cleanup
	},
};


static const struct hda_pcm_stream conexant_pcm_digital_playback = {
	.substreams = 1,
	.channels_min = 2,
	.channels_max = 2,
	.nid = 0, /* fill later */
	.ops = {
		.open = conexant_dig_playback_pcm_open,
		.close = conexant_dig_playback_pcm_close,
		.prepare = conexant_dig_playback_pcm_prepare
	},
};

static const struct hda_pcm_stream conexant_pcm_digital_capture = {
	.substreams = 1,
	.channels_min = 2,
	.channels_max = 2,
	/* NID is set in alc_build_pcms */
};

static int cx5051_capture_pcm_prepare(struct hda_pcm_stream *hinfo,
				      struct hda_codec *codec,
				      unsigned int stream_tag,
				      unsigned int format,
				      struct snd_pcm_substream *substream)
{
	struct conexant_spec *spec = codec->spec;
	spec->cur_adc = spec->adc_nids[spec->cur_adc_idx];
	spec->cur_adc_stream_tag = stream_tag;
	spec->cur_adc_format = format;
	snd_hda_codec_setup_stream(codec, spec->cur_adc, stream_tag, 0, format);
	return 0;
}

static int cx5051_capture_pcm_cleanup(struct hda_pcm_stream *hinfo,
				      struct hda_codec *codec,
				      struct snd_pcm_substream *substream)
{
	struct conexant_spec *spec = codec->spec;
	snd_hda_codec_cleanup_stream(codec, spec->cur_adc);
	spec->cur_adc = 0;
	return 0;
}

static const struct hda_pcm_stream cx5051_pcm_analog_capture = {
	.substreams = 1,
	.channels_min = 2,
	.channels_max = 2,
	.nid = 0, /* fill later */
	.ops = {
		.prepare = cx5051_capture_pcm_prepare,
		.cleanup = cx5051_capture_pcm_cleanup
	},
};

static int conexant_build_pcms(struct hda_codec *codec)
{
	struct conexant_spec *spec = codec->spec;
	struct hda_pcm *info = spec->pcm_rec;

	codec->num_pcms = 1;
	codec->pcm_info = info;

	info->name = "CONEXANT Analog";
	info->stream[SNDRV_PCM_STREAM_PLAYBACK] = conexant_pcm_analog_playback;
	info->stream[SNDRV_PCM_STREAM_PLAYBACK].channels_max =
		spec->multiout.max_channels;
	info->stream[SNDRV_PCM_STREAM_PLAYBACK].nid =
		spec->multiout.dac_nids[0];
	if (spec->capture_stream)
		info->stream[SNDRV_PCM_STREAM_CAPTURE] = *spec->capture_stream;
	else {
		if (codec->vendor_id == 0x14f15051)
			info->stream[SNDRV_PCM_STREAM_CAPTURE] =
				cx5051_pcm_analog_capture;
		else {
			info->stream[SNDRV_PCM_STREAM_CAPTURE] =
				conexant_pcm_analog_capture;
			info->stream[SNDRV_PCM_STREAM_CAPTURE].substreams =
				spec->num_adc_nids;
		}
	}
	info->stream[SNDRV_PCM_STREAM_CAPTURE].nid = spec->adc_nids[0];

	if (spec->multiout.dig_out_nid) {
		info++;
		codec->num_pcms++;
		info->name = "Conexant Digital";
		info->pcm_type = HDA_PCM_TYPE_SPDIF;
		info->stream[SNDRV_PCM_STREAM_PLAYBACK] =
			conexant_pcm_digital_playback;
		info->stream[SNDRV_PCM_STREAM_PLAYBACK].nid =
			spec->multiout.dig_out_nid;
		if (spec->dig_in_nid) {
			info->stream[SNDRV_PCM_STREAM_CAPTURE] =
				conexant_pcm_digital_capture;
			info->stream[SNDRV_PCM_STREAM_CAPTURE].nid =
				spec->dig_in_nid;
		}
	}

	return 0;
}

static int conexant_mux_enum_info(struct snd_kcontrol *kcontrol,
	       			  struct snd_ctl_elem_info *uinfo)
{
	struct hda_codec *codec = snd_kcontrol_chip(kcontrol);
	struct conexant_spec *spec = codec->spec;

	return snd_hda_input_mux_info(spec->input_mux, uinfo);
}

static int conexant_mux_enum_get(struct snd_kcontrol *kcontrol,
				 struct snd_ctl_elem_value *ucontrol)
{
	struct hda_codec *codec = snd_kcontrol_chip(kcontrol);
	struct conexant_spec *spec = codec->spec;
	unsigned int adc_idx = snd_ctl_get_ioffidx(kcontrol, &ucontrol->id);

	ucontrol->value.enumerated.item[0] = spec->cur_mux[adc_idx];
	return 0;
}

static int conexant_mux_enum_put(struct snd_kcontrol *kcontrol,
				 struct snd_ctl_elem_value *ucontrol)
{
	struct hda_codec *codec = snd_kcontrol_chip(kcontrol);
	struct conexant_spec *spec = codec->spec;
	unsigned int adc_idx = snd_ctl_get_ioffidx(kcontrol, &ucontrol->id);

	return snd_hda_input_mux_put(codec, spec->input_mux, ucontrol,
				     spec->capsrc_nids[adc_idx],
				     &spec->cur_mux[adc_idx]);
}

static void conexant_set_power(struct hda_codec *codec, hda_nid_t fg,
			       unsigned int power_state)
{
	if (power_state == AC_PWRST_D3)
		msleep(100);
	snd_hda_codec_read(codec, fg, 0, AC_VERB_SET_POWER_STATE,
			    power_state);
	/* partial workaround for "azx_get_response timeout" */
	if (power_state == AC_PWRST_D0)
		msleep(10);
	snd_hda_codec_set_power_to_all(codec, fg, power_state);
}

static int conexant_init(struct hda_codec *codec)
{
	struct conexant_spec *spec = codec->spec;
	int i;

	for (i = 0; i < spec->num_init_verbs; i++)
		snd_hda_sequence_write(codec, spec->init_verbs[i]);
	return 0;
}

static void conexant_free(struct hda_codec *codec)
{
	struct conexant_spec *spec = codec->spec;
	snd_hda_detach_beep_device(codec);
	kfree(spec);
}

static const struct snd_kcontrol_new cxt_capture_mixers[] = {
	{
		.iface = SNDRV_CTL_ELEM_IFACE_MIXER,
		.name = "Capture Source",
		.info = conexant_mux_enum_info,
		.get = conexant_mux_enum_get,
		.put = conexant_mux_enum_put
	},
	{}
};

static const char * const slave_pfxs[] = {
	"Headphone", "Speaker", "Bass Speaker", "Front", "Surround", "CLFE",
	NULL
};

static int conexant_build_controls(struct hda_codec *codec)
{
	struct conexant_spec *spec = codec->spec;
	unsigned int i;
	int err;

	for (i = 0; i < spec->num_mixers; i++) {
		err = snd_hda_add_new_ctls(codec, spec->mixers[i]);
		if (err < 0)
			return err;
	}
	if (spec->multiout.dig_out_nid) {
		err = snd_hda_create_spdif_out_ctls(codec,
						    spec->multiout.dig_out_nid,
						    spec->multiout.dig_out_nid);
		if (err < 0)
			return err;
		err = snd_hda_create_spdif_share_sw(codec,
						    &spec->multiout);
		if (err < 0)
			return err;
		spec->multiout.share_spdif = 1;
	} 
	if (spec->dig_in_nid) {
		err = snd_hda_create_spdif_in_ctls(codec,spec->dig_in_nid);
		if (err < 0)
			return err;
	}

	/* if we have no master control, let's create it */
	if (spec->vmaster_nid &&
	    !snd_hda_find_mixer_ctl(codec, "Master Playback Volume")) {
		unsigned int vmaster_tlv[4];
		snd_hda_set_vmaster_tlv(codec, spec->vmaster_nid,
					HDA_OUTPUT, vmaster_tlv);
		err = snd_hda_add_vmaster(codec, "Master Playback Volume",
					  vmaster_tlv, slave_pfxs,
					  "Playback Volume");
		if (err < 0)
			return err;
	}
	if (spec->vmaster_nid &&
	    !snd_hda_find_mixer_ctl(codec, "Master Playback Switch")) {
		err = snd_hda_add_vmaster(codec, "Master Playback Switch",
					  NULL, slave_pfxs,
					  "Playback Switch");
		if (err < 0)
			return err;
	}

	if (spec->input_mux) {
		err = snd_hda_add_new_ctls(codec, cxt_capture_mixers);
		if (err < 0)
			return err;
	}

	err = add_beep_ctls(codec);
	if (err < 0)
		return err;

	return 0;
}

static const struct hda_codec_ops conexant_patch_ops = {
	.build_controls = conexant_build_controls,
	.build_pcms = conexant_build_pcms,
	.init = conexant_init,
	.free = conexant_free,
	.set_power_state = conexant_set_power,
};

static int patch_conexant_auto(struct hda_codec *codec);
/*
 * EAPD control
 * the private value = nid | (invert << 8)
 */

#define cxt_eapd_info		snd_ctl_boolean_mono_info

static int cxt_eapd_get(struct snd_kcontrol *kcontrol,
			     struct snd_ctl_elem_value *ucontrol)
{
	struct hda_codec *codec = snd_kcontrol_chip(kcontrol);
	struct conexant_spec *spec = codec->spec;
	int invert = (kcontrol->private_value >> 8) & 1;
	if (invert)
		ucontrol->value.integer.value[0] = !spec->cur_eapd;
	else
		ucontrol->value.integer.value[0] = spec->cur_eapd;
	return 0;

}

static int cxt_eapd_put(struct snd_kcontrol *kcontrol,
			     struct snd_ctl_elem_value *ucontrol)
{
	struct hda_codec *codec = snd_kcontrol_chip(kcontrol);
	struct conexant_spec *spec = codec->spec;
	int invert = (kcontrol->private_value >> 8) & 1;
	hda_nid_t nid = kcontrol->private_value & 0xff;
	unsigned int eapd;

	eapd = !!ucontrol->value.integer.value[0];
	if (invert)
		eapd = !eapd;
	if (eapd == spec->cur_eapd)
		return 0;
	
	spec->cur_eapd = eapd;
	snd_hda_codec_write_cache(codec, nid,
				  0, AC_VERB_SET_EAPD_BTLENABLE,
				  eapd ? 0x02 : 0x00);
	return 1;
}

/* controls for test mode */
#ifdef CONFIG_SND_DEBUG

#define CXT_EAPD_SWITCH(xname, nid, mask) \
	{ .iface = SNDRV_CTL_ELEM_IFACE_MIXER, .name = xname, .index = 0,  \
	  .info = cxt_eapd_info, \
	  .get = cxt_eapd_get, \
	  .put = cxt_eapd_put, \
	  .private_value = nid | (mask<<16) }



static int conexant_ch_mode_info(struct snd_kcontrol *kcontrol,
				 struct snd_ctl_elem_info *uinfo)
{
	struct hda_codec *codec = snd_kcontrol_chip(kcontrol);
	struct conexant_spec *spec = codec->spec;
	return snd_hda_ch_mode_info(codec, uinfo, spec->channel_mode,
				    spec->num_channel_mode);
}

static int conexant_ch_mode_get(struct snd_kcontrol *kcontrol,
				struct snd_ctl_elem_value *ucontrol)
{
	struct hda_codec *codec = snd_kcontrol_chip(kcontrol);
	struct conexant_spec *spec = codec->spec;
	return snd_hda_ch_mode_get(codec, ucontrol, spec->channel_mode,
				   spec->num_channel_mode,
				   spec->multiout.max_channels);
}

static int conexant_ch_mode_put(struct snd_kcontrol *kcontrol,
				struct snd_ctl_elem_value *ucontrol)
{
	struct hda_codec *codec = snd_kcontrol_chip(kcontrol);
	struct conexant_spec *spec = codec->spec;
	int err = snd_hda_ch_mode_put(codec, ucontrol, spec->channel_mode,
				      spec->num_channel_mode,
				      &spec->multiout.max_channels);
	return err;
}

#define CXT_PIN_MODE(xname, nid, dir) \
	{ .iface = SNDRV_CTL_ELEM_IFACE_MIXER, .name = xname, .index = 0,  \
	  .info = conexant_ch_mode_info, \
	  .get = conexant_ch_mode_get, \
	  .put = conexant_ch_mode_put, \
	  .private_value = nid | (dir<<16) }

#endif /* CONFIG_SND_DEBUG */

/* Conexant 5045 specific */

static const hda_nid_t cxt5045_dac_nids[1] = { 0x19 };
static const hda_nid_t cxt5045_adc_nids[1] = { 0x1a };
static const hda_nid_t cxt5045_capsrc_nids[1] = { 0x1a };
#define CXT5045_SPDIF_OUT	0x18

static const struct hda_channel_mode cxt5045_modes[1] = {
	{ 2, NULL },
};

static const struct hda_input_mux cxt5045_capture_source = {
	.num_items = 2,
	.items = {
		{ "Internal Mic", 0x1 },
		{ "Mic",          0x2 },
	}
};

static const struct hda_input_mux cxt5045_capture_source_benq = {
	.num_items = 4,
	.items = {
		{ "Internal Mic", 0x1 },
		{ "Mic",          0x2 },
		{ "Line",         0x3 },
		{ "Mixer",        0x0 },
	}
};

static const struct hda_input_mux cxt5045_capture_source_hp530 = {
	.num_items = 2,
	.items = {
		{ "Mic",          0x1 },
		{ "Internal Mic", 0x2 },
	}
};

/* turn on/off EAPD (+ mute HP) as a master switch */
static int cxt5045_hp_master_sw_put(struct snd_kcontrol *kcontrol,
				    struct snd_ctl_elem_value *ucontrol)
{
	struct hda_codec *codec = snd_kcontrol_chip(kcontrol);
	struct conexant_spec *spec = codec->spec;
	unsigned int bits;

	if (!cxt_eapd_put(kcontrol, ucontrol))
		return 0;

	/* toggle internal speakers mute depending of presence of
	 * the headphone jack
	 */
	bits = (!spec->hp_present && spec->cur_eapd) ? 0 : HDA_AMP_MUTE;
	snd_hda_codec_amp_stereo(codec, 0x10, HDA_OUTPUT, 0,
				 HDA_AMP_MUTE, bits);

	bits = spec->cur_eapd ? 0 : HDA_AMP_MUTE;
	snd_hda_codec_amp_stereo(codec, 0x11, HDA_OUTPUT, 0,
				 HDA_AMP_MUTE, bits);
	return 1;
}

/* bind volumes of both NID 0x10 and 0x11 */
static const struct hda_bind_ctls cxt5045_hp_bind_master_vol = {
	.ops = &snd_hda_bind_vol,
	.values = {
		HDA_COMPOSE_AMP_VAL(0x10, 3, 0, HDA_OUTPUT),
		HDA_COMPOSE_AMP_VAL(0x11, 3, 0, HDA_OUTPUT),
		0
	},
};

/* toggle input of built-in and mic jack appropriately */
static void cxt5045_hp_automic(struct hda_codec *codec)
{
	static const struct hda_verb mic_jack_on[] = {
		{0x14, AC_VERB_SET_AMP_GAIN_MUTE, 0xb080},
		{0x12, AC_VERB_SET_AMP_GAIN_MUTE, 0xb000},
		{}
	};
	static const struct hda_verb mic_jack_off[] = {
		{0x12, AC_VERB_SET_AMP_GAIN_MUTE, 0xb080},
		{0x14, AC_VERB_SET_AMP_GAIN_MUTE, 0xb000},
		{}
	};
	unsigned int present;

	present = snd_hda_jack_detect(codec, 0x12);
	if (present)
		snd_hda_sequence_write(codec, mic_jack_on);
	else
		snd_hda_sequence_write(codec, mic_jack_off);
}


/* mute internal speaker if HP is plugged */
static void cxt5045_hp_automute(struct hda_codec *codec)
{
	struct conexant_spec *spec = codec->spec;
	unsigned int bits;

	spec->hp_present = snd_hda_jack_detect(codec, 0x11);

	bits = (spec->hp_present || !spec->cur_eapd) ? HDA_AMP_MUTE : 0; 
	snd_hda_codec_amp_stereo(codec, 0x10, HDA_OUTPUT, 0,
				 HDA_AMP_MUTE, bits);
}

/* unsolicited event for HP jack sensing */
static void cxt5045_hp_unsol_event(struct hda_codec *codec,
				   unsigned int res)
{
	res >>= 26;
	switch (res) {
	case CONEXANT_HP_EVENT:
		cxt5045_hp_automute(codec);
		break;
	case CONEXANT_MIC_EVENT:
		cxt5045_hp_automic(codec);
		break;

	}
}

static const struct snd_kcontrol_new cxt5045_mixers[] = {
	HDA_CODEC_VOLUME("Capture Volume", 0x1a, 0x00, HDA_INPUT),
	HDA_CODEC_MUTE("Capture Switch", 0x1a, 0x0, HDA_INPUT),
	HDA_CODEC_VOLUME("PCM Playback Volume", 0x17, 0x0, HDA_INPUT),
	HDA_CODEC_MUTE("PCM Playback Switch", 0x17, 0x0, HDA_INPUT),
	HDA_CODEC_VOLUME("Internal Mic Playback Volume", 0x17, 0x1, HDA_INPUT),
	HDA_CODEC_MUTE("Internal Mic Playback Switch", 0x17, 0x1, HDA_INPUT),
	HDA_CODEC_VOLUME("Mic Playback Volume", 0x17, 0x2, HDA_INPUT),
	HDA_CODEC_MUTE("Mic Playback Switch", 0x17, 0x2, HDA_INPUT),
	HDA_BIND_VOL("Master Playback Volume", &cxt5045_hp_bind_master_vol),
	{
		.iface = SNDRV_CTL_ELEM_IFACE_MIXER,
		.name = "Master Playback Switch",
		.info = cxt_eapd_info,
		.get = cxt_eapd_get,
		.put = cxt5045_hp_master_sw_put,
		.private_value = 0x10,
	},

	{}
};

static const struct snd_kcontrol_new cxt5045_benq_mixers[] = {
	HDA_CODEC_VOLUME("Line Playback Volume", 0x17, 0x3, HDA_INPUT),
	HDA_CODEC_MUTE("Line Playback Switch", 0x17, 0x3, HDA_INPUT),

	{}
};

static const struct snd_kcontrol_new cxt5045_mixers_hp530[] = {
	HDA_CODEC_VOLUME("Capture Volume", 0x1a, 0x00, HDA_INPUT),
	HDA_CODEC_MUTE("Capture Switch", 0x1a, 0x0, HDA_INPUT),
	HDA_CODEC_VOLUME("PCM Playback Volume", 0x17, 0x0, HDA_INPUT),
	HDA_CODEC_MUTE("PCM Playback Switch", 0x17, 0x0, HDA_INPUT),
	HDA_CODEC_VOLUME("Internal Mic Playback Volume", 0x17, 0x2, HDA_INPUT),
	HDA_CODEC_MUTE("Internal Mic Playback Switch", 0x17, 0x2, HDA_INPUT),
	HDA_CODEC_VOLUME("Mic Playback Volume", 0x17, 0x1, HDA_INPUT),
	HDA_CODEC_MUTE("Mic Playback Switch", 0x17, 0x1, HDA_INPUT),
	HDA_BIND_VOL("Master Playback Volume", &cxt5045_hp_bind_master_vol),
	{
		.iface = SNDRV_CTL_ELEM_IFACE_MIXER,
		.name = "Master Playback Switch",
		.info = cxt_eapd_info,
		.get = cxt_eapd_get,
		.put = cxt5045_hp_master_sw_put,
		.private_value = 0x10,
	},

	{}
};

static const struct hda_verb cxt5045_init_verbs[] = {
	/* Line in, Mic */
	{0x12, AC_VERB_SET_PIN_WIDGET_CONTROL, PIN_IN|AC_PINCTL_VREF_80 },
	{0x14, AC_VERB_SET_PIN_WIDGET_CONTROL, PIN_IN|AC_PINCTL_VREF_80 },
	/* HP, Amp  */
	{0x10, AC_VERB_SET_PIN_WIDGET_CONTROL, PIN_OUT},
	{0x10, AC_VERB_SET_CONNECT_SEL, 0x1},
	{0x11, AC_VERB_SET_PIN_WIDGET_CONTROL, PIN_HP},
	{0x11, AC_VERB_SET_CONNECT_SEL, 0x1},
	{0x17, AC_VERB_SET_AMP_GAIN_MUTE, AMP_IN_MUTE(0)},
	{0x17, AC_VERB_SET_AMP_GAIN_MUTE, AMP_IN_MUTE(1)},
	{0x17, AC_VERB_SET_AMP_GAIN_MUTE, AMP_IN_MUTE(2)},
	{0x17, AC_VERB_SET_AMP_GAIN_MUTE, AMP_IN_MUTE(3)},
	{0x17, AC_VERB_SET_AMP_GAIN_MUTE, AMP_IN_MUTE(4)},
	/* Record selector: Internal mic */
	{0x1a, AC_VERB_SET_CONNECT_SEL,0x1},
	{0x1a, AC_VERB_SET_AMP_GAIN_MUTE,
	 AC_AMP_SET_INPUT|AC_AMP_SET_RIGHT|AC_AMP_SET_LEFT|0x17},
	/* SPDIF route: PCM */
	{0x13, AC_VERB_SET_PIN_WIDGET_CONTROL, PIN_OUT},
	{ 0x13, AC_VERB_SET_CONNECT_SEL, 0x0 },
	/* EAPD */
	{0x10, AC_VERB_SET_EAPD_BTLENABLE, 0x2 }, /* default on */ 
	{ } /* end */
};

static const struct hda_verb cxt5045_benq_init_verbs[] = {
	/* Internal Mic, Mic */
	{0x12, AC_VERB_SET_PIN_WIDGET_CONTROL, PIN_IN|AC_PINCTL_VREF_80 },
	{0x14, AC_VERB_SET_PIN_WIDGET_CONTROL, PIN_IN|AC_PINCTL_VREF_80 },
	/* Line In,HP, Amp  */
	{0x10, AC_VERB_SET_PIN_WIDGET_CONTROL, PIN_OUT},
	{0x10, AC_VERB_SET_CONNECT_SEL, 0x1},
	{0x11, AC_VERB_SET_PIN_WIDGET_CONTROL, PIN_IN},
	{0x11, AC_VERB_SET_CONNECT_SEL, 0x1},
	{0x17, AC_VERB_SET_AMP_GAIN_MUTE, AMP_IN_MUTE(0)},
	{0x17, AC_VERB_SET_AMP_GAIN_MUTE, AMP_IN_MUTE(1)},
	{0x17, AC_VERB_SET_AMP_GAIN_MUTE, AMP_IN_MUTE(2)},
	{0x17, AC_VERB_SET_AMP_GAIN_MUTE, AMP_IN_MUTE(3)},
	{0x17, AC_VERB_SET_AMP_GAIN_MUTE, AMP_IN_MUTE(4)},
	/* Record selector: Internal mic */
	{0x1a, AC_VERB_SET_CONNECT_SEL, 0x1},
	{0x1a, AC_VERB_SET_AMP_GAIN_MUTE,
	 AC_AMP_SET_INPUT|AC_AMP_SET_RIGHT|AC_AMP_SET_LEFT|0x17},
	/* SPDIF route: PCM */
	{0x13, AC_VERB_SET_PIN_WIDGET_CONTROL, PIN_OUT},
	{0x13, AC_VERB_SET_CONNECT_SEL, 0x0},
	/* EAPD */
	{0x10, AC_VERB_SET_EAPD_BTLENABLE, 0x2}, /* default on */
	{ } /* end */
};

static const struct hda_verb cxt5045_hp_sense_init_verbs[] = {
	/* pin sensing on HP jack */
	{0x11, AC_VERB_SET_UNSOLICITED_ENABLE, AC_USRSP_EN | CONEXANT_HP_EVENT},
	{ } /* end */
};

static const struct hda_verb cxt5045_mic_sense_init_verbs[] = {
	/* pin sensing on HP jack */
	{0x12, AC_VERB_SET_UNSOLICITED_ENABLE, AC_USRSP_EN | CONEXANT_MIC_EVENT},
	{ } /* end */
};

#ifdef CONFIG_SND_DEBUG
/* Test configuration for debugging, modelled after the ALC260 test
 * configuration.
 */
static const struct hda_input_mux cxt5045_test_capture_source = {
	.num_items = 5,
	.items = {
		{ "MIXER", 0x0 },
		{ "MIC1 pin", 0x1 },
		{ "LINE1 pin", 0x2 },
		{ "HP-OUT pin", 0x3 },
		{ "CD pin", 0x4 },
        },
};

static const struct snd_kcontrol_new cxt5045_test_mixer[] = {

	/* Output controls */
	HDA_CODEC_VOLUME("Speaker Playback Volume", 0x10, 0x0, HDA_OUTPUT),
	HDA_CODEC_MUTE("Speaker Playback Switch", 0x10, 0x0, HDA_OUTPUT),
	HDA_CODEC_VOLUME("HP-OUT Playback Volume", 0x11, 0x0, HDA_OUTPUT),
	HDA_CODEC_MUTE("HP-OUT Playback Switch", 0x11, 0x0, HDA_OUTPUT),
	HDA_CODEC_VOLUME("LINE1 Playback Volume", 0x12, 0x0, HDA_OUTPUT),
	HDA_CODEC_MUTE("LINE1 Playback Switch", 0x12, 0x0, HDA_OUTPUT),
	
	/* Modes for retasking pin widgets */
	CXT_PIN_MODE("HP-OUT pin mode", 0x11, CXT_PIN_DIR_INOUT),
	CXT_PIN_MODE("LINE1 pin mode", 0x12, CXT_PIN_DIR_INOUT),

	/* EAPD Switch Control */
	CXT_EAPD_SWITCH("External Amplifier", 0x10, 0x0),

	/* Loopback mixer controls */

	HDA_CODEC_VOLUME("PCM Volume", 0x17, 0x0, HDA_INPUT),
	HDA_CODEC_MUTE("PCM Switch", 0x17, 0x0, HDA_INPUT),
	HDA_CODEC_VOLUME("MIC1 pin Volume", 0x17, 0x1, HDA_INPUT),
	HDA_CODEC_MUTE("MIC1 pin Switch", 0x17, 0x1, HDA_INPUT),
	HDA_CODEC_VOLUME("LINE1 pin Volume", 0x17, 0x2, HDA_INPUT),
	HDA_CODEC_MUTE("LINE1 pin Switch", 0x17, 0x2, HDA_INPUT),
	HDA_CODEC_VOLUME("HP-OUT pin Volume", 0x17, 0x3, HDA_INPUT),
	HDA_CODEC_MUTE("HP-OUT pin Switch", 0x17, 0x3, HDA_INPUT),
	HDA_CODEC_VOLUME("CD pin Volume", 0x17, 0x4, HDA_INPUT),
	HDA_CODEC_MUTE("CD pin Switch", 0x17, 0x4, HDA_INPUT),
	{
		.iface = SNDRV_CTL_ELEM_IFACE_MIXER,
		.name = "Input Source",
		.info = conexant_mux_enum_info,
		.get = conexant_mux_enum_get,
		.put = conexant_mux_enum_put,
	},
	/* Audio input controls */
	HDA_CODEC_VOLUME("Capture Volume", 0x1a, 0x0, HDA_INPUT),
	HDA_CODEC_MUTE("Capture Switch", 0x1a, 0x0, HDA_INPUT),
	{ } /* end */
};

static const struct hda_verb cxt5045_test_init_verbs[] = {
	/* Set connections */
	{ 0x10, AC_VERB_SET_CONNECT_SEL, 0x0 },
	{ 0x11, AC_VERB_SET_CONNECT_SEL, 0x0 },
	{ 0x12, AC_VERB_SET_CONNECT_SEL, 0x0 },
	/* Enable retasking pins as output, initially without power amp */
	{0x12, AC_VERB_SET_PIN_WIDGET_CONTROL, PIN_OUT},
	{0x11, AC_VERB_SET_PIN_WIDGET_CONTROL, PIN_OUT},

	/* Disable digital (SPDIF) pins initially, but users can enable
	 * them via a mixer switch.  In the case of SPDIF-out, this initverb
	 * payload also sets the generation to 0, output to be in "consumer"
	 * PCM format, copyright asserted, no pre-emphasis and no validity
	 * control.
	 */
	{0x13, AC_VERB_SET_PIN_WIDGET_CONTROL, PIN_OUT},
	{0x18, AC_VERB_SET_DIGI_CONVERT_1, 0},

	/* Unmute retasking pin widget output buffers since the default
	 * state appears to be output.  As the pin mode is changed by the
	 * user the pin mode control will take care of enabling the pin's
	 * input/output buffers as needed.
	 */
	{0x12, AC_VERB_SET_AMP_GAIN_MUTE, AMP_OUT_UNMUTE},
	{0x11, AC_VERB_SET_AMP_GAIN_MUTE, AMP_OUT_UNMUTE},

	/* Mute capture amp left and right */
	{0x1a, AC_VERB_SET_AMP_GAIN_MUTE, AMP_IN_MUTE(0)},

	/* Set ADC connection select to match default mixer setting (mic1
	 * pin)
	 */
	{0x1a, AC_VERB_SET_CONNECT_SEL, 0x01},
	{0x17, AC_VERB_SET_CONNECT_SEL, 0x01},

	/* Mute all inputs to mixer widget (even unconnected ones) */
	{0x17, AC_VERB_SET_AMP_GAIN_MUTE, AMP_IN_MUTE(0)}, /* Mixer */
	{0x17, AC_VERB_SET_AMP_GAIN_MUTE, AMP_IN_MUTE(1)}, /* Mic1 pin */
	{0x17, AC_VERB_SET_AMP_GAIN_MUTE, AMP_IN_MUTE(2)}, /* Line pin */
	{0x17, AC_VERB_SET_AMP_GAIN_MUTE, AMP_IN_MUTE(3)}, /* HP pin */
	{0x17, AC_VERB_SET_AMP_GAIN_MUTE, AMP_IN_MUTE(4)}, /* CD pin */

	{ }
};
#endif


/* initialize jack-sensing, too */
static int cxt5045_init(struct hda_codec *codec)
{
	conexant_init(codec);
	cxt5045_hp_automute(codec);
	return 0;
}


enum {
	CXT5045_LAPTOP_HPSENSE,
	CXT5045_LAPTOP_MICSENSE,
	CXT5045_LAPTOP_HPMICSENSE,
	CXT5045_BENQ,
	CXT5045_LAPTOP_HP530,
#ifdef CONFIG_SND_DEBUG
	CXT5045_TEST,
#endif
	CXT5045_AUTO,
	CXT5045_MODELS
};

static const char * const cxt5045_models[CXT5045_MODELS] = {
	[CXT5045_LAPTOP_HPSENSE]	= "laptop-hpsense",
	[CXT5045_LAPTOP_MICSENSE]	= "laptop-micsense",
	[CXT5045_LAPTOP_HPMICSENSE]	= "laptop-hpmicsense",
	[CXT5045_BENQ]			= "benq",
	[CXT5045_LAPTOP_HP530]		= "laptop-hp530",
#ifdef CONFIG_SND_DEBUG
	[CXT5045_TEST]		= "test",
#endif
	[CXT5045_AUTO]			= "auto",
};

static const struct snd_pci_quirk cxt5045_cfg_tbl[] = {
	SND_PCI_QUIRK(0x103c, 0x30d5, "HP 530", CXT5045_LAPTOP_HP530),
	SND_PCI_QUIRK(0x1179, 0xff31, "Toshiba P105", CXT5045_LAPTOP_MICSENSE),
	SND_PCI_QUIRK(0x152d, 0x0753, "Benq R55E", CXT5045_BENQ),
	SND_PCI_QUIRK(0x1734, 0x10ad, "Fujitsu Si1520", CXT5045_LAPTOP_MICSENSE),
	SND_PCI_QUIRK(0x1734, 0x10cb, "Fujitsu Si3515", CXT5045_LAPTOP_HPMICSENSE),
	SND_PCI_QUIRK(0x1734, 0x110e, "Fujitsu V5505",
		      CXT5045_LAPTOP_HPMICSENSE),
	SND_PCI_QUIRK(0x1509, 0x1e40, "FIC", CXT5045_LAPTOP_HPMICSENSE),
	SND_PCI_QUIRK(0x1509, 0x2f05, "FIC", CXT5045_LAPTOP_HPMICSENSE),
	SND_PCI_QUIRK(0x1509, 0x2f06, "FIC", CXT5045_LAPTOP_HPMICSENSE),
	SND_PCI_QUIRK_MASK(0x1631, 0xff00, 0xc100, "Packard Bell",
			   CXT5045_LAPTOP_HPMICSENSE),
	SND_PCI_QUIRK(0x8086, 0x2111, "Conexant Reference board", CXT5045_LAPTOP_HPSENSE),
	{}
};

static int patch_cxt5045(struct hda_codec *codec)
{
	struct conexant_spec *spec;
	int board_config;

	board_config = snd_hda_check_board_config(codec, CXT5045_MODELS,
						  cxt5045_models,
						  cxt5045_cfg_tbl);
	if (board_config < 0)
		board_config = CXT5045_AUTO; /* model=auto as default */
	if (board_config == CXT5045_AUTO)
		return patch_conexant_auto(codec);

	spec = kzalloc(sizeof(*spec), GFP_KERNEL);
	if (!spec)
		return -ENOMEM;
	codec->spec = spec;
	codec->single_adc_amp = 1;

	spec->multiout.max_channels = 2;
	spec->multiout.num_dacs = ARRAY_SIZE(cxt5045_dac_nids);
	spec->multiout.dac_nids = cxt5045_dac_nids;
	spec->multiout.dig_out_nid = CXT5045_SPDIF_OUT;
	spec->num_adc_nids = 1;
	spec->adc_nids = cxt5045_adc_nids;
	spec->capsrc_nids = cxt5045_capsrc_nids;
	spec->input_mux = &cxt5045_capture_source;
	spec->num_mixers = 1;
	spec->mixers[0] = cxt5045_mixers;
	spec->num_init_verbs = 1;
	spec->init_verbs[0] = cxt5045_init_verbs;
	spec->spdif_route = 0;
	spec->num_channel_mode = ARRAY_SIZE(cxt5045_modes);
	spec->channel_mode = cxt5045_modes;

	set_beep_amp(spec, 0x16, 0, 1);

	codec->patch_ops = conexant_patch_ops;

	switch (board_config) {
	case CXT5045_LAPTOP_HPSENSE:
		codec->patch_ops.unsol_event = cxt5045_hp_unsol_event;
		spec->input_mux = &cxt5045_capture_source;
		spec->num_init_verbs = 2;
		spec->init_verbs[1] = cxt5045_hp_sense_init_verbs;
		spec->mixers[0] = cxt5045_mixers;
		codec->patch_ops.init = cxt5045_init;
		break;
	case CXT5045_LAPTOP_MICSENSE:
		codec->patch_ops.unsol_event = cxt5045_hp_unsol_event;
		spec->input_mux = &cxt5045_capture_source;
		spec->num_init_verbs = 2;
		spec->init_verbs[1] = cxt5045_mic_sense_init_verbs;
		spec->mixers[0] = cxt5045_mixers;
		codec->patch_ops.init = cxt5045_init;
		break;
	default:
	case CXT5045_LAPTOP_HPMICSENSE:
		codec->patch_ops.unsol_event = cxt5045_hp_unsol_event;
		spec->input_mux = &cxt5045_capture_source;
		spec->num_init_verbs = 3;
		spec->init_verbs[1] = cxt5045_hp_sense_init_verbs;
		spec->init_verbs[2] = cxt5045_mic_sense_init_verbs;
		spec->mixers[0] = cxt5045_mixers;
		codec->patch_ops.init = cxt5045_init;
		break;
	case CXT5045_BENQ:
		codec->patch_ops.unsol_event = cxt5045_hp_unsol_event;
		spec->input_mux = &cxt5045_capture_source_benq;
		spec->num_init_verbs = 1;
		spec->init_verbs[0] = cxt5045_benq_init_verbs;
		spec->mixers[0] = cxt5045_mixers;
		spec->mixers[1] = cxt5045_benq_mixers;
		spec->num_mixers = 2;
		codec->patch_ops.init = cxt5045_init;
		break;
	case CXT5045_LAPTOP_HP530:
		codec->patch_ops.unsol_event = cxt5045_hp_unsol_event;
		spec->input_mux = &cxt5045_capture_source_hp530;
		spec->num_init_verbs = 2;
		spec->init_verbs[1] = cxt5045_hp_sense_init_verbs;
		spec->mixers[0] = cxt5045_mixers_hp530;
		codec->patch_ops.init = cxt5045_init;
		break;
#ifdef CONFIG_SND_DEBUG
	case CXT5045_TEST:
		spec->input_mux = &cxt5045_test_capture_source;
		spec->mixers[0] = cxt5045_test_mixer;
		spec->init_verbs[0] = cxt5045_test_init_verbs;
		break;
		
#endif	
	}

	switch (codec->subsystem_id >> 16) {
	case 0x103c:
	case 0x1631:
	case 0x1734:
	case 0x17aa:
		/* HP, Packard Bell, Fujitsu-Siemens & Lenovo laptops have
		 * really bad sound over 0dB on NID 0x17. Fix max PCM level to
		 * 0 dB (originally it has 0x2b steps with 0dB offset 0x14)
		 */
		snd_hda_override_amp_caps(codec, 0x17, HDA_INPUT,
					  (0x14 << AC_AMPCAP_OFFSET_SHIFT) |
					  (0x14 << AC_AMPCAP_NUM_STEPS_SHIFT) |
					  (0x05 << AC_AMPCAP_STEP_SIZE_SHIFT) |
					  (1 << AC_AMPCAP_MUTE_SHIFT));
		break;
	}

	if (spec->beep_amp)
		snd_hda_attach_beep_device(codec, get_amp_nid_(spec->beep_amp));

	return 0;
}


/* Conexant 5047 specific */
#define CXT5047_SPDIF_OUT	0x11

static const hda_nid_t cxt5047_dac_nids[1] = { 0x10 }; /* 0x1c */
static const hda_nid_t cxt5047_adc_nids[1] = { 0x12 };
static const hda_nid_t cxt5047_capsrc_nids[1] = { 0x1a };

static const struct hda_channel_mode cxt5047_modes[1] = {
	{ 2, NULL },
};

static const struct hda_input_mux cxt5047_toshiba_capture_source = {
	.num_items = 2,
	.items = {
		{ "ExtMic", 0x2 },
		{ "Line-In", 0x1 },
	}
};

/* turn on/off EAPD (+ mute HP) as a master switch */
static int cxt5047_hp_master_sw_put(struct snd_kcontrol *kcontrol,
				    struct snd_ctl_elem_value *ucontrol)
{
	struct hda_codec *codec = snd_kcontrol_chip(kcontrol);
	struct conexant_spec *spec = codec->spec;
	unsigned int bits;

	if (!cxt_eapd_put(kcontrol, ucontrol))
		return 0;

	/* toggle internal speakers mute depending of presence of
	 * the headphone jack
	 */
	bits = (!spec->hp_present && spec->cur_eapd) ? 0 : HDA_AMP_MUTE;
	/* NOTE: Conexat codec needs the index for *OUTPUT* amp of
	 * pin widgets unlike other codecs.  In this case, we need to
	 * set index 0x01 for the volume from the mixer amp 0x19.
	 */
	snd_hda_codec_amp_stereo(codec, 0x1d, HDA_OUTPUT, 0x01,
				 HDA_AMP_MUTE, bits);
	bits = spec->cur_eapd ? 0 : HDA_AMP_MUTE;
	snd_hda_codec_amp_stereo(codec, 0x13, HDA_OUTPUT, 0,
				 HDA_AMP_MUTE, bits);
	return 1;
}

/* mute internal speaker if HP is plugged */
static void cxt5047_hp_automute(struct hda_codec *codec)
{
	struct conexant_spec *spec = codec->spec;
	unsigned int bits;

	spec->hp_present = snd_hda_jack_detect(codec, 0x13);

	bits = (spec->hp_present || !spec->cur_eapd) ? HDA_AMP_MUTE : 0;
	/* See the note in cxt5047_hp_master_sw_put */
	snd_hda_codec_amp_stereo(codec, 0x1d, HDA_OUTPUT, 0x01,
				 HDA_AMP_MUTE, bits);
}

/* toggle input of built-in and mic jack appropriately */
static void cxt5047_hp_automic(struct hda_codec *codec)
{
	static const struct hda_verb mic_jack_on[] = {
		{0x15, AC_VERB_SET_AMP_GAIN_MUTE, AMP_OUT_MUTE},
		{0x17, AC_VERB_SET_AMP_GAIN_MUTE, AMP_OUT_UNMUTE},
		{}
	};
	static const struct hda_verb mic_jack_off[] = {
		{0x17, AC_VERB_SET_AMP_GAIN_MUTE, AMP_OUT_MUTE},
		{0x15, AC_VERB_SET_AMP_GAIN_MUTE, AMP_OUT_UNMUTE},
		{}
	};
	unsigned int present;

	present = snd_hda_jack_detect(codec, 0x15);
	if (present)
		snd_hda_sequence_write(codec, mic_jack_on);
	else
		snd_hda_sequence_write(codec, mic_jack_off);
}

/* unsolicited event for HP jack sensing */
static void cxt5047_hp_unsol_event(struct hda_codec *codec,
				  unsigned int res)
{
	switch (res >> 26) {
	case CONEXANT_HP_EVENT:
		cxt5047_hp_automute(codec);
		break;
	case CONEXANT_MIC_EVENT:
		cxt5047_hp_automic(codec);
		break;
	}
}

static const struct snd_kcontrol_new cxt5047_base_mixers[] = {
	HDA_CODEC_VOLUME("Mic Playback Volume", 0x19, 0x02, HDA_INPUT),
	HDA_CODEC_MUTE("Mic Playback Switch", 0x19, 0x02, HDA_INPUT),
	HDA_CODEC_VOLUME("Mic Boost Volume", 0x1a, 0x0, HDA_OUTPUT),
	HDA_CODEC_VOLUME("Capture Volume", 0x12, 0x03, HDA_INPUT),
	HDA_CODEC_MUTE("Capture Switch", 0x12, 0x03, HDA_INPUT),
	HDA_CODEC_VOLUME("PCM Volume", 0x10, 0x00, HDA_OUTPUT),
	HDA_CODEC_MUTE("PCM Switch", 0x10, 0x00, HDA_OUTPUT),
	{
		.iface = SNDRV_CTL_ELEM_IFACE_MIXER,
		.name = "Master Playback Switch",
		.info = cxt_eapd_info,
		.get = cxt_eapd_get,
		.put = cxt5047_hp_master_sw_put,
		.private_value = 0x13,
	},

	{}
};

static const struct snd_kcontrol_new cxt5047_hp_spk_mixers[] = {
	/* See the note in cxt5047_hp_master_sw_put */
	HDA_CODEC_VOLUME("Speaker Playback Volume", 0x1d, 0x01, HDA_OUTPUT),
	HDA_CODEC_VOLUME("Headphone Playback Volume", 0x13, 0x00, HDA_OUTPUT),
	{}
};

static const struct snd_kcontrol_new cxt5047_hp_only_mixers[] = {
	HDA_CODEC_VOLUME("Master Playback Volume", 0x13, 0x00, HDA_OUTPUT),
	{ } /* end */
};

static const struct hda_verb cxt5047_init_verbs[] = {
	/* Line in, Mic, Built-in Mic */
	{0x14, AC_VERB_SET_PIN_WIDGET_CONTROL, PIN_IN },
	{0x15, AC_VERB_SET_PIN_WIDGET_CONTROL, PIN_IN|AC_PINCTL_VREF_50 },
	{0x17, AC_VERB_SET_PIN_WIDGET_CONTROL, PIN_IN|AC_PINCTL_VREF_50 },
	/* HP, Speaker  */
	{0x13, AC_VERB_SET_PIN_WIDGET_CONTROL, PIN_HP },
	{0x13, AC_VERB_SET_CONNECT_SEL, 0x0}, /* mixer(0x19) */
	{0x1d, AC_VERB_SET_CONNECT_SEL, 0x1}, /* mixer(0x19) */
	/* Record selector: Mic */
	{0x12, AC_VERB_SET_CONNECT_SEL,0x03},
	{0x19, AC_VERB_SET_AMP_GAIN_MUTE,
	 AC_AMP_SET_INPUT|AC_AMP_SET_RIGHT|AC_AMP_SET_LEFT|0x17},
	{0x1A, AC_VERB_SET_CONNECT_SEL,0x02},
	{0x1A, AC_VERB_SET_AMP_GAIN_MUTE,
	 AC_AMP_SET_OUTPUT|AC_AMP_SET_RIGHT|AC_AMP_SET_LEFT|0x00},
	{0x1A, AC_VERB_SET_AMP_GAIN_MUTE,
	 AC_AMP_SET_OUTPUT|AC_AMP_SET_RIGHT|AC_AMP_SET_LEFT|0x03},
	/* SPDIF route: PCM */
	{ 0x18, AC_VERB_SET_CONNECT_SEL, 0x0 },
	/* Enable unsolicited events */
	{0x13, AC_VERB_SET_UNSOLICITED_ENABLE, AC_USRSP_EN | CONEXANT_HP_EVENT},
	{0x15, AC_VERB_SET_UNSOLICITED_ENABLE, AC_USRSP_EN | CONEXANT_MIC_EVENT},
	{ } /* end */
};

/* configuration for Toshiba Laptops */
static const struct hda_verb cxt5047_toshiba_init_verbs[] = {
	{0x13, AC_VERB_SET_EAPD_BTLENABLE, 0x0}, /* default off */
	{}
};

/* Test configuration for debugging, modelled after the ALC260 test
 * configuration.
 */
#ifdef CONFIG_SND_DEBUG
static const struct hda_input_mux cxt5047_test_capture_source = {
	.num_items = 4,
	.items = {
		{ "LINE1 pin", 0x0 },
		{ "MIC1 pin", 0x1 },
		{ "MIC2 pin", 0x2 },
		{ "CD pin", 0x3 },
        },
};

static const struct snd_kcontrol_new cxt5047_test_mixer[] = {

	/* Output only controls */
	HDA_CODEC_VOLUME("OutAmp-1 Volume", 0x10, 0x0, HDA_OUTPUT),
	HDA_CODEC_MUTE("OutAmp-1 Switch", 0x10,0x0, HDA_OUTPUT),
	HDA_CODEC_VOLUME("OutAmp-2 Volume", 0x1c, 0x0, HDA_OUTPUT),
	HDA_CODEC_MUTE("OutAmp-2 Switch", 0x1c, 0x0, HDA_OUTPUT),
	HDA_CODEC_VOLUME("Speaker Playback Volume", 0x1d, 0x0, HDA_OUTPUT),
	HDA_CODEC_MUTE("Speaker Playback Switch", 0x1d, 0x0, HDA_OUTPUT),
	HDA_CODEC_VOLUME("HeadPhone Playback Volume", 0x13, 0x0, HDA_OUTPUT),
	HDA_CODEC_MUTE("HeadPhone Playback Switch", 0x13, 0x0, HDA_OUTPUT),
	HDA_CODEC_VOLUME("Line1-Out Playback Volume", 0x14, 0x0, HDA_OUTPUT),
	HDA_CODEC_MUTE("Line1-Out Playback Switch", 0x14, 0x0, HDA_OUTPUT),
	HDA_CODEC_VOLUME("Line2-Out Playback Volume", 0x15, 0x0, HDA_OUTPUT),
	HDA_CODEC_MUTE("Line2-Out Playback Switch", 0x15, 0x0, HDA_OUTPUT),

	/* Modes for retasking pin widgets */
	CXT_PIN_MODE("LINE1 pin mode", 0x14, CXT_PIN_DIR_INOUT),
	CXT_PIN_MODE("MIC1 pin mode", 0x15, CXT_PIN_DIR_INOUT),

	/* EAPD Switch Control */
	CXT_EAPD_SWITCH("External Amplifier", 0x13, 0x0),

	/* Loopback mixer controls */
	HDA_CODEC_VOLUME("MIC1 Playback Volume", 0x12, 0x01, HDA_INPUT),
	HDA_CODEC_MUTE("MIC1 Playback Switch", 0x12, 0x01, HDA_INPUT),
	HDA_CODEC_VOLUME("MIC2 Playback Volume", 0x12, 0x02, HDA_INPUT),
	HDA_CODEC_MUTE("MIC2 Playback Switch", 0x12, 0x02, HDA_INPUT),
	HDA_CODEC_VOLUME("LINE Playback Volume", 0x12, 0x0, HDA_INPUT),
	HDA_CODEC_MUTE("LINE Playback Switch", 0x12, 0x0, HDA_INPUT),
	HDA_CODEC_VOLUME("CD Playback Volume", 0x12, 0x04, HDA_INPUT),
	HDA_CODEC_MUTE("CD Playback Switch", 0x12, 0x04, HDA_INPUT),

	HDA_CODEC_VOLUME("Capture-1 Volume", 0x19, 0x0, HDA_INPUT),
	HDA_CODEC_MUTE("Capture-1 Switch", 0x19, 0x0, HDA_INPUT),
	HDA_CODEC_VOLUME("Capture-2 Volume", 0x19, 0x1, HDA_INPUT),
	HDA_CODEC_MUTE("Capture-2 Switch", 0x19, 0x1, HDA_INPUT),
	HDA_CODEC_VOLUME("Capture-3 Volume", 0x19, 0x2, HDA_INPUT),
	HDA_CODEC_MUTE("Capture-3 Switch", 0x19, 0x2, HDA_INPUT),
	HDA_CODEC_VOLUME("Capture-4 Volume", 0x19, 0x3, HDA_INPUT),
	HDA_CODEC_MUTE("Capture-4 Switch", 0x19, 0x3, HDA_INPUT),
	{
		.iface = SNDRV_CTL_ELEM_IFACE_MIXER,
		.name = "Input Source",
		.info = conexant_mux_enum_info,
		.get = conexant_mux_enum_get,
		.put = conexant_mux_enum_put,
	},
	HDA_CODEC_VOLUME("Mic Boost Volume", 0x1a, 0x0, HDA_OUTPUT),

	{ } /* end */
};

static const struct hda_verb cxt5047_test_init_verbs[] = {
	/* Enable retasking pins as output, initially without power amp */
	{0x15, AC_VERB_SET_PIN_WIDGET_CONTROL, PIN_OUT},
	{0x14, AC_VERB_SET_PIN_WIDGET_CONTROL, PIN_OUT},
	{0x13, AC_VERB_SET_PIN_WIDGET_CONTROL, PIN_OUT},

	/* Disable digital (SPDIF) pins initially, but users can enable
	 * them via a mixer switch.  In the case of SPDIF-out, this initverb
	 * payload also sets the generation to 0, output to be in "consumer"
	 * PCM format, copyright asserted, no pre-emphasis and no validity
	 * control.
	 */
	{0x18, AC_VERB_SET_DIGI_CONVERT_1, 0},

	/* Ensure mic1, mic2, line1 pin widgets take input from the 
	 * OUT1 sum bus when acting as an output.
	 */
	{0x1a, AC_VERB_SET_CONNECT_SEL, 0},
	{0x1b, AC_VERB_SET_CONNECT_SEL, 0},

	/* Start with output sum widgets muted and their output gains at min */
	{0x19, AC_VERB_SET_AMP_GAIN_MUTE, AMP_IN_MUTE(0)},
	{0x19, AC_VERB_SET_AMP_GAIN_MUTE, AMP_IN_MUTE(1)},

	/* Unmute retasking pin widget output buffers since the default
	 * state appears to be output.  As the pin mode is changed by the
	 * user the pin mode control will take care of enabling the pin's
	 * input/output buffers as needed.
	 */
	{0x15, AC_VERB_SET_AMP_GAIN_MUTE, AMP_OUT_UNMUTE},
	{0x14, AC_VERB_SET_AMP_GAIN_MUTE, AMP_OUT_UNMUTE},
	{0x13, AC_VERB_SET_AMP_GAIN_MUTE, AMP_OUT_UNMUTE},

	/* Mute capture amp left and right */
	{0x12, AC_VERB_SET_AMP_GAIN_MUTE, AMP_IN_MUTE(0)},

	/* Set ADC connection select to match default mixer setting (mic1
	 * pin)
	 */
	{0x12, AC_VERB_SET_CONNECT_SEL, 0x00},

	/* Mute all inputs to mixer widget (even unconnected ones) */
	{0x19, AC_VERB_SET_AMP_GAIN_MUTE, AMP_IN_MUTE(0)}, /* mic1 pin */
	{0x19, AC_VERB_SET_AMP_GAIN_MUTE, AMP_IN_MUTE(1)}, /* mic2 pin */
	{0x19, AC_VERB_SET_AMP_GAIN_MUTE, AMP_IN_MUTE(2)}, /* line1 pin */
	{0x19, AC_VERB_SET_AMP_GAIN_MUTE, AMP_IN_MUTE(3)}, /* line2 pin */
	{0x19, AC_VERB_SET_AMP_GAIN_MUTE, AMP_IN_MUTE(4)}, /* CD pin */
	{0x19, AC_VERB_SET_AMP_GAIN_MUTE, AMP_IN_MUTE(5)}, /* Beep-gen pin */
	{0x19, AC_VERB_SET_AMP_GAIN_MUTE, AMP_IN_MUTE(6)}, /* Line-out pin */
	{0x19, AC_VERB_SET_AMP_GAIN_MUTE, AMP_IN_MUTE(7)}, /* HP-pin pin */

	{ }
};
#endif


/* initialize jack-sensing, too */
static int cxt5047_hp_init(struct hda_codec *codec)
{
	conexant_init(codec);
	cxt5047_hp_automute(codec);
	return 0;
}


enum {
	CXT5047_LAPTOP,		/* Laptops w/o EAPD support */
	CXT5047_LAPTOP_HP,	/* Some HP laptops */
	CXT5047_LAPTOP_EAPD,	/* Laptops with EAPD support */
#ifdef CONFIG_SND_DEBUG
	CXT5047_TEST,
#endif
	CXT5047_AUTO,
	CXT5047_MODELS
};

static const char * const cxt5047_models[CXT5047_MODELS] = {
	[CXT5047_LAPTOP]	= "laptop",
	[CXT5047_LAPTOP_HP]	= "laptop-hp",
	[CXT5047_LAPTOP_EAPD]	= "laptop-eapd",
#ifdef CONFIG_SND_DEBUG
	[CXT5047_TEST]		= "test",
#endif
	[CXT5047_AUTO]		= "auto",
};

static const struct snd_pci_quirk cxt5047_cfg_tbl[] = {
	SND_PCI_QUIRK(0x103c, 0x30a5, "HP DV5200T/DV8000T", CXT5047_LAPTOP_HP),
	SND_PCI_QUIRK_MASK(0x103c, 0xff00, 0x3000, "HP DV Series",
			   CXT5047_LAPTOP),
	SND_PCI_QUIRK(0x1179, 0xff31, "Toshiba P100", CXT5047_LAPTOP_EAPD),
	{}
};

static int patch_cxt5047(struct hda_codec *codec)
{
	struct conexant_spec *spec;
	int board_config;

	board_config = snd_hda_check_board_config(codec, CXT5047_MODELS,
						  cxt5047_models,
						  cxt5047_cfg_tbl);
	if (board_config < 0)
		board_config = CXT5047_AUTO; /* model=auto as default */
	if (board_config == CXT5047_AUTO)
		return patch_conexant_auto(codec);

	spec = kzalloc(sizeof(*spec), GFP_KERNEL);
	if (!spec)
		return -ENOMEM;
	codec->spec = spec;
	codec->pin_amp_workaround = 1;

	spec->multiout.max_channels = 2;
	spec->multiout.num_dacs = ARRAY_SIZE(cxt5047_dac_nids);
	spec->multiout.dac_nids = cxt5047_dac_nids;
	spec->multiout.dig_out_nid = CXT5047_SPDIF_OUT;
	spec->num_adc_nids = 1;
	spec->adc_nids = cxt5047_adc_nids;
	spec->capsrc_nids = cxt5047_capsrc_nids;
	spec->num_mixers = 1;
	spec->mixers[0] = cxt5047_base_mixers;
	spec->num_init_verbs = 1;
	spec->init_verbs[0] = cxt5047_init_verbs;
	spec->spdif_route = 0;
	spec->num_channel_mode = ARRAY_SIZE(cxt5047_modes),
	spec->channel_mode = cxt5047_modes,

	codec->patch_ops = conexant_patch_ops;

	switch (board_config) {
	case CXT5047_LAPTOP:
		spec->num_mixers = 2;
		spec->mixers[1] = cxt5047_hp_spk_mixers;
		codec->patch_ops.unsol_event = cxt5047_hp_unsol_event;
		break;
	case CXT5047_LAPTOP_HP:
		spec->num_mixers = 2;
		spec->mixers[1] = cxt5047_hp_only_mixers;
		codec->patch_ops.unsol_event = cxt5047_hp_unsol_event;
		codec->patch_ops.init = cxt5047_hp_init;
		break;
	case CXT5047_LAPTOP_EAPD:
		spec->input_mux = &cxt5047_toshiba_capture_source;
		spec->num_mixers = 2;
		spec->mixers[1] = cxt5047_hp_spk_mixers;
		spec->num_init_verbs = 2;
		spec->init_verbs[1] = cxt5047_toshiba_init_verbs;
		codec->patch_ops.unsol_event = cxt5047_hp_unsol_event;
		break;
#ifdef CONFIG_SND_DEBUG
	case CXT5047_TEST:
		spec->input_mux = &cxt5047_test_capture_source;
		spec->mixers[0] = cxt5047_test_mixer;
		spec->init_verbs[0] = cxt5047_test_init_verbs;
		codec->patch_ops.unsol_event = cxt5047_hp_unsol_event;
#endif	
	}
	spec->vmaster_nid = 0x13;

	switch (codec->subsystem_id >> 16) {
	case 0x103c:
		/* HP laptops have really bad sound over 0 dB on NID 0x10.
		 * Fix max PCM level to 0 dB (originally it has 0x1e steps
		 * with 0 dB offset 0x17)
		 */
		snd_hda_override_amp_caps(codec, 0x10, HDA_INPUT,
					  (0x17 << AC_AMPCAP_OFFSET_SHIFT) |
					  (0x17 << AC_AMPCAP_NUM_STEPS_SHIFT) |
					  (0x05 << AC_AMPCAP_STEP_SIZE_SHIFT) |
					  (1 << AC_AMPCAP_MUTE_SHIFT));
		break;
	}

	return 0;
}

/* Conexant 5051 specific */
static const hda_nid_t cxt5051_dac_nids[1] = { 0x10 };
static const hda_nid_t cxt5051_adc_nids[2] = { 0x14, 0x15 };

static const struct hda_channel_mode cxt5051_modes[1] = {
	{ 2, NULL },
};

static void cxt5051_update_speaker(struct hda_codec *codec)
{
	struct conexant_spec *spec = codec->spec;
	unsigned int pinctl;
	/* headphone pin */
	pinctl = (spec->hp_present && spec->cur_eapd) ? PIN_HP : 0;
	snd_hda_set_pin_ctl(codec, 0x16, pinctl);
	/* speaker pin */
	pinctl = (!spec->hp_present && spec->cur_eapd) ? PIN_OUT : 0;
	snd_hda_set_pin_ctl(codec, 0x1a, pinctl);
	/* on ideapad there is an additional speaker (subwoofer) to mute */
	if (spec->ideapad)
		snd_hda_set_pin_ctl(codec, 0x1b, pinctl);
}

/* turn on/off EAPD (+ mute HP) as a master switch */
static int cxt5051_hp_master_sw_put(struct snd_kcontrol *kcontrol,
				    struct snd_ctl_elem_value *ucontrol)
{
	struct hda_codec *codec = snd_kcontrol_chip(kcontrol);

	if (!cxt_eapd_put(kcontrol, ucontrol))
		return 0;
	cxt5051_update_speaker(codec);
	return 1;
}

/* toggle input of built-in and mic jack appropriately */
static void cxt5051_portb_automic(struct hda_codec *codec)
{
	struct conexant_spec *spec = codec->spec;
	unsigned int present;

	if (!(spec->auto_mic & AUTO_MIC_PORTB))
		return;
	present = snd_hda_jack_detect(codec, 0x17);
	snd_hda_codec_write(codec, 0x14, 0,
			    AC_VERB_SET_CONNECT_SEL,
			    present ? 0x01 : 0x00);
}

/* switch the current ADC according to the jack state */
static void cxt5051_portc_automic(struct hda_codec *codec)
{
	struct conexant_spec *spec = codec->spec;
	unsigned int present;
	hda_nid_t new_adc;

	if (!(spec->auto_mic & AUTO_MIC_PORTC))
		return;
	present = snd_hda_jack_detect(codec, 0x18);
	if (present)
		spec->cur_adc_idx = 1;
	else
		spec->cur_adc_idx = 0;
	new_adc = spec->adc_nids[spec->cur_adc_idx];
	if (spec->cur_adc && spec->cur_adc != new_adc) {
		/* stream is running, let's swap the current ADC */
		__snd_hda_codec_cleanup_stream(codec, spec->cur_adc, 1);
		spec->cur_adc = new_adc;
		snd_hda_codec_setup_stream(codec, new_adc,
					   spec->cur_adc_stream_tag, 0,
					   spec->cur_adc_format);
	}
}

/* mute internal speaker if HP is plugged */
static void cxt5051_hp_automute(struct hda_codec *codec)
{
	struct conexant_spec *spec = codec->spec;

	spec->hp_present = snd_hda_jack_detect(codec, 0x16);
	cxt5051_update_speaker(codec);
}

/* unsolicited event for HP jack sensing */
static void cxt5051_hp_unsol_event(struct hda_codec *codec,
				   unsigned int res)
{
	switch (res >> 26) {
	case CONEXANT_HP_EVENT:
		cxt5051_hp_automute(codec);
		break;
	case CXT5051_PORTB_EVENT:
		cxt5051_portb_automic(codec);
		break;
	case CXT5051_PORTC_EVENT:
		cxt5051_portc_automic(codec);
		break;
	}
}

static const struct snd_kcontrol_new cxt5051_playback_mixers[] = {
	HDA_CODEC_VOLUME("Master Playback Volume", 0x10, 0x00, HDA_OUTPUT),
	{
		.iface = SNDRV_CTL_ELEM_IFACE_MIXER,
		.name = "Master Playback Switch",
		.info = cxt_eapd_info,
		.get = cxt_eapd_get,
		.put = cxt5051_hp_master_sw_put,
		.private_value = 0x1a,
	},
	{}
};

static const struct snd_kcontrol_new cxt5051_capture_mixers[] = {
	HDA_CODEC_VOLUME("Internal Mic Volume", 0x14, 0x00, HDA_INPUT),
	HDA_CODEC_MUTE("Internal Mic Switch", 0x14, 0x00, HDA_INPUT),
	HDA_CODEC_VOLUME("Mic Volume", 0x14, 0x01, HDA_INPUT),
	HDA_CODEC_MUTE("Mic Switch", 0x14, 0x01, HDA_INPUT),
	HDA_CODEC_VOLUME("Dock Mic Volume", 0x15, 0x00, HDA_INPUT),
	HDA_CODEC_MUTE("Dock Mic Switch", 0x15, 0x00, HDA_INPUT),
	{}
};

static const struct snd_kcontrol_new cxt5051_hp_mixers[] = {
	HDA_CODEC_VOLUME("Internal Mic Volume", 0x14, 0x00, HDA_INPUT),
	HDA_CODEC_MUTE("Internal Mic Switch", 0x14, 0x00, HDA_INPUT),
	HDA_CODEC_VOLUME("Mic Volume", 0x15, 0x00, HDA_INPUT),
	HDA_CODEC_MUTE("Mic Switch", 0x15, 0x00, HDA_INPUT),
	{}
};

static const struct snd_kcontrol_new cxt5051_hp_dv6736_mixers[] = {
	HDA_CODEC_VOLUME("Capture Volume", 0x14, 0x00, HDA_INPUT),
	HDA_CODEC_MUTE("Capture Switch", 0x14, 0x00, HDA_INPUT),
	{}
};

static const struct snd_kcontrol_new cxt5051_f700_mixers[] = {
	HDA_CODEC_VOLUME("Capture Volume", 0x14, 0x01, HDA_INPUT),
	HDA_CODEC_MUTE("Capture Switch", 0x14, 0x01, HDA_INPUT),
	{}
};

static const struct snd_kcontrol_new cxt5051_toshiba_mixers[] = {
	HDA_CODEC_VOLUME("Internal Mic Volume", 0x14, 0x00, HDA_INPUT),
	HDA_CODEC_MUTE("Internal Mic Switch", 0x14, 0x00, HDA_INPUT),
	HDA_CODEC_VOLUME("Mic Volume", 0x14, 0x01, HDA_INPUT),
	HDA_CODEC_MUTE("Mic Switch", 0x14, 0x01, HDA_INPUT),
	{}
};

static const struct hda_verb cxt5051_init_verbs[] = {
	/* Line in, Mic */
	{0x17, AC_VERB_SET_AMP_GAIN_MUTE, AMP_IN_UNMUTE(0) | 0x03},
	{0x17, AC_VERB_SET_PIN_WIDGET_CONTROL, PIN_VREF80},
	{0x18, AC_VERB_SET_AMP_GAIN_MUTE, AMP_IN_UNMUTE(0) | 0x03},
	{0x18, AC_VERB_SET_PIN_WIDGET_CONTROL, PIN_VREF80},
	{0x1d, AC_VERB_SET_PIN_WIDGET_CONTROL, PIN_IN},
	{0x1d, AC_VERB_SET_AMP_GAIN_MUTE, AMP_IN_UNMUTE(0) | 0x03},
	/* SPK  */
	{0x1a, AC_VERB_SET_PIN_WIDGET_CONTROL, PIN_OUT},
	{0x1a, AC_VERB_SET_CONNECT_SEL, 0x00},
	/* HP, Amp  */
	{0x16, AC_VERB_SET_PIN_WIDGET_CONTROL, PIN_HP},
	{0x16, AC_VERB_SET_CONNECT_SEL, 0x00},
	/* DAC1 */	
	{0x10, AC_VERB_SET_AMP_GAIN_MUTE, AMP_OUT_UNMUTE},
	/* Record selector: Internal mic */
	{0x14, AC_VERB_SET_AMP_GAIN_MUTE, AMP_IN_UNMUTE(0) | 0x44},
	{0x14, AC_VERB_SET_AMP_GAIN_MUTE, AMP_IN_UNMUTE(1) | 0x44},
	{0x15, AC_VERB_SET_AMP_GAIN_MUTE, AMP_IN_UNMUTE(0) | 0x44},
	/* SPDIF route: PCM */
	{0x1c, AC_VERB_SET_PIN_WIDGET_CONTROL, PIN_OUT},
	{0x1c, AC_VERB_SET_CONNECT_SEL, 0x0},
	/* EAPD */
	{0x1a, AC_VERB_SET_EAPD_BTLENABLE, 0x2}, /* default on */ 
	{0x16, AC_VERB_SET_UNSOLICITED_ENABLE, AC_USRSP_EN|CONEXANT_HP_EVENT},
	{ } /* end */
};

static const struct hda_verb cxt5051_hp_dv6736_init_verbs[] = {
	/* Line in, Mic */
	{0x17, AC_VERB_SET_AMP_GAIN_MUTE, AMP_IN_UNMUTE(0) | 0x03},
	{0x17, AC_VERB_SET_PIN_WIDGET_CONTROL, PIN_VREF80},
	{0x18, AC_VERB_SET_PIN_WIDGET_CONTROL, 0x0},
	{0x1d, AC_VERB_SET_PIN_WIDGET_CONTROL, 0x0},
	/* SPK  */
	{0x1a, AC_VERB_SET_PIN_WIDGET_CONTROL, PIN_OUT},
	{0x1a, AC_VERB_SET_CONNECT_SEL, 0x00},
	/* HP, Amp  */
	{0x16, AC_VERB_SET_PIN_WIDGET_CONTROL, PIN_HP},
	{0x16, AC_VERB_SET_CONNECT_SEL, 0x00},
	/* DAC1 */
	{0x10, AC_VERB_SET_AMP_GAIN_MUTE, AMP_OUT_UNMUTE},
	/* Record selector: Internal mic */
	{0x14, AC_VERB_SET_AMP_GAIN_MUTE, AMP_IN_UNMUTE(1) | 0x44},
	{0x14, AC_VERB_SET_CONNECT_SEL, 0x1},
	/* SPDIF route: PCM */
	{0x1c, AC_VERB_SET_CONNECT_SEL, 0x0},
	/* EAPD */
	{0x1a, AC_VERB_SET_EAPD_BTLENABLE, 0x2}, /* default on */
	{0x16, AC_VERB_SET_UNSOLICITED_ENABLE, AC_USRSP_EN|CONEXANT_HP_EVENT},
	{ } /* end */
};

static const struct hda_verb cxt5051_f700_init_verbs[] = {
	/* Line in, Mic */
	{0x17, AC_VERB_SET_AMP_GAIN_MUTE, AMP_IN_UNMUTE(0) | 0x03},
	{0x17, AC_VERB_SET_PIN_WIDGET_CONTROL, PIN_VREF80},
	{0x18, AC_VERB_SET_PIN_WIDGET_CONTROL, 0x0},
	{0x1d, AC_VERB_SET_PIN_WIDGET_CONTROL, 0x0},
	/* SPK  */
	{0x1a, AC_VERB_SET_PIN_WIDGET_CONTROL, PIN_OUT},
	{0x1a, AC_VERB_SET_CONNECT_SEL, 0x00},
	/* HP, Amp  */
	{0x16, AC_VERB_SET_PIN_WIDGET_CONTROL, PIN_HP},
	{0x16, AC_VERB_SET_CONNECT_SEL, 0x00},
	/* DAC1 */
	{0x10, AC_VERB_SET_AMP_GAIN_MUTE, AMP_OUT_UNMUTE},
	/* Record selector: Internal mic */
	{0x14, AC_VERB_SET_AMP_GAIN_MUTE, AMP_IN_UNMUTE(1) | 0x44},
	{0x14, AC_VERB_SET_CONNECT_SEL, 0x1},
	/* SPDIF route: PCM */
	{0x1c, AC_VERB_SET_CONNECT_SEL, 0x0},
	/* EAPD */
	{0x1a, AC_VERB_SET_EAPD_BTLENABLE, 0x2}, /* default on */
	{0x16, AC_VERB_SET_UNSOLICITED_ENABLE, AC_USRSP_EN|CONEXANT_HP_EVENT},
	{ } /* end */
};

static void cxt5051_init_mic_port(struct hda_codec *codec, hda_nid_t nid,
				 unsigned int event)
{
	snd_hda_codec_write(codec, nid, 0,
			    AC_VERB_SET_UNSOLICITED_ENABLE,
			    AC_USRSP_EN | event);
}

static const struct hda_verb cxt5051_ideapad_init_verbs[] = {
	/* Subwoofer */
	{0x1b, AC_VERB_SET_PIN_WIDGET_CONTROL, PIN_OUT},
	{0x1b, AC_VERB_SET_CONNECT_SEL, 0x00},
	{ } /* end */
};

/* initialize jack-sensing, too */
static int cxt5051_init(struct hda_codec *codec)
{
	struct conexant_spec *spec = codec->spec;

	conexant_init(codec);

	if (spec->auto_mic & AUTO_MIC_PORTB)
		cxt5051_init_mic_port(codec, 0x17, CXT5051_PORTB_EVENT);
	if (spec->auto_mic & AUTO_MIC_PORTC)
		cxt5051_init_mic_port(codec, 0x18, CXT5051_PORTC_EVENT);

	if (codec->patch_ops.unsol_event) {
		cxt5051_hp_automute(codec);
		cxt5051_portb_automic(codec);
		cxt5051_portc_automic(codec);
	}
	return 0;
}


enum {
	CXT5051_LAPTOP,	 /* Laptops w/ EAPD support */
	CXT5051_HP,	/* no docking */
	CXT5051_HP_DV6736,	/* HP without mic switch */
	CXT5051_F700,       /* HP Compaq Presario F700 */
	CXT5051_TOSHIBA,	/* Toshiba M300 & co */
	CXT5051_IDEAPAD,	/* Lenovo IdeaPad Y430 */
	CXT5051_AUTO,		/* auto-parser */
	CXT5051_MODELS
};

static const char *const cxt5051_models[CXT5051_MODELS] = {
	[CXT5051_LAPTOP]	= "laptop",
	[CXT5051_HP]		= "hp",
	[CXT5051_HP_DV6736]	= "hp-dv6736",
	[CXT5051_F700]          = "hp-700",
	[CXT5051_TOSHIBA]	= "toshiba",
	[CXT5051_IDEAPAD]	= "ideapad",
	[CXT5051_AUTO]		= "auto",
};

static const struct snd_pci_quirk cxt5051_cfg_tbl[] = {
	SND_PCI_QUIRK(0x103c, 0x30cf, "HP DV6736", CXT5051_HP_DV6736),
	SND_PCI_QUIRK(0x103c, 0x360b, "Compaq Presario CQ60", CXT5051_HP),
	SND_PCI_QUIRK(0x103c, 0x30ea, "Compaq Presario F700", CXT5051_F700),
	SND_PCI_QUIRK(0x1179, 0xff50, "Toshiba M30x", CXT5051_TOSHIBA),
	SND_PCI_QUIRK(0x14f1, 0x0101, "Conexant Reference board",
		      CXT5051_LAPTOP),
	SND_PCI_QUIRK(0x14f1, 0x5051, "HP Spartan 1.1", CXT5051_HP),
	SND_PCI_QUIRK(0x17aa, 0x3a0d, "Lenovo IdeaPad", CXT5051_IDEAPAD),
	{}
};

static int patch_cxt5051(struct hda_codec *codec)
{
	struct conexant_spec *spec;
	int board_config;

	board_config = snd_hda_check_board_config(codec, CXT5051_MODELS,
						  cxt5051_models,
						  cxt5051_cfg_tbl);
	if (board_config < 0)
		board_config = CXT5051_AUTO; /* model=auto as default */
	if (board_config == CXT5051_AUTO)
		return patch_conexant_auto(codec);

	spec = kzalloc(sizeof(*spec), GFP_KERNEL);
	if (!spec)
		return -ENOMEM;
	codec->spec = spec;
	codec->pin_amp_workaround = 1;

	codec->patch_ops = conexant_patch_ops;
	codec->patch_ops.init = cxt5051_init;

	spec->multiout.max_channels = 2;
	spec->multiout.num_dacs = ARRAY_SIZE(cxt5051_dac_nids);
	spec->multiout.dac_nids = cxt5051_dac_nids;
	spec->multiout.dig_out_nid = CXT5051_SPDIF_OUT;
	spec->num_adc_nids = 1; /* not 2; via auto-mic switch */
	spec->adc_nids = cxt5051_adc_nids;
	spec->num_mixers = 2;
	spec->mixers[0] = cxt5051_capture_mixers;
	spec->mixers[1] = cxt5051_playback_mixers;
	spec->num_init_verbs = 1;
	spec->init_verbs[0] = cxt5051_init_verbs;
	spec->spdif_route = 0;
	spec->num_channel_mode = ARRAY_SIZE(cxt5051_modes);
	spec->channel_mode = cxt5051_modes;
	spec->cur_adc = 0;
	spec->cur_adc_idx = 0;

	set_beep_amp(spec, 0x13, 0, HDA_OUTPUT);

	codec->patch_ops.unsol_event = cxt5051_hp_unsol_event;

	spec->auto_mic = AUTO_MIC_PORTB | AUTO_MIC_PORTC;
	switch (board_config) {
	case CXT5051_HP:
		spec->mixers[0] = cxt5051_hp_mixers;
		break;
	case CXT5051_HP_DV6736:
		spec->init_verbs[0] = cxt5051_hp_dv6736_init_verbs;
		spec->mixers[0] = cxt5051_hp_dv6736_mixers;
		spec->auto_mic = 0;
		break;
	case CXT5051_F700:
		spec->init_verbs[0] = cxt5051_f700_init_verbs;
		spec->mixers[0] = cxt5051_f700_mixers;
		spec->auto_mic = 0;
		break;
	case CXT5051_TOSHIBA:
		spec->mixers[0] = cxt5051_toshiba_mixers;
		spec->auto_mic = AUTO_MIC_PORTB;
		break;
	case CXT5051_IDEAPAD:
		spec->init_verbs[spec->num_init_verbs++] =
			cxt5051_ideapad_init_verbs;
		spec->ideapad = 1;
		break;
	}

	if (spec->beep_amp)
		snd_hda_attach_beep_device(codec, get_amp_nid_(spec->beep_amp));

	return 0;
}

/* Conexant 5066 specific */

static const hda_nid_t cxt5066_dac_nids[1] = { 0x10 };
static const hda_nid_t cxt5066_adc_nids[3] = { 0x14, 0x15, 0x16 };
static const hda_nid_t cxt5066_capsrc_nids[1] = { 0x17 };
static const hda_nid_t cxt5066_digout_pin_nids[2] = { 0x20, 0x22 };

/* OLPC's microphone port is DC coupled for use with external sensors,
 * therefore we use a 50% mic bias in order to center the input signal with
 * the DC input range of the codec. */
#define CXT5066_OLPC_EXT_MIC_BIAS PIN_VREF50

static const struct hda_channel_mode cxt5066_modes[1] = {
	{ 2, NULL },
};

#define HP_PRESENT_PORT_A	(1 << 0)
#define HP_PRESENT_PORT_D	(1 << 1)
#define hp_port_a_present(spec)	((spec)->hp_present & HP_PRESENT_PORT_A)
#define hp_port_d_present(spec)	((spec)->hp_present & HP_PRESENT_PORT_D)

static void cxt5066_update_speaker(struct hda_codec *codec)
{
	struct conexant_spec *spec = codec->spec;
	unsigned int pinctl;

	snd_printdd("CXT5066: update speaker, hp_present=%d, cur_eapd=%d\n",
		    spec->hp_present, spec->cur_eapd);

	/* Port A (HP) */
	pinctl = (hp_port_a_present(spec) && spec->cur_eapd) ? PIN_HP : 0;
	snd_hda_set_pin_ctl(codec, 0x19, pinctl);

	/* Port D (HP/LO) */
	pinctl = spec->cur_eapd ? spec->port_d_mode : 0;
	if (spec->dell_automute || spec->thinkpad) {
		/* Mute if Port A is connected */
		if (hp_port_a_present(spec))
			pinctl = 0;
	} else {
		/* Thinkpad/Dell doesn't give pin-D status */
		if (!hp_port_d_present(spec))
			pinctl = 0;
	}
	snd_hda_set_pin_ctl(codec, 0x1c, pinctl);

	/* CLASS_D AMP */
	pinctl = (!spec->hp_present && spec->cur_eapd) ? PIN_OUT : 0;
	snd_hda_set_pin_ctl(codec, 0x1f, pinctl);
}

/* turn on/off EAPD (+ mute HP) as a master switch */
static int cxt5066_hp_master_sw_put(struct snd_kcontrol *kcontrol,
				    struct snd_ctl_elem_value *ucontrol)
{
	struct hda_codec *codec = snd_kcontrol_chip(kcontrol);

	if (!cxt_eapd_put(kcontrol, ucontrol))
		return 0;

	cxt5066_update_speaker(codec);
	return 1;
}

static const struct hda_input_mux cxt5066_olpc_dc_bias = {
	.num_items = 3,
	.items = {
		{ "Off", PIN_IN },
		{ "50%", PIN_VREF50 },
		{ "80%", PIN_VREF80 },
	},
};

static int cxt5066_set_olpc_dc_bias(struct hda_codec *codec)
{
	struct conexant_spec *spec = codec->spec;
	/* Even though port F is the DC input, the bias is controlled on port B.
	 * we also leave that port as an active input (but unselected) in DC mode
	 * just in case that is necessary to make the bias setting take effect. */
	return snd_hda_set_pin_ctl_cache(codec, 0x1a,
		cxt5066_olpc_dc_bias.items[spec->dc_input_bias].index);
}

/* OLPC defers mic widget control until when capture is started because the
 * microphone LED comes on as soon as these settings are put in place. if we
 * did this before recording, it would give the false indication that recording
 * is happening when it is not. */
static void cxt5066_olpc_select_mic(struct hda_codec *codec)
{
	struct conexant_spec *spec = codec->spec;
	if (!spec->recording)
		return;

	if (spec->dc_enable) {
		/* in DC mode we ignore presence detection and just use the jack
		 * through our special DC port */
		const struct hda_verb enable_dc_mode[] = {
			/* disble internal mic, port C */
			{0x1b, AC_VERB_SET_PIN_WIDGET_CONTROL, 0},

			/* enable DC capture, port F */
			{0x1e, AC_VERB_SET_PIN_WIDGET_CONTROL, PIN_IN},
			{},
		};

		snd_hda_sequence_write(codec, enable_dc_mode);
		/* port B input disabled (and bias set) through the following call */
		cxt5066_set_olpc_dc_bias(codec);
		return;
	}

	/* disable DC (port F) */
	snd_hda_set_pin_ctl(codec, 0x1e, 0);

	/* external mic, port B */
	snd_hda_set_pin_ctl(codec, 0x1a,
		spec->ext_mic_present ? CXT5066_OLPC_EXT_MIC_BIAS : 0);

	/* internal mic, port C */
	snd_hda_set_pin_ctl(codec, 0x1b,
		spec->ext_mic_present ? 0 : PIN_VREF80);
}

/* toggle input of built-in and mic jack appropriately */
static void cxt5066_olpc_automic(struct hda_codec *codec)
{
	struct conexant_spec *spec = codec->spec;
	unsigned int present;

	if (spec->dc_enable) /* don't do presence detection in DC mode */
		return;

	present = snd_hda_codec_read(codec, 0x1a, 0,
				     AC_VERB_GET_PIN_SENSE, 0) & 0x80000000;
	if (present)
		snd_printdd("CXT5066: external microphone detected\n");
	else
		snd_printdd("CXT5066: external microphone absent\n");

	snd_hda_codec_write(codec, 0x17, 0, AC_VERB_SET_CONNECT_SEL,
		present ? 0 : 1);
	spec->ext_mic_present = !!present;

	cxt5066_olpc_select_mic(codec);
}

/* toggle input of built-in digital mic and mic jack appropriately */
static void cxt5066_vostro_automic(struct hda_codec *codec)
{
	unsigned int present;

	struct hda_verb ext_mic_present[] = {
		/* enable external mic, port B */
		{0x1a, AC_VERB_SET_PIN_WIDGET_CONTROL, PIN_VREF80},

		/* switch to external mic input */
		{0x17, AC_VERB_SET_CONNECT_SEL, 0},
		{0x14, AC_VERB_SET_CONNECT_SEL, 0},

		/* disable internal digital mic */
		{0x23, AC_VERB_SET_PIN_WIDGET_CONTROL, 0},
		{}
	};
	static const struct hda_verb ext_mic_absent[] = {
		/* enable internal mic, port C */
		{0x23, AC_VERB_SET_PIN_WIDGET_CONTROL, PIN_IN},

		/* switch to internal mic input */
		{0x14, AC_VERB_SET_CONNECT_SEL, 2},

		/* disable external mic, port B */
		{0x1a, AC_VERB_SET_PIN_WIDGET_CONTROL, 0},
		{}
	};

	present = snd_hda_jack_detect(codec, 0x1a);
	if (present) {
		snd_printdd("CXT5066: external microphone detected\n");
		snd_hda_sequence_write(codec, ext_mic_present);
	} else {
		snd_printdd("CXT5066: external microphone absent\n");
		snd_hda_sequence_write(codec, ext_mic_absent);
	}
}

/* toggle input of built-in digital mic and mic jack appropriately */
static void cxt5066_ideapad_automic(struct hda_codec *codec)
{
	unsigned int present;

	struct hda_verb ext_mic_present[] = {
		{0x14, AC_VERB_SET_CONNECT_SEL, 0},
		{0x1b, AC_VERB_SET_PIN_WIDGET_CONTROL, PIN_VREF80},
		{0x23, AC_VERB_SET_PIN_WIDGET_CONTROL, 0},
		{}
	};
	static const struct hda_verb ext_mic_absent[] = {
		{0x14, AC_VERB_SET_CONNECT_SEL, 2},
		{0x23, AC_VERB_SET_PIN_WIDGET_CONTROL, PIN_IN},
		{0x1b, AC_VERB_SET_PIN_WIDGET_CONTROL, 0},
		{}
	};

	present = snd_hda_jack_detect(codec, 0x1b);
	if (present) {
		snd_printdd("CXT5066: external microphone detected\n");
		snd_hda_sequence_write(codec, ext_mic_present);
	} else {
		snd_printdd("CXT5066: external microphone absent\n");
		snd_hda_sequence_write(codec, ext_mic_absent);
	}
}


/* toggle input of built-in digital mic and mic jack appropriately */
static void cxt5066_asus_automic(struct hda_codec *codec)
{
	unsigned int present;

	present = snd_hda_jack_detect(codec, 0x1b);
	snd_printdd("CXT5066: external microphone present=%d\n", present);
	snd_hda_codec_write(codec, 0x17, 0, AC_VERB_SET_CONNECT_SEL,
			    present ? 1 : 0);
}


/* toggle input of built-in digital mic and mic jack appropriately */
static void cxt5066_hp_laptop_automic(struct hda_codec *codec)
{
	unsigned int present;

	present = snd_hda_jack_detect(codec, 0x1b);
	snd_printdd("CXT5066: external microphone present=%d\n", present);
	snd_hda_codec_write(codec, 0x17, 0, AC_VERB_SET_CONNECT_SEL,
			    present ? 1 : 3);
}


/* toggle input of built-in digital mic and mic jack appropriately
   order is: external mic -> dock mic -> interal mic */
static void cxt5066_thinkpad_automic(struct hda_codec *codec)
{
	unsigned int ext_present, dock_present;

	static const struct hda_verb ext_mic_present[] = {
		{0x14, AC_VERB_SET_CONNECT_SEL, 0},
		{0x17, AC_VERB_SET_CONNECT_SEL, 1},
		{0x1b, AC_VERB_SET_PIN_WIDGET_CONTROL, PIN_VREF80},
		{0x23, AC_VERB_SET_PIN_WIDGET_CONTROL, 0},
		{0x1a, AC_VERB_SET_PIN_WIDGET_CONTROL, 0},
		{}
	};
	static const struct hda_verb dock_mic_present[] = {
		{0x14, AC_VERB_SET_CONNECT_SEL, 0},
		{0x17, AC_VERB_SET_CONNECT_SEL, 0},
		{0x1a, AC_VERB_SET_PIN_WIDGET_CONTROL, PIN_VREF80},
		{0x23, AC_VERB_SET_PIN_WIDGET_CONTROL, 0},
		{0x1b, AC_VERB_SET_PIN_WIDGET_CONTROL, 0},
		{}
	};
	static const struct hda_verb ext_mic_absent[] = {
		{0x14, AC_VERB_SET_CONNECT_SEL, 2},
		{0x23, AC_VERB_SET_PIN_WIDGET_CONTROL, PIN_IN},
		{0x1b, AC_VERB_SET_PIN_WIDGET_CONTROL, 0},
		{0x1a, AC_VERB_SET_PIN_WIDGET_CONTROL, 0},
		{}
	};

	ext_present = snd_hda_jack_detect(codec, 0x1b);
	dock_present = snd_hda_jack_detect(codec, 0x1a);
	if (ext_present) {
		snd_printdd("CXT5066: external microphone detected\n");
		snd_hda_sequence_write(codec, ext_mic_present);
	} else if (dock_present) {
		snd_printdd("CXT5066: dock microphone detected\n");
		snd_hda_sequence_write(codec, dock_mic_present);
	} else {
		snd_printdd("CXT5066: external microphone absent\n");
		snd_hda_sequence_write(codec, ext_mic_absent);
	}
}

/* mute internal speaker if HP is plugged */
static void cxt5066_hp_automute(struct hda_codec *codec)
{
	struct conexant_spec *spec = codec->spec;
	unsigned int portA, portD;

	/* Port A */
	portA = snd_hda_jack_detect(codec, 0x19);

	/* Port D */
	portD = snd_hda_jack_detect(codec, 0x1c);

	spec->hp_present = portA ? HP_PRESENT_PORT_A : 0;
	spec->hp_present |= portD ? HP_PRESENT_PORT_D : 0;
	snd_printdd("CXT5066: hp automute portA=%x portD=%x present=%d\n",
		portA, portD, spec->hp_present);
	cxt5066_update_speaker(codec);
}

/* Dispatch the right mic autoswitch function */
static void cxt5066_automic(struct hda_codec *codec)
{
	struct conexant_spec *spec = codec->spec;

	if (spec->dell_vostro)
		cxt5066_vostro_automic(codec);
	else if (spec->ideapad)
		cxt5066_ideapad_automic(codec);
	else if (spec->thinkpad)
		cxt5066_thinkpad_automic(codec);
	else if (spec->hp_laptop)
		cxt5066_hp_laptop_automic(codec);
	else if (spec->asus)
		cxt5066_asus_automic(codec);
}

/* unsolicited event for jack sensing */
static void cxt5066_olpc_unsol_event(struct hda_codec *codec, unsigned int res)
{
	struct conexant_spec *spec = codec->spec;
	snd_printdd("CXT5066: unsol event %x (%x)\n", res, res >> 26);
	switch (res >> 26) {
	case CONEXANT_HP_EVENT:
		cxt5066_hp_automute(codec);
		break;
	case CONEXANT_MIC_EVENT:
		/* ignore mic events in DC mode; we're always using the jack */
		if (!spec->dc_enable)
			cxt5066_olpc_automic(codec);
		break;
	}
}

/* unsolicited event for jack sensing */
static void cxt5066_unsol_event(struct hda_codec *codec, unsigned int res)
{
	snd_printdd("CXT5066: unsol event %x (%x)\n", res, res >> 26);
	switch (res >> 26) {
	case CONEXANT_HP_EVENT:
		cxt5066_hp_automute(codec);
		break;
	case CONEXANT_MIC_EVENT:
		cxt5066_automic(codec);
		break;
	}
}


static const struct hda_input_mux cxt5066_analog_mic_boost = {
	.num_items = 5,
	.items = {
		{ "0dB",  0 },
		{ "10dB", 1 },
		{ "20dB", 2 },
		{ "30dB", 3 },
		{ "40dB", 4 },
	},
};

static void cxt5066_set_mic_boost(struct hda_codec *codec)
{
	struct conexant_spec *spec = codec->spec;
	snd_hda_codec_write_cache(codec, 0x17, 0,
		AC_VERB_SET_AMP_GAIN_MUTE,
		AC_AMP_SET_RIGHT | AC_AMP_SET_LEFT | AC_AMP_SET_OUTPUT |
			cxt5066_analog_mic_boost.items[spec->mic_boost].index);
	if (spec->ideapad || spec->thinkpad) {
		/* adjust the internal mic as well...it is not through 0x17 */
		snd_hda_codec_write_cache(codec, 0x23, 0,
			AC_VERB_SET_AMP_GAIN_MUTE,
			AC_AMP_SET_RIGHT | AC_AMP_SET_LEFT | AC_AMP_SET_INPUT |
				cxt5066_analog_mic_boost.
					items[spec->mic_boost].index);
	}
}

static int cxt5066_mic_boost_mux_enum_info(struct snd_kcontrol *kcontrol,
					   struct snd_ctl_elem_info *uinfo)
{
	return snd_hda_input_mux_info(&cxt5066_analog_mic_boost, uinfo);
}

static int cxt5066_mic_boost_mux_enum_get(struct snd_kcontrol *kcontrol,
					  struct snd_ctl_elem_value *ucontrol)
{
	struct hda_codec *codec = snd_kcontrol_chip(kcontrol);
	struct conexant_spec *spec = codec->spec;
	ucontrol->value.enumerated.item[0] = spec->mic_boost;
	return 0;
}

static int cxt5066_mic_boost_mux_enum_put(struct snd_kcontrol *kcontrol,
					  struct snd_ctl_elem_value *ucontrol)
{
	struct hda_codec *codec = snd_kcontrol_chip(kcontrol);
	struct conexant_spec *spec = codec->spec;
	const struct hda_input_mux *imux = &cxt5066_analog_mic_boost;
	unsigned int idx;
	idx = ucontrol->value.enumerated.item[0];
	if (idx >= imux->num_items)
		idx = imux->num_items - 1;

	spec->mic_boost = idx;
	if (!spec->dc_enable)
		cxt5066_set_mic_boost(codec);
	return 1;
}

static void cxt5066_enable_dc(struct hda_codec *codec)
{
	const struct hda_verb enable_dc_mode[] = {
		/* disable gain */
		{0x17, AC_VERB_SET_AMP_GAIN_MUTE, AMP_OUT_UNMUTE},

		/* switch to DC input */
		{0x17, AC_VERB_SET_CONNECT_SEL, 3},
		{}
	};

	/* configure as input source */
	snd_hda_sequence_write(codec, enable_dc_mode);
	cxt5066_olpc_select_mic(codec); /* also sets configured bias */
}

static void cxt5066_disable_dc(struct hda_codec *codec)
{
	/* reconfigure input source */
	cxt5066_set_mic_boost(codec);
	/* automic also selects the right mic if we're recording */
	cxt5066_olpc_automic(codec);
}

static int cxt5066_olpc_dc_get(struct snd_kcontrol *kcontrol,
			     struct snd_ctl_elem_value *ucontrol)
{
	struct hda_codec *codec = snd_kcontrol_chip(kcontrol);
	struct conexant_spec *spec = codec->spec;
	ucontrol->value.integer.value[0] = spec->dc_enable;
	return 0;
}

static int cxt5066_olpc_dc_put(struct snd_kcontrol *kcontrol,
			     struct snd_ctl_elem_value *ucontrol)
{
	struct hda_codec *codec = snd_kcontrol_chip(kcontrol);
	struct conexant_spec *spec = codec->spec;
	int dc_enable = !!ucontrol->value.integer.value[0];

	if (dc_enable == spec->dc_enable)
		return 0;

	spec->dc_enable = dc_enable;
	if (dc_enable)
		cxt5066_enable_dc(codec);
	else
		cxt5066_disable_dc(codec);

	return 1;
}

static int cxt5066_olpc_dc_bias_enum_info(struct snd_kcontrol *kcontrol,
					   struct snd_ctl_elem_info *uinfo)
{
	return snd_hda_input_mux_info(&cxt5066_olpc_dc_bias, uinfo);
}

static int cxt5066_olpc_dc_bias_enum_get(struct snd_kcontrol *kcontrol,
					  struct snd_ctl_elem_value *ucontrol)
{
	struct hda_codec *codec = snd_kcontrol_chip(kcontrol);
	struct conexant_spec *spec = codec->spec;
	ucontrol->value.enumerated.item[0] = spec->dc_input_bias;
	return 0;
}

static int cxt5066_olpc_dc_bias_enum_put(struct snd_kcontrol *kcontrol,
					  struct snd_ctl_elem_value *ucontrol)
{
	struct hda_codec *codec = snd_kcontrol_chip(kcontrol);
	struct conexant_spec *spec = codec->spec;
	const struct hda_input_mux *imux = &cxt5066_analog_mic_boost;
	unsigned int idx;

	idx = ucontrol->value.enumerated.item[0];
	if (idx >= imux->num_items)
		idx = imux->num_items - 1;

	spec->dc_input_bias = idx;
	if (spec->dc_enable)
		cxt5066_set_olpc_dc_bias(codec);
	return 1;
}

static void cxt5066_olpc_capture_prepare(struct hda_codec *codec)
{
	struct conexant_spec *spec = codec->spec;
	/* mark as recording and configure the microphone widget so that the
	 * recording LED comes on. */
	spec->recording = 1;
	cxt5066_olpc_select_mic(codec);
}

static void cxt5066_olpc_capture_cleanup(struct hda_codec *codec)
{
	struct conexant_spec *spec = codec->spec;
	const struct hda_verb disable_mics[] = {
		/* disable external mic, port B */
		{0x1a, AC_VERB_SET_PIN_WIDGET_CONTROL, 0},

		/* disble internal mic, port C */
		{0x1b, AC_VERB_SET_PIN_WIDGET_CONTROL, 0},

		/* disable DC capture, port F */
		{0x1e, AC_VERB_SET_PIN_WIDGET_CONTROL, 0},
		{},
	};

	snd_hda_sequence_write(codec, disable_mics);
	spec->recording = 0;
}

static void conexant_check_dig_outs(struct hda_codec *codec,
				    const hda_nid_t *dig_pins,
				    int num_pins)
{
	struct conexant_spec *spec = codec->spec;
	hda_nid_t *nid_loc = &spec->multiout.dig_out_nid;
	int i;

	for (i = 0; i < num_pins; i++, dig_pins++) {
		unsigned int cfg = snd_hda_codec_get_pincfg(codec, *dig_pins);
		if (get_defcfg_connect(cfg) == AC_JACK_PORT_NONE)
			continue;
		if (snd_hda_get_connections(codec, *dig_pins, nid_loc, 1) != 1)
			continue;
	}
}

static const struct hda_input_mux cxt5066_capture_source = {
	.num_items = 4,
	.items = {
		{ "Mic B", 0 },
		{ "Mic C", 1 },
		{ "Mic E", 2 },
		{ "Mic F", 3 },
	},
};

static const struct hda_bind_ctls cxt5066_bind_capture_vol_others = {
	.ops = &snd_hda_bind_vol,
	.values = {
		HDA_COMPOSE_AMP_VAL(0x14, 3, 0, HDA_INPUT),
		HDA_COMPOSE_AMP_VAL(0x14, 3, 2, HDA_INPUT),
		0
	},
};

static const struct hda_bind_ctls cxt5066_bind_capture_sw_others = {
	.ops = &snd_hda_bind_sw,
	.values = {
		HDA_COMPOSE_AMP_VAL(0x14, 3, 0, HDA_INPUT),
		HDA_COMPOSE_AMP_VAL(0x14, 3, 2, HDA_INPUT),
		0
	},
};

static const struct snd_kcontrol_new cxt5066_mixer_master[] = {
	HDA_CODEC_VOLUME("Master Playback Volume", 0x10, 0x00, HDA_OUTPUT),
	{}
};

static const struct snd_kcontrol_new cxt5066_mixer_master_olpc[] = {
	{
		.iface = SNDRV_CTL_ELEM_IFACE_MIXER,
		.name = "Master Playback Volume",
		.access = SNDRV_CTL_ELEM_ACCESS_READWRITE |
				  SNDRV_CTL_ELEM_ACCESS_TLV_READ |
				  SNDRV_CTL_ELEM_ACCESS_TLV_CALLBACK,
		.subdevice = HDA_SUBDEV_AMP_FLAG,
		.info = snd_hda_mixer_amp_volume_info,
		.get = snd_hda_mixer_amp_volume_get,
		.put = snd_hda_mixer_amp_volume_put,
		.tlv = { .c = snd_hda_mixer_amp_tlv },
		/* offset by 28 volume steps to limit minimum gain to -46dB */
		.private_value =
			HDA_COMPOSE_AMP_VAL_OFS(0x10, 3, 0, HDA_OUTPUT, 28),
	},
	{}
};

static const struct snd_kcontrol_new cxt5066_mixer_olpc_dc[] = {
	{
		.iface = SNDRV_CTL_ELEM_IFACE_MIXER,
		.name = "DC Mode Enable Switch",
		.info = snd_ctl_boolean_mono_info,
		.get = cxt5066_olpc_dc_get,
		.put = cxt5066_olpc_dc_put,
	},
	{
		.iface = SNDRV_CTL_ELEM_IFACE_MIXER,
		.name = "DC Input Bias Enum",
		.info = cxt5066_olpc_dc_bias_enum_info,
		.get = cxt5066_olpc_dc_bias_enum_get,
		.put = cxt5066_olpc_dc_bias_enum_put,
	},
	{}
};

static const struct snd_kcontrol_new cxt5066_mixers[] = {
	{
		.iface = SNDRV_CTL_ELEM_IFACE_MIXER,
		.name = "Master Playback Switch",
		.info = cxt_eapd_info,
		.get = cxt_eapd_get,
		.put = cxt5066_hp_master_sw_put,
		.private_value = 0x1d,
	},

	{
		.iface = SNDRV_CTL_ELEM_IFACE_MIXER,
		.name = "Analog Mic Boost Capture Enum",
		.info = cxt5066_mic_boost_mux_enum_info,
		.get = cxt5066_mic_boost_mux_enum_get,
		.put = cxt5066_mic_boost_mux_enum_put,
	},

	HDA_BIND_VOL("Capture Volume", &cxt5066_bind_capture_vol_others),
	HDA_BIND_SW("Capture Switch", &cxt5066_bind_capture_sw_others),
	{}
};

static const struct snd_kcontrol_new cxt5066_vostro_mixers[] = {
	{
		.iface = SNDRV_CTL_ELEM_IFACE_MIXER,
		.name = "Internal Mic Boost Capture Enum",
		.info = cxt5066_mic_boost_mux_enum_info,
		.get = cxt5066_mic_boost_mux_enum_get,
		.put = cxt5066_mic_boost_mux_enum_put,
		.private_value = 0x23 | 0x100,
	},
	{}
};

static const struct hda_verb cxt5066_init_verbs[] = {
	{0x1a, AC_VERB_SET_PIN_WIDGET_CONTROL, PIN_VREF80}, /* Port B */
	{0x1b, AC_VERB_SET_PIN_WIDGET_CONTROL, PIN_VREF80}, /* Port C */
	{0x1e, AC_VERB_SET_PIN_WIDGET_CONTROL, PIN_IN}, /* Port F */
	{0x1d, AC_VERB_SET_PIN_WIDGET_CONTROL, PIN_IN}, /* Port E */

	/* Speakers  */
	{0x1f, AC_VERB_SET_PIN_WIDGET_CONTROL, PIN_OUT},
	{0x1f, AC_VERB_SET_CONNECT_SEL, 0x00}, /* DAC1 */

	/* HP, Amp  */
	{0x19, AC_VERB_SET_PIN_WIDGET_CONTROL, PIN_HP},
	{0x19, AC_VERB_SET_CONNECT_SEL, 0x00}, /* DAC1 */

	{0x1c, AC_VERB_SET_PIN_WIDGET_CONTROL, PIN_HP},
	{0x1c, AC_VERB_SET_CONNECT_SEL, 0x00}, /* DAC1 */

	/* DAC1 */
	{0x10, AC_VERB_SET_AMP_GAIN_MUTE, AMP_OUT_UNMUTE},

	/* Node 14 connections: 0x17 0x18 0x23 0x24 0x27 */
	{0x14, AC_VERB_SET_AMP_GAIN_MUTE, AMP_IN_UNMUTE(0) | 0x50},
	{0x14, AC_VERB_SET_AMP_GAIN_MUTE, AMP_IN_MUTE(1)},
	{0x14, AC_VERB_SET_AMP_GAIN_MUTE, AMP_IN_UNMUTE(2) | 0x50},
	{0x14, AC_VERB_SET_AMP_GAIN_MUTE, AMP_IN_MUTE(3)},
	{0x14, AC_VERB_SET_AMP_GAIN_MUTE, AMP_IN_MUTE(4)},

	/* no digital microphone support yet */
	{0x23, AC_VERB_SET_PIN_WIDGET_CONTROL, 0},

	/* Audio input selector */
	{0x17, AC_VERB_SET_AMP_GAIN_MUTE, AMP_OUT_UNMUTE | 0x3},

	/* SPDIF route: PCM */
	{0x20, AC_VERB_SET_CONNECT_SEL, 0x0},
	{0x22, AC_VERB_SET_CONNECT_SEL, 0x0},

	{0x20, AC_VERB_SET_PIN_WIDGET_CONTROL, PIN_OUT},
	{0x22, AC_VERB_SET_PIN_WIDGET_CONTROL, PIN_OUT},

	/* EAPD */
	{0x1d, AC_VERB_SET_EAPD_BTLENABLE, 0x2}, /* default on */

	/* not handling these yet */
	{0x19, AC_VERB_SET_UNSOLICITED_ENABLE, 0},
	{0x1a, AC_VERB_SET_UNSOLICITED_ENABLE, 0},
	{0x1b, AC_VERB_SET_UNSOLICITED_ENABLE, 0},
	{0x1c, AC_VERB_SET_UNSOLICITED_ENABLE, 0},
	{0x1d, AC_VERB_SET_UNSOLICITED_ENABLE, 0},
	{0x1e, AC_VERB_SET_UNSOLICITED_ENABLE, 0},
	{0x20, AC_VERB_SET_UNSOLICITED_ENABLE, 0},
	{0x22, AC_VERB_SET_UNSOLICITED_ENABLE, 0},
	{ } /* end */
};

static const struct hda_verb cxt5066_init_verbs_olpc[] = {
	/* Port A: headphones */
	{0x19, AC_VERB_SET_PIN_WIDGET_CONTROL, PIN_HP},
	{0x19, AC_VERB_SET_CONNECT_SEL, 0x00}, /* DAC1 */

	/* Port B: external microphone */
	{0x1a, AC_VERB_SET_PIN_WIDGET_CONTROL, 0},

	/* Port C: internal microphone */
	{0x1b, AC_VERB_SET_PIN_WIDGET_CONTROL, 0},

	/* Port D: unused */
	{0x1c, AC_VERB_SET_PIN_WIDGET_CONTROL, 0},

	/* Port E: unused, but has primary EAPD */
	{0x1d, AC_VERB_SET_PIN_WIDGET_CONTROL, 0},
	{0x1d, AC_VERB_SET_EAPD_BTLENABLE, 0x2}, /* default on */

	/* Port F: external DC input through microphone port */
	{0x1e, AC_VERB_SET_PIN_WIDGET_CONTROL, 0},

	/* Port G: internal speakers */
	{0x1f, AC_VERB_SET_PIN_WIDGET_CONTROL, PIN_OUT},
	{0x1f, AC_VERB_SET_CONNECT_SEL, 0x00}, /* DAC1 */

	/* DAC1 */
	{0x10, AC_VERB_SET_AMP_GAIN_MUTE, AMP_OUT_UNMUTE},

	/* DAC2: unused */
	{0x11, AC_VERB_SET_AMP_GAIN_MUTE, AMP_OUT_MUTE},

	{0x14, AC_VERB_SET_AMP_GAIN_MUTE, AMP_IN_UNMUTE(0) | 0x50},
	{0x14, AC_VERB_SET_AMP_GAIN_MUTE, AMP_IN_MUTE(1)},
	{0x14, AC_VERB_SET_AMP_GAIN_MUTE, AMP_IN_MUTE(2)},
	{0x14, AC_VERB_SET_AMP_GAIN_MUTE, AMP_IN_MUTE(3)},
	{0x15, AC_VERB_SET_AMP_GAIN_MUTE, AMP_IN_MUTE(0)},
	{0x15, AC_VERB_SET_AMP_GAIN_MUTE, AMP_IN_MUTE(1)},
	{0x15, AC_VERB_SET_AMP_GAIN_MUTE, AMP_IN_MUTE(2)},
	{0x15, AC_VERB_SET_AMP_GAIN_MUTE, AMP_IN_MUTE(3)},
	{0x16, AC_VERB_SET_AMP_GAIN_MUTE, AMP_IN_MUTE(0)},
	{0x16, AC_VERB_SET_AMP_GAIN_MUTE, AMP_IN_MUTE(1)},
	{0x16, AC_VERB_SET_AMP_GAIN_MUTE, AMP_IN_MUTE(2)},
	{0x16, AC_VERB_SET_AMP_GAIN_MUTE, AMP_IN_MUTE(3)},

	/* Disable digital microphone port */
	{0x23, AC_VERB_SET_PIN_WIDGET_CONTROL, 0},

	/* Audio input selectors */
	{0x17, AC_VERB_SET_AMP_GAIN_MUTE, AMP_OUT_UNMUTE | 0x3},
	{0x18, AC_VERB_SET_AMP_GAIN_MUTE, AMP_OUT_MUTE },

	/* Disable SPDIF */
	{0x20, AC_VERB_SET_PIN_WIDGET_CONTROL, 0},
	{0x22, AC_VERB_SET_PIN_WIDGET_CONTROL, 0},

	/* enable unsolicited events for Port A and B */
	{0x19, AC_VERB_SET_UNSOLICITED_ENABLE, AC_USRSP_EN | CONEXANT_HP_EVENT},
	{0x1a, AC_VERB_SET_UNSOLICITED_ENABLE, AC_USRSP_EN | CONEXANT_MIC_EVENT},
	{ } /* end */
};

static const struct hda_verb cxt5066_init_verbs_vostro[] = {
	/* Port A: headphones */
	{0x19, AC_VERB_SET_PIN_WIDGET_CONTROL, 0},
	{0x19, AC_VERB_SET_CONNECT_SEL, 0x00}, /* DAC1 */

	/* Port B: external microphone */
	{0x1a, AC_VERB_SET_PIN_WIDGET_CONTROL, 0},

	/* Port C: unused */
	{0x1b, AC_VERB_SET_PIN_WIDGET_CONTROL, 0},

	/* Port D: unused */
	{0x1c, AC_VERB_SET_PIN_WIDGET_CONTROL, 0},

	/* Port E: unused, but has primary EAPD */
	{0x1d, AC_VERB_SET_PIN_WIDGET_CONTROL, 0},
	{0x1d, AC_VERB_SET_EAPD_BTLENABLE, 0x2}, /* default on */

	/* Port F: unused */
	{0x1e, AC_VERB_SET_PIN_WIDGET_CONTROL, 0},

	/* Port G: internal speakers */
	{0x1f, AC_VERB_SET_PIN_WIDGET_CONTROL, PIN_OUT},
	{0x1f, AC_VERB_SET_CONNECT_SEL, 0x00}, /* DAC1 */

	/* DAC1 */
	{0x10, AC_VERB_SET_AMP_GAIN_MUTE, AMP_OUT_UNMUTE},

	/* DAC2: unused */
	{0x11, AC_VERB_SET_AMP_GAIN_MUTE, AMP_OUT_MUTE},

	{0x14, AC_VERB_SET_AMP_GAIN_MUTE, AMP_IN_MUTE(0)},
	{0x14, AC_VERB_SET_AMP_GAIN_MUTE, AMP_IN_MUTE(1)},
	{0x14, AC_VERB_SET_AMP_GAIN_MUTE, AMP_IN_MUTE(2)},
	{0x14, AC_VERB_SET_AMP_GAIN_MUTE, AMP_IN_MUTE(3)},
	{0x15, AC_VERB_SET_AMP_GAIN_MUTE, AMP_IN_MUTE(0)},
	{0x15, AC_VERB_SET_AMP_GAIN_MUTE, AMP_IN_MUTE(1)},
	{0x15, AC_VERB_SET_AMP_GAIN_MUTE, AMP_IN_MUTE(2)},
	{0x15, AC_VERB_SET_AMP_GAIN_MUTE, AMP_IN_MUTE(3)},
	{0x16, AC_VERB_SET_AMP_GAIN_MUTE, AMP_IN_MUTE(0)},
	{0x16, AC_VERB_SET_AMP_GAIN_MUTE, AMP_IN_MUTE(1)},
	{0x16, AC_VERB_SET_AMP_GAIN_MUTE, AMP_IN_MUTE(2)},
	{0x16, AC_VERB_SET_AMP_GAIN_MUTE, AMP_IN_MUTE(3)},

	/* Digital microphone port */
	{0x23, AC_VERB_SET_PIN_WIDGET_CONTROL, PIN_IN},

	/* Audio input selectors */
	{0x17, AC_VERB_SET_AMP_GAIN_MUTE, AMP_OUT_UNMUTE | 0x3},
	{0x18, AC_VERB_SET_AMP_GAIN_MUTE, AMP_OUT_MUTE },

	/* Disable SPDIF */
	{0x20, AC_VERB_SET_PIN_WIDGET_CONTROL, 0},
	{0x22, AC_VERB_SET_PIN_WIDGET_CONTROL, 0},

	/* enable unsolicited events for Port A and B */
	{0x19, AC_VERB_SET_UNSOLICITED_ENABLE, AC_USRSP_EN | CONEXANT_HP_EVENT},
	{0x1a, AC_VERB_SET_UNSOLICITED_ENABLE, AC_USRSP_EN | CONEXANT_MIC_EVENT},
	{ } /* end */
};

static const struct hda_verb cxt5066_init_verbs_ideapad[] = {
	{0x1a, AC_VERB_SET_PIN_WIDGET_CONTROL, PIN_VREF80}, /* Port B */
	{0x1b, AC_VERB_SET_PIN_WIDGET_CONTROL, PIN_VREF80}, /* Port C */
	{0x1e, AC_VERB_SET_PIN_WIDGET_CONTROL, PIN_IN}, /* Port F */
	{0x1d, AC_VERB_SET_PIN_WIDGET_CONTROL, PIN_IN}, /* Port E */

	/* Speakers  */
	{0x1f, AC_VERB_SET_PIN_WIDGET_CONTROL, PIN_OUT},
	{0x1f, AC_VERB_SET_CONNECT_SEL, 0x00}, /* DAC1 */

	/* HP, Amp  */
	{0x19, AC_VERB_SET_PIN_WIDGET_CONTROL, PIN_HP},
	{0x19, AC_VERB_SET_CONNECT_SEL, 0x00}, /* DAC1 */

	{0x1c, AC_VERB_SET_PIN_WIDGET_CONTROL, PIN_HP},
	{0x1c, AC_VERB_SET_CONNECT_SEL, 0x00}, /* DAC1 */

	/* DAC1 */
	{0x10, AC_VERB_SET_AMP_GAIN_MUTE, AMP_OUT_UNMUTE},

	/* Node 14 connections: 0x17 0x18 0x23 0x24 0x27 */
	{0x14, AC_VERB_SET_AMP_GAIN_MUTE, AMP_IN_UNMUTE(0) | 0x50},
	{0x14, AC_VERB_SET_AMP_GAIN_MUTE, AMP_IN_MUTE(1)},
	{0x14, AC_VERB_SET_AMP_GAIN_MUTE, AMP_IN_UNMUTE(2) | 0x50},
	{0x14, AC_VERB_SET_AMP_GAIN_MUTE, AMP_IN_MUTE(3)},
	{0x14, AC_VERB_SET_AMP_GAIN_MUTE, AMP_IN_MUTE(4)},
	{0x14, AC_VERB_SET_CONNECT_SEL, 2},	/* default to internal mic */

	/* Audio input selector */
	{0x17, AC_VERB_SET_AMP_GAIN_MUTE, AMP_OUT_UNMUTE | 0x2},
	{0x17, AC_VERB_SET_CONNECT_SEL, 1},	/* route ext mic */

	/* SPDIF route: PCM */
	{0x20, AC_VERB_SET_CONNECT_SEL, 0x0},
	{0x22, AC_VERB_SET_CONNECT_SEL, 0x0},

	{0x20, AC_VERB_SET_PIN_WIDGET_CONTROL, PIN_OUT},
	{0x22, AC_VERB_SET_PIN_WIDGET_CONTROL, PIN_OUT},

	/* internal microphone */
	{0x23, AC_VERB_SET_PIN_WIDGET_CONTROL, PIN_IN}, /* enable internal mic */

	/* EAPD */
	{0x1d, AC_VERB_SET_EAPD_BTLENABLE, 0x2}, /* default on */

	{0x19, AC_VERB_SET_UNSOLICITED_ENABLE, AC_USRSP_EN | CONEXANT_HP_EVENT},
	{0x1b, AC_VERB_SET_UNSOLICITED_ENABLE, AC_USRSP_EN | CONEXANT_MIC_EVENT},
	{ } /* end */
};

static const struct hda_verb cxt5066_init_verbs_thinkpad[] = {
	{0x1e, AC_VERB_SET_PIN_WIDGET_CONTROL, PIN_IN}, /* Port F */
	{0x1d, AC_VERB_SET_PIN_WIDGET_CONTROL, PIN_IN}, /* Port E */

	/* Port G: internal speakers  */
	{0x1f, AC_VERB_SET_PIN_WIDGET_CONTROL, PIN_OUT},
	{0x1f, AC_VERB_SET_CONNECT_SEL, 0x00}, /* DAC1 */

	/* Port A: HP, Amp  */
	{0x19, AC_VERB_SET_PIN_WIDGET_CONTROL, 0},
	{0x19, AC_VERB_SET_CONNECT_SEL, 0x00}, /* DAC1 */

	/* Port B: Mic Dock */
	{0x1a, AC_VERB_SET_PIN_WIDGET_CONTROL, 0},

	/* Port C: Mic */
	{0x1b, AC_VERB_SET_PIN_WIDGET_CONTROL, 0},

	/* Port D: HP Dock, Amp */
	{0x1c, AC_VERB_SET_PIN_WIDGET_CONTROL, 0},
	{0x1c, AC_VERB_SET_CONNECT_SEL, 0x00}, /* DAC1 */

	/* DAC1 */
	{0x10, AC_VERB_SET_AMP_GAIN_MUTE, AMP_OUT_UNMUTE},

	/* Node 14 connections: 0x17 0x18 0x23 0x24 0x27 */
	{0x14, AC_VERB_SET_AMP_GAIN_MUTE, AMP_IN_UNMUTE(0) | 0x50},
	{0x14, AC_VERB_SET_AMP_GAIN_MUTE, AMP_IN_MUTE(1)},
	{0x14, AC_VERB_SET_AMP_GAIN_MUTE, AMP_IN_UNMUTE(2) | 0x50},
	{0x14, AC_VERB_SET_AMP_GAIN_MUTE, AMP_IN_MUTE(3)},
	{0x14, AC_VERB_SET_AMP_GAIN_MUTE, AMP_IN_MUTE(4)},
	{0x14, AC_VERB_SET_CONNECT_SEL, 2},	/* default to internal mic */

	/* Audio input selector */
	{0x17, AC_VERB_SET_AMP_GAIN_MUTE, AMP_OUT_UNMUTE | 0x2},
	{0x17, AC_VERB_SET_CONNECT_SEL, 1},	/* route ext mic */

	/* SPDIF route: PCM */
	{0x20, AC_VERB_SET_CONNECT_SEL, 0x0},
	{0x22, AC_VERB_SET_CONNECT_SEL, 0x0},

	{0x20, AC_VERB_SET_PIN_WIDGET_CONTROL, PIN_OUT},
	{0x22, AC_VERB_SET_PIN_WIDGET_CONTROL, PIN_OUT},

	/* internal microphone */
	{0x23, AC_VERB_SET_PIN_WIDGET_CONTROL, PIN_IN}, /* enable internal mic */

	/* EAPD */
	{0x1d, AC_VERB_SET_EAPD_BTLENABLE, 0x2}, /* default on */

	/* enable unsolicited events for Port A, B, C and D */
	{0x19, AC_VERB_SET_UNSOLICITED_ENABLE, AC_USRSP_EN | CONEXANT_HP_EVENT},
	{0x1c, AC_VERB_SET_UNSOLICITED_ENABLE, AC_USRSP_EN | CONEXANT_HP_EVENT},
	{0x1a, AC_VERB_SET_UNSOLICITED_ENABLE, AC_USRSP_EN | CONEXANT_MIC_EVENT},
	{0x1b, AC_VERB_SET_UNSOLICITED_ENABLE, AC_USRSP_EN | CONEXANT_MIC_EVENT},
	{ } /* end */
};

static const struct hda_verb cxt5066_init_verbs_portd_lo[] = {
	{0x1c, AC_VERB_SET_PIN_WIDGET_CONTROL, PIN_OUT},
	{ } /* end */
};


static const struct hda_verb cxt5066_init_verbs_hp_laptop[] = {
	{0x14, AC_VERB_SET_CONNECT_SEL, 0x0},
	{0x19, AC_VERB_SET_UNSOLICITED_ENABLE, AC_USRSP_EN | CONEXANT_HP_EVENT},
	{0x1b, AC_VERB_SET_UNSOLICITED_ENABLE, AC_USRSP_EN | CONEXANT_MIC_EVENT},
	{ } /* end */
};

/* initialize jack-sensing, too */
static int cxt5066_init(struct hda_codec *codec)
{
	snd_printdd("CXT5066: init\n");
	conexant_init(codec);
	if (codec->patch_ops.unsol_event) {
		cxt5066_hp_automute(codec);
		cxt5066_automic(codec);
	}
	cxt5066_set_mic_boost(codec);
	return 0;
}

static int cxt5066_olpc_init(struct hda_codec *codec)
{
	struct conexant_spec *spec = codec->spec;
	snd_printdd("CXT5066: init\n");
	conexant_init(codec);
	cxt5066_hp_automute(codec);
	if (!spec->dc_enable) {
		cxt5066_set_mic_boost(codec);
		cxt5066_olpc_automic(codec);
	} else {
		cxt5066_enable_dc(codec);
	}
	return 0;
}

enum {
	CXT5066_LAPTOP,		/* Laptops w/ EAPD support */
	CXT5066_DELL_LAPTOP,	/* Dell Laptop */
	CXT5066_OLPC_XO_1_5,	/* OLPC XO 1.5 */
	CXT5066_DELL_VOSTRO,	/* Dell Vostro 1015i */
	CXT5066_IDEAPAD,	/* Lenovo IdeaPad U150 */
	CXT5066_THINKPAD,	/* Lenovo ThinkPad T410s, others? */
	CXT5066_ASUS,		/* Asus K52JU, Lenovo G560 - Int mic at 0x1a and Ext mic at 0x1b */
	CXT5066_HP_LAPTOP,      /* HP Laptop */
	CXT5066_AUTO,		/* BIOS auto-parser */
	CXT5066_MODELS
};

static const char * const cxt5066_models[CXT5066_MODELS] = {
	[CXT5066_LAPTOP]	= "laptop",
	[CXT5066_DELL_LAPTOP]	= "dell-laptop",
	[CXT5066_OLPC_XO_1_5]	= "olpc-xo-1_5",
	[CXT5066_DELL_VOSTRO]	= "dell-vostro",
	[CXT5066_IDEAPAD]	= "ideapad",
	[CXT5066_THINKPAD]	= "thinkpad",
	[CXT5066_ASUS]		= "asus",
	[CXT5066_HP_LAPTOP]	= "hp-laptop",
	[CXT5066_AUTO]		= "auto",
};

static const struct snd_pci_quirk cxt5066_cfg_tbl[] = {
	SND_PCI_QUIRK_MASK(0x1025, 0xff00, 0x0400, "Acer", CXT5066_IDEAPAD),
	SND_PCI_QUIRK(0x1028, 0x02d8, "Dell Vostro", CXT5066_DELL_VOSTRO),
	SND_PCI_QUIRK(0x1028, 0x02f5, "Dell Vostro 320", CXT5066_IDEAPAD),
	SND_PCI_QUIRK(0x1028, 0x0401, "Dell Vostro 1014", CXT5066_DELL_VOSTRO),
	SND_PCI_QUIRK(0x1028, 0x0408, "Dell Inspiron One 19T", CXT5066_IDEAPAD),
	SND_PCI_QUIRK(0x1028, 0x050f, "Dell Inspiron", CXT5066_IDEAPAD),
	SND_PCI_QUIRK(0x103c, 0x360b, "HP G60", CXT5066_HP_LAPTOP),
	SND_PCI_QUIRK(0x1043, 0x13f3, "Asus A52J", CXT5066_ASUS),
	SND_PCI_QUIRK(0x1043, 0x1643, "Asus K52JU", CXT5066_ASUS),
	SND_PCI_QUIRK(0x1043, 0x1993, "Asus U50F", CXT5066_ASUS),
	SND_PCI_QUIRK(0x1179, 0xff1e, "Toshiba Satellite C650D", CXT5066_IDEAPAD),
	SND_PCI_QUIRK(0x1179, 0xff50, "Toshiba Satellite P500-PSPGSC-01800T", CXT5066_OLPC_XO_1_5),
	SND_PCI_QUIRK(0x14f1, 0x0101, "Conexant Reference board",
		      CXT5066_LAPTOP),
	SND_PCI_QUIRK(0x152d, 0x0833, "OLPC XO-1.5", CXT5066_OLPC_XO_1_5),
	SND_PCI_QUIRK(0x17aa, 0x20f2, "Lenovo T400s", CXT5066_THINKPAD),
	SND_PCI_QUIRK(0x17aa, 0x21c5, "Thinkpad Edge 13", CXT5066_THINKPAD),
	SND_PCI_QUIRK(0x17aa, 0x21c6, "Thinkpad Edge 13", CXT5066_ASUS),
	SND_PCI_QUIRK(0x17aa, 0x3a0d, "Lenovo U350", CXT5066_ASUS),
	SND_PCI_QUIRK(0x17aa, 0x38af, "Lenovo G560", CXT5066_ASUS),
	{}
};

static int patch_cxt5066(struct hda_codec *codec)
{
	struct conexant_spec *spec;
	int board_config;

	board_config = snd_hda_check_board_config(codec, CXT5066_MODELS,
						  cxt5066_models, cxt5066_cfg_tbl);
	if (board_config < 0)
		board_config = CXT5066_AUTO; /* model=auto as default */
	if (board_config == CXT5066_AUTO)
		return patch_conexant_auto(codec);

	spec = kzalloc(sizeof(*spec), GFP_KERNEL);
	if (!spec)
		return -ENOMEM;
	codec->spec = spec;

	codec->patch_ops = conexant_patch_ops;
	codec->patch_ops.init = conexant_init;

	spec->dell_automute = 0;
	spec->multiout.max_channels = 2;
	spec->multiout.num_dacs = ARRAY_SIZE(cxt5066_dac_nids);
	spec->multiout.dac_nids = cxt5066_dac_nids;
	conexant_check_dig_outs(codec, cxt5066_digout_pin_nids,
	    ARRAY_SIZE(cxt5066_digout_pin_nids));
	spec->num_adc_nids = 1;
	spec->adc_nids = cxt5066_adc_nids;
	spec->capsrc_nids = cxt5066_capsrc_nids;
	spec->input_mux = &cxt5066_capture_source;

	spec->port_d_mode = PIN_HP;

	spec->num_init_verbs = 1;
	spec->init_verbs[0] = cxt5066_init_verbs;
	spec->num_channel_mode = ARRAY_SIZE(cxt5066_modes);
	spec->channel_mode = cxt5066_modes;
	spec->cur_adc = 0;
	spec->cur_adc_idx = 0;

	set_beep_amp(spec, 0x13, 0, HDA_OUTPUT);

	switch (board_config) {
	default:
	case CXT5066_LAPTOP:
		spec->mixers[spec->num_mixers++] = cxt5066_mixer_master;
		spec->mixers[spec->num_mixers++] = cxt5066_mixers;
		break;
	case CXT5066_DELL_LAPTOP:
		spec->mixers[spec->num_mixers++] = cxt5066_mixer_master;
		spec->mixers[spec->num_mixers++] = cxt5066_mixers;

		spec->port_d_mode = PIN_OUT;
		spec->init_verbs[spec->num_init_verbs] = cxt5066_init_verbs_portd_lo;
		spec->num_init_verbs++;
		spec->dell_automute = 1;
		break;
	case CXT5066_ASUS:
	case CXT5066_HP_LAPTOP:
		codec->patch_ops.init = cxt5066_init;
		codec->patch_ops.unsol_event = cxt5066_unsol_event;
		spec->init_verbs[spec->num_init_verbs] =
			cxt5066_init_verbs_hp_laptop;
		spec->num_init_verbs++;
		spec->hp_laptop = board_config == CXT5066_HP_LAPTOP;
		spec->asus = board_config == CXT5066_ASUS;
		spec->mixers[spec->num_mixers++] = cxt5066_mixer_master;
		spec->mixers[spec->num_mixers++] = cxt5066_mixers;
		/* no S/PDIF out */
		if (board_config == CXT5066_HP_LAPTOP)
			spec->multiout.dig_out_nid = 0;
		/* input source automatically selected */
		spec->input_mux = NULL;
		spec->port_d_mode = 0;
		spec->mic_boost = 3; /* default 30dB gain */
		break;

	case CXT5066_OLPC_XO_1_5:
		codec->patch_ops.init = cxt5066_olpc_init;
		codec->patch_ops.unsol_event = cxt5066_olpc_unsol_event;
		spec->init_verbs[0] = cxt5066_init_verbs_olpc;
		spec->mixers[spec->num_mixers++] = cxt5066_mixer_master_olpc;
		spec->mixers[spec->num_mixers++] = cxt5066_mixer_olpc_dc;
		spec->mixers[spec->num_mixers++] = cxt5066_mixers;
		spec->port_d_mode = 0;
		spec->mic_boost = 3; /* default 30dB gain */

		/* no S/PDIF out */
		spec->multiout.dig_out_nid = 0;

		/* input source automatically selected */
		spec->input_mux = NULL;

		/* our capture hooks which allow us to turn on the microphone LED
		 * at the right time */
		spec->capture_prepare = cxt5066_olpc_capture_prepare;
		spec->capture_cleanup = cxt5066_olpc_capture_cleanup;
		break;
	case CXT5066_DELL_VOSTRO:
		codec->patch_ops.init = cxt5066_init;
		codec->patch_ops.unsol_event = cxt5066_unsol_event;
		spec->init_verbs[0] = cxt5066_init_verbs_vostro;
		spec->mixers[spec->num_mixers++] = cxt5066_mixer_master_olpc;
		spec->mixers[spec->num_mixers++] = cxt5066_mixers;
		spec->mixers[spec->num_mixers++] = cxt5066_vostro_mixers;
		spec->port_d_mode = 0;
		spec->dell_vostro = 1;
		spec->mic_boost = 3; /* default 30dB gain */

		/* no S/PDIF out */
		spec->multiout.dig_out_nid = 0;

		/* input source automatically selected */
		spec->input_mux = NULL;
		break;
	case CXT5066_IDEAPAD:
		codec->patch_ops.init = cxt5066_init;
		codec->patch_ops.unsol_event = cxt5066_unsol_event;
		spec->mixers[spec->num_mixers++] = cxt5066_mixer_master;
		spec->mixers[spec->num_mixers++] = cxt5066_mixers;
		spec->init_verbs[0] = cxt5066_init_verbs_ideapad;
		spec->port_d_mode = 0;
		spec->ideapad = 1;
		spec->mic_boost = 2;	/* default 20dB gain */

		/* no S/PDIF out */
		spec->multiout.dig_out_nid = 0;

		/* input source automatically selected */
		spec->input_mux = NULL;
		break;
	case CXT5066_THINKPAD:
		codec->patch_ops.init = cxt5066_init;
		codec->patch_ops.unsol_event = cxt5066_unsol_event;
		spec->mixers[spec->num_mixers++] = cxt5066_mixer_master;
		spec->mixers[spec->num_mixers++] = cxt5066_mixers;
		spec->init_verbs[0] = cxt5066_init_verbs_thinkpad;
		spec->thinkpad = 1;
		spec->port_d_mode = PIN_OUT;
		spec->mic_boost = 2;	/* default 20dB gain */

		/* no S/PDIF out */
		spec->multiout.dig_out_nid = 0;

		/* input source automatically selected */
		spec->input_mux = NULL;
		break;
	}

	if (spec->beep_amp)
		snd_hda_attach_beep_device(codec, get_amp_nid_(spec->beep_amp));

	return 0;
}

#endif /* ENABLE_CXT_STATIC_QUIRKS */


/*
 * Automatic parser for CX20641 & co
 */

#ifdef CONFIG_SND_HDA_INPUT_BEEP
static void cx_auto_parse_beep(struct hda_codec *codec)
{
	struct conexant_spec *spec = codec->spec;
	hda_nid_t nid, end_nid;

	end_nid = codec->start_nid + codec->num_nodes;
	for (nid = codec->start_nid; nid < end_nid; nid++)
		if (get_wcaps_type(get_wcaps(codec, nid)) == AC_WID_BEEP) {
			set_beep_amp(spec, nid, 0, HDA_OUTPUT);
			break;
		}
}
#else
#define cx_auto_parse_beep(codec)
#endif

/* parse EAPDs */
static void cx_auto_parse_eapd(struct hda_codec *codec)
{
	struct conexant_spec *spec = codec->spec;
	hda_nid_t nid, end_nid;

	end_nid = codec->start_nid + codec->num_nodes;
	for (nid = codec->start_nid; nid < end_nid; nid++) {
		if (get_wcaps_type(get_wcaps(codec, nid)) != AC_WID_PIN)
			continue;
		if (!(snd_hda_query_pin_caps(codec, nid) & AC_PINCAP_EAPD))
			continue;
		spec->eapds[spec->num_eapds++] = nid;
		if (spec->num_eapds >= ARRAY_SIZE(spec->eapds))
			break;
	}

	/* NOTE: below is a wild guess; if we have more than two EAPDs,
	 * it's a new chip, where EAPDs are supposed to be associated to
	 * pins, and we can control EAPD per pin.
	 * OTOH, if only one or two EAPDs are found, it's an old chip,
	 * thus it might control over all pins.
	 */
	if (spec->num_eapds > 2)
		spec->dynamic_eapd = 1;
}

static void cx_auto_turn_eapd(struct hda_codec *codec, int num_pins,
			      hda_nid_t *pins, bool on)
{
	int i;
	for (i = 0; i < num_pins; i++) {
		if (snd_hda_query_pin_caps(codec, pins[i]) & AC_PINCAP_EAPD)
			snd_hda_codec_write(codec, pins[i], 0,
					    AC_VERB_SET_EAPD_BTLENABLE,
					    on ? 0x02 : 0);
	}
}

/* turn on/off EAPD according to Master switch */
static void cx_auto_vmaster_hook(void *private_data, int enabled)
{
	struct hda_codec *codec = private_data;
	struct conexant_spec *spec = codec->spec;

	cx_auto_turn_eapd(codec, spec->num_eapds, spec->eapds, enabled);
}

static int cx_auto_build_controls(struct hda_codec *codec)
{
	int err;

	err = snd_hda_gen_build_controls(codec);
	if (err < 0)
		return err;

	err = add_beep_ctls(codec);
	if (err < 0)
		return err;

	return 0;
}

static int cx_auto_init(struct hda_codec *codec)
{
	struct conexant_spec *spec = codec->spec;
	snd_hda_gen_init(codec);
	if (!spec->dynamic_eapd)
		cx_auto_turn_eapd(codec, spec->num_eapds, spec->eapds, true);

	snd_hda_apply_fixup(codec, HDA_FIXUP_ACT_INIT);

	return 0;
}

static void cx_auto_free(struct hda_codec *codec)
{
	snd_hda_apply_fixup(codec, HDA_FIXUP_ACT_FREE);
	snd_hda_gen_free(codec);
}

static const struct hda_codec_ops cx_auto_patch_ops = {
	.build_controls = cx_auto_build_controls,
	.build_pcms = snd_hda_gen_build_pcms,
	.init = cx_auto_init,
	.free = cx_auto_free,
	.unsol_event = snd_hda_jack_unsol_event,
#ifdef CONFIG_PM
	.check_power_status = snd_hda_gen_check_power_status,
#endif
};

/*
 * pin fix-up
 */
enum {
	CXT_PINCFG_LENOVO_X200,
	CXT_PINCFG_LENOVO_TP410,
	CXT_PINCFG_LEMOTE_A1004,
	CXT_PINCFG_LEMOTE_A1205,
	CXT_FIXUP_STEREO_DMIC,
	CXT_FIXUP_INC_MIC_BOOST,
	CXT_FIXUP_HEADPHONE_MIC_PIN,
	CXT_FIXUP_HEADPHONE_MIC,
	CXT_FIXUP_GPIO1,
<<<<<<< HEAD
=======
	CXT_FIXUP_THINKPAD_ACPI,
>>>>>>> 1de5552e
};

#if IS_ENABLED(CONFIG_THINKPAD_ACPI)

#include <linux/thinkpad_acpi.h>
#include <acpi/acpi.h>

static int (*led_set_func)(int, bool);

static acpi_status acpi_check_cb(acpi_handle handle, u32 lvl, void *context,
				 void **rv)
{
	bool *found = context;
	*found = true;
	return AE_OK;
}

static bool is_thinkpad(struct hda_codec *codec)
{
	bool found = false;
	if (codec->subsystem_id >> 16 != 0x17aa)
		return false;
	if (ACPI_SUCCESS(acpi_get_devices("LEN0068", acpi_check_cb, &found, NULL)) && found)
		return true;
	found = false;
	return ACPI_SUCCESS(acpi_get_devices("IBM0068", acpi_check_cb, &found, NULL)) && found;
}

static void update_tpacpi_mute_led(void *private_data, int enabled)
{
	struct hda_codec *codec = private_data;
	struct conexant_spec *spec = codec->spec;

	if (spec->dynamic_eapd)
		cx_auto_vmaster_hook(private_data, enabled);

	if (led_set_func)
		led_set_func(TPACPI_LED_MUTE, !enabled);
}

static void update_tpacpi_micmute_led(struct hda_codec *codec,
				      struct snd_ctl_elem_value *ucontrol)
{
	if (!ucontrol || !led_set_func)
		return;
	if (strcmp("Capture Switch", ucontrol->id.name) == 0 && ucontrol->id.index == 0) {
		/* TODO: How do I verify if it's a mono or stereo here? */
		bool val = ucontrol->value.integer.value[0] || ucontrol->value.integer.value[1];
		led_set_func(TPACPI_LED_MICMUTE, !val);
	}
}

static void cxt_fixup_thinkpad_acpi(struct hda_codec *codec,
				  const struct hda_fixup *fix, int action)
{
	struct conexant_spec *spec = codec->spec;

	bool removefunc = false;

	if (action == HDA_FIXUP_ACT_PROBE) {
		if (!is_thinkpad(codec))
			return;
		if (!led_set_func)
			led_set_func = symbol_request(tpacpi_led_set);
		if (!led_set_func) {
			snd_printk(KERN_WARNING "Failed to find thinkpad-acpi symbol tpacpi_led_set\n");
			return;
		}

		removefunc = true;
		if (led_set_func(TPACPI_LED_MUTE, false) >= 0) {
			spec->gen.vmaster_mute.hook = update_tpacpi_mute_led;
			removefunc = false;
		}
		if (led_set_func(TPACPI_LED_MICMUTE, false) >= 0) {
			if (spec->gen.num_adc_nids > 1)
				snd_printdd("Skipping micmute LED control due to several ADCs");
			else {
				spec->gen.cap_sync_hook = update_tpacpi_micmute_led;
				removefunc = false;
			}
		}
	}

	if (led_set_func && (action == HDA_FIXUP_ACT_FREE || removefunc)) {
		symbol_put(tpacpi_led_set);
		led_set_func = NULL;
	}
}

#else

static void cxt_fixup_thinkpad_acpi(struct hda_codec *codec,
				  const struct hda_fixup *fix, int action)
{
}

#endif

static void cxt_fixup_stereo_dmic(struct hda_codec *codec,
				  const struct hda_fixup *fix, int action)
{
	struct conexant_spec *spec = codec->spec;
	spec->gen.inv_dmic_split = 1;
}

static void cxt5066_increase_mic_boost(struct hda_codec *codec,
				   const struct hda_fixup *fix, int action)
{
	if (action != HDA_FIXUP_ACT_PRE_PROBE)
		return;

	snd_hda_override_amp_caps(codec, 0x17, HDA_OUTPUT,
				  (0x3 << AC_AMPCAP_OFFSET_SHIFT) |
				  (0x4 << AC_AMPCAP_NUM_STEPS_SHIFT) |
				  (0x27 << AC_AMPCAP_STEP_SIZE_SHIFT) |
				  (0 << AC_AMPCAP_MUTE_SHIFT));
}

static void cxt_update_headset_mode(struct hda_codec *codec)
{
	/* The verbs used in this function were tested on a Conexant CX20751/2 codec. */
	int i;
	bool mic_mode = false;
	struct conexant_spec *spec = codec->spec;
	struct auto_pin_cfg *cfg = &spec->gen.autocfg;

	hda_nid_t mux_pin = spec->gen.imux_pins[spec->gen.cur_mux[0]];

	for (i = 0; i < cfg->num_inputs; i++)
		if (cfg->inputs[i].pin == mux_pin) {
			mic_mode = !!cfg->inputs[i].is_headphone_mic;
			break;
		}

	if (mic_mode) {
		snd_hda_codec_write_cache(codec, 0x1c, 0, 0x410, 0x7c); /* enable merged mode for analog int-mic */
		spec->gen.hp_jack_present = false;
	} else {
		snd_hda_codec_write_cache(codec, 0x1c, 0, 0x410, 0x54); /* disable merged mode for analog int-mic */
		spec->gen.hp_jack_present = snd_hda_jack_detect(codec, spec->gen.autocfg.hp_pins[0]);
	}

	snd_hda_gen_update_outputs(codec);
}

static void cxt_update_headset_mode_hook(struct hda_codec *codec,
			     struct snd_ctl_elem_value *ucontrol)
{
	cxt_update_headset_mode(codec);
}

static void cxt_fixup_headphone_mic(struct hda_codec *codec,
				    const struct hda_fixup *fix, int action)
{
	struct conexant_spec *spec = codec->spec;

	switch (action) {
	case HDA_FIXUP_ACT_PRE_PROBE:
		spec->parse_flags |= HDA_PINCFG_HEADPHONE_MIC;
		break;
	case HDA_FIXUP_ACT_PROBE:
		spec->gen.cap_sync_hook = cxt_update_headset_mode_hook;
		spec->gen.automute_hook = cxt_update_headset_mode;
		break;
	case HDA_FIXUP_ACT_INIT:
		cxt_update_headset_mode(codec);
		break;
	}
}


/* ThinkPad X200 & co with cxt5051 */
static const struct hda_pintbl cxt_pincfg_lenovo_x200[] = {
	{ 0x16, 0x042140ff }, /* HP (seq# overridden) */
	{ 0x17, 0x21a11000 }, /* dock-mic */
	{ 0x19, 0x2121103f }, /* dock-HP */
	{ 0x1c, 0x21440100 }, /* dock SPDIF out */
	{}
};

/* ThinkPad 410/420/510/520, X201 & co with cxt5066 */
static const struct hda_pintbl cxt_pincfg_lenovo_tp410[] = {
	{ 0x19, 0x042110ff }, /* HP (seq# overridden) */
	{ 0x1a, 0x21a190f0 }, /* dock-mic */
	{ 0x1c, 0x212140ff }, /* dock-HP */
	{}
};

/* Lemote A1004/A1205 with cxt5066 */
static const struct hda_pintbl cxt_pincfg_lemote[] = {
	{ 0x1a, 0x90a10020 }, /* Internal mic */
	{ 0x1b, 0x03a11020 }, /* External mic */
	{ 0x1d, 0x400101f0 }, /* Not used */
	{ 0x1e, 0x40a701f0 }, /* Not used */
	{ 0x20, 0x404501f0 }, /* Not used */
	{ 0x22, 0x404401f0 }, /* Not used */
	{ 0x23, 0x40a701f0 }, /* Not used */
	{}
};

static const struct hda_fixup cxt_fixups[] = {
	[CXT_PINCFG_LENOVO_X200] = {
		.type = HDA_FIXUP_PINS,
		.v.pins = cxt_pincfg_lenovo_x200,
	},
	[CXT_PINCFG_LENOVO_TP410] = {
		.type = HDA_FIXUP_PINS,
		.v.pins = cxt_pincfg_lenovo_tp410,
		.chained = true,
		.chain_id = CXT_FIXUP_THINKPAD_ACPI,
	},
	[CXT_PINCFG_LEMOTE_A1004] = {
		.type = HDA_FIXUP_PINS,
		.chained = true,
		.chain_id = CXT_FIXUP_INC_MIC_BOOST,
		.v.pins = cxt_pincfg_lemote,
	},
	[CXT_PINCFG_LEMOTE_A1205] = {
		.type = HDA_FIXUP_PINS,
		.v.pins = cxt_pincfg_lemote,
	},
	[CXT_FIXUP_STEREO_DMIC] = {
		.type = HDA_FIXUP_FUNC,
		.v.func = cxt_fixup_stereo_dmic,
	},
	[CXT_FIXUP_INC_MIC_BOOST] = {
		.type = HDA_FIXUP_FUNC,
		.v.func = cxt5066_increase_mic_boost,
	},
	[CXT_FIXUP_HEADPHONE_MIC_PIN] = {
		.type = HDA_FIXUP_PINS,
		.chained = true,
		.chain_id = CXT_FIXUP_HEADPHONE_MIC,
		.v.pins = (const struct hda_pintbl[]) {
			{ 0x18, 0x03a1913d }, /* use as headphone mic, without its own jack detect */
			{ }
		}
	},
	[CXT_FIXUP_HEADPHONE_MIC] = {
		.type = HDA_FIXUP_FUNC,
		.v.func = cxt_fixup_headphone_mic,
	},
	[CXT_FIXUP_GPIO1] = {
		.type = HDA_FIXUP_VERBS,
		.v.verbs = (const struct hda_verb[]) {
			{ 0x01, AC_VERB_SET_GPIO_MASK, 0x01 },
			{ 0x01, AC_VERB_SET_GPIO_DIRECTION, 0x01 },
			{ 0x01, AC_VERB_SET_GPIO_DATA, 0x01 },
			{ }
		},
	},
<<<<<<< HEAD
=======
	[CXT_FIXUP_THINKPAD_ACPI] = {
		.type = HDA_FIXUP_FUNC,
		.v.func = cxt_fixup_thinkpad_acpi,
	},
>>>>>>> 1de5552e
};

static const struct snd_pci_quirk cxt5051_fixups[] = {
	SND_PCI_QUIRK(0x17aa, 0x20f2, "Lenovo X200", CXT_PINCFG_LENOVO_X200),
	{}
};

static const struct snd_pci_quirk cxt5066_fixups[] = {
	SND_PCI_QUIRK(0x1025, 0x0543, "Acer Aspire One 522", CXT_FIXUP_STEREO_DMIC),
	SND_PCI_QUIRK(0x1025, 0x054c, "Acer Aspire 3830TG", CXT_FIXUP_GPIO1),
	SND_PCI_QUIRK(0x1043, 0x138d, "Asus", CXT_FIXUP_HEADPHONE_MIC_PIN),
	SND_PCI_QUIRK(0x17aa, 0x20f2, "Lenovo T400", CXT_PINCFG_LENOVO_TP410),
	SND_PCI_QUIRK(0x17aa, 0x215e, "Lenovo T410", CXT_PINCFG_LENOVO_TP410),
	SND_PCI_QUIRK(0x17aa, 0x215f, "Lenovo T510", CXT_PINCFG_LENOVO_TP410),
	SND_PCI_QUIRK(0x17aa, 0x21ce, "Lenovo T420", CXT_PINCFG_LENOVO_TP410),
	SND_PCI_QUIRK(0x17aa, 0x21cf, "Lenovo T520", CXT_PINCFG_LENOVO_TP410),
	SND_PCI_QUIRK(0x17aa, 0x21da, "Lenovo X220", CXT_PINCFG_LENOVO_TP410),
	SND_PCI_QUIRK(0x17aa, 0x21db, "Lenovo X220-tablet", CXT_PINCFG_LENOVO_TP410),
	SND_PCI_QUIRK(0x17aa, 0x3975, "Lenovo U300s", CXT_FIXUP_STEREO_DMIC),
	SND_PCI_QUIRK(0x17aa, 0x3977, "Lenovo IdeaPad U310", CXT_FIXUP_STEREO_DMIC),
	SND_PCI_QUIRK(0x17aa, 0x397b, "Lenovo S205", CXT_FIXUP_STEREO_DMIC),
	SND_PCI_QUIRK_VENDOR(0x17aa, "Thinkpad", CXT_FIXUP_THINKPAD_ACPI),
	SND_PCI_QUIRK(0x1c06, 0x2011, "Lemote A1004", CXT_PINCFG_LEMOTE_A1004),
	SND_PCI_QUIRK(0x1c06, 0x2012, "Lemote A1205", CXT_PINCFG_LEMOTE_A1205),
	{}
};

/* add "fake" mute amp-caps to DACs on cx5051 so that mixer mute switches
 * can be created (bko#42825)
 */
static void add_cx5051_fake_mutes(struct hda_codec *codec)
{
	static hda_nid_t out_nids[] = {
		0x10, 0x11, 0
	};
	hda_nid_t *p;

	for (p = out_nids; *p; p++)
		snd_hda_override_amp_caps(codec, *p, HDA_OUTPUT,
					  AC_AMPCAP_MIN_MUTE |
					  query_amp_caps(codec, *p, HDA_OUTPUT));
}

static int patch_conexant_auto(struct hda_codec *codec)
{
	struct conexant_spec *spec;
	int err;

	printk(KERN_INFO "hda_codec: %s: BIOS auto-probing.\n",
	       codec->chip_name);

	spec = kzalloc(sizeof(*spec), GFP_KERNEL);
	if (!spec)
		return -ENOMEM;
	snd_hda_gen_spec_init(&spec->gen);
	codec->spec = spec;

	cx_auto_parse_beep(codec);
	cx_auto_parse_eapd(codec);
	spec->gen.own_eapd_ctl = 1;
	if (spec->dynamic_eapd)
		spec->gen.vmaster_mute.hook = cx_auto_vmaster_hook;

	switch (codec->vendor_id) {
	case 0x14f15045:
		codec->single_adc_amp = 1;
		break;
	case 0x14f15047:
		codec->pin_amp_workaround = 1;
		spec->gen.mixer_nid = 0x19;
		break;
	case 0x14f15051:
		add_cx5051_fake_mutes(codec);
		codec->pin_amp_workaround = 1;
		snd_hda_pick_fixup(codec, NULL, cxt5051_fixups, cxt_fixups);
		break;
	default:
		codec->pin_amp_workaround = 1;
		snd_hda_pick_fixup(codec, NULL, cxt5066_fixups, cxt_fixups);
		break;
	}

	/* Show mute-led control only on HP laptops
	 * This is a sort of white-list: on HP laptops, EAPD corresponds
	 * only to the mute-LED without actualy amp function.  Meanwhile,
	 * others may use EAPD really as an amp switch, so it might be
	 * not good to expose it blindly.
	 */
	switch (codec->subsystem_id >> 16) {
	case 0x103c:
		spec->gen.vmaster_mute_enum = 1;
		break;
	}

	snd_hda_apply_fixup(codec, HDA_FIXUP_ACT_PRE_PROBE);

	err = snd_hda_parse_pin_defcfg(codec, &spec->gen.autocfg, NULL,
				       spec->parse_flags);
	if (err < 0)
		goto error;

	err = snd_hda_gen_parse_auto_config(codec, &spec->gen.autocfg);
	if (err < 0)
		goto error;

	codec->patch_ops = cx_auto_patch_ops;

	/* Some laptops with Conexant chips show stalls in S3 resume,
	 * which falls into the single-cmd mode.
	 * Better to make reset, then.
	 */
	if (!codec->bus->sync_write) {
		snd_printd("hda_codec: "
			   "Enable sync_write for stable communication\n");
		codec->bus->sync_write = 1;
		codec->bus->allow_bus_reset = 1;
	}

	snd_hda_apply_fixup(codec, HDA_FIXUP_ACT_PROBE);

	return 0;

 error:
	cx_auto_free(codec);
	return err;
}

#ifndef ENABLE_CXT_STATIC_QUIRKS
#define patch_cxt5045	patch_conexant_auto
#define patch_cxt5047	patch_conexant_auto
#define patch_cxt5051	patch_conexant_auto
#define patch_cxt5066	patch_conexant_auto
#endif

/*
 */

static const struct hda_codec_preset snd_hda_preset_conexant[] = {
	{ .id = 0x14f15045, .name = "CX20549 (Venice)",
	  .patch = patch_cxt5045 },
	{ .id = 0x14f15047, .name = "CX20551 (Waikiki)",
	  .patch = patch_cxt5047 },
	{ .id = 0x14f15051, .name = "CX20561 (Hermosa)",
	  .patch = patch_cxt5051 },
	{ .id = 0x14f15066, .name = "CX20582 (Pebble)",
	  .patch = patch_cxt5066 },
	{ .id = 0x14f15067, .name = "CX20583 (Pebble HSF)",
	  .patch = patch_cxt5066 },
	{ .id = 0x14f15068, .name = "CX20584",
	  .patch = patch_cxt5066 },
	{ .id = 0x14f15069, .name = "CX20585",
	  .patch = patch_cxt5066 },
	{ .id = 0x14f1506c, .name = "CX20588",
	  .patch = patch_cxt5066 },
	{ .id = 0x14f1506e, .name = "CX20590",
	  .patch = patch_cxt5066 },
	{ .id = 0x14f15097, .name = "CX20631",
	  .patch = patch_conexant_auto },
	{ .id = 0x14f15098, .name = "CX20632",
	  .patch = patch_conexant_auto },
	{ .id = 0x14f150a1, .name = "CX20641",
	  .patch = patch_conexant_auto },
	{ .id = 0x14f150a2, .name = "CX20642",
	  .patch = patch_conexant_auto },
	{ .id = 0x14f150ab, .name = "CX20651",
	  .patch = patch_conexant_auto },
	{ .id = 0x14f150ac, .name = "CX20652",
	  .patch = patch_conexant_auto },
	{ .id = 0x14f150b8, .name = "CX20664",
	  .patch = patch_conexant_auto },
	{ .id = 0x14f150b9, .name = "CX20665",
	  .patch = patch_conexant_auto },
	{ .id = 0x14f1510f, .name = "CX20751/2",
	  .patch = patch_conexant_auto },
	{ .id = 0x14f15110, .name = "CX20751/2",
	  .patch = patch_conexant_auto },
	{ .id = 0x14f15111, .name = "CX20753/4",
	  .patch = patch_conexant_auto },
	{ .id = 0x14f15113, .name = "CX20755",
	  .patch = patch_conexant_auto },
	{ .id = 0x14f15114, .name = "CX20756",
	  .patch = patch_conexant_auto },
	{ .id = 0x14f15115, .name = "CX20757",
	  .patch = patch_conexant_auto },
	{ .id = 0x14f151d7, .name = "CX20952",
	  .patch = patch_conexant_auto },
	{} /* terminator */
};

MODULE_ALIAS("snd-hda-codec-id:14f15045");
MODULE_ALIAS("snd-hda-codec-id:14f15047");
MODULE_ALIAS("snd-hda-codec-id:14f15051");
MODULE_ALIAS("snd-hda-codec-id:14f15066");
MODULE_ALIAS("snd-hda-codec-id:14f15067");
MODULE_ALIAS("snd-hda-codec-id:14f15068");
MODULE_ALIAS("snd-hda-codec-id:14f15069");
MODULE_ALIAS("snd-hda-codec-id:14f1506c");
MODULE_ALIAS("snd-hda-codec-id:14f1506e");
MODULE_ALIAS("snd-hda-codec-id:14f15097");
MODULE_ALIAS("snd-hda-codec-id:14f15098");
MODULE_ALIAS("snd-hda-codec-id:14f150a1");
MODULE_ALIAS("snd-hda-codec-id:14f150a2");
MODULE_ALIAS("snd-hda-codec-id:14f150ab");
MODULE_ALIAS("snd-hda-codec-id:14f150ac");
MODULE_ALIAS("snd-hda-codec-id:14f150b8");
MODULE_ALIAS("snd-hda-codec-id:14f150b9");
MODULE_ALIAS("snd-hda-codec-id:14f1510f");
MODULE_ALIAS("snd-hda-codec-id:14f15110");
MODULE_ALIAS("snd-hda-codec-id:14f15111");
MODULE_ALIAS("snd-hda-codec-id:14f15113");
MODULE_ALIAS("snd-hda-codec-id:14f15114");
MODULE_ALIAS("snd-hda-codec-id:14f15115");
MODULE_ALIAS("snd-hda-codec-id:14f151d7");

MODULE_LICENSE("GPL");
MODULE_DESCRIPTION("Conexant HD-audio codec");

static struct hda_codec_preset_list conexant_list = {
	.preset = snd_hda_preset_conexant,
	.owner = THIS_MODULE,
};

static int __init patch_conexant_init(void)
{
	return snd_hda_add_codec_preset(&conexant_list);
}

static void __exit patch_conexant_exit(void)
{
	snd_hda_delete_codec_preset(&conexant_list);
}

module_init(patch_conexant_init)
module_exit(patch_conexant_exit)<|MERGE_RESOLUTION|>--- conflicted
+++ resolved
@@ -3237,10 +3237,7 @@
 	CXT_FIXUP_HEADPHONE_MIC_PIN,
 	CXT_FIXUP_HEADPHONE_MIC,
 	CXT_FIXUP_GPIO1,
-<<<<<<< HEAD
-=======
 	CXT_FIXUP_THINKPAD_ACPI,
->>>>>>> 1de5552e
 };
 
 #if IS_ENABLED(CONFIG_THINKPAD_ACPI)
@@ -3493,13 +3490,10 @@
 			{ }
 		},
 	},
-<<<<<<< HEAD
-=======
 	[CXT_FIXUP_THINKPAD_ACPI] = {
 		.type = HDA_FIXUP_FUNC,
 		.v.func = cxt_fixup_thinkpad_acpi,
 	},
->>>>>>> 1de5552e
 };
 
 static const struct snd_pci_quirk cxt5051_fixups[] = {
