--- conflicted
+++ resolved
@@ -16,10 +16,7 @@
 #include <linux/export.h>
 #include <linux/sysctl.h>
 #include <linux/utsname.h>
-<<<<<<< HEAD
-=======
 #include <trace/events/sched.h>
->>>>>>> 1de5552e
 
 /*
  * The number of tasks checked:
