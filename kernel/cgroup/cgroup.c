/*
 *  Generic process-grouping system.
 *
 *  Based originally on the cpuset system, extracted by Paul Menage
 *  Copyright (C) 2006 Google, Inc
 *
 *  Notifications support
 *  Copyright (C) 2009 Nokia Corporation
 *  Author: Kirill A. Shutemov
 *
 *  Copyright notices from the original cpuset code:
 *  --------------------------------------------------
 *  Copyright (C) 2003 BULL SA.
 *  Copyright (C) 2004-2006 Silicon Graphics, Inc.
 *
 *  Portions derived from Patrick Mochel's sysfs code.
 *  sysfs is Copyright (c) 2001-3 Patrick Mochel
 *
 *  2003-10-10 Written by Simon Derr.
 *  2003-10-22 Updates by Stephen Hemminger.
 *  2004 May-July Rework by Paul Jackson.
 *  ---------------------------------------------------
 *
 *  This file is subject to the terms and conditions of the GNU General Public
 *  License.  See the file COPYING in the main directory of the Linux
 *  distribution for more details.
 */

#define pr_fmt(fmt) KBUILD_MODNAME ": " fmt

#include "cgroup-internal.h"

#include <linux/bpf-cgroup.h>
#include <linux/cred.h>
#include <linux/errno.h>
#include <linux/init_task.h>
#include <linux/kernel.h>
#include <linux/magic.h>
#include <linux/mutex.h>
#include <linux/mount.h>
#include <linux/pagemap.h>
#include <linux/proc_fs.h>
#include <linux/rcupdate.h>
#include <linux/sched.h>
#include <linux/sched/task.h>
#include <linux/slab.h>
#include <linux/spinlock.h>
#include <linux/percpu-rwsem.h>
#include <linux/string.h>
#include <linux/hashtable.h>
#include <linux/idr.h>
#include <linux/kthread.h>
#include <linux/atomic.h>
#include <linux/cpuset.h>
#include <linux/proc_ns.h>
#include <linux/nsproxy.h>
#include <linux/file.h>
#include <linux/fs_parser.h>
#include <linux/sched/cputime.h>
#include <linux/psi.h>
#include <net/sock.h>

#define CREATE_TRACE_POINTS
#include <trace/events/cgroup.h>

#define CGROUP_FILE_NAME_MAX		(MAX_CGROUP_TYPE_NAMELEN +	\
					 MAX_CFTYPE_NAME + 2)
/* let's not notify more than 100 times per second */
#define CGROUP_FILE_NOTIFY_MIN_INTV	DIV_ROUND_UP(HZ, 100)

/*
 * To avoid confusing the compiler (and generating warnings) with code
 * that attempts to access what would be a 0-element array (i.e. sized
 * to a potentially empty array when CGROUP_SUBSYS_COUNT == 0), this
 * constant expression can be added.
 */
#define CGROUP_HAS_SUBSYS_CONFIG	(CGROUP_SUBSYS_COUNT > 0)

/*
 * cgroup_mutex is the master lock.  Any modification to cgroup or its
 * hierarchy must be performed while holding it.
 *
 * css_set_lock protects task->cgroups pointer, the list of css_set
 * objects, and the chain of tasks off each css_set.
 *
 * These locks are exported if CONFIG_PROVE_RCU so that accessors in
 * cgroup.h can use them for lockdep annotations.
 */
DEFINE_MUTEX(cgroup_mutex);
DEFINE_SPINLOCK(css_set_lock);

#ifdef CONFIG_PROVE_RCU
EXPORT_SYMBOL_GPL(cgroup_mutex);
EXPORT_SYMBOL_GPL(css_set_lock);
#endif

DEFINE_SPINLOCK(trace_cgroup_path_lock);
char trace_cgroup_path[TRACE_CGROUP_PATH_LEN];
static bool cgroup_debug __read_mostly;

/*
 * Protects cgroup_idr and css_idr so that IDs can be released without
 * grabbing cgroup_mutex.
 */
static DEFINE_SPINLOCK(cgroup_idr_lock);

/*
 * Protects cgroup_file->kn for !self csses.  It synchronizes notifications
 * against file removal/re-creation across css hiding.
 */
static DEFINE_SPINLOCK(cgroup_file_kn_lock);

DEFINE_PERCPU_RWSEM(cgroup_threadgroup_rwsem);

#define cgroup_assert_mutex_or_rcu_locked()				\
	RCU_LOCKDEP_WARN(!rcu_read_lock_held() &&			\
			   !lockdep_is_held(&cgroup_mutex),		\
			   "cgroup_mutex or RCU read lock required");

/*
 * cgroup destruction makes heavy use of work items and there can be a lot
 * of concurrent destructions.  Use a separate workqueue so that cgroup
 * destruction work items don't end up filling up max_active of system_wq
 * which may lead to deadlock.
 */
static struct workqueue_struct *cgroup_destroy_wq;

/* generate an array of cgroup subsystem pointers */
#define SUBSYS(_x) [_x ## _cgrp_id] = &_x ## _cgrp_subsys,
struct cgroup_subsys *cgroup_subsys[] = {
#include <linux/cgroup_subsys.h>
};
#undef SUBSYS

/* array of cgroup subsystem names */
#define SUBSYS(_x) [_x ## _cgrp_id] = #_x,
static const char *cgroup_subsys_name[] = {
#include <linux/cgroup_subsys.h>
};
#undef SUBSYS

/* array of static_keys for cgroup_subsys_enabled() and cgroup_subsys_on_dfl() */
#define SUBSYS(_x)								\
	DEFINE_STATIC_KEY_TRUE(_x ## _cgrp_subsys_enabled_key);			\
	DEFINE_STATIC_KEY_TRUE(_x ## _cgrp_subsys_on_dfl_key);			\
	EXPORT_SYMBOL_GPL(_x ## _cgrp_subsys_enabled_key);			\
	EXPORT_SYMBOL_GPL(_x ## _cgrp_subsys_on_dfl_key);
#include <linux/cgroup_subsys.h>
#undef SUBSYS

#define SUBSYS(_x) [_x ## _cgrp_id] = &_x ## _cgrp_subsys_enabled_key,
static struct static_key_true *cgroup_subsys_enabled_key[] = {
#include <linux/cgroup_subsys.h>
};
#undef SUBSYS

#define SUBSYS(_x) [_x ## _cgrp_id] = &_x ## _cgrp_subsys_on_dfl_key,
static struct static_key_true *cgroup_subsys_on_dfl_key[] = {
#include <linux/cgroup_subsys.h>
};
#undef SUBSYS

static DEFINE_PER_CPU(struct cgroup_rstat_cpu, cgrp_dfl_root_rstat_cpu);

/* the default hierarchy */
struct cgroup_root cgrp_dfl_root = { .cgrp.rstat_cpu = &cgrp_dfl_root_rstat_cpu };
EXPORT_SYMBOL_GPL(cgrp_dfl_root);

/*
 * The default hierarchy always exists but is hidden until mounted for the
 * first time.  This is for backward compatibility.
 */
static bool cgrp_dfl_visible;

/* some controllers are not supported in the default hierarchy */
static u16 cgrp_dfl_inhibit_ss_mask;

/* some controllers are implicitly enabled on the default hierarchy */
static u16 cgrp_dfl_implicit_ss_mask;

/* some controllers can be threaded on the default hierarchy */
static u16 cgrp_dfl_threaded_ss_mask;

/* The list of hierarchy roots */
LIST_HEAD(cgroup_roots);
static int cgroup_root_count;

/* hierarchy ID allocation and mapping, protected by cgroup_mutex */
static DEFINE_IDR(cgroup_hierarchy_idr);

/*
 * Assign a monotonically increasing serial number to csses.  It guarantees
 * cgroups with bigger numbers are newer than those with smaller numbers.
 * Also, as csses are always appended to the parent's ->children list, it
 * guarantees that sibling csses are always sorted in the ascending serial
 * number order on the list.  Protected by cgroup_mutex.
 */
static u64 css_serial_nr_next = 1;

/*
 * These bitmasks identify subsystems with specific features to avoid
 * having to do iterative checks repeatedly.
 */
static u16 have_fork_callback __read_mostly;
static u16 have_exit_callback __read_mostly;
static u16 have_release_callback __read_mostly;
static u16 have_canfork_callback __read_mostly;

/* cgroup namespace for init task */
struct cgroup_namespace init_cgroup_ns = {
	.ns.count	= REFCOUNT_INIT(2),
	.user_ns	= &init_user_ns,
	.ns.ops		= &cgroupns_operations,
	.ns.inum	= PROC_CGROUP_INIT_INO,
	.root_cset	= &init_css_set,
};

static struct file_system_type cgroup2_fs_type;
static struct cftype cgroup_base_files[];
static struct cftype cgroup_psi_files[];

/* cgroup optional features */
enum cgroup_opt_features {
#ifdef CONFIG_PSI
	OPT_FEATURE_PRESSURE,
#endif
	OPT_FEATURE_COUNT
};

static const char *cgroup_opt_feature_names[OPT_FEATURE_COUNT] = {
#ifdef CONFIG_PSI
	"pressure",
#endif
};

static u16 cgroup_feature_disable_mask __read_mostly;

static int cgroup_apply_control(struct cgroup *cgrp);
static void cgroup_finalize_control(struct cgroup *cgrp, int ret);
static void css_task_iter_skip(struct css_task_iter *it,
			       struct task_struct *task);
static int cgroup_destroy_locked(struct cgroup *cgrp);
static struct cgroup_subsys_state *css_create(struct cgroup *cgrp,
					      struct cgroup_subsys *ss);
static void css_release(struct percpu_ref *ref);
static void kill_css(struct cgroup_subsys_state *css);
static int cgroup_addrm_files(struct cgroup_subsys_state *css,
			      struct cgroup *cgrp, struct cftype cfts[],
			      bool is_add);

/**
 * cgroup_ssid_enabled - cgroup subsys enabled test by subsys ID
 * @ssid: subsys ID of interest
 *
 * cgroup_subsys_enabled() can only be used with literal subsys names which
 * is fine for individual subsystems but unsuitable for cgroup core.  This
 * is slower static_key_enabled() based test indexed by @ssid.
 */
bool cgroup_ssid_enabled(int ssid)
{
	if (!CGROUP_HAS_SUBSYS_CONFIG)
		return false;

	return static_key_enabled(cgroup_subsys_enabled_key[ssid]);
}

/**
 * cgroup_on_dfl - test whether a cgroup is on the default hierarchy
 * @cgrp: the cgroup of interest
 *
 * The default hierarchy is the v2 interface of cgroup and this function
 * can be used to test whether a cgroup is on the default hierarchy for
 * cases where a subsystem should behave differently depending on the
 * interface version.
 *
 * List of changed behaviors:
 *
 * - Mount options "noprefix", "xattr", "clone_children", "release_agent"
 *   and "name" are disallowed.
 *
 * - When mounting an existing superblock, mount options should match.
 *
 * - rename(2) is disallowed.
 *
 * - "tasks" is removed.  Everything should be at process granularity.  Use
 *   "cgroup.procs" instead.
 *
 * - "cgroup.procs" is not sorted.  pids will be unique unless they got
 *   recycled in-between reads.
 *
 * - "release_agent" and "notify_on_release" are removed.  Replacement
 *   notification mechanism will be implemented.
 *
 * - "cgroup.clone_children" is removed.
 *
 * - "cgroup.subtree_populated" is available.  Its value is 0 if the cgroup
 *   and its descendants contain no task; otherwise, 1.  The file also
 *   generates kernfs notification which can be monitored through poll and
 *   [di]notify when the value of the file changes.
 *
 * - cpuset: tasks will be kept in empty cpusets when hotplug happens and
 *   take masks of ancestors with non-empty cpus/mems, instead of being
 *   moved to an ancestor.
 *
 * - cpuset: a task can be moved into an empty cpuset, and again it takes
 *   masks of ancestors.
 *
 * - blkcg: blk-throttle becomes properly hierarchical.
 *
 * - debug: disallowed on the default hierarchy.
 */
bool cgroup_on_dfl(const struct cgroup *cgrp)
{
	return cgrp->root == &cgrp_dfl_root;
}

/* IDR wrappers which synchronize using cgroup_idr_lock */
static int cgroup_idr_alloc(struct idr *idr, void *ptr, int start, int end,
			    gfp_t gfp_mask)
{
	int ret;

	idr_preload(gfp_mask);
	spin_lock_bh(&cgroup_idr_lock);
	ret = idr_alloc(idr, ptr, start, end, gfp_mask & ~__GFP_DIRECT_RECLAIM);
	spin_unlock_bh(&cgroup_idr_lock);
	idr_preload_end();
	return ret;
}

static void *cgroup_idr_replace(struct idr *idr, void *ptr, int id)
{
	void *ret;

	spin_lock_bh(&cgroup_idr_lock);
	ret = idr_replace(idr, ptr, id);
	spin_unlock_bh(&cgroup_idr_lock);
	return ret;
}

static void cgroup_idr_remove(struct idr *idr, int id)
{
	spin_lock_bh(&cgroup_idr_lock);
	idr_remove(idr, id);
	spin_unlock_bh(&cgroup_idr_lock);
}

static bool cgroup_has_tasks(struct cgroup *cgrp)
{
	return cgrp->nr_populated_csets;
}

bool cgroup_is_threaded(struct cgroup *cgrp)
{
	return cgrp->dom_cgrp != cgrp;
}

/* can @cgrp host both domain and threaded children? */
static bool cgroup_is_mixable(struct cgroup *cgrp)
{
	/*
	 * Root isn't under domain level resource control exempting it from
	 * the no-internal-process constraint, so it can serve as a thread
	 * root and a parent of resource domains at the same time.
	 */
	return !cgroup_parent(cgrp);
}

/* can @cgrp become a thread root? Should always be true for a thread root */
static bool cgroup_can_be_thread_root(struct cgroup *cgrp)
{
	/* mixables don't care */
	if (cgroup_is_mixable(cgrp))
		return true;

	/* domain roots can't be nested under threaded */
	if (cgroup_is_threaded(cgrp))
		return false;

	/* can only have either domain or threaded children */
	if (cgrp->nr_populated_domain_children)
		return false;

	/* and no domain controllers can be enabled */
	if (cgrp->subtree_control & ~cgrp_dfl_threaded_ss_mask)
		return false;

	return true;
}

/* is @cgrp root of a threaded subtree? */
bool cgroup_is_thread_root(struct cgroup *cgrp)
{
	/* thread root should be a domain */
	if (cgroup_is_threaded(cgrp))
		return false;

	/* a domain w/ threaded children is a thread root */
	if (cgrp->nr_threaded_children)
		return true;

	/*
	 * A domain which has tasks and explicit threaded controllers
	 * enabled is a thread root.
	 */
	if (cgroup_has_tasks(cgrp) &&
	    (cgrp->subtree_control & cgrp_dfl_threaded_ss_mask))
		return true;

	return false;
}

/* a domain which isn't connected to the root w/o brekage can't be used */
static bool cgroup_is_valid_domain(struct cgroup *cgrp)
{
	/* the cgroup itself can be a thread root */
	if (cgroup_is_threaded(cgrp))
		return false;

	/* but the ancestors can't be unless mixable */
	while ((cgrp = cgroup_parent(cgrp))) {
		if (!cgroup_is_mixable(cgrp) && cgroup_is_thread_root(cgrp))
			return false;
		if (cgroup_is_threaded(cgrp))
			return false;
	}

	return true;
}

/* subsystems visibly enabled on a cgroup */
static u16 cgroup_control(struct cgroup *cgrp)
{
	struct cgroup *parent = cgroup_parent(cgrp);
	u16 root_ss_mask = cgrp->root->subsys_mask;

	if (parent) {
		u16 ss_mask = parent->subtree_control;

		/* threaded cgroups can only have threaded controllers */
		if (cgroup_is_threaded(cgrp))
			ss_mask &= cgrp_dfl_threaded_ss_mask;
		return ss_mask;
	}

	if (cgroup_on_dfl(cgrp))
		root_ss_mask &= ~(cgrp_dfl_inhibit_ss_mask |
				  cgrp_dfl_implicit_ss_mask);
	return root_ss_mask;
}

/* subsystems enabled on a cgroup */
static u16 cgroup_ss_mask(struct cgroup *cgrp)
{
	struct cgroup *parent = cgroup_parent(cgrp);

	if (parent) {
		u16 ss_mask = parent->subtree_ss_mask;

		/* threaded cgroups can only have threaded controllers */
		if (cgroup_is_threaded(cgrp))
			ss_mask &= cgrp_dfl_threaded_ss_mask;
		return ss_mask;
	}

	return cgrp->root->subsys_mask;
}

/**
 * cgroup_css - obtain a cgroup's css for the specified subsystem
 * @cgrp: the cgroup of interest
 * @ss: the subsystem of interest (%NULL returns @cgrp->self)
 *
 * Return @cgrp's css (cgroup_subsys_state) associated with @ss.  This
 * function must be called either under cgroup_mutex or rcu_read_lock() and
 * the caller is responsible for pinning the returned css if it wants to
 * keep accessing it outside the said locks.  This function may return
 * %NULL if @cgrp doesn't have @subsys_id enabled.
 */
static struct cgroup_subsys_state *cgroup_css(struct cgroup *cgrp,
					      struct cgroup_subsys *ss)
{
	if (CGROUP_HAS_SUBSYS_CONFIG && ss)
		return rcu_dereference_check(cgrp->subsys[ss->id],
					lockdep_is_held(&cgroup_mutex));
	else
		return &cgrp->self;
}

/**
 * cgroup_tryget_css - try to get a cgroup's css for the specified subsystem
 * @cgrp: the cgroup of interest
 * @ss: the subsystem of interest
 *
 * Find and get @cgrp's css associated with @ss.  If the css doesn't exist
 * or is offline, %NULL is returned.
 */
static struct cgroup_subsys_state *cgroup_tryget_css(struct cgroup *cgrp,
						     struct cgroup_subsys *ss)
{
	struct cgroup_subsys_state *css;

	rcu_read_lock();
	css = cgroup_css(cgrp, ss);
	if (css && !css_tryget_online(css))
		css = NULL;
	rcu_read_unlock();

	return css;
}

/**
 * cgroup_e_css_by_mask - obtain a cgroup's effective css for the specified ss
 * @cgrp: the cgroup of interest
 * @ss: the subsystem of interest (%NULL returns @cgrp->self)
 *
 * Similar to cgroup_css() but returns the effective css, which is defined
 * as the matching css of the nearest ancestor including self which has @ss
 * enabled.  If @ss is associated with the hierarchy @cgrp is on, this
 * function is guaranteed to return non-NULL css.
 */
static struct cgroup_subsys_state *cgroup_e_css_by_mask(struct cgroup *cgrp,
							struct cgroup_subsys *ss)
{
	lockdep_assert_held(&cgroup_mutex);

	if (!ss)
		return &cgrp->self;

	/*
	 * This function is used while updating css associations and thus
	 * can't test the csses directly.  Test ss_mask.
	 */
	while (!(cgroup_ss_mask(cgrp) & (1 << ss->id))) {
		cgrp = cgroup_parent(cgrp);
		if (!cgrp)
			return NULL;
	}

	return cgroup_css(cgrp, ss);
}

/**
 * cgroup_e_css - obtain a cgroup's effective css for the specified subsystem
 * @cgrp: the cgroup of interest
 * @ss: the subsystem of interest
 *
 * Find and get the effective css of @cgrp for @ss.  The effective css is
 * defined as the matching css of the nearest ancestor including self which
 * has @ss enabled.  If @ss is not mounted on the hierarchy @cgrp is on,
 * the root css is returned, so this function always returns a valid css.
 *
 * The returned css is not guaranteed to be online, and therefore it is the
 * callers responsibility to try get a reference for it.
 */
struct cgroup_subsys_state *cgroup_e_css(struct cgroup *cgrp,
					 struct cgroup_subsys *ss)
{
	struct cgroup_subsys_state *css;

	if (!CGROUP_HAS_SUBSYS_CONFIG)
		return NULL;

	do {
		css = cgroup_css(cgrp, ss);

		if (css)
			return css;
		cgrp = cgroup_parent(cgrp);
	} while (cgrp);

	return init_css_set.subsys[ss->id];
}

/**
 * cgroup_get_e_css - get a cgroup's effective css for the specified subsystem
 * @cgrp: the cgroup of interest
 * @ss: the subsystem of interest
 *
 * Find and get the effective css of @cgrp for @ss.  The effective css is
 * defined as the matching css of the nearest ancestor including self which
 * has @ss enabled.  If @ss is not mounted on the hierarchy @cgrp is on,
 * the root css is returned, so this function always returns a valid css.
 * The returned css must be put using css_put().
 */
struct cgroup_subsys_state *cgroup_get_e_css(struct cgroup *cgrp,
					     struct cgroup_subsys *ss)
{
	struct cgroup_subsys_state *css;

	if (!CGROUP_HAS_SUBSYS_CONFIG)
		return NULL;

	rcu_read_lock();

	do {
		css = cgroup_css(cgrp, ss);

		if (css && css_tryget_online(css))
			goto out_unlock;
		cgrp = cgroup_parent(cgrp);
	} while (cgrp);

	css = init_css_set.subsys[ss->id];
	css_get(css);
out_unlock:
	rcu_read_unlock();
	return css;
}
EXPORT_SYMBOL_GPL(cgroup_get_e_css);

static void cgroup_get_live(struct cgroup *cgrp)
{
	WARN_ON_ONCE(cgroup_is_dead(cgrp));
	css_get(&cgrp->self);
}

/**
 * __cgroup_task_count - count the number of tasks in a cgroup. The caller
 * is responsible for taking the css_set_lock.
 * @cgrp: the cgroup in question
 */
int __cgroup_task_count(const struct cgroup *cgrp)
{
	int count = 0;
	struct cgrp_cset_link *link;

	lockdep_assert_held(&css_set_lock);

	list_for_each_entry(link, &cgrp->cset_links, cset_link)
		count += link->cset->nr_tasks;

	return count;
}

/**
 * cgroup_task_count - count the number of tasks in a cgroup.
 * @cgrp: the cgroup in question
 */
int cgroup_task_count(const struct cgroup *cgrp)
{
	int count;

	spin_lock_irq(&css_set_lock);
	count = __cgroup_task_count(cgrp);
	spin_unlock_irq(&css_set_lock);

	return count;
}

struct cgroup_subsys_state *of_css(struct kernfs_open_file *of)
{
	struct cgroup *cgrp = of->kn->parent->priv;
	struct cftype *cft = of_cft(of);

	/*
	 * This is open and unprotected implementation of cgroup_css().
	 * seq_css() is only called from a kernfs file operation which has
	 * an active reference on the file.  Because all the subsystem
	 * files are drained before a css is disassociated with a cgroup,
	 * the matching css from the cgroup's subsys table is guaranteed to
	 * be and stay valid until the enclosing operation is complete.
	 */
	if (CGROUP_HAS_SUBSYS_CONFIG && cft->ss)
		return rcu_dereference_raw(cgrp->subsys[cft->ss->id]);
	else
		return &cgrp->self;
}
EXPORT_SYMBOL_GPL(of_css);

/**
 * for_each_css - iterate all css's of a cgroup
 * @css: the iteration cursor
 * @ssid: the index of the subsystem, CGROUP_SUBSYS_COUNT after reaching the end
 * @cgrp: the target cgroup to iterate css's of
 *
 * Should be called under cgroup_[tree_]mutex.
 */
#define for_each_css(css, ssid, cgrp)					\
	for ((ssid) = 0; (ssid) < CGROUP_SUBSYS_COUNT; (ssid)++)	\
		if (!((css) = rcu_dereference_check(			\
				(cgrp)->subsys[(ssid)],			\
				lockdep_is_held(&cgroup_mutex)))) { }	\
		else

/**
 * for_each_e_css - iterate all effective css's of a cgroup
 * @css: the iteration cursor
 * @ssid: the index of the subsystem, CGROUP_SUBSYS_COUNT after reaching the end
 * @cgrp: the target cgroup to iterate css's of
 *
 * Should be called under cgroup_[tree_]mutex.
 */
#define for_each_e_css(css, ssid, cgrp)					    \
	for ((ssid) = 0; (ssid) < CGROUP_SUBSYS_COUNT; (ssid)++)	    \
		if (!((css) = cgroup_e_css_by_mask(cgrp,		    \
						   cgroup_subsys[(ssid)]))) \
			;						    \
		else

/**
 * do_each_subsys_mask - filter for_each_subsys with a bitmask
 * @ss: the iteration cursor
 * @ssid: the index of @ss, CGROUP_SUBSYS_COUNT after reaching the end
 * @ss_mask: the bitmask
 *
 * The block will only run for cases where the ssid-th bit (1 << ssid) of
 * @ss_mask is set.
 */
#define do_each_subsys_mask(ss, ssid, ss_mask) do {			\
	unsigned long __ss_mask = (ss_mask);				\
	if (!CGROUP_HAS_SUBSYS_CONFIG) {				\
		(ssid) = 0;						\
		break;							\
	}								\
	for_each_set_bit(ssid, &__ss_mask, CGROUP_SUBSYS_COUNT) {	\
		(ss) = cgroup_subsys[ssid];				\
		{

#define while_each_subsys_mask()					\
		}							\
	}								\
} while (false)

/* iterate over child cgrps, lock should be held throughout iteration */
#define cgroup_for_each_live_child(child, cgrp)				\
	list_for_each_entry((child), &(cgrp)->self.children, self.sibling) \
		if (({ lockdep_assert_held(&cgroup_mutex);		\
		       cgroup_is_dead(child); }))			\
			;						\
		else

/* walk live descendants in pre order */
#define cgroup_for_each_live_descendant_pre(dsct, d_css, cgrp)		\
	css_for_each_descendant_pre((d_css), cgroup_css((cgrp), NULL))	\
		if (({ lockdep_assert_held(&cgroup_mutex);		\
		       (dsct) = (d_css)->cgroup;			\
		       cgroup_is_dead(dsct); }))			\
			;						\
		else

/* walk live descendants in postorder */
#define cgroup_for_each_live_descendant_post(dsct, d_css, cgrp)		\
	css_for_each_descendant_post((d_css), cgroup_css((cgrp), NULL))	\
		if (({ lockdep_assert_held(&cgroup_mutex);		\
		       (dsct) = (d_css)->cgroup;			\
		       cgroup_is_dead(dsct); }))			\
			;						\
		else

/*
 * The default css_set - used by init and its children prior to any
 * hierarchies being mounted. It contains a pointer to the root state
 * for each subsystem. Also used to anchor the list of css_sets. Not
 * reference-counted, to improve performance when child cgroups
 * haven't been created.
 */
struct css_set init_css_set = {
	.refcount		= REFCOUNT_INIT(1),
	.dom_cset		= &init_css_set,
	.tasks			= LIST_HEAD_INIT(init_css_set.tasks),
	.mg_tasks		= LIST_HEAD_INIT(init_css_set.mg_tasks),
	.dying_tasks		= LIST_HEAD_INIT(init_css_set.dying_tasks),
	.task_iters		= LIST_HEAD_INIT(init_css_set.task_iters),
	.threaded_csets		= LIST_HEAD_INIT(init_css_set.threaded_csets),
	.cgrp_links		= LIST_HEAD_INIT(init_css_set.cgrp_links),
	.mg_src_preload_node	= LIST_HEAD_INIT(init_css_set.mg_src_preload_node),
	.mg_dst_preload_node	= LIST_HEAD_INIT(init_css_set.mg_dst_preload_node),
	.mg_node		= LIST_HEAD_INIT(init_css_set.mg_node),

	/*
	 * The following field is re-initialized when this cset gets linked
	 * in cgroup_init().  However, let's initialize the field
	 * statically too so that the default cgroup can be accessed safely
	 * early during boot.
	 */
	.dfl_cgrp		= &cgrp_dfl_root.cgrp,
};

static int css_set_count	= 1;	/* 1 for init_css_set */

static bool css_set_threaded(struct css_set *cset)
{
	return cset->dom_cset != cset;
}

/**
 * css_set_populated - does a css_set contain any tasks?
 * @cset: target css_set
 *
 * css_set_populated() should be the same as !!cset->nr_tasks at steady
 * state. However, css_set_populated() can be called while a task is being
 * added to or removed from the linked list before the nr_tasks is
 * properly updated. Hence, we can't just look at ->nr_tasks here.
 */
static bool css_set_populated(struct css_set *cset)
{
	lockdep_assert_held(&css_set_lock);

	return !list_empty(&cset->tasks) || !list_empty(&cset->mg_tasks);
}

/**
 * cgroup_update_populated - update the populated count of a cgroup
 * @cgrp: the target cgroup
 * @populated: inc or dec populated count
 *
 * One of the css_sets associated with @cgrp is either getting its first
 * task or losing the last.  Update @cgrp->nr_populated_* accordingly.  The
 * count is propagated towards root so that a given cgroup's
 * nr_populated_children is zero iff none of its descendants contain any
 * tasks.
 *
 * @cgrp's interface file "cgroup.populated" is zero if both
 * @cgrp->nr_populated_csets and @cgrp->nr_populated_children are zero and
 * 1 otherwise.  When the sum changes from or to zero, userland is notified
 * that the content of the interface file has changed.  This can be used to
 * detect when @cgrp and its descendants become populated or empty.
 */
static void cgroup_update_populated(struct cgroup *cgrp, bool populated)
{
	struct cgroup *child = NULL;
	int adj = populated ? 1 : -1;

	lockdep_assert_held(&css_set_lock);

	do {
		bool was_populated = cgroup_is_populated(cgrp);

		if (!child) {
			cgrp->nr_populated_csets += adj;
		} else {
			if (cgroup_is_threaded(child))
				cgrp->nr_populated_threaded_children += adj;
			else
				cgrp->nr_populated_domain_children += adj;
		}

		if (was_populated == cgroup_is_populated(cgrp))
			break;

		cgroup1_check_for_release(cgrp);
		TRACE_CGROUP_PATH(notify_populated, cgrp,
				  cgroup_is_populated(cgrp));
		cgroup_file_notify(&cgrp->events_file);

		child = cgrp;
		cgrp = cgroup_parent(cgrp);
	} while (cgrp);
}

/**
 * css_set_update_populated - update populated state of a css_set
 * @cset: target css_set
 * @populated: whether @cset is populated or depopulated
 *
 * @cset is either getting the first task or losing the last.  Update the
 * populated counters of all associated cgroups accordingly.
 */
static void css_set_update_populated(struct css_set *cset, bool populated)
{
	struct cgrp_cset_link *link;

	lockdep_assert_held(&css_set_lock);

	list_for_each_entry(link, &cset->cgrp_links, cgrp_link)
		cgroup_update_populated(link->cgrp, populated);
}

/*
 * @task is leaving, advance task iterators which are pointing to it so
 * that they can resume at the next position.  Advancing an iterator might
 * remove it from the list, use safe walk.  See css_task_iter_skip() for
 * details.
 */
static void css_set_skip_task_iters(struct css_set *cset,
				    struct task_struct *task)
{
	struct css_task_iter *it, *pos;

	list_for_each_entry_safe(it, pos, &cset->task_iters, iters_node)
		css_task_iter_skip(it, task);
}

/**
 * css_set_move_task - move a task from one css_set to another
 * @task: task being moved
 * @from_cset: css_set @task currently belongs to (may be NULL)
 * @to_cset: new css_set @task is being moved to (may be NULL)
 * @use_mg_tasks: move to @to_cset->mg_tasks instead of ->tasks
 *
 * Move @task from @from_cset to @to_cset.  If @task didn't belong to any
 * css_set, @from_cset can be NULL.  If @task is being disassociated
 * instead of moved, @to_cset can be NULL.
 *
 * This function automatically handles populated counter updates and
 * css_task_iter adjustments but the caller is responsible for managing
 * @from_cset and @to_cset's reference counts.
 */
static void css_set_move_task(struct task_struct *task,
			      struct css_set *from_cset, struct css_set *to_cset,
			      bool use_mg_tasks)
{
	lockdep_assert_held(&css_set_lock);

	if (to_cset && !css_set_populated(to_cset))
		css_set_update_populated(to_cset, true);

	if (from_cset) {
		WARN_ON_ONCE(list_empty(&task->cg_list));

		css_set_skip_task_iters(from_cset, task);
		list_del_init(&task->cg_list);
		if (!css_set_populated(from_cset))
			css_set_update_populated(from_cset, false);
	} else {
		WARN_ON_ONCE(!list_empty(&task->cg_list));
	}

	if (to_cset) {
		/*
		 * We are synchronized through cgroup_threadgroup_rwsem
		 * against PF_EXITING setting such that we can't race
		 * against cgroup_exit()/cgroup_free() dropping the css_set.
		 */
		WARN_ON_ONCE(task->flags & PF_EXITING);

		cgroup_move_task(task, to_cset);
		list_add_tail(&task->cg_list, use_mg_tasks ? &to_cset->mg_tasks :
							     &to_cset->tasks);
	}
}

/*
 * hash table for cgroup groups. This improves the performance to find
 * an existing css_set. This hash doesn't (currently) take into
 * account cgroups in empty hierarchies.
 */
#define CSS_SET_HASH_BITS	7
static DEFINE_HASHTABLE(css_set_table, CSS_SET_HASH_BITS);

static unsigned long css_set_hash(struct cgroup_subsys_state *css[])
{
	unsigned long key = 0UL;
	struct cgroup_subsys *ss;
	int i;

	for_each_subsys(ss, i)
		key += (unsigned long)css[i];
	key = (key >> 16) ^ key;

	return key;
}

void put_css_set_locked(struct css_set *cset)
{
	struct cgrp_cset_link *link, *tmp_link;
	struct cgroup_subsys *ss;
	int ssid;

	lockdep_assert_held(&css_set_lock);

	if (!refcount_dec_and_test(&cset->refcount))
		return;

	WARN_ON_ONCE(!list_empty(&cset->threaded_csets));

	/* This css_set is dead. Unlink it and release cgroup and css refs */
	for_each_subsys(ss, ssid) {
		list_del(&cset->e_cset_node[ssid]);
		css_put(cset->subsys[ssid]);
	}
	hash_del(&cset->hlist);
	css_set_count--;

	list_for_each_entry_safe(link, tmp_link, &cset->cgrp_links, cgrp_link) {
		list_del(&link->cset_link);
		list_del(&link->cgrp_link);
		if (cgroup_parent(link->cgrp))
			cgroup_put(link->cgrp);
		kfree(link);
	}

	if (css_set_threaded(cset)) {
		list_del(&cset->threaded_csets_node);
		put_css_set_locked(cset->dom_cset);
	}

	kfree_rcu(cset, rcu_head);
}

/**
 * compare_css_sets - helper function for find_existing_css_set().
 * @cset: candidate css_set being tested
 * @old_cset: existing css_set for a task
 * @new_cgrp: cgroup that's being entered by the task
 * @template: desired set of css pointers in css_set (pre-calculated)
 *
 * Returns true if "cset" matches "old_cset" except for the hierarchy
 * which "new_cgrp" belongs to, for which it should match "new_cgrp".
 */
static bool compare_css_sets(struct css_set *cset,
			     struct css_set *old_cset,
			     struct cgroup *new_cgrp,
			     struct cgroup_subsys_state *template[])
{
	struct cgroup *new_dfl_cgrp;
	struct list_head *l1, *l2;

	/*
	 * On the default hierarchy, there can be csets which are
	 * associated with the same set of cgroups but different csses.
	 * Let's first ensure that csses match.
	 */
	if (memcmp(template, cset->subsys, sizeof(cset->subsys)))
		return false;


	/* @cset's domain should match the default cgroup's */
	if (cgroup_on_dfl(new_cgrp))
		new_dfl_cgrp = new_cgrp;
	else
		new_dfl_cgrp = old_cset->dfl_cgrp;

	if (new_dfl_cgrp->dom_cgrp != cset->dom_cset->dfl_cgrp)
		return false;

	/*
	 * Compare cgroup pointers in order to distinguish between
	 * different cgroups in hierarchies.  As different cgroups may
	 * share the same effective css, this comparison is always
	 * necessary.
	 */
	l1 = &cset->cgrp_links;
	l2 = &old_cset->cgrp_links;
	while (1) {
		struct cgrp_cset_link *link1, *link2;
		struct cgroup *cgrp1, *cgrp2;

		l1 = l1->next;
		l2 = l2->next;
		/* See if we reached the end - both lists are equal length. */
		if (l1 == &cset->cgrp_links) {
			BUG_ON(l2 != &old_cset->cgrp_links);
			break;
		} else {
			BUG_ON(l2 == &old_cset->cgrp_links);
		}
		/* Locate the cgroups associated with these links. */
		link1 = list_entry(l1, struct cgrp_cset_link, cgrp_link);
		link2 = list_entry(l2, struct cgrp_cset_link, cgrp_link);
		cgrp1 = link1->cgrp;
		cgrp2 = link2->cgrp;
		/* Hierarchies should be linked in the same order. */
		BUG_ON(cgrp1->root != cgrp2->root);

		/*
		 * If this hierarchy is the hierarchy of the cgroup
		 * that's changing, then we need to check that this
		 * css_set points to the new cgroup; if it's any other
		 * hierarchy, then this css_set should point to the
		 * same cgroup as the old css_set.
		 */
		if (cgrp1->root == new_cgrp->root) {
			if (cgrp1 != new_cgrp)
				return false;
		} else {
			if (cgrp1 != cgrp2)
				return false;
		}
	}
	return true;
}

/**
 * find_existing_css_set - init css array and find the matching css_set
 * @old_cset: the css_set that we're using before the cgroup transition
 * @cgrp: the cgroup that we're moving into
 * @template: out param for the new set of csses, should be clear on entry
 */
static struct css_set *find_existing_css_set(struct css_set *old_cset,
					struct cgroup *cgrp,
					struct cgroup_subsys_state *template[])
{
	struct cgroup_root *root = cgrp->root;
	struct cgroup_subsys *ss;
	struct css_set *cset;
	unsigned long key;
	int i;

	/*
	 * Build the set of subsystem state objects that we want to see in the
	 * new css_set. While subsystems can change globally, the entries here
	 * won't change, so no need for locking.
	 */
	for_each_subsys(ss, i) {
		if (root->subsys_mask & (1UL << i)) {
			/*
			 * @ss is in this hierarchy, so we want the
			 * effective css from @cgrp.
			 */
			template[i] = cgroup_e_css_by_mask(cgrp, ss);
		} else {
			/*
			 * @ss is not in this hierarchy, so we don't want
			 * to change the css.
			 */
			template[i] = old_cset->subsys[i];
		}
	}

	key = css_set_hash(template);
	hash_for_each_possible(css_set_table, cset, hlist, key) {
		if (!compare_css_sets(cset, old_cset, cgrp, template))
			continue;

		/* This css_set matches what we need */
		return cset;
	}

	/* No existing cgroup group matched */
	return NULL;
}

static void free_cgrp_cset_links(struct list_head *links_to_free)
{
	struct cgrp_cset_link *link, *tmp_link;

	list_for_each_entry_safe(link, tmp_link, links_to_free, cset_link) {
		list_del(&link->cset_link);
		kfree(link);
	}
}

/**
 * allocate_cgrp_cset_links - allocate cgrp_cset_links
 * @count: the number of links to allocate
 * @tmp_links: list_head the allocated links are put on
 *
 * Allocate @count cgrp_cset_link structures and chain them on @tmp_links
 * through ->cset_link.  Returns 0 on success or -errno.
 */
static int allocate_cgrp_cset_links(int count, struct list_head *tmp_links)
{
	struct cgrp_cset_link *link;
	int i;

	INIT_LIST_HEAD(tmp_links);

	for (i = 0; i < count; i++) {
		link = kzalloc(sizeof(*link), GFP_KERNEL);
		if (!link) {
			free_cgrp_cset_links(tmp_links);
			return -ENOMEM;
		}
		list_add(&link->cset_link, tmp_links);
	}
	return 0;
}

/**
 * link_css_set - a helper function to link a css_set to a cgroup
 * @tmp_links: cgrp_cset_link objects allocated by allocate_cgrp_cset_links()
 * @cset: the css_set to be linked
 * @cgrp: the destination cgroup
 */
static void link_css_set(struct list_head *tmp_links, struct css_set *cset,
			 struct cgroup *cgrp)
{
	struct cgrp_cset_link *link;

	BUG_ON(list_empty(tmp_links));

	if (cgroup_on_dfl(cgrp))
		cset->dfl_cgrp = cgrp;

	link = list_first_entry(tmp_links, struct cgrp_cset_link, cset_link);
	link->cset = cset;
	link->cgrp = cgrp;

	/*
	 * Always add links to the tail of the lists so that the lists are
	 * in chronological order.
	 */
	list_move_tail(&link->cset_link, &cgrp->cset_links);
	list_add_tail(&link->cgrp_link, &cset->cgrp_links);

	if (cgroup_parent(cgrp))
		cgroup_get_live(cgrp);
}

/**
 * find_css_set - return a new css_set with one cgroup updated
 * @old_cset: the baseline css_set
 * @cgrp: the cgroup to be updated
 *
 * Return a new css_set that's equivalent to @old_cset, but with @cgrp
 * substituted into the appropriate hierarchy.
 */
static struct css_set *find_css_set(struct css_set *old_cset,
				    struct cgroup *cgrp)
{
	struct cgroup_subsys_state *template[CGROUP_SUBSYS_COUNT] = { };
	struct css_set *cset;
	struct list_head tmp_links;
	struct cgrp_cset_link *link;
	struct cgroup_subsys *ss;
	unsigned long key;
	int ssid;

	lockdep_assert_held(&cgroup_mutex);

	/* First see if we already have a cgroup group that matches
	 * the desired set */
	spin_lock_irq(&css_set_lock);
	cset = find_existing_css_set(old_cset, cgrp, template);
	if (cset)
		get_css_set(cset);
	spin_unlock_irq(&css_set_lock);

	if (cset)
		return cset;

	cset = kzalloc(sizeof(*cset), GFP_KERNEL);
	if (!cset)
		return NULL;

	/* Allocate all the cgrp_cset_link objects that we'll need */
	if (allocate_cgrp_cset_links(cgroup_root_count, &tmp_links) < 0) {
		kfree(cset);
		return NULL;
	}

	refcount_set(&cset->refcount, 1);
	cset->dom_cset = cset;
	INIT_LIST_HEAD(&cset->tasks);
	INIT_LIST_HEAD(&cset->mg_tasks);
	INIT_LIST_HEAD(&cset->dying_tasks);
	INIT_LIST_HEAD(&cset->task_iters);
	INIT_LIST_HEAD(&cset->threaded_csets);
	INIT_HLIST_NODE(&cset->hlist);
	INIT_LIST_HEAD(&cset->cgrp_links);
	INIT_LIST_HEAD(&cset->mg_src_preload_node);
	INIT_LIST_HEAD(&cset->mg_dst_preload_node);
	INIT_LIST_HEAD(&cset->mg_node);

	/* Copy the set of subsystem state objects generated in
	 * find_existing_css_set() */
	memcpy(cset->subsys, template, sizeof(cset->subsys));

	spin_lock_irq(&css_set_lock);
	/* Add reference counts and links from the new css_set. */
	list_for_each_entry(link, &old_cset->cgrp_links, cgrp_link) {
		struct cgroup *c = link->cgrp;

		if (c->root == cgrp->root)
			c = cgrp;
		link_css_set(&tmp_links, cset, c);
	}

	BUG_ON(!list_empty(&tmp_links));

	css_set_count++;

	/* Add @cset to the hash table */
	key = css_set_hash(cset->subsys);
	hash_add(css_set_table, &cset->hlist, key);

	for_each_subsys(ss, ssid) {
		struct cgroup_subsys_state *css = cset->subsys[ssid];

		list_add_tail(&cset->e_cset_node[ssid],
			      &css->cgroup->e_csets[ssid]);
		css_get(css);
	}

	spin_unlock_irq(&css_set_lock);

	/*
	 * If @cset should be threaded, look up the matching dom_cset and
	 * link them up.  We first fully initialize @cset then look for the
	 * dom_cset.  It's simpler this way and safe as @cset is guaranteed
	 * to stay empty until we return.
	 */
	if (cgroup_is_threaded(cset->dfl_cgrp)) {
		struct css_set *dcset;

		dcset = find_css_set(cset, cset->dfl_cgrp->dom_cgrp);
		if (!dcset) {
			put_css_set(cset);
			return NULL;
		}

		spin_lock_irq(&css_set_lock);
		cset->dom_cset = dcset;
		list_add_tail(&cset->threaded_csets_node,
			      &dcset->threaded_csets);
		spin_unlock_irq(&css_set_lock);
	}

	return cset;
}

struct cgroup_root *cgroup_root_from_kf(struct kernfs_root *kf_root)
{
	struct cgroup *root_cgrp = kernfs_root_to_node(kf_root)->priv;

	return root_cgrp->root;
}

void cgroup_favor_dynmods(struct cgroup_root *root, bool favor)
{
	bool favoring = root->flags & CGRP_ROOT_FAVOR_DYNMODS;

	/* see the comment above CGRP_ROOT_FAVOR_DYNMODS definition */
	if (favor && !favoring) {
		rcu_sync_enter(&cgroup_threadgroup_rwsem.rss);
		root->flags |= CGRP_ROOT_FAVOR_DYNMODS;
	} else if (!favor && favoring) {
		rcu_sync_exit(&cgroup_threadgroup_rwsem.rss);
		root->flags &= ~CGRP_ROOT_FAVOR_DYNMODS;
	}
}

static int cgroup_init_root_id(struct cgroup_root *root)
{
	int id;

	lockdep_assert_held(&cgroup_mutex);

	id = idr_alloc_cyclic(&cgroup_hierarchy_idr, root, 0, 0, GFP_KERNEL);
	if (id < 0)
		return id;

	root->hierarchy_id = id;
	return 0;
}

static void cgroup_exit_root_id(struct cgroup_root *root)
{
	lockdep_assert_held(&cgroup_mutex);

	idr_remove(&cgroup_hierarchy_idr, root->hierarchy_id);
}

void cgroup_free_root(struct cgroup_root *root)
{
	kfree(root);
}

static void cgroup_destroy_root(struct cgroup_root *root)
{
	struct cgroup *cgrp = &root->cgrp;
	struct cgrp_cset_link *link, *tmp_link;

	trace_cgroup_destroy_root(root);

	cgroup_lock_and_drain_offline(&cgrp_dfl_root.cgrp);

	BUG_ON(atomic_read(&root->nr_cgrps));
	BUG_ON(!list_empty(&cgrp->self.children));

	/* Rebind all subsystems back to the default hierarchy */
	WARN_ON(rebind_subsystems(&cgrp_dfl_root, root->subsys_mask));

	/*
	 * Release all the links from cset_links to this hierarchy's
	 * root cgroup
	 */
	spin_lock_irq(&css_set_lock);

	list_for_each_entry_safe(link, tmp_link, &cgrp->cset_links, cset_link) {
		list_del(&link->cset_link);
		list_del(&link->cgrp_link);
		kfree(link);
	}

	spin_unlock_irq(&css_set_lock);

	if (!list_empty(&root->root_list)) {
		list_del(&root->root_list);
		cgroup_root_count--;
	}

	cgroup_favor_dynmods(root, false);
	cgroup_exit_root_id(root);

	mutex_unlock(&cgroup_mutex);

	cgroup_rstat_exit(cgrp);
	kernfs_destroy_root(root->kf_root);
	cgroup_free_root(root);
}

static inline struct cgroup *__cset_cgroup_from_root(struct css_set *cset,
					    struct cgroup_root *root)
{
	struct cgroup *res_cgroup = NULL;

	if (cset == &init_css_set) {
		res_cgroup = &root->cgrp;
	} else if (root == &cgrp_dfl_root) {
		res_cgroup = cset->dfl_cgrp;
	} else {
		struct cgrp_cset_link *link;

		list_for_each_entry(link, &cset->cgrp_links, cgrp_link) {
			struct cgroup *c = link->cgrp;

			if (c->root == root) {
				res_cgroup = c;
				break;
			}
		}
	}

	return res_cgroup;
}

/*
 * look up cgroup associated with current task's cgroup namespace on the
 * specified hierarchy
 */
static struct cgroup *
current_cgns_cgroup_from_root(struct cgroup_root *root)
{
	struct cgroup *res = NULL;
	struct css_set *cset;

	lockdep_assert_held(&css_set_lock);

	rcu_read_lock();

	cset = current->nsproxy->cgroup_ns->root_cset;
	res = __cset_cgroup_from_root(cset, root);

	rcu_read_unlock();

	BUG_ON(!res);
	return res;
}

/* look up cgroup associated with given css_set on the specified hierarchy */
static struct cgroup *cset_cgroup_from_root(struct css_set *cset,
					    struct cgroup_root *root)
{
	struct cgroup *res = NULL;

	lockdep_assert_held(&cgroup_mutex);
	lockdep_assert_held(&css_set_lock);

	res = __cset_cgroup_from_root(cset, root);

	BUG_ON(!res);
	return res;
}

/*
 * Return the cgroup for "task" from the given hierarchy. Must be
 * called with cgroup_mutex and css_set_lock held.
 */
struct cgroup *task_cgroup_from_root(struct task_struct *task,
				     struct cgroup_root *root)
{
	/*
	 * No need to lock the task - since we hold css_set_lock the
	 * task can't change groups.
	 */
	return cset_cgroup_from_root(task_css_set(task), root);
}

/*
 * A task must hold cgroup_mutex to modify cgroups.
 *
 * Any task can increment and decrement the count field without lock.
 * So in general, code holding cgroup_mutex can't rely on the count
 * field not changing.  However, if the count goes to zero, then only
 * cgroup_attach_task() can increment it again.  Because a count of zero
 * means that no tasks are currently attached, therefore there is no
 * way a task attached to that cgroup can fork (the other way to
 * increment the count).  So code holding cgroup_mutex can safely
 * assume that if the count is zero, it will stay zero. Similarly, if
 * a task holds cgroup_mutex on a cgroup with zero count, it
 * knows that the cgroup won't be removed, as cgroup_rmdir()
 * needs that mutex.
 *
 * A cgroup can only be deleted if both its 'count' of using tasks
 * is zero, and its list of 'children' cgroups is empty.  Since all
 * tasks in the system use _some_ cgroup, and since there is always at
 * least one task in the system (init, pid == 1), therefore, root cgroup
 * always has either children cgroups and/or using tasks.  So we don't
 * need a special hack to ensure that root cgroup cannot be deleted.
 *
 * P.S.  One more locking exception.  RCU is used to guard the
 * update of a tasks cgroup pointer by cgroup_attach_task()
 */

static struct kernfs_syscall_ops cgroup_kf_syscall_ops;

static char *cgroup_file_name(struct cgroup *cgrp, const struct cftype *cft,
			      char *buf)
{
	struct cgroup_subsys *ss = cft->ss;

	if (cft->ss && !(cft->flags & CFTYPE_NO_PREFIX) &&
	    !(cgrp->root->flags & CGRP_ROOT_NOPREFIX)) {
		const char *dbg = (cft->flags & CFTYPE_DEBUG) ? ".__DEBUG__." : "";

		snprintf(buf, CGROUP_FILE_NAME_MAX, "%s%s.%s",
			 dbg, cgroup_on_dfl(cgrp) ? ss->name : ss->legacy_name,
			 cft->name);
	} else {
		strscpy(buf, cft->name, CGROUP_FILE_NAME_MAX);
	}
	return buf;
}

/**
 * cgroup_file_mode - deduce file mode of a control file
 * @cft: the control file in question
 *
 * S_IRUGO for read, S_IWUSR for write.
 */
static umode_t cgroup_file_mode(const struct cftype *cft)
{
	umode_t mode = 0;

	if (cft->read_u64 || cft->read_s64 || cft->seq_show)
		mode |= S_IRUGO;

	if (cft->write_u64 || cft->write_s64 || cft->write) {
		if (cft->flags & CFTYPE_WORLD_WRITABLE)
			mode |= S_IWUGO;
		else
			mode |= S_IWUSR;
	}

	return mode;
}

/**
 * cgroup_calc_subtree_ss_mask - calculate subtree_ss_mask
 * @subtree_control: the new subtree_control mask to consider
 * @this_ss_mask: available subsystems
 *
 * On the default hierarchy, a subsystem may request other subsystems to be
 * enabled together through its ->depends_on mask.  In such cases, more
 * subsystems than specified in "cgroup.subtree_control" may be enabled.
 *
 * This function calculates which subsystems need to be enabled if
 * @subtree_control is to be applied while restricted to @this_ss_mask.
 */
static u16 cgroup_calc_subtree_ss_mask(u16 subtree_control, u16 this_ss_mask)
{
	u16 cur_ss_mask = subtree_control;
	struct cgroup_subsys *ss;
	int ssid;

	lockdep_assert_held(&cgroup_mutex);

	cur_ss_mask |= cgrp_dfl_implicit_ss_mask;

	while (true) {
		u16 new_ss_mask = cur_ss_mask;

		do_each_subsys_mask(ss, ssid, cur_ss_mask) {
			new_ss_mask |= ss->depends_on;
		} while_each_subsys_mask();

		/*
		 * Mask out subsystems which aren't available.  This can
		 * happen only if some depended-upon subsystems were bound
		 * to non-default hierarchies.
		 */
		new_ss_mask &= this_ss_mask;

		if (new_ss_mask == cur_ss_mask)
			break;
		cur_ss_mask = new_ss_mask;
	}

	return cur_ss_mask;
}

/**
 * cgroup_kn_unlock - unlocking helper for cgroup kernfs methods
 * @kn: the kernfs_node being serviced
 *
 * This helper undoes cgroup_kn_lock_live() and should be invoked before
 * the method finishes if locking succeeded.  Note that once this function
 * returns the cgroup returned by cgroup_kn_lock_live() may become
 * inaccessible any time.  If the caller intends to continue to access the
 * cgroup, it should pin it before invoking this function.
 */
void cgroup_kn_unlock(struct kernfs_node *kn)
{
	struct cgroup *cgrp;

	if (kernfs_type(kn) == KERNFS_DIR)
		cgrp = kn->priv;
	else
		cgrp = kn->parent->priv;

	mutex_unlock(&cgroup_mutex);

	kernfs_unbreak_active_protection(kn);
	cgroup_put(cgrp);
}

/**
 * cgroup_kn_lock_live - locking helper for cgroup kernfs methods
 * @kn: the kernfs_node being serviced
 * @drain_offline: perform offline draining on the cgroup
 *
 * This helper is to be used by a cgroup kernfs method currently servicing
 * @kn.  It breaks the active protection, performs cgroup locking and
 * verifies that the associated cgroup is alive.  Returns the cgroup if
 * alive; otherwise, %NULL.  A successful return should be undone by a
 * matching cgroup_kn_unlock() invocation.  If @drain_offline is %true, the
 * cgroup is drained of offlining csses before return.
 *
 * Any cgroup kernfs method implementation which requires locking the
 * associated cgroup should use this helper.  It avoids nesting cgroup
 * locking under kernfs active protection and allows all kernfs operations
 * including self-removal.
 */
struct cgroup *cgroup_kn_lock_live(struct kernfs_node *kn, bool drain_offline)
{
	struct cgroup *cgrp;

	if (kernfs_type(kn) == KERNFS_DIR)
		cgrp = kn->priv;
	else
		cgrp = kn->parent->priv;

	/*
	 * We're gonna grab cgroup_mutex which nests outside kernfs
	 * active_ref.  cgroup liveliness check alone provides enough
	 * protection against removal.  Ensure @cgrp stays accessible and
	 * break the active_ref protection.
	 */
	if (!cgroup_tryget(cgrp))
		return NULL;
	kernfs_break_active_protection(kn);

	if (drain_offline)
		cgroup_lock_and_drain_offline(cgrp);
	else
		mutex_lock(&cgroup_mutex);

	if (!cgroup_is_dead(cgrp))
		return cgrp;

	cgroup_kn_unlock(kn);
	return NULL;
}

static void cgroup_rm_file(struct cgroup *cgrp, const struct cftype *cft)
{
	char name[CGROUP_FILE_NAME_MAX];

	lockdep_assert_held(&cgroup_mutex);

	if (cft->file_offset) {
		struct cgroup_subsys_state *css = cgroup_css(cgrp, cft->ss);
		struct cgroup_file *cfile = (void *)css + cft->file_offset;

		spin_lock_irq(&cgroup_file_kn_lock);
		cfile->kn = NULL;
		spin_unlock_irq(&cgroup_file_kn_lock);

		del_timer_sync(&cfile->notify_timer);
	}

	kernfs_remove_by_name(cgrp->kn, cgroup_file_name(cgrp, cft, name));
}

/**
 * css_clear_dir - remove subsys files in a cgroup directory
 * @css: target css
 */
static void css_clear_dir(struct cgroup_subsys_state *css)
{
	struct cgroup *cgrp = css->cgroup;
	struct cftype *cfts;

	if (!(css->flags & CSS_VISIBLE))
		return;

	css->flags &= ~CSS_VISIBLE;

	if (!css->ss) {
		if (cgroup_on_dfl(cgrp)) {
			cgroup_addrm_files(css, cgrp,
					   cgroup_base_files, false);
			if (cgroup_psi_enabled())
				cgroup_addrm_files(css, cgrp,
						   cgroup_psi_files, false);
		} else {
			cgroup_addrm_files(css, cgrp,
					   cgroup1_base_files, false);
		}
	} else {
		list_for_each_entry(cfts, &css->ss->cfts, node)
			cgroup_addrm_files(css, cgrp, cfts, false);
	}
}

/**
 * css_populate_dir - create subsys files in a cgroup directory
 * @css: target css
 *
 * On failure, no file is added.
 */
static int css_populate_dir(struct cgroup_subsys_state *css)
{
	struct cgroup *cgrp = css->cgroup;
	struct cftype *cfts, *failed_cfts;
	int ret;

	if ((css->flags & CSS_VISIBLE) || !cgrp->kn)
		return 0;

	if (!css->ss) {
		if (cgroup_on_dfl(cgrp)) {
			ret = cgroup_addrm_files(&cgrp->self, cgrp,
						 cgroup_base_files, true);
			if (ret < 0)
				return ret;

			if (cgroup_psi_enabled()) {
				ret = cgroup_addrm_files(&cgrp->self, cgrp,
							 cgroup_psi_files, true);
				if (ret < 0)
					return ret;
			}
		} else {
			cgroup_addrm_files(css, cgrp,
					   cgroup1_base_files, true);
		}
	} else {
		list_for_each_entry(cfts, &css->ss->cfts, node) {
			ret = cgroup_addrm_files(css, cgrp, cfts, true);
			if (ret < 0) {
				failed_cfts = cfts;
				goto err;
			}
		}
	}

	css->flags |= CSS_VISIBLE;

	return 0;
err:
	list_for_each_entry(cfts, &css->ss->cfts, node) {
		if (cfts == failed_cfts)
			break;
		cgroup_addrm_files(css, cgrp, cfts, false);
	}
	return ret;
}

int rebind_subsystems(struct cgroup_root *dst_root, u16 ss_mask)
{
	struct cgroup *dcgrp = &dst_root->cgrp;
	struct cgroup_subsys *ss;
	int ssid, i, ret;
	u16 dfl_disable_ss_mask = 0;

	lockdep_assert_held(&cgroup_mutex);

	do_each_subsys_mask(ss, ssid, ss_mask) {
		/*
		 * If @ss has non-root csses attached to it, can't move.
		 * If @ss is an implicit controller, it is exempt from this
		 * rule and can be stolen.
		 */
		if (css_next_child(NULL, cgroup_css(&ss->root->cgrp, ss)) &&
		    !ss->implicit_on_dfl)
			return -EBUSY;

		/* can't move between two non-dummy roots either */
		if (ss->root != &cgrp_dfl_root && dst_root != &cgrp_dfl_root)
			return -EBUSY;

		/*
		 * Collect ssid's that need to be disabled from default
		 * hierarchy.
		 */
		if (ss->root == &cgrp_dfl_root)
			dfl_disable_ss_mask |= 1 << ssid;

	} while_each_subsys_mask();

	if (dfl_disable_ss_mask) {
		struct cgroup *scgrp = &cgrp_dfl_root.cgrp;

		/*
		 * Controllers from default hierarchy that need to be rebound
		 * are all disabled together in one go.
		 */
		cgrp_dfl_root.subsys_mask &= ~dfl_disable_ss_mask;
		WARN_ON(cgroup_apply_control(scgrp));
		cgroup_finalize_control(scgrp, 0);
	}

	do_each_subsys_mask(ss, ssid, ss_mask) {
		struct cgroup_root *src_root = ss->root;
		struct cgroup *scgrp = &src_root->cgrp;
		struct cgroup_subsys_state *css = cgroup_css(scgrp, ss);
		struct css_set *cset;

		WARN_ON(!css || cgroup_css(dcgrp, ss));

		if (src_root != &cgrp_dfl_root) {
			/* disable from the source */
			src_root->subsys_mask &= ~(1 << ssid);
			WARN_ON(cgroup_apply_control(scgrp));
			cgroup_finalize_control(scgrp, 0);
		}

		/* rebind */
		RCU_INIT_POINTER(scgrp->subsys[ssid], NULL);
		rcu_assign_pointer(dcgrp->subsys[ssid], css);
		ss->root = dst_root;
		css->cgroup = dcgrp;

		spin_lock_irq(&css_set_lock);
		hash_for_each(css_set_table, i, cset, hlist)
			list_move_tail(&cset->e_cset_node[ss->id],
				       &dcgrp->e_csets[ss->id]);
		spin_unlock_irq(&css_set_lock);

		if (ss->css_rstat_flush) {
			list_del_rcu(&css->rstat_css_node);
			synchronize_rcu();
			list_add_rcu(&css->rstat_css_node,
				     &dcgrp->rstat_css_list);
		}

		/* default hierarchy doesn't enable controllers by default */
		dst_root->subsys_mask |= 1 << ssid;
		if (dst_root == &cgrp_dfl_root) {
			static_branch_enable(cgroup_subsys_on_dfl_key[ssid]);
		} else {
			dcgrp->subtree_control |= 1 << ssid;
			static_branch_disable(cgroup_subsys_on_dfl_key[ssid]);
		}

		ret = cgroup_apply_control(dcgrp);
		if (ret)
			pr_warn("partial failure to rebind %s controller (err=%d)\n",
				ss->name, ret);

		if (ss->bind)
			ss->bind(css);
	} while_each_subsys_mask();

	kernfs_activate(dcgrp->kn);
	return 0;
}

int cgroup_show_path(struct seq_file *sf, struct kernfs_node *kf_node,
		     struct kernfs_root *kf_root)
{
	int len = 0;
	char *buf = NULL;
	struct cgroup_root *kf_cgroot = cgroup_root_from_kf(kf_root);
	struct cgroup *ns_cgroup;

	buf = kmalloc(PATH_MAX, GFP_KERNEL);
	if (!buf)
		return -ENOMEM;

	spin_lock_irq(&css_set_lock);
	ns_cgroup = current_cgns_cgroup_from_root(kf_cgroot);
	len = kernfs_path_from_node(kf_node, ns_cgroup->kn, buf, PATH_MAX);
	spin_unlock_irq(&css_set_lock);

	if (len >= PATH_MAX)
		len = -ERANGE;
	else if (len > 0) {
		seq_escape(sf, buf, " \t\n\\");
		len = 0;
	}
	kfree(buf);
	return len;
}

enum cgroup2_param {
	Opt_nsdelegate,
	Opt_favordynmods,
	Opt_memory_localevents,
	Opt_memory_recursiveprot,
	nr__cgroup2_params
};

static const struct fs_parameter_spec cgroup2_fs_parameters[] = {
	fsparam_flag("nsdelegate",		Opt_nsdelegate),
	fsparam_flag("favordynmods",		Opt_favordynmods),
	fsparam_flag("memory_localevents",	Opt_memory_localevents),
	fsparam_flag("memory_recursiveprot",	Opt_memory_recursiveprot),
	{}
};

static int cgroup2_parse_param(struct fs_context *fc, struct fs_parameter *param)
{
	struct cgroup_fs_context *ctx = cgroup_fc2context(fc);
	struct fs_parse_result result;
	int opt;

	opt = fs_parse(fc, cgroup2_fs_parameters, param, &result);
	if (opt < 0)
		return opt;

	switch (opt) {
	case Opt_nsdelegate:
		ctx->flags |= CGRP_ROOT_NS_DELEGATE;
		return 0;
	case Opt_favordynmods:
		ctx->flags |= CGRP_ROOT_FAVOR_DYNMODS;
		return 0;
	case Opt_memory_localevents:
		ctx->flags |= CGRP_ROOT_MEMORY_LOCAL_EVENTS;
		return 0;
	case Opt_memory_recursiveprot:
		ctx->flags |= CGRP_ROOT_MEMORY_RECURSIVE_PROT;
		return 0;
	}
	return -EINVAL;
}

static void apply_cgroup_root_flags(unsigned int root_flags)
{
	if (current->nsproxy->cgroup_ns == &init_cgroup_ns) {
		if (root_flags & CGRP_ROOT_NS_DELEGATE)
			cgrp_dfl_root.flags |= CGRP_ROOT_NS_DELEGATE;
		else
			cgrp_dfl_root.flags &= ~CGRP_ROOT_NS_DELEGATE;

		cgroup_favor_dynmods(&cgrp_dfl_root,
				     root_flags & CGRP_ROOT_FAVOR_DYNMODS);

		if (root_flags & CGRP_ROOT_MEMORY_LOCAL_EVENTS)
			cgrp_dfl_root.flags |= CGRP_ROOT_MEMORY_LOCAL_EVENTS;
		else
			cgrp_dfl_root.flags &= ~CGRP_ROOT_MEMORY_LOCAL_EVENTS;

		if (root_flags & CGRP_ROOT_MEMORY_RECURSIVE_PROT)
			cgrp_dfl_root.flags |= CGRP_ROOT_MEMORY_RECURSIVE_PROT;
		else
			cgrp_dfl_root.flags &= ~CGRP_ROOT_MEMORY_RECURSIVE_PROT;
	}
}

static int cgroup_show_options(struct seq_file *seq, struct kernfs_root *kf_root)
{
	if (cgrp_dfl_root.flags & CGRP_ROOT_NS_DELEGATE)
		seq_puts(seq, ",nsdelegate");
	if (cgrp_dfl_root.flags & CGRP_ROOT_FAVOR_DYNMODS)
		seq_puts(seq, ",favordynmods");
	if (cgrp_dfl_root.flags & CGRP_ROOT_MEMORY_LOCAL_EVENTS)
		seq_puts(seq, ",memory_localevents");
	if (cgrp_dfl_root.flags & CGRP_ROOT_MEMORY_RECURSIVE_PROT)
		seq_puts(seq, ",memory_recursiveprot");
	return 0;
}

static int cgroup_reconfigure(struct fs_context *fc)
{
	struct cgroup_fs_context *ctx = cgroup_fc2context(fc);

	apply_cgroup_root_flags(ctx->flags);
	return 0;
}

static void init_cgroup_housekeeping(struct cgroup *cgrp)
{
	struct cgroup_subsys *ss;
	int ssid;

	INIT_LIST_HEAD(&cgrp->self.sibling);
	INIT_LIST_HEAD(&cgrp->self.children);
	INIT_LIST_HEAD(&cgrp->cset_links);
	INIT_LIST_HEAD(&cgrp->pidlists);
	mutex_init(&cgrp->pidlist_mutex);
	cgrp->self.cgroup = cgrp;
	cgrp->self.flags |= CSS_ONLINE;
	cgrp->dom_cgrp = cgrp;
	cgrp->max_descendants = INT_MAX;
	cgrp->max_depth = INT_MAX;
	INIT_LIST_HEAD(&cgrp->rstat_css_list);
	prev_cputime_init(&cgrp->prev_cputime);

	for_each_subsys(ss, ssid)
		INIT_LIST_HEAD(&cgrp->e_csets[ssid]);

	init_waitqueue_head(&cgrp->offline_waitq);
	INIT_WORK(&cgrp->release_agent_work, cgroup1_release_agent);
}

void init_cgroup_root(struct cgroup_fs_context *ctx)
{
	struct cgroup_root *root = ctx->root;
	struct cgroup *cgrp = &root->cgrp;

	INIT_LIST_HEAD(&root->root_list);
	atomic_set(&root->nr_cgrps, 1);
	cgrp->root = root;
	init_cgroup_housekeeping(cgrp);

	/* DYNMODS must be modified through cgroup_favor_dynmods() */
	root->flags = ctx->flags & ~CGRP_ROOT_FAVOR_DYNMODS;
	if (ctx->release_agent)
		strscpy(root->release_agent_path, ctx->release_agent, PATH_MAX);
	if (ctx->name)
		strscpy(root->name, ctx->name, MAX_CGROUP_ROOT_NAMELEN);
	if (ctx->cpuset_clone_children)
		set_bit(CGRP_CPUSET_CLONE_CHILDREN, &root->cgrp.flags);
}

int cgroup_setup_root(struct cgroup_root *root, u16 ss_mask)
{
	LIST_HEAD(tmp_links);
	struct cgroup *root_cgrp = &root->cgrp;
	struct kernfs_syscall_ops *kf_sops;
	struct css_set *cset;
	int i, ret;

	lockdep_assert_held(&cgroup_mutex);

	ret = percpu_ref_init(&root_cgrp->self.refcnt, css_release,
			      0, GFP_KERNEL);
	if (ret)
		goto out;

	/*
	 * We're accessing css_set_count without locking css_set_lock here,
	 * but that's OK - it can only be increased by someone holding
	 * cgroup_lock, and that's us.  Later rebinding may disable
	 * controllers on the default hierarchy and thus create new csets,
	 * which can't be more than the existing ones.  Allocate 2x.
	 */
	ret = allocate_cgrp_cset_links(2 * css_set_count, &tmp_links);
	if (ret)
		goto cancel_ref;

	ret = cgroup_init_root_id(root);
	if (ret)
		goto cancel_ref;

	kf_sops = root == &cgrp_dfl_root ?
		&cgroup_kf_syscall_ops : &cgroup1_kf_syscall_ops;

	root->kf_root = kernfs_create_root(kf_sops,
					   KERNFS_ROOT_CREATE_DEACTIVATED |
					   KERNFS_ROOT_SUPPORT_EXPORTOP |
					   KERNFS_ROOT_SUPPORT_USER_XATTR,
					   root_cgrp);
	if (IS_ERR(root->kf_root)) {
		ret = PTR_ERR(root->kf_root);
		goto exit_root_id;
	}
	root_cgrp->kn = kernfs_root_to_node(root->kf_root);
	WARN_ON_ONCE(cgroup_ino(root_cgrp) != 1);
	root_cgrp->ancestors[0] = root_cgrp;

	ret = css_populate_dir(&root_cgrp->self);
	if (ret)
		goto destroy_root;

	ret = cgroup_rstat_init(root_cgrp);
	if (ret)
		goto destroy_root;

	ret = rebind_subsystems(root, ss_mask);
	if (ret)
		goto exit_stats;

	ret = cgroup_bpf_inherit(root_cgrp);
	WARN_ON_ONCE(ret);

	trace_cgroup_setup_root(root);

	/*
	 * There must be no failure case after here, since rebinding takes
	 * care of subsystems' refcounts, which are explicitly dropped in
	 * the failure exit path.
	 */
	list_add(&root->root_list, &cgroup_roots);
	cgroup_root_count++;

	/*
	 * Link the root cgroup in this hierarchy into all the css_set
	 * objects.
	 */
	spin_lock_irq(&css_set_lock);
	hash_for_each(css_set_table, i, cset, hlist) {
		link_css_set(&tmp_links, cset, root_cgrp);
		if (css_set_populated(cset))
			cgroup_update_populated(root_cgrp, true);
	}
	spin_unlock_irq(&css_set_lock);

	BUG_ON(!list_empty(&root_cgrp->self.children));
	BUG_ON(atomic_read(&root->nr_cgrps) != 1);

	ret = 0;
	goto out;

exit_stats:
	cgroup_rstat_exit(root_cgrp);
destroy_root:
	kernfs_destroy_root(root->kf_root);
	root->kf_root = NULL;
exit_root_id:
	cgroup_exit_root_id(root);
cancel_ref:
	percpu_ref_exit(&root_cgrp->self.refcnt);
out:
	free_cgrp_cset_links(&tmp_links);
	return ret;
}

int cgroup_do_get_tree(struct fs_context *fc)
{
	struct cgroup_fs_context *ctx = cgroup_fc2context(fc);
	int ret;

	ctx->kfc.root = ctx->root->kf_root;
	if (fc->fs_type == &cgroup2_fs_type)
		ctx->kfc.magic = CGROUP2_SUPER_MAGIC;
	else
		ctx->kfc.magic = CGROUP_SUPER_MAGIC;
	ret = kernfs_get_tree(fc);

	/*
	 * In non-init cgroup namespace, instead of root cgroup's dentry,
	 * we return the dentry corresponding to the cgroupns->root_cgrp.
	 */
	if (!ret && ctx->ns != &init_cgroup_ns) {
		struct dentry *nsdentry;
		struct super_block *sb = fc->root->d_sb;
		struct cgroup *cgrp;

		mutex_lock(&cgroup_mutex);
		spin_lock_irq(&css_set_lock);

		cgrp = cset_cgroup_from_root(ctx->ns->root_cset, ctx->root);

		spin_unlock_irq(&css_set_lock);
		mutex_unlock(&cgroup_mutex);

		nsdentry = kernfs_node_dentry(cgrp->kn, sb);
		dput(fc->root);
		if (IS_ERR(nsdentry)) {
			deactivate_locked_super(sb);
			ret = PTR_ERR(nsdentry);
			nsdentry = NULL;
		}
		fc->root = nsdentry;
	}

	if (!ctx->kfc.new_sb_created)
		cgroup_put(&ctx->root->cgrp);

	return ret;
}

/*
 * Destroy a cgroup filesystem context.
 */
static void cgroup_fs_context_free(struct fs_context *fc)
{
	struct cgroup_fs_context *ctx = cgroup_fc2context(fc);

	kfree(ctx->name);
	kfree(ctx->release_agent);
	put_cgroup_ns(ctx->ns);
	kernfs_free_fs_context(fc);
	kfree(ctx);
}

static int cgroup_get_tree(struct fs_context *fc)
{
	struct cgroup_fs_context *ctx = cgroup_fc2context(fc);
	int ret;

	WRITE_ONCE(cgrp_dfl_visible, true);
	cgroup_get_live(&cgrp_dfl_root.cgrp);
	ctx->root = &cgrp_dfl_root;

	ret = cgroup_do_get_tree(fc);
	if (!ret)
		apply_cgroup_root_flags(ctx->flags);
	return ret;
}

static const struct fs_context_operations cgroup_fs_context_ops = {
	.free		= cgroup_fs_context_free,
	.parse_param	= cgroup2_parse_param,
	.get_tree	= cgroup_get_tree,
	.reconfigure	= cgroup_reconfigure,
};

static const struct fs_context_operations cgroup1_fs_context_ops = {
	.free		= cgroup_fs_context_free,
	.parse_param	= cgroup1_parse_param,
	.get_tree	= cgroup1_get_tree,
	.reconfigure	= cgroup1_reconfigure,
};

/*
 * Initialise the cgroup filesystem creation/reconfiguration context.  Notably,
 * we select the namespace we're going to use.
 */
static int cgroup_init_fs_context(struct fs_context *fc)
{
	struct cgroup_fs_context *ctx;

	ctx = kzalloc(sizeof(struct cgroup_fs_context), GFP_KERNEL);
	if (!ctx)
		return -ENOMEM;

	ctx->ns = current->nsproxy->cgroup_ns;
	get_cgroup_ns(ctx->ns);
	fc->fs_private = &ctx->kfc;
	if (fc->fs_type == &cgroup2_fs_type)
		fc->ops = &cgroup_fs_context_ops;
	else
		fc->ops = &cgroup1_fs_context_ops;
	put_user_ns(fc->user_ns);
	fc->user_ns = get_user_ns(ctx->ns->user_ns);
	fc->global = true;

#ifdef CONFIG_CGROUP_FAVOR_DYNMODS
	ctx->flags |= CGRP_ROOT_FAVOR_DYNMODS;
#endif
	return 0;
}

static void cgroup_kill_sb(struct super_block *sb)
{
	struct kernfs_root *kf_root = kernfs_root_from_sb(sb);
	struct cgroup_root *root = cgroup_root_from_kf(kf_root);

	/*
	 * If @root doesn't have any children, start killing it.
	 * This prevents new mounts by disabling percpu_ref_tryget_live().
	 *
	 * And don't kill the default root.
	 */
	if (list_empty(&root->cgrp.self.children) && root != &cgrp_dfl_root &&
	    !percpu_ref_is_dying(&root->cgrp.self.refcnt)) {
		cgroup_bpf_offline(&root->cgrp);
		percpu_ref_kill(&root->cgrp.self.refcnt);
	}
	cgroup_put(&root->cgrp);
	kernfs_kill_sb(sb);
}

struct file_system_type cgroup_fs_type = {
	.name			= "cgroup",
	.init_fs_context	= cgroup_init_fs_context,
	.parameters		= cgroup1_fs_parameters,
	.kill_sb		= cgroup_kill_sb,
	.fs_flags		= FS_USERNS_MOUNT,
};

static struct file_system_type cgroup2_fs_type = {
	.name			= "cgroup2",
	.init_fs_context	= cgroup_init_fs_context,
	.parameters		= cgroup2_fs_parameters,
	.kill_sb		= cgroup_kill_sb,
	.fs_flags		= FS_USERNS_MOUNT,
};

#ifdef CONFIG_CPUSETS
static const struct fs_context_operations cpuset_fs_context_ops = {
	.get_tree	= cgroup1_get_tree,
	.free		= cgroup_fs_context_free,
};

/*
 * This is ugly, but preserves the userspace API for existing cpuset
 * users. If someone tries to mount the "cpuset" filesystem, we
 * silently switch it to mount "cgroup" instead
 */
static int cpuset_init_fs_context(struct fs_context *fc)
{
	char *agent = kstrdup("/sbin/cpuset_release_agent", GFP_USER);
	struct cgroup_fs_context *ctx;
	int err;

	err = cgroup_init_fs_context(fc);
	if (err) {
		kfree(agent);
		return err;
	}

	fc->ops = &cpuset_fs_context_ops;

	ctx = cgroup_fc2context(fc);
	ctx->subsys_mask = 1 << cpuset_cgrp_id;
	ctx->flags |= CGRP_ROOT_NOPREFIX;
	ctx->release_agent = agent;

	get_filesystem(&cgroup_fs_type);
	put_filesystem(fc->fs_type);
	fc->fs_type = &cgroup_fs_type;

	return 0;
}

static struct file_system_type cpuset_fs_type = {
	.name			= "cpuset",
	.init_fs_context	= cpuset_init_fs_context,
	.fs_flags		= FS_USERNS_MOUNT,
};
#endif

int cgroup_path_ns_locked(struct cgroup *cgrp, char *buf, size_t buflen,
			  struct cgroup_namespace *ns)
{
	struct cgroup *root = cset_cgroup_from_root(ns->root_cset, cgrp->root);

	return kernfs_path_from_node(cgrp->kn, root->kn, buf, buflen);
}

int cgroup_path_ns(struct cgroup *cgrp, char *buf, size_t buflen,
		   struct cgroup_namespace *ns)
{
	int ret;

	mutex_lock(&cgroup_mutex);
	spin_lock_irq(&css_set_lock);

	ret = cgroup_path_ns_locked(cgrp, buf, buflen, ns);

	spin_unlock_irq(&css_set_lock);
	mutex_unlock(&cgroup_mutex);

	return ret;
}
EXPORT_SYMBOL_GPL(cgroup_path_ns);

/**
 * task_cgroup_path - cgroup path of a task in the first cgroup hierarchy
 * @task: target task
 * @buf: the buffer to write the path into
 * @buflen: the length of the buffer
 *
 * Determine @task's cgroup on the first (the one with the lowest non-zero
 * hierarchy_id) cgroup hierarchy and copy its path into @buf.  This
 * function grabs cgroup_mutex and shouldn't be used inside locks used by
 * cgroup controller callbacks.
 *
 * Return value is the same as kernfs_path().
 */
int task_cgroup_path(struct task_struct *task, char *buf, size_t buflen)
{
	struct cgroup_root *root;
	struct cgroup *cgrp;
	int hierarchy_id = 1;
	int ret;

	mutex_lock(&cgroup_mutex);
	spin_lock_irq(&css_set_lock);

	root = idr_get_next(&cgroup_hierarchy_idr, &hierarchy_id);

	if (root) {
		cgrp = task_cgroup_from_root(task, root);
		ret = cgroup_path_ns_locked(cgrp, buf, buflen, &init_cgroup_ns);
	} else {
		/* if no hierarchy exists, everyone is in "/" */
		ret = strlcpy(buf, "/", buflen);
	}

	spin_unlock_irq(&css_set_lock);
	mutex_unlock(&cgroup_mutex);
	return ret;
}
EXPORT_SYMBOL_GPL(task_cgroup_path);

/**
 * cgroup_attach_lock - Lock for ->attach()
 * @lock_threadgroup: whether to down_write cgroup_threadgroup_rwsem
 *
 * cgroup migration sometimes needs to stabilize threadgroups against forks and
 * exits by write-locking cgroup_threadgroup_rwsem. However, some ->attach()
 * implementations (e.g. cpuset), also need to disable CPU hotplug.
 * Unfortunately, letting ->attach() operations acquire cpus_read_lock() can
 * lead to deadlocks.
 *
 * Bringing up a CPU may involve creating and destroying tasks which requires
 * read-locking threadgroup_rwsem, so threadgroup_rwsem nests inside
 * cpus_read_lock(). If we call an ->attach() which acquires the cpus lock while
 * write-locking threadgroup_rwsem, the locking order is reversed and we end up
 * waiting for an on-going CPU hotplug operation which in turn is waiting for
 * the threadgroup_rwsem to be released to create new tasks. For more details:
 *
 *   http://lkml.kernel.org/r/20220711174629.uehfmqegcwn2lqzu@wubuntu
 *
 * Resolve the situation by always acquiring cpus_read_lock() before optionally
 * write-locking cgroup_threadgroup_rwsem. This allows ->attach() to assume that
 * CPU hotplug is disabled on entry.
 */
void cgroup_attach_lock(bool lock_threadgroup)
{
	cpus_read_lock();
	if (lock_threadgroup)
		percpu_down_write(&cgroup_threadgroup_rwsem);
}

/**
 * cgroup_attach_unlock - Undo cgroup_attach_lock()
 * @lock_threadgroup: whether to up_write cgroup_threadgroup_rwsem
 */
void cgroup_attach_unlock(bool lock_threadgroup)
{
	if (lock_threadgroup)
		percpu_up_write(&cgroup_threadgroup_rwsem);
	cpus_read_unlock();
}

/**
 * cgroup_migrate_add_task - add a migration target task to a migration context
 * @task: target task
 * @mgctx: target migration context
 *
 * Add @task, which is a migration target, to @mgctx->tset.  This function
 * becomes noop if @task doesn't need to be migrated.  @task's css_set
 * should have been added as a migration source and @task->cg_list will be
 * moved from the css_set's tasks list to mg_tasks one.
 */
static void cgroup_migrate_add_task(struct task_struct *task,
				    struct cgroup_mgctx *mgctx)
{
	struct css_set *cset;

	lockdep_assert_held(&css_set_lock);

	/* @task either already exited or can't exit until the end */
	if (task->flags & PF_EXITING)
		return;

	/* cgroup_threadgroup_rwsem protects racing against forks */
	WARN_ON_ONCE(list_empty(&task->cg_list));

	cset = task_css_set(task);
	if (!cset->mg_src_cgrp)
		return;

	mgctx->tset.nr_tasks++;

	list_move_tail(&task->cg_list, &cset->mg_tasks);
	if (list_empty(&cset->mg_node))
		list_add_tail(&cset->mg_node,
			      &mgctx->tset.src_csets);
	if (list_empty(&cset->mg_dst_cset->mg_node))
		list_add_tail(&cset->mg_dst_cset->mg_node,
			      &mgctx->tset.dst_csets);
}

/**
 * cgroup_taskset_first - reset taskset and return the first task
 * @tset: taskset of interest
 * @dst_cssp: output variable for the destination css
 *
 * @tset iteration is initialized and the first task is returned.
 */
struct task_struct *cgroup_taskset_first(struct cgroup_taskset *tset,
					 struct cgroup_subsys_state **dst_cssp)
{
	tset->cur_cset = list_first_entry(tset->csets, struct css_set, mg_node);
	tset->cur_task = NULL;

	return cgroup_taskset_next(tset, dst_cssp);
}

/**
 * cgroup_taskset_next - iterate to the next task in taskset
 * @tset: taskset of interest
 * @dst_cssp: output variable for the destination css
 *
 * Return the next task in @tset.  Iteration must have been initialized
 * with cgroup_taskset_first().
 */
struct task_struct *cgroup_taskset_next(struct cgroup_taskset *tset,
					struct cgroup_subsys_state **dst_cssp)
{
	struct css_set *cset = tset->cur_cset;
	struct task_struct *task = tset->cur_task;

	while (CGROUP_HAS_SUBSYS_CONFIG && &cset->mg_node != tset->csets) {
		if (!task)
			task = list_first_entry(&cset->mg_tasks,
						struct task_struct, cg_list);
		else
			task = list_next_entry(task, cg_list);

		if (&task->cg_list != &cset->mg_tasks) {
			tset->cur_cset = cset;
			tset->cur_task = task;

			/*
			 * This function may be called both before and
			 * after cgroup_taskset_migrate().  The two cases
			 * can be distinguished by looking at whether @cset
			 * has its ->mg_dst_cset set.
			 */
			if (cset->mg_dst_cset)
				*dst_cssp = cset->mg_dst_cset->subsys[tset->ssid];
			else
				*dst_cssp = cset->subsys[tset->ssid];

			return task;
		}

		cset = list_next_entry(cset, mg_node);
		task = NULL;
	}

	return NULL;
}

/**
 * cgroup_migrate_execute - migrate a taskset
 * @mgctx: migration context
 *
 * Migrate tasks in @mgctx as setup by migration preparation functions.
 * This function fails iff one of the ->can_attach callbacks fails and
 * guarantees that either all or none of the tasks in @mgctx are migrated.
 * @mgctx is consumed regardless of success.
 */
static int cgroup_migrate_execute(struct cgroup_mgctx *mgctx)
{
	struct cgroup_taskset *tset = &mgctx->tset;
	struct cgroup_subsys *ss;
	struct task_struct *task, *tmp_task;
	struct css_set *cset, *tmp_cset;
	int ssid, failed_ssid, ret;

	/* check that we can legitimately attach to the cgroup */
	if (tset->nr_tasks) {
		do_each_subsys_mask(ss, ssid, mgctx->ss_mask) {
			if (ss->can_attach) {
				tset->ssid = ssid;
				ret = ss->can_attach(tset);
				if (ret) {
					failed_ssid = ssid;
					goto out_cancel_attach;
				}
			}
		} while_each_subsys_mask();
	}

	/*
	 * Now that we're guaranteed success, proceed to move all tasks to
	 * the new cgroup.  There are no failure cases after here, so this
	 * is the commit point.
	 */
	spin_lock_irq(&css_set_lock);
	list_for_each_entry(cset, &tset->src_csets, mg_node) {
		list_for_each_entry_safe(task, tmp_task, &cset->mg_tasks, cg_list) {
			struct css_set *from_cset = task_css_set(task);
			struct css_set *to_cset = cset->mg_dst_cset;

			get_css_set(to_cset);
			to_cset->nr_tasks++;
			css_set_move_task(task, from_cset, to_cset, true);
			from_cset->nr_tasks--;
			/*
			 * If the source or destination cgroup is frozen,
			 * the task might require to change its state.
			 */
			cgroup_freezer_migrate_task(task, from_cset->dfl_cgrp,
						    to_cset->dfl_cgrp);
			put_css_set_locked(from_cset);

		}
	}
	spin_unlock_irq(&css_set_lock);

	/*
	 * Migration is committed, all target tasks are now on dst_csets.
	 * Nothing is sensitive to fork() after this point.  Notify
	 * controllers that migration is complete.
	 */
	tset->csets = &tset->dst_csets;

	if (tset->nr_tasks) {
		do_each_subsys_mask(ss, ssid, mgctx->ss_mask) {
			if (ss->attach) {
				tset->ssid = ssid;
				ss->attach(tset);
			}
		} while_each_subsys_mask();
	}

	ret = 0;
	goto out_release_tset;

out_cancel_attach:
	if (tset->nr_tasks) {
		do_each_subsys_mask(ss, ssid, mgctx->ss_mask) {
			if (ssid == failed_ssid)
				break;
			if (ss->cancel_attach) {
				tset->ssid = ssid;
				ss->cancel_attach(tset);
			}
		} while_each_subsys_mask();
	}
out_release_tset:
	spin_lock_irq(&css_set_lock);
	list_splice_init(&tset->dst_csets, &tset->src_csets);
	list_for_each_entry_safe(cset, tmp_cset, &tset->src_csets, mg_node) {
		list_splice_tail_init(&cset->mg_tasks, &cset->tasks);
		list_del_init(&cset->mg_node);
	}
	spin_unlock_irq(&css_set_lock);

	/*
	 * Re-initialize the cgroup_taskset structure in case it is reused
	 * again in another cgroup_migrate_add_task()/cgroup_migrate_execute()
	 * iteration.
	 */
	tset->nr_tasks = 0;
	tset->csets    = &tset->src_csets;
	return ret;
}

/**
 * cgroup_migrate_vet_dst - verify whether a cgroup can be migration destination
 * @dst_cgrp: destination cgroup to test
 *
 * On the default hierarchy, except for the mixable, (possible) thread root
 * and threaded cgroups, subtree_control must be zero for migration
 * destination cgroups with tasks so that child cgroups don't compete
 * against tasks.
 */
int cgroup_migrate_vet_dst(struct cgroup *dst_cgrp)
{
	/* v1 doesn't have any restriction */
	if (!cgroup_on_dfl(dst_cgrp))
		return 0;

	/* verify @dst_cgrp can host resources */
	if (!cgroup_is_valid_domain(dst_cgrp->dom_cgrp))
		return -EOPNOTSUPP;

	/*
	 * If @dst_cgrp is already or can become a thread root or is
	 * threaded, it doesn't matter.
	 */
	if (cgroup_can_be_thread_root(dst_cgrp) || cgroup_is_threaded(dst_cgrp))
		return 0;

	/* apply no-internal-process constraint */
	if (dst_cgrp->subtree_control)
		return -EBUSY;

	return 0;
}

/**
 * cgroup_migrate_finish - cleanup after attach
 * @mgctx: migration context
 *
 * Undo cgroup_migrate_add_src() and cgroup_migrate_prepare_dst().  See
 * those functions for details.
 */
void cgroup_migrate_finish(struct cgroup_mgctx *mgctx)
{
	struct css_set *cset, *tmp_cset;

	lockdep_assert_held(&cgroup_mutex);

	spin_lock_irq(&css_set_lock);

	list_for_each_entry_safe(cset, tmp_cset, &mgctx->preloaded_src_csets,
				 mg_src_preload_node) {
		cset->mg_src_cgrp = NULL;
		cset->mg_dst_cgrp = NULL;
		cset->mg_dst_cset = NULL;
		list_del_init(&cset->mg_src_preload_node);
		put_css_set_locked(cset);
	}

	list_for_each_entry_safe(cset, tmp_cset, &mgctx->preloaded_dst_csets,
				 mg_dst_preload_node) {
		cset->mg_src_cgrp = NULL;
		cset->mg_dst_cgrp = NULL;
		cset->mg_dst_cset = NULL;
		list_del_init(&cset->mg_dst_preload_node);
		put_css_set_locked(cset);
	}

	spin_unlock_irq(&css_set_lock);
}

/**
 * cgroup_migrate_add_src - add a migration source css_set
 * @src_cset: the source css_set to add
 * @dst_cgrp: the destination cgroup
 * @mgctx: migration context
 *
 * Tasks belonging to @src_cset are about to be migrated to @dst_cgrp.  Pin
 * @src_cset and add it to @mgctx->src_csets, which should later be cleaned
 * up by cgroup_migrate_finish().
 *
 * This function may be called without holding cgroup_threadgroup_rwsem
 * even if the target is a process.  Threads may be created and destroyed
 * but as long as cgroup_mutex is not dropped, no new css_set can be put
 * into play and the preloaded css_sets are guaranteed to cover all
 * migrations.
 */
void cgroup_migrate_add_src(struct css_set *src_cset,
			    struct cgroup *dst_cgrp,
			    struct cgroup_mgctx *mgctx)
{
	struct cgroup *src_cgrp;

	lockdep_assert_held(&cgroup_mutex);
	lockdep_assert_held(&css_set_lock);

	/*
	 * If ->dead, @src_set is associated with one or more dead cgroups
	 * and doesn't contain any migratable tasks.  Ignore it early so
	 * that the rest of migration path doesn't get confused by it.
	 */
	if (src_cset->dead)
		return;

	if (!list_empty(&src_cset->mg_src_preload_node))
		return;

	src_cgrp = cset_cgroup_from_root(src_cset, dst_cgrp->root);

	WARN_ON(src_cset->mg_src_cgrp);
	WARN_ON(src_cset->mg_dst_cgrp);
	WARN_ON(!list_empty(&src_cset->mg_tasks));
	WARN_ON(!list_empty(&src_cset->mg_node));

	src_cset->mg_src_cgrp = src_cgrp;
	src_cset->mg_dst_cgrp = dst_cgrp;
	get_css_set(src_cset);
	list_add_tail(&src_cset->mg_src_preload_node, &mgctx->preloaded_src_csets);
}

/**
 * cgroup_migrate_prepare_dst - prepare destination css_sets for migration
 * @mgctx: migration context
 *
 * Tasks are about to be moved and all the source css_sets have been
 * preloaded to @mgctx->preloaded_src_csets.  This function looks up and
 * pins all destination css_sets, links each to its source, and append them
 * to @mgctx->preloaded_dst_csets.
 *
 * This function must be called after cgroup_migrate_add_src() has been
 * called on each migration source css_set.  After migration is performed
 * using cgroup_migrate(), cgroup_migrate_finish() must be called on
 * @mgctx.
 */
int cgroup_migrate_prepare_dst(struct cgroup_mgctx *mgctx)
{
	struct css_set *src_cset, *tmp_cset;

	lockdep_assert_held(&cgroup_mutex);

	/* look up the dst cset for each src cset and link it to src */
	list_for_each_entry_safe(src_cset, tmp_cset, &mgctx->preloaded_src_csets,
				 mg_src_preload_node) {
		struct css_set *dst_cset;
		struct cgroup_subsys *ss;
		int ssid;

		dst_cset = find_css_set(src_cset, src_cset->mg_dst_cgrp);
		if (!dst_cset)
			return -ENOMEM;

		WARN_ON_ONCE(src_cset->mg_dst_cset || dst_cset->mg_dst_cset);

		/*
		 * If src cset equals dst, it's noop.  Drop the src.
		 * cgroup_migrate() will skip the cset too.  Note that we
		 * can't handle src == dst as some nodes are used by both.
		 */
		if (src_cset == dst_cset) {
			src_cset->mg_src_cgrp = NULL;
			src_cset->mg_dst_cgrp = NULL;
			list_del_init(&src_cset->mg_src_preload_node);
			put_css_set(src_cset);
			put_css_set(dst_cset);
			continue;
		}

		src_cset->mg_dst_cset = dst_cset;

		if (list_empty(&dst_cset->mg_dst_preload_node))
			list_add_tail(&dst_cset->mg_dst_preload_node,
				      &mgctx->preloaded_dst_csets);
		else
			put_css_set(dst_cset);

		for_each_subsys(ss, ssid)
			if (src_cset->subsys[ssid] != dst_cset->subsys[ssid])
				mgctx->ss_mask |= 1 << ssid;
	}

	return 0;
}

/**
 * cgroup_migrate - migrate a process or task to a cgroup
 * @leader: the leader of the process or the task to migrate
 * @threadgroup: whether @leader points to the whole process or a single task
 * @mgctx: migration context
 *
 * Migrate a process or task denoted by @leader.  If migrating a process,
 * the caller must be holding cgroup_threadgroup_rwsem.  The caller is also
 * responsible for invoking cgroup_migrate_add_src() and
 * cgroup_migrate_prepare_dst() on the targets before invoking this
 * function and following up with cgroup_migrate_finish().
 *
 * As long as a controller's ->can_attach() doesn't fail, this function is
 * guaranteed to succeed.  This means that, excluding ->can_attach()
 * failure, when migrating multiple targets, the success or failure can be
 * decided for all targets by invoking group_migrate_prepare_dst() before
 * actually starting migrating.
 */
int cgroup_migrate(struct task_struct *leader, bool threadgroup,
		   struct cgroup_mgctx *mgctx)
{
	struct task_struct *task;

	/*
	 * Prevent freeing of tasks while we take a snapshot. Tasks that are
	 * already PF_EXITING could be freed from underneath us unless we
	 * take an rcu_read_lock.
	 */
	spin_lock_irq(&css_set_lock);
	rcu_read_lock();
	task = leader;
	do {
		cgroup_migrate_add_task(task, mgctx);
		if (!threadgroup)
			break;
	} while_each_thread(leader, task);
	rcu_read_unlock();
	spin_unlock_irq(&css_set_lock);

	return cgroup_migrate_execute(mgctx);
}

/**
 * cgroup_attach_task - attach a task or a whole threadgroup to a cgroup
 * @dst_cgrp: the cgroup to attach to
 * @leader: the task or the leader of the threadgroup to be attached
 * @threadgroup: attach the whole threadgroup?
 *
 * Call holding cgroup_mutex and cgroup_threadgroup_rwsem.
 */
int cgroup_attach_task(struct cgroup *dst_cgrp, struct task_struct *leader,
		       bool threadgroup)
{
	DEFINE_CGROUP_MGCTX(mgctx);
	struct task_struct *task;
	int ret = 0;

	/* look up all src csets */
	spin_lock_irq(&css_set_lock);
	rcu_read_lock();
	task = leader;
	do {
		cgroup_migrate_add_src(task_css_set(task), dst_cgrp, &mgctx);
		if (!threadgroup)
			break;
	} while_each_thread(leader, task);
	rcu_read_unlock();
	spin_unlock_irq(&css_set_lock);

	/* prepare dst csets and commit */
	ret = cgroup_migrate_prepare_dst(&mgctx);
	if (!ret)
		ret = cgroup_migrate(leader, threadgroup, &mgctx);

	cgroup_migrate_finish(&mgctx);

	if (!ret)
		TRACE_CGROUP_PATH(attach_task, dst_cgrp, leader, threadgroup);

	return ret;
}

struct task_struct *cgroup_procs_write_start(char *buf, bool threadgroup,
					     bool *threadgroup_locked)
{
	struct task_struct *tsk;
	pid_t pid;

	if (kstrtoint(strstrip(buf), 0, &pid) || pid < 0)
		return ERR_PTR(-EINVAL);

	/*
	 * If we migrate a single thread, we don't care about threadgroup
	 * stability. If the thread is `current`, it won't exit(2) under our
	 * hands or change PID through exec(2). We exclude
	 * cgroup_update_dfl_csses and other cgroup_{proc,thread}s_write
	 * callers by cgroup_mutex.
	 * Therefore, we can skip the global lock.
	 */
	lockdep_assert_held(&cgroup_mutex);
	*threadgroup_locked = pid || threadgroup;
	cgroup_attach_lock(*threadgroup_locked);

	rcu_read_lock();
	if (pid) {
		tsk = find_task_by_vpid(pid);
		if (!tsk) {
			tsk = ERR_PTR(-ESRCH);
			goto out_unlock_threadgroup;
		}
	} else {
		tsk = current;
	}

	if (threadgroup)
		tsk = tsk->group_leader;

	/*
	 * kthreads may acquire PF_NO_SETAFFINITY during initialization.
	 * If userland migrates such a kthread to a non-root cgroup, it can
	 * become trapped in a cpuset, or RT kthread may be born in a
	 * cgroup with no rt_runtime allocated.  Just say no.
	 */
	if (tsk->no_cgroup_migration || (tsk->flags & PF_NO_SETAFFINITY)) {
		tsk = ERR_PTR(-EINVAL);
		goto out_unlock_threadgroup;
	}

	get_task_struct(tsk);
	goto out_unlock_rcu;

out_unlock_threadgroup:
	cgroup_attach_unlock(*threadgroup_locked);
	*threadgroup_locked = false;
out_unlock_rcu:
	rcu_read_unlock();
	return tsk;
}

void cgroup_procs_write_finish(struct task_struct *task, bool threadgroup_locked)
{
	struct cgroup_subsys *ss;
	int ssid;

	/* release reference from cgroup_procs_write_start() */
	put_task_struct(task);

	cgroup_attach_unlock(threadgroup_locked);

	for_each_subsys(ss, ssid)
		if (ss->post_attach)
			ss->post_attach();
}

static void cgroup_print_ss_mask(struct seq_file *seq, u16 ss_mask)
{
	struct cgroup_subsys *ss;
	bool printed = false;
	int ssid;

	do_each_subsys_mask(ss, ssid, ss_mask) {
		if (printed)
			seq_putc(seq, ' ');
		seq_puts(seq, ss->name);
		printed = true;
	} while_each_subsys_mask();
	if (printed)
		seq_putc(seq, '\n');
}

/* show controllers which are enabled from the parent */
static int cgroup_controllers_show(struct seq_file *seq, void *v)
{
	struct cgroup *cgrp = seq_css(seq)->cgroup;

	cgroup_print_ss_mask(seq, cgroup_control(cgrp));
	return 0;
}

/* show controllers which are enabled for a given cgroup's children */
static int cgroup_subtree_control_show(struct seq_file *seq, void *v)
{
	struct cgroup *cgrp = seq_css(seq)->cgroup;

	cgroup_print_ss_mask(seq, cgrp->subtree_control);
	return 0;
}

/**
 * cgroup_update_dfl_csses - update css assoc of a subtree in default hierarchy
 * @cgrp: root of the subtree to update csses for
 *
 * @cgrp's control masks have changed and its subtree's css associations
 * need to be updated accordingly.  This function looks up all css_sets
 * which are attached to the subtree, creates the matching updated css_sets
 * and migrates the tasks to the new ones.
 */
static int cgroup_update_dfl_csses(struct cgroup *cgrp)
{
	DEFINE_CGROUP_MGCTX(mgctx);
	struct cgroup_subsys_state *d_css;
	struct cgroup *dsct;
	struct css_set *src_cset;
	bool has_tasks;
	int ret;

	lockdep_assert_held(&cgroup_mutex);

	/* look up all csses currently attached to @cgrp's subtree */
	spin_lock_irq(&css_set_lock);
	cgroup_for_each_live_descendant_pre(dsct, d_css, cgrp) {
		struct cgrp_cset_link *link;

		/*
		 * As cgroup_update_dfl_csses() is only called by
		 * cgroup_apply_control(). The csses associated with the
		 * given cgrp will not be affected by changes made to
		 * its subtree_control file. We can skip them.
		 */
		if (dsct == cgrp)
			continue;

		list_for_each_entry(link, &dsct->cset_links, cset_link)
			cgroup_migrate_add_src(link->cset, dsct, &mgctx);
	}
	spin_unlock_irq(&css_set_lock);

	/*
	 * We need to write-lock threadgroup_rwsem while migrating tasks.
	 * However, if there are no source csets for @cgrp, changing its
	 * controllers isn't gonna produce any task migrations and the
	 * write-locking can be skipped safely.
	 */
	has_tasks = !list_empty(&mgctx.preloaded_src_csets);
	cgroup_attach_lock(has_tasks);

	/* NULL dst indicates self on default hierarchy */
	ret = cgroup_migrate_prepare_dst(&mgctx);
	if (ret)
		goto out_finish;

	spin_lock_irq(&css_set_lock);
	list_for_each_entry(src_cset, &mgctx.preloaded_src_csets,
			    mg_src_preload_node) {
		struct task_struct *task, *ntask;

		/* all tasks in src_csets need to be migrated */
		list_for_each_entry_safe(task, ntask, &src_cset->tasks, cg_list)
			cgroup_migrate_add_task(task, &mgctx);
	}
	spin_unlock_irq(&css_set_lock);

	ret = cgroup_migrate_execute(&mgctx);
out_finish:
	cgroup_migrate_finish(&mgctx);
	cgroup_attach_unlock(has_tasks);
	return ret;
}

/**
 * cgroup_lock_and_drain_offline - lock cgroup_mutex and drain offlined csses
 * @cgrp: root of the target subtree
 *
 * Because css offlining is asynchronous, userland may try to re-enable a
 * controller while the previous css is still around.  This function grabs
 * cgroup_mutex and drains the previous css instances of @cgrp's subtree.
 */
void cgroup_lock_and_drain_offline(struct cgroup *cgrp)
	__acquires(&cgroup_mutex)
{
	struct cgroup *dsct;
	struct cgroup_subsys_state *d_css;
	struct cgroup_subsys *ss;
	int ssid;

restart:
	mutex_lock(&cgroup_mutex);

	cgroup_for_each_live_descendant_post(dsct, d_css, cgrp) {
		for_each_subsys(ss, ssid) {
			struct cgroup_subsys_state *css = cgroup_css(dsct, ss);
			DEFINE_WAIT(wait);

			if (!css || !percpu_ref_is_dying(&css->refcnt))
				continue;

			cgroup_get_live(dsct);
			prepare_to_wait(&dsct->offline_waitq, &wait,
					TASK_UNINTERRUPTIBLE);

			mutex_unlock(&cgroup_mutex);
			schedule();
			finish_wait(&dsct->offline_waitq, &wait);

			cgroup_put(dsct);
			goto restart;
		}
	}
}

/**
 * cgroup_save_control - save control masks and dom_cgrp of a subtree
 * @cgrp: root of the target subtree
 *
 * Save ->subtree_control, ->subtree_ss_mask and ->dom_cgrp to the
 * respective old_ prefixed fields for @cgrp's subtree including @cgrp
 * itself.
 */
static void cgroup_save_control(struct cgroup *cgrp)
{
	struct cgroup *dsct;
	struct cgroup_subsys_state *d_css;

	cgroup_for_each_live_descendant_pre(dsct, d_css, cgrp) {
		dsct->old_subtree_control = dsct->subtree_control;
		dsct->old_subtree_ss_mask = dsct->subtree_ss_mask;
		dsct->old_dom_cgrp = dsct->dom_cgrp;
	}
}

/**
 * cgroup_propagate_control - refresh control masks of a subtree
 * @cgrp: root of the target subtree
 *
 * For @cgrp and its subtree, ensure ->subtree_ss_mask matches
 * ->subtree_control and propagate controller availability through the
 * subtree so that descendants don't have unavailable controllers enabled.
 */
static void cgroup_propagate_control(struct cgroup *cgrp)
{
	struct cgroup *dsct;
	struct cgroup_subsys_state *d_css;

	cgroup_for_each_live_descendant_pre(dsct, d_css, cgrp) {
		dsct->subtree_control &= cgroup_control(dsct);
		dsct->subtree_ss_mask =
			cgroup_calc_subtree_ss_mask(dsct->subtree_control,
						    cgroup_ss_mask(dsct));
	}
}

/**
 * cgroup_restore_control - restore control masks and dom_cgrp of a subtree
 * @cgrp: root of the target subtree
 *
 * Restore ->subtree_control, ->subtree_ss_mask and ->dom_cgrp from the
 * respective old_ prefixed fields for @cgrp's subtree including @cgrp
 * itself.
 */
static void cgroup_restore_control(struct cgroup *cgrp)
{
	struct cgroup *dsct;
	struct cgroup_subsys_state *d_css;

	cgroup_for_each_live_descendant_post(dsct, d_css, cgrp) {
		dsct->subtree_control = dsct->old_subtree_control;
		dsct->subtree_ss_mask = dsct->old_subtree_ss_mask;
		dsct->dom_cgrp = dsct->old_dom_cgrp;
	}
}

static bool css_visible(struct cgroup_subsys_state *css)
{
	struct cgroup_subsys *ss = css->ss;
	struct cgroup *cgrp = css->cgroup;

	if (cgroup_control(cgrp) & (1 << ss->id))
		return true;
	if (!(cgroup_ss_mask(cgrp) & (1 << ss->id)))
		return false;
	return cgroup_on_dfl(cgrp) && ss->implicit_on_dfl;
}

/**
 * cgroup_apply_control_enable - enable or show csses according to control
 * @cgrp: root of the target subtree
 *
 * Walk @cgrp's subtree and create new csses or make the existing ones
 * visible.  A css is created invisible if it's being implicitly enabled
 * through dependency.  An invisible css is made visible when the userland
 * explicitly enables it.
 *
 * Returns 0 on success, -errno on failure.  On failure, csses which have
 * been processed already aren't cleaned up.  The caller is responsible for
 * cleaning up with cgroup_apply_control_disable().
 */
static int cgroup_apply_control_enable(struct cgroup *cgrp)
{
	struct cgroup *dsct;
	struct cgroup_subsys_state *d_css;
	struct cgroup_subsys *ss;
	int ssid, ret;

	cgroup_for_each_live_descendant_pre(dsct, d_css, cgrp) {
		for_each_subsys(ss, ssid) {
			struct cgroup_subsys_state *css = cgroup_css(dsct, ss);

			if (!(cgroup_ss_mask(dsct) & (1 << ss->id)))
				continue;

			if (!css) {
				css = css_create(dsct, ss);
				if (IS_ERR(css))
					return PTR_ERR(css);
			}

			WARN_ON_ONCE(percpu_ref_is_dying(&css->refcnt));

			if (css_visible(css)) {
				ret = css_populate_dir(css);
				if (ret)
					return ret;
			}
		}
	}

	return 0;
}

/**
 * cgroup_apply_control_disable - kill or hide csses according to control
 * @cgrp: root of the target subtree
 *
 * Walk @cgrp's subtree and kill and hide csses so that they match
 * cgroup_ss_mask() and cgroup_visible_mask().
 *
 * A css is hidden when the userland requests it to be disabled while other
 * subsystems are still depending on it.  The css must not actively control
 * resources and be in the vanilla state if it's made visible again later.
 * Controllers which may be depended upon should provide ->css_reset() for
 * this purpose.
 */
static void cgroup_apply_control_disable(struct cgroup *cgrp)
{
	struct cgroup *dsct;
	struct cgroup_subsys_state *d_css;
	struct cgroup_subsys *ss;
	int ssid;

	cgroup_for_each_live_descendant_post(dsct, d_css, cgrp) {
		for_each_subsys(ss, ssid) {
			struct cgroup_subsys_state *css = cgroup_css(dsct, ss);

			if (!css)
				continue;

			WARN_ON_ONCE(percpu_ref_is_dying(&css->refcnt));

			if (css->parent &&
			    !(cgroup_ss_mask(dsct) & (1 << ss->id))) {
				kill_css(css);
			} else if (!css_visible(css)) {
				css_clear_dir(css);
				if (ss->css_reset)
					ss->css_reset(css);
			}
		}
	}
}

/**
 * cgroup_apply_control - apply control mask updates to the subtree
 * @cgrp: root of the target subtree
 *
 * subsystems can be enabled and disabled in a subtree using the following
 * steps.
 *
 * 1. Call cgroup_save_control() to stash the current state.
 * 2. Update ->subtree_control masks in the subtree as desired.
 * 3. Call cgroup_apply_control() to apply the changes.
 * 4. Optionally perform other related operations.
 * 5. Call cgroup_finalize_control() to finish up.
 *
 * This function implements step 3 and propagates the mask changes
 * throughout @cgrp's subtree, updates csses accordingly and perform
 * process migrations.
 */
static int cgroup_apply_control(struct cgroup *cgrp)
{
	int ret;

	cgroup_propagate_control(cgrp);

	ret = cgroup_apply_control_enable(cgrp);
	if (ret)
		return ret;

	/*
	 * At this point, cgroup_e_css_by_mask() results reflect the new csses
	 * making the following cgroup_update_dfl_csses() properly update
	 * css associations of all tasks in the subtree.
	 */
	ret = cgroup_update_dfl_csses(cgrp);
	if (ret)
		return ret;

	return 0;
}

/**
 * cgroup_finalize_control - finalize control mask update
 * @cgrp: root of the target subtree
 * @ret: the result of the update
 *
 * Finalize control mask update.  See cgroup_apply_control() for more info.
 */
static void cgroup_finalize_control(struct cgroup *cgrp, int ret)
{
	if (ret) {
		cgroup_restore_control(cgrp);
		cgroup_propagate_control(cgrp);
	}

	cgroup_apply_control_disable(cgrp);
}

static int cgroup_vet_subtree_control_enable(struct cgroup *cgrp, u16 enable)
{
	u16 domain_enable = enable & ~cgrp_dfl_threaded_ss_mask;

	/* if nothing is getting enabled, nothing to worry about */
	if (!enable)
		return 0;

	/* can @cgrp host any resources? */
	if (!cgroup_is_valid_domain(cgrp->dom_cgrp))
		return -EOPNOTSUPP;

	/* mixables don't care */
	if (cgroup_is_mixable(cgrp))
		return 0;

	if (domain_enable) {
		/* can't enable domain controllers inside a thread subtree */
		if (cgroup_is_thread_root(cgrp) || cgroup_is_threaded(cgrp))
			return -EOPNOTSUPP;
	} else {
		/*
		 * Threaded controllers can handle internal competitions
		 * and are always allowed inside a (prospective) thread
		 * subtree.
		 */
		if (cgroup_can_be_thread_root(cgrp) || cgroup_is_threaded(cgrp))
			return 0;
	}

	/*
	 * Controllers can't be enabled for a cgroup with tasks to avoid
	 * child cgroups competing against tasks.
	 */
	if (cgroup_has_tasks(cgrp))
		return -EBUSY;

	return 0;
}

/* change the enabled child controllers for a cgroup in the default hierarchy */
static ssize_t cgroup_subtree_control_write(struct kernfs_open_file *of,
					    char *buf, size_t nbytes,
					    loff_t off)
{
	u16 enable = 0, disable = 0;
	struct cgroup *cgrp, *child;
	struct cgroup_subsys *ss;
	char *tok;
	int ssid, ret;

	/*
	 * Parse input - space separated list of subsystem names prefixed
	 * with either + or -.
	 */
	buf = strstrip(buf);
	while ((tok = strsep(&buf, " "))) {
		if (tok[0] == '\0')
			continue;
		do_each_subsys_mask(ss, ssid, ~cgrp_dfl_inhibit_ss_mask) {
			if (!cgroup_ssid_enabled(ssid) ||
			    strcmp(tok + 1, ss->name))
				continue;

			if (*tok == '+') {
				enable |= 1 << ssid;
				disable &= ~(1 << ssid);
			} else if (*tok == '-') {
				disable |= 1 << ssid;
				enable &= ~(1 << ssid);
			} else {
				return -EINVAL;
			}
			break;
		} while_each_subsys_mask();
		if (ssid == CGROUP_SUBSYS_COUNT)
			return -EINVAL;
	}

	cgrp = cgroup_kn_lock_live(of->kn, true);
	if (!cgrp)
		return -ENODEV;

	for_each_subsys(ss, ssid) {
		if (enable & (1 << ssid)) {
			if (cgrp->subtree_control & (1 << ssid)) {
				enable &= ~(1 << ssid);
				continue;
			}

			if (!(cgroup_control(cgrp) & (1 << ssid))) {
				ret = -ENOENT;
				goto out_unlock;
			}
		} else if (disable & (1 << ssid)) {
			if (!(cgrp->subtree_control & (1 << ssid))) {
				disable &= ~(1 << ssid);
				continue;
			}

			/* a child has it enabled? */
			cgroup_for_each_live_child(child, cgrp) {
				if (child->subtree_control & (1 << ssid)) {
					ret = -EBUSY;
					goto out_unlock;
				}
			}
		}
	}

	if (!enable && !disable) {
		ret = 0;
		goto out_unlock;
	}

	ret = cgroup_vet_subtree_control_enable(cgrp, enable);
	if (ret)
		goto out_unlock;

	/* save and update control masks and prepare csses */
	cgroup_save_control(cgrp);

	cgrp->subtree_control |= enable;
	cgrp->subtree_control &= ~disable;

	ret = cgroup_apply_control(cgrp);
	cgroup_finalize_control(cgrp, ret);
	if (ret)
		goto out_unlock;

	kernfs_activate(cgrp->kn);
out_unlock:
	cgroup_kn_unlock(of->kn);
	return ret ?: nbytes;
}

/**
 * cgroup_enable_threaded - make @cgrp threaded
 * @cgrp: the target cgroup
 *
 * Called when "threaded" is written to the cgroup.type interface file and
 * tries to make @cgrp threaded and join the parent's resource domain.
 * This function is never called on the root cgroup as cgroup.type doesn't
 * exist on it.
 */
static int cgroup_enable_threaded(struct cgroup *cgrp)
{
	struct cgroup *parent = cgroup_parent(cgrp);
	struct cgroup *dom_cgrp = parent->dom_cgrp;
	struct cgroup *dsct;
	struct cgroup_subsys_state *d_css;
	int ret;

	lockdep_assert_held(&cgroup_mutex);

	/* noop if already threaded */
	if (cgroup_is_threaded(cgrp))
		return 0;

	/*
	 * If @cgroup is populated or has domain controllers enabled, it
	 * can't be switched.  While the below cgroup_can_be_thread_root()
	 * test can catch the same conditions, that's only when @parent is
	 * not mixable, so let's check it explicitly.
	 */
	if (cgroup_is_populated(cgrp) ||
	    cgrp->subtree_control & ~cgrp_dfl_threaded_ss_mask)
		return -EOPNOTSUPP;

	/* we're joining the parent's domain, ensure its validity */
	if (!cgroup_is_valid_domain(dom_cgrp) ||
	    !cgroup_can_be_thread_root(dom_cgrp))
		return -EOPNOTSUPP;

	/*
	 * The following shouldn't cause actual migrations and should
	 * always succeed.
	 */
	cgroup_save_control(cgrp);

	cgroup_for_each_live_descendant_pre(dsct, d_css, cgrp)
		if (dsct == cgrp || cgroup_is_threaded(dsct))
			dsct->dom_cgrp = dom_cgrp;

	ret = cgroup_apply_control(cgrp);
	if (!ret)
		parent->nr_threaded_children++;

	cgroup_finalize_control(cgrp, ret);
	return ret;
}

static int cgroup_type_show(struct seq_file *seq, void *v)
{
	struct cgroup *cgrp = seq_css(seq)->cgroup;

	if (cgroup_is_threaded(cgrp))
		seq_puts(seq, "threaded\n");
	else if (!cgroup_is_valid_domain(cgrp))
		seq_puts(seq, "domain invalid\n");
	else if (cgroup_is_thread_root(cgrp))
		seq_puts(seq, "domain threaded\n");
	else
		seq_puts(seq, "domain\n");

	return 0;
}

static ssize_t cgroup_type_write(struct kernfs_open_file *of, char *buf,
				 size_t nbytes, loff_t off)
{
	struct cgroup *cgrp;
	int ret;

	/* only switching to threaded mode is supported */
	if (strcmp(strstrip(buf), "threaded"))
		return -EINVAL;

	/* drain dying csses before we re-apply (threaded) subtree control */
	cgrp = cgroup_kn_lock_live(of->kn, true);
	if (!cgrp)
		return -ENOENT;

	/* threaded can only be enabled */
	ret = cgroup_enable_threaded(cgrp);

	cgroup_kn_unlock(of->kn);
	return ret ?: nbytes;
}

static int cgroup_max_descendants_show(struct seq_file *seq, void *v)
{
	struct cgroup *cgrp = seq_css(seq)->cgroup;
	int descendants = READ_ONCE(cgrp->max_descendants);

	if (descendants == INT_MAX)
		seq_puts(seq, "max\n");
	else
		seq_printf(seq, "%d\n", descendants);

	return 0;
}

static ssize_t cgroup_max_descendants_write(struct kernfs_open_file *of,
					   char *buf, size_t nbytes, loff_t off)
{
	struct cgroup *cgrp;
	int descendants;
	ssize_t ret;

	buf = strstrip(buf);
	if (!strcmp(buf, "max")) {
		descendants = INT_MAX;
	} else {
		ret = kstrtoint(buf, 0, &descendants);
		if (ret)
			return ret;
	}

	if (descendants < 0)
		return -ERANGE;

	cgrp = cgroup_kn_lock_live(of->kn, false);
	if (!cgrp)
		return -ENOENT;

	cgrp->max_descendants = descendants;

	cgroup_kn_unlock(of->kn);

	return nbytes;
}

static int cgroup_max_depth_show(struct seq_file *seq, void *v)
{
	struct cgroup *cgrp = seq_css(seq)->cgroup;
	int depth = READ_ONCE(cgrp->max_depth);

	if (depth == INT_MAX)
		seq_puts(seq, "max\n");
	else
		seq_printf(seq, "%d\n", depth);

	return 0;
}

static ssize_t cgroup_max_depth_write(struct kernfs_open_file *of,
				      char *buf, size_t nbytes, loff_t off)
{
	struct cgroup *cgrp;
	ssize_t ret;
	int depth;

	buf = strstrip(buf);
	if (!strcmp(buf, "max")) {
		depth = INT_MAX;
	} else {
		ret = kstrtoint(buf, 0, &depth);
		if (ret)
			return ret;
	}

	if (depth < 0)
		return -ERANGE;

	cgrp = cgroup_kn_lock_live(of->kn, false);
	if (!cgrp)
		return -ENOENT;

	cgrp->max_depth = depth;

	cgroup_kn_unlock(of->kn);

	return nbytes;
}

static int cgroup_events_show(struct seq_file *seq, void *v)
{
	struct cgroup *cgrp = seq_css(seq)->cgroup;

	seq_printf(seq, "populated %d\n", cgroup_is_populated(cgrp));
	seq_printf(seq, "frozen %d\n", test_bit(CGRP_FROZEN, &cgrp->flags));

	return 0;
}

static int cgroup_stat_show(struct seq_file *seq, void *v)
{
	struct cgroup *cgroup = seq_css(seq)->cgroup;

	seq_printf(seq, "nr_descendants %d\n",
		   cgroup->nr_descendants);
	seq_printf(seq, "nr_dying_descendants %d\n",
		   cgroup->nr_dying_descendants);

	return 0;
}

static int __maybe_unused cgroup_extra_stat_show(struct seq_file *seq,
						 struct cgroup *cgrp, int ssid)
{
	struct cgroup_subsys *ss = cgroup_subsys[ssid];
	struct cgroup_subsys_state *css;
	int ret;

	if (!ss->css_extra_stat_show)
		return 0;

	css = cgroup_tryget_css(cgrp, ss);
	if (!css)
		return 0;

	ret = ss->css_extra_stat_show(seq, css);
	css_put(css);
	return ret;
}

static int cpu_stat_show(struct seq_file *seq, void *v)
{
	struct cgroup __maybe_unused *cgrp = seq_css(seq)->cgroup;
	int ret = 0;

	cgroup_base_stat_cputime_show(seq);
#ifdef CONFIG_CGROUP_SCHED
	ret = cgroup_extra_stat_show(seq, cgrp, cpu_cgrp_id);
#endif
	return ret;
}

#ifdef CONFIG_PSI
static int cgroup_io_pressure_show(struct seq_file *seq, void *v)
{
	struct cgroup *cgrp = seq_css(seq)->cgroup;
	struct psi_group *psi = cgroup_ino(cgrp) == 1 ? &psi_system : cgrp->psi;

	return psi_show(seq, psi, PSI_IO);
}
static int cgroup_memory_pressure_show(struct seq_file *seq, void *v)
{
	struct cgroup *cgrp = seq_css(seq)->cgroup;
	struct psi_group *psi = cgroup_ino(cgrp) == 1 ? &psi_system : cgrp->psi;

	return psi_show(seq, psi, PSI_MEM);
}
static int cgroup_cpu_pressure_show(struct seq_file *seq, void *v)
{
	struct cgroup *cgrp = seq_css(seq)->cgroup;
	struct psi_group *psi = cgroup_ino(cgrp) == 1 ? &psi_system : cgrp->psi;

	return psi_show(seq, psi, PSI_CPU);
}

static ssize_t cgroup_pressure_write(struct kernfs_open_file *of, char *buf,
					  size_t nbytes, enum psi_res res)
{
	struct cgroup_file_ctx *ctx = of->priv;
	struct psi_trigger *new;
	struct cgroup *cgrp;
	struct psi_group *psi;

	cgrp = cgroup_kn_lock_live(of->kn, false);
	if (!cgrp)
		return -ENODEV;

	cgroup_get(cgrp);
	cgroup_kn_unlock(of->kn);

	/* Allow only one trigger per file descriptor */
	if (ctx->psi.trigger) {
		cgroup_put(cgrp);
		return -EBUSY;
	}

	psi = cgroup_ino(cgrp) == 1 ? &psi_system : cgrp->psi;
	new = psi_trigger_create(psi, buf, res);
	if (IS_ERR(new)) {
		cgroup_put(cgrp);
		return PTR_ERR(new);
	}

	smp_store_release(&ctx->psi.trigger, new);
	cgroup_put(cgrp);

	return nbytes;
}

static ssize_t cgroup_io_pressure_write(struct kernfs_open_file *of,
					  char *buf, size_t nbytes,
					  loff_t off)
{
	return cgroup_pressure_write(of, buf, nbytes, PSI_IO);
}

static ssize_t cgroup_memory_pressure_write(struct kernfs_open_file *of,
					  char *buf, size_t nbytes,
					  loff_t off)
{
	return cgroup_pressure_write(of, buf, nbytes, PSI_MEM);
}

static ssize_t cgroup_cpu_pressure_write(struct kernfs_open_file *of,
					  char *buf, size_t nbytes,
					  loff_t off)
{
	return cgroup_pressure_write(of, buf, nbytes, PSI_CPU);
}

static __poll_t cgroup_pressure_poll(struct kernfs_open_file *of,
					  poll_table *pt)
{
	struct cgroup_file_ctx *ctx = of->priv;

	return psi_trigger_poll(&ctx->psi.trigger, of->file, pt);
}

static void cgroup_pressure_release(struct kernfs_open_file *of)
{
	struct cgroup_file_ctx *ctx = of->priv;

	psi_trigger_destroy(ctx->psi.trigger);
}

bool cgroup_psi_enabled(void)
{
	return (cgroup_feature_disable_mask & (1 << OPT_FEATURE_PRESSURE)) == 0;
}

#else /* CONFIG_PSI */
bool cgroup_psi_enabled(void)
{
	return false;
}

#endif /* CONFIG_PSI */

static int cgroup_freeze_show(struct seq_file *seq, void *v)
{
	struct cgroup *cgrp = seq_css(seq)->cgroup;

	seq_printf(seq, "%d\n", cgrp->freezer.freeze);

	return 0;
}

static ssize_t cgroup_freeze_write(struct kernfs_open_file *of,
				   char *buf, size_t nbytes, loff_t off)
{
	struct cgroup *cgrp;
	ssize_t ret;
	int freeze;

	ret = kstrtoint(strstrip(buf), 0, &freeze);
	if (ret)
		return ret;

	if (freeze < 0 || freeze > 1)
		return -ERANGE;

	cgrp = cgroup_kn_lock_live(of->kn, false);
	if (!cgrp)
		return -ENOENT;

	cgroup_freeze(cgrp, freeze);

	cgroup_kn_unlock(of->kn);

	return nbytes;
}

static void __cgroup_kill(struct cgroup *cgrp)
{
	struct css_task_iter it;
	struct task_struct *task;

	lockdep_assert_held(&cgroup_mutex);

	spin_lock_irq(&css_set_lock);
	set_bit(CGRP_KILL, &cgrp->flags);
	spin_unlock_irq(&css_set_lock);

	css_task_iter_start(&cgrp->self, CSS_TASK_ITER_PROCS | CSS_TASK_ITER_THREADED, &it);
	while ((task = css_task_iter_next(&it))) {
		/* Ignore kernel threads here. */
		if (task->flags & PF_KTHREAD)
			continue;

		/* Skip tasks that are already dying. */
		if (__fatal_signal_pending(task))
			continue;

		send_sig(SIGKILL, task, 0);
	}
	css_task_iter_end(&it);

	spin_lock_irq(&css_set_lock);
	clear_bit(CGRP_KILL, &cgrp->flags);
	spin_unlock_irq(&css_set_lock);
}

static void cgroup_kill(struct cgroup *cgrp)
{
	struct cgroup_subsys_state *css;
	struct cgroup *dsct;

	lockdep_assert_held(&cgroup_mutex);

	cgroup_for_each_live_descendant_pre(dsct, css, cgrp)
		__cgroup_kill(dsct);
}

static ssize_t cgroup_kill_write(struct kernfs_open_file *of, char *buf,
				 size_t nbytes, loff_t off)
{
	ssize_t ret = 0;
	int kill;
	struct cgroup *cgrp;

	ret = kstrtoint(strstrip(buf), 0, &kill);
	if (ret)
		return ret;

	if (kill != 1)
		return -ERANGE;

	cgrp = cgroup_kn_lock_live(of->kn, false);
	if (!cgrp)
		return -ENOENT;

	/*
	 * Killing is a process directed operation, i.e. the whole thread-group
	 * is taken down so act like we do for cgroup.procs and only make this
	 * writable in non-threaded cgroups.
	 */
	if (cgroup_is_threaded(cgrp))
		ret = -EOPNOTSUPP;
	else
		cgroup_kill(cgrp);

	cgroup_kn_unlock(of->kn);

	return ret ?: nbytes;
}

static int cgroup_file_open(struct kernfs_open_file *of)
{
	struct cftype *cft = of_cft(of);
	struct cgroup_file_ctx *ctx;
	int ret;

	ctx = kzalloc(sizeof(*ctx), GFP_KERNEL);
	if (!ctx)
		return -ENOMEM;

	ctx->ns = current->nsproxy->cgroup_ns;
	get_cgroup_ns(ctx->ns);
	of->priv = ctx;

	if (!cft->open)
		return 0;

	ret = cft->open(of);
	if (ret) {
		put_cgroup_ns(ctx->ns);
		kfree(ctx);
	}
	return ret;
}

static void cgroup_file_release(struct kernfs_open_file *of)
{
	struct cftype *cft = of_cft(of);
	struct cgroup_file_ctx *ctx = of->priv;

	if (cft->release)
		cft->release(of);
	put_cgroup_ns(ctx->ns);
	kfree(ctx);
}

static ssize_t cgroup_file_write(struct kernfs_open_file *of, char *buf,
				 size_t nbytes, loff_t off)
{
	struct cgroup_file_ctx *ctx = of->priv;
	struct cgroup *cgrp = of->kn->parent->priv;
	struct cftype *cft = of_cft(of);
	struct cgroup_subsys_state *css;
	int ret;

	if (!nbytes)
		return 0;

	/*
	 * If namespaces are delegation boundaries, disallow writes to
	 * files in an non-init namespace root from inside the namespace
	 * except for the files explicitly marked delegatable -
	 * cgroup.procs and cgroup.subtree_control.
	 */
	if ((cgrp->root->flags & CGRP_ROOT_NS_DELEGATE) &&
	    !(cft->flags & CFTYPE_NS_DELEGATABLE) &&
	    ctx->ns != &init_cgroup_ns && ctx->ns->root_cset->dfl_cgrp == cgrp)
		return -EPERM;

	if (cft->write)
		return cft->write(of, buf, nbytes, off);

	/*
	 * kernfs guarantees that a file isn't deleted with operations in
	 * flight, which means that the matching css is and stays alive and
	 * doesn't need to be pinned.  The RCU locking is not necessary
	 * either.  It's just for the convenience of using cgroup_css().
	 */
	rcu_read_lock();
	css = cgroup_css(cgrp, cft->ss);
	rcu_read_unlock();

	if (cft->write_u64) {
		unsigned long long v;
		ret = kstrtoull(buf, 0, &v);
		if (!ret)
			ret = cft->write_u64(css, cft, v);
	} else if (cft->write_s64) {
		long long v;
		ret = kstrtoll(buf, 0, &v);
		if (!ret)
			ret = cft->write_s64(css, cft, v);
	} else {
		ret = -EINVAL;
	}

	return ret ?: nbytes;
}

static __poll_t cgroup_file_poll(struct kernfs_open_file *of, poll_table *pt)
{
	struct cftype *cft = of_cft(of);

	if (cft->poll)
		return cft->poll(of, pt);

	return kernfs_generic_poll(of, pt);
}

static void *cgroup_seqfile_start(struct seq_file *seq, loff_t *ppos)
{
	return seq_cft(seq)->seq_start(seq, ppos);
}

static void *cgroup_seqfile_next(struct seq_file *seq, void *v, loff_t *ppos)
{
	return seq_cft(seq)->seq_next(seq, v, ppos);
}

static void cgroup_seqfile_stop(struct seq_file *seq, void *v)
{
	if (seq_cft(seq)->seq_stop)
		seq_cft(seq)->seq_stop(seq, v);
}

static int cgroup_seqfile_show(struct seq_file *m, void *arg)
{
	struct cftype *cft = seq_cft(m);
	struct cgroup_subsys_state *css = seq_css(m);

	if (cft->seq_show)
		return cft->seq_show(m, arg);

	if (cft->read_u64)
		seq_printf(m, "%llu\n", cft->read_u64(css, cft));
	else if (cft->read_s64)
		seq_printf(m, "%lld\n", cft->read_s64(css, cft));
	else
		return -EINVAL;
	return 0;
}

static struct kernfs_ops cgroup_kf_single_ops = {
	.atomic_write_len	= PAGE_SIZE,
	.open			= cgroup_file_open,
	.release		= cgroup_file_release,
	.write			= cgroup_file_write,
	.poll			= cgroup_file_poll,
	.seq_show		= cgroup_seqfile_show,
};

static struct kernfs_ops cgroup_kf_ops = {
	.atomic_write_len	= PAGE_SIZE,
	.open			= cgroup_file_open,
	.release		= cgroup_file_release,
	.write			= cgroup_file_write,
	.poll			= cgroup_file_poll,
	.seq_start		= cgroup_seqfile_start,
	.seq_next		= cgroup_seqfile_next,
	.seq_stop		= cgroup_seqfile_stop,
	.seq_show		= cgroup_seqfile_show,
};

/* set uid and gid of cgroup dirs and files to that of the creator */
static int cgroup_kn_set_ugid(struct kernfs_node *kn)
{
	struct iattr iattr = { .ia_valid = ATTR_UID | ATTR_GID,
			       .ia_uid = current_fsuid(),
			       .ia_gid = current_fsgid(), };

	if (uid_eq(iattr.ia_uid, GLOBAL_ROOT_UID) &&
	    gid_eq(iattr.ia_gid, GLOBAL_ROOT_GID))
		return 0;

	return kernfs_setattr(kn, &iattr);
}

static void cgroup_file_notify_timer(struct timer_list *timer)
{
	cgroup_file_notify(container_of(timer, struct cgroup_file,
					notify_timer));
}

static int cgroup_add_file(struct cgroup_subsys_state *css, struct cgroup *cgrp,
			   struct cftype *cft)
{
	char name[CGROUP_FILE_NAME_MAX];
	struct kernfs_node *kn;
	struct lock_class_key *key = NULL;
	int ret;

#ifdef CONFIG_DEBUG_LOCK_ALLOC
	key = &cft->lockdep_key;
#endif
	kn = __kernfs_create_file(cgrp->kn, cgroup_file_name(cgrp, cft, name),
				  cgroup_file_mode(cft),
				  GLOBAL_ROOT_UID, GLOBAL_ROOT_GID,
				  0, cft->kf_ops, cft,
				  NULL, key);
	if (IS_ERR(kn))
		return PTR_ERR(kn);

	ret = cgroup_kn_set_ugid(kn);
	if (ret) {
		kernfs_remove(kn);
		return ret;
	}

	if (cft->file_offset) {
		struct cgroup_file *cfile = (void *)css + cft->file_offset;

		timer_setup(&cfile->notify_timer, cgroup_file_notify_timer, 0);

		spin_lock_irq(&cgroup_file_kn_lock);
		cfile->kn = kn;
		spin_unlock_irq(&cgroup_file_kn_lock);
	}

	return 0;
}

/**
 * cgroup_addrm_files - add or remove files to a cgroup directory
 * @css: the target css
 * @cgrp: the target cgroup (usually css->cgroup)
 * @cfts: array of cftypes to be added
 * @is_add: whether to add or remove
 *
 * Depending on @is_add, add or remove files defined by @cfts on @cgrp.
 * For removals, this function never fails.
 */
static int cgroup_addrm_files(struct cgroup_subsys_state *css,
			      struct cgroup *cgrp, struct cftype cfts[],
			      bool is_add)
{
	struct cftype *cft, *cft_end = NULL;
	int ret = 0;

	lockdep_assert_held(&cgroup_mutex);

restart:
	for (cft = cfts; cft != cft_end && cft->name[0] != '\0'; cft++) {
		/* does cft->flags tell us to skip this file on @cgrp? */
		if ((cft->flags & __CFTYPE_ONLY_ON_DFL) && !cgroup_on_dfl(cgrp))
			continue;
		if ((cft->flags & __CFTYPE_NOT_ON_DFL) && cgroup_on_dfl(cgrp))
			continue;
		if ((cft->flags & CFTYPE_NOT_ON_ROOT) && !cgroup_parent(cgrp))
			continue;
		if ((cft->flags & CFTYPE_ONLY_ON_ROOT) && cgroup_parent(cgrp))
			continue;
		if ((cft->flags & CFTYPE_DEBUG) && !cgroup_debug)
			continue;
		if (is_add) {
			ret = cgroup_add_file(css, cgrp, cft);
			if (ret) {
				pr_warn("%s: failed to add %s, err=%d\n",
					__func__, cft->name, ret);
				cft_end = cft;
				is_add = false;
				goto restart;
			}
		} else {
			cgroup_rm_file(cgrp, cft);
		}
	}
	return ret;
}

static int cgroup_apply_cftypes(struct cftype *cfts, bool is_add)
{
	struct cgroup_subsys *ss = cfts[0].ss;
	struct cgroup *root = &ss->root->cgrp;
	struct cgroup_subsys_state *css;
	int ret = 0;

	lockdep_assert_held(&cgroup_mutex);

	/* add/rm files for all cgroups created before */
	css_for_each_descendant_pre(css, cgroup_css(root, ss)) {
		struct cgroup *cgrp = css->cgroup;

		if (!(css->flags & CSS_VISIBLE))
			continue;

		ret = cgroup_addrm_files(css, cgrp, cfts, is_add);
		if (ret)
			break;
	}

	if (is_add && !ret)
		kernfs_activate(root->kn);
	return ret;
}

static void cgroup_exit_cftypes(struct cftype *cfts)
{
	struct cftype *cft;

	for (cft = cfts; cft->name[0] != '\0'; cft++) {
		/* free copy for custom atomic_write_len, see init_cftypes() */
		if (cft->max_write_len && cft->max_write_len != PAGE_SIZE)
			kfree(cft->kf_ops);
		cft->kf_ops = NULL;
		cft->ss = NULL;

		/* revert flags set by cgroup core while adding @cfts */
		cft->flags &= ~(__CFTYPE_ONLY_ON_DFL | __CFTYPE_NOT_ON_DFL |
				__CFTYPE_ADDED);
	}
}

static int cgroup_init_cftypes(struct cgroup_subsys *ss, struct cftype *cfts)
{
	struct cftype *cft;
	int ret = 0;

	for (cft = cfts; cft->name[0] != '\0'; cft++) {
		struct kernfs_ops *kf_ops;

		WARN_ON(cft->ss || cft->kf_ops);

		if (cft->flags & __CFTYPE_ADDED) {
			ret = -EBUSY;
			break;
		}

		if (cft->seq_start)
			kf_ops = &cgroup_kf_ops;
		else
			kf_ops = &cgroup_kf_single_ops;

		/*
		 * Ugh... if @cft wants a custom max_write_len, we need to
		 * make a copy of kf_ops to set its atomic_write_len.
		 */
		if (cft->max_write_len && cft->max_write_len != PAGE_SIZE) {
			kf_ops = kmemdup(kf_ops, sizeof(*kf_ops), GFP_KERNEL);
			if (!kf_ops) {
				ret = -ENOMEM;
				break;
			}
			kf_ops->atomic_write_len = cft->max_write_len;
		}

		cft->kf_ops = kf_ops;
		cft->ss = ss;
		cft->flags |= __CFTYPE_ADDED;
	}

	if (ret)
		cgroup_exit_cftypes(cfts);
	return ret;
}

static int cgroup_rm_cftypes_locked(struct cftype *cfts)
{
	lockdep_assert_held(&cgroup_mutex);

	list_del(&cfts->node);
	cgroup_apply_cftypes(cfts, false);
	cgroup_exit_cftypes(cfts);
	return 0;
}

/**
 * cgroup_rm_cftypes - remove an array of cftypes from a subsystem
 * @cfts: zero-length name terminated array of cftypes
 *
 * Unregister @cfts.  Files described by @cfts are removed from all
 * existing cgroups and all future cgroups won't have them either.  This
 * function can be called anytime whether @cfts' subsys is attached or not.
 *
 * Returns 0 on successful unregistration, -ENOENT if @cfts is not
 * registered.
 */
int cgroup_rm_cftypes(struct cftype *cfts)
{
	int ret;

	if (!cfts || cfts[0].name[0] == '\0')
		return 0;

	if (!(cfts[0].flags & __CFTYPE_ADDED))
		return -ENOENT;

	mutex_lock(&cgroup_mutex);
	ret = cgroup_rm_cftypes_locked(cfts);
	mutex_unlock(&cgroup_mutex);
	return ret;
}

/**
 * cgroup_add_cftypes - add an array of cftypes to a subsystem
 * @ss: target cgroup subsystem
 * @cfts: zero-length name terminated array of cftypes
 *
 * Register @cfts to @ss.  Files described by @cfts are created for all
 * existing cgroups to which @ss is attached and all future cgroups will
 * have them too.  This function can be called anytime whether @ss is
 * attached or not.
 *
 * Returns 0 on successful registration, -errno on failure.  Note that this
 * function currently returns 0 as long as @cfts registration is successful
 * even if some file creation attempts on existing cgroups fail.
 */
static int cgroup_add_cftypes(struct cgroup_subsys *ss, struct cftype *cfts)
{
	int ret;

	if (!cgroup_ssid_enabled(ss->id))
		return 0;

	if (!cfts || cfts[0].name[0] == '\0')
		return 0;

	ret = cgroup_init_cftypes(ss, cfts);
	if (ret)
		return ret;

	mutex_lock(&cgroup_mutex);

	list_add_tail(&cfts->node, &ss->cfts);
	ret = cgroup_apply_cftypes(cfts, true);
	if (ret)
		cgroup_rm_cftypes_locked(cfts);

	mutex_unlock(&cgroup_mutex);
	return ret;
}

/**
 * cgroup_add_dfl_cftypes - add an array of cftypes for default hierarchy
 * @ss: target cgroup subsystem
 * @cfts: zero-length name terminated array of cftypes
 *
 * Similar to cgroup_add_cftypes() but the added files are only used for
 * the default hierarchy.
 */
int cgroup_add_dfl_cftypes(struct cgroup_subsys *ss, struct cftype *cfts)
{
	struct cftype *cft;

	for (cft = cfts; cft && cft->name[0] != '\0'; cft++)
		cft->flags |= __CFTYPE_ONLY_ON_DFL;
	return cgroup_add_cftypes(ss, cfts);
}

/**
 * cgroup_add_legacy_cftypes - add an array of cftypes for legacy hierarchies
 * @ss: target cgroup subsystem
 * @cfts: zero-length name terminated array of cftypes
 *
 * Similar to cgroup_add_cftypes() but the added files are only used for
 * the legacy hierarchies.
 */
int cgroup_add_legacy_cftypes(struct cgroup_subsys *ss, struct cftype *cfts)
{
	struct cftype *cft;

	for (cft = cfts; cft && cft->name[0] != '\0'; cft++)
		cft->flags |= __CFTYPE_NOT_ON_DFL;
	return cgroup_add_cftypes(ss, cfts);
}

/**
 * cgroup_file_notify - generate a file modified event for a cgroup_file
 * @cfile: target cgroup_file
 *
 * @cfile must have been obtained by setting cftype->file_offset.
 */
void cgroup_file_notify(struct cgroup_file *cfile)
{
	unsigned long flags;

	spin_lock_irqsave(&cgroup_file_kn_lock, flags);
	if (cfile->kn) {
		unsigned long last = cfile->notified_at;
		unsigned long next = last + CGROUP_FILE_NOTIFY_MIN_INTV;

		if (time_in_range(jiffies, last, next)) {
			timer_reduce(&cfile->notify_timer, next);
		} else {
			kernfs_notify(cfile->kn);
			cfile->notified_at = jiffies;
		}
	}
	spin_unlock_irqrestore(&cgroup_file_kn_lock, flags);
}

/**
 * css_next_child - find the next child of a given css
 * @pos: the current position (%NULL to initiate traversal)
 * @parent: css whose children to walk
 *
 * This function returns the next child of @parent and should be called
 * under either cgroup_mutex or RCU read lock.  The only requirement is
 * that @parent and @pos are accessible.  The next sibling is guaranteed to
 * be returned regardless of their states.
 *
 * If a subsystem synchronizes ->css_online() and the start of iteration, a
 * css which finished ->css_online() is guaranteed to be visible in the
 * future iterations and will stay visible until the last reference is put.
 * A css which hasn't finished ->css_online() or already finished
 * ->css_offline() may show up during traversal.  It's each subsystem's
 * responsibility to synchronize against on/offlining.
 */
struct cgroup_subsys_state *css_next_child(struct cgroup_subsys_state *pos,
					   struct cgroup_subsys_state *parent)
{
	struct cgroup_subsys_state *next;

	cgroup_assert_mutex_or_rcu_locked();

	/*
	 * @pos could already have been unlinked from the sibling list.
	 * Once a cgroup is removed, its ->sibling.next is no longer
	 * updated when its next sibling changes.  CSS_RELEASED is set when
	 * @pos is taken off list, at which time its next pointer is valid,
	 * and, as releases are serialized, the one pointed to by the next
	 * pointer is guaranteed to not have started release yet.  This
	 * implies that if we observe !CSS_RELEASED on @pos in this RCU
	 * critical section, the one pointed to by its next pointer is
	 * guaranteed to not have finished its RCU grace period even if we
	 * have dropped rcu_read_lock() in-between iterations.
	 *
	 * If @pos has CSS_RELEASED set, its next pointer can't be
	 * dereferenced; however, as each css is given a monotonically
	 * increasing unique serial number and always appended to the
	 * sibling list, the next one can be found by walking the parent's
	 * children until the first css with higher serial number than
	 * @pos's.  While this path can be slower, it happens iff iteration
	 * races against release and the race window is very small.
	 */
	if (!pos) {
		next = list_entry_rcu(parent->children.next, struct cgroup_subsys_state, sibling);
	} else if (likely(!(pos->flags & CSS_RELEASED))) {
		next = list_entry_rcu(pos->sibling.next, struct cgroup_subsys_state, sibling);
	} else {
		list_for_each_entry_rcu(next, &parent->children, sibling,
					lockdep_is_held(&cgroup_mutex))
			if (next->serial_nr > pos->serial_nr)
				break;
	}

	/*
	 * @next, if not pointing to the head, can be dereferenced and is
	 * the next sibling.
	 */
	if (&next->sibling != &parent->children)
		return next;
	return NULL;
}

/**
 * css_next_descendant_pre - find the next descendant for pre-order walk
 * @pos: the current position (%NULL to initiate traversal)
 * @root: css whose descendants to walk
 *
 * To be used by css_for_each_descendant_pre().  Find the next descendant
 * to visit for pre-order traversal of @root's descendants.  @root is
 * included in the iteration and the first node to be visited.
 *
 * While this function requires cgroup_mutex or RCU read locking, it
 * doesn't require the whole traversal to be contained in a single critical
 * section.  This function will return the correct next descendant as long
 * as both @pos and @root are accessible and @pos is a descendant of @root.
 *
 * If a subsystem synchronizes ->css_online() and the start of iteration, a
 * css which finished ->css_online() is guaranteed to be visible in the
 * future iterations and will stay visible until the last reference is put.
 * A css which hasn't finished ->css_online() or already finished
 * ->css_offline() may show up during traversal.  It's each subsystem's
 * responsibility to synchronize against on/offlining.
 */
struct cgroup_subsys_state *
css_next_descendant_pre(struct cgroup_subsys_state *pos,
			struct cgroup_subsys_state *root)
{
	struct cgroup_subsys_state *next;

	cgroup_assert_mutex_or_rcu_locked();

	/* if first iteration, visit @root */
	if (!pos)
		return root;

	/* visit the first child if exists */
	next = css_next_child(NULL, pos);
	if (next)
		return next;

	/* no child, visit my or the closest ancestor's next sibling */
	while (pos != root) {
		next = css_next_child(pos, pos->parent);
		if (next)
			return next;
		pos = pos->parent;
	}

	return NULL;
}
EXPORT_SYMBOL_GPL(css_next_descendant_pre);

/**
 * css_rightmost_descendant - return the rightmost descendant of a css
 * @pos: css of interest
 *
 * Return the rightmost descendant of @pos.  If there's no descendant, @pos
 * is returned.  This can be used during pre-order traversal to skip
 * subtree of @pos.
 *
 * While this function requires cgroup_mutex or RCU read locking, it
 * doesn't require the whole traversal to be contained in a single critical
 * section.  This function will return the correct rightmost descendant as
 * long as @pos is accessible.
 */
struct cgroup_subsys_state *
css_rightmost_descendant(struct cgroup_subsys_state *pos)
{
	struct cgroup_subsys_state *last, *tmp;

	cgroup_assert_mutex_or_rcu_locked();

	do {
		last = pos;
		/* ->prev isn't RCU safe, walk ->next till the end */
		pos = NULL;
		css_for_each_child(tmp, last)
			pos = tmp;
	} while (pos);

	return last;
}

static struct cgroup_subsys_state *
css_leftmost_descendant(struct cgroup_subsys_state *pos)
{
	struct cgroup_subsys_state *last;

	do {
		last = pos;
		pos = css_next_child(NULL, pos);
	} while (pos);

	return last;
}

/**
 * css_next_descendant_post - find the next descendant for post-order walk
 * @pos: the current position (%NULL to initiate traversal)
 * @root: css whose descendants to walk
 *
 * To be used by css_for_each_descendant_post().  Find the next descendant
 * to visit for post-order traversal of @root's descendants.  @root is
 * included in the iteration and the last node to be visited.
 *
 * While this function requires cgroup_mutex or RCU read locking, it
 * doesn't require the whole traversal to be contained in a single critical
 * section.  This function will return the correct next descendant as long
 * as both @pos and @cgroup are accessible and @pos is a descendant of
 * @cgroup.
 *
 * If a subsystem synchronizes ->css_online() and the start of iteration, a
 * css which finished ->css_online() is guaranteed to be visible in the
 * future iterations and will stay visible until the last reference is put.
 * A css which hasn't finished ->css_online() or already finished
 * ->css_offline() may show up during traversal.  It's each subsystem's
 * responsibility to synchronize against on/offlining.
 */
struct cgroup_subsys_state *
css_next_descendant_post(struct cgroup_subsys_state *pos,
			 struct cgroup_subsys_state *root)
{
	struct cgroup_subsys_state *next;

	cgroup_assert_mutex_or_rcu_locked();

	/* if first iteration, visit leftmost descendant which may be @root */
	if (!pos)
		return css_leftmost_descendant(root);

	/* if we visited @root, we're done */
	if (pos == root)
		return NULL;

	/* if there's an unvisited sibling, visit its leftmost descendant */
	next = css_next_child(pos, pos->parent);
	if (next)
		return css_leftmost_descendant(next);

	/* no sibling left, visit parent */
	return pos->parent;
}

/**
 * css_has_online_children - does a css have online children
 * @css: the target css
 *
 * Returns %true if @css has any online children; otherwise, %false.  This
 * function can be called from any context but the caller is responsible
 * for synchronizing against on/offlining as necessary.
 */
bool css_has_online_children(struct cgroup_subsys_state *css)
{
	struct cgroup_subsys_state *child;
	bool ret = false;

	rcu_read_lock();
	css_for_each_child(child, css) {
		if (child->flags & CSS_ONLINE) {
			ret = true;
			break;
		}
	}
	rcu_read_unlock();
	return ret;
}

static struct css_set *css_task_iter_next_css_set(struct css_task_iter *it)
{
	struct list_head *l;
	struct cgrp_cset_link *link;
	struct css_set *cset;

	lockdep_assert_held(&css_set_lock);

	/* find the next threaded cset */
	if (it->tcset_pos) {
		l = it->tcset_pos->next;

		if (l != it->tcset_head) {
			it->tcset_pos = l;
			return container_of(l, struct css_set,
					    threaded_csets_node);
		}

		it->tcset_pos = NULL;
	}

	/* find the next cset */
	l = it->cset_pos;
	l = l->next;
	if (l == it->cset_head) {
		it->cset_pos = NULL;
		return NULL;
	}

	if (it->ss) {
		cset = container_of(l, struct css_set, e_cset_node[it->ss->id]);
	} else {
		link = list_entry(l, struct cgrp_cset_link, cset_link);
		cset = link->cset;
	}

	it->cset_pos = l;

	/* initialize threaded css_set walking */
	if (it->flags & CSS_TASK_ITER_THREADED) {
		if (it->cur_dcset)
			put_css_set_locked(it->cur_dcset);
		it->cur_dcset = cset;
		get_css_set(cset);

		it->tcset_head = &cset->threaded_csets;
		it->tcset_pos = &cset->threaded_csets;
	}

	return cset;
}

/**
 * css_task_iter_advance_css_set - advance a task iterator to the next css_set
 * @it: the iterator to advance
 *
 * Advance @it to the next css_set to walk.
 */
static void css_task_iter_advance_css_set(struct css_task_iter *it)
{
	struct css_set *cset;

	lockdep_assert_held(&css_set_lock);

	/* Advance to the next non-empty css_set and find first non-empty tasks list*/
	while ((cset = css_task_iter_next_css_set(it))) {
		if (!list_empty(&cset->tasks)) {
			it->cur_tasks_head = &cset->tasks;
			break;
		} else if (!list_empty(&cset->mg_tasks)) {
			it->cur_tasks_head = &cset->mg_tasks;
			break;
		} else if (!list_empty(&cset->dying_tasks)) {
			it->cur_tasks_head = &cset->dying_tasks;
			break;
		}
	}
	if (!cset) {
		it->task_pos = NULL;
		return;
	}
	it->task_pos = it->cur_tasks_head->next;

	/*
	 * We don't keep css_sets locked across iteration steps and thus
	 * need to take steps to ensure that iteration can be resumed after
	 * the lock is re-acquired.  Iteration is performed at two levels -
	 * css_sets and tasks in them.
	 *
	 * Once created, a css_set never leaves its cgroup lists, so a
	 * pinned css_set is guaranteed to stay put and we can resume
	 * iteration afterwards.
	 *
	 * Tasks may leave @cset across iteration steps.  This is resolved
	 * by registering each iterator with the css_set currently being
	 * walked and making css_set_move_task() advance iterators whose
	 * next task is leaving.
	 */
	if (it->cur_cset) {
		list_del(&it->iters_node);
		put_css_set_locked(it->cur_cset);
	}
	get_css_set(cset);
	it->cur_cset = cset;
	list_add(&it->iters_node, &cset->task_iters);
}

static void css_task_iter_skip(struct css_task_iter *it,
			       struct task_struct *task)
{
	lockdep_assert_held(&css_set_lock);

	if (it->task_pos == &task->cg_list) {
		it->task_pos = it->task_pos->next;
		it->flags |= CSS_TASK_ITER_SKIPPED;
	}
}

static void css_task_iter_advance(struct css_task_iter *it)
{
	struct task_struct *task;

	lockdep_assert_held(&css_set_lock);
repeat:
	if (it->task_pos) {
		/*
		 * Advance iterator to find next entry. We go through cset
		 * tasks, mg_tasks and dying_tasks, when consumed we move onto
		 * the next cset.
		 */
		if (it->flags & CSS_TASK_ITER_SKIPPED)
			it->flags &= ~CSS_TASK_ITER_SKIPPED;
		else
			it->task_pos = it->task_pos->next;

		if (it->task_pos == &it->cur_cset->tasks) {
			it->cur_tasks_head = &it->cur_cset->mg_tasks;
			it->task_pos = it->cur_tasks_head->next;
		}
		if (it->task_pos == &it->cur_cset->mg_tasks) {
			it->cur_tasks_head = &it->cur_cset->dying_tasks;
			it->task_pos = it->cur_tasks_head->next;
		}
		if (it->task_pos == &it->cur_cset->dying_tasks)
			css_task_iter_advance_css_set(it);
	} else {
		/* called from start, proceed to the first cset */
		css_task_iter_advance_css_set(it);
	}

	if (!it->task_pos)
		return;

	task = list_entry(it->task_pos, struct task_struct, cg_list);

	if (it->flags & CSS_TASK_ITER_PROCS) {
		/* if PROCS, skip over tasks which aren't group leaders */
		if (!thread_group_leader(task))
			goto repeat;

		/* and dying leaders w/o live member threads */
		if (it->cur_tasks_head == &it->cur_cset->dying_tasks &&
		    !atomic_read(&task->signal->live))
			goto repeat;
	} else {
		/* skip all dying ones */
		if (it->cur_tasks_head == &it->cur_cset->dying_tasks)
			goto repeat;
	}
}

/**
 * css_task_iter_start - initiate task iteration
 * @css: the css to walk tasks of
 * @flags: CSS_TASK_ITER_* flags
 * @it: the task iterator to use
 *
 * Initiate iteration through the tasks of @css.  The caller can call
 * css_task_iter_next() to walk through the tasks until the function
 * returns NULL.  On completion of iteration, css_task_iter_end() must be
 * called.
 */
void css_task_iter_start(struct cgroup_subsys_state *css, unsigned int flags,
			 struct css_task_iter *it)
{
	memset(it, 0, sizeof(*it));

	spin_lock_irq(&css_set_lock);

	it->ss = css->ss;
	it->flags = flags;

	if (CGROUP_HAS_SUBSYS_CONFIG && it->ss)
		it->cset_pos = &css->cgroup->e_csets[css->ss->id];
	else
		it->cset_pos = &css->cgroup->cset_links;

	it->cset_head = it->cset_pos;

	css_task_iter_advance(it);

	spin_unlock_irq(&css_set_lock);
}

/**
 * css_task_iter_next - return the next task for the iterator
 * @it: the task iterator being iterated
 *
 * The "next" function for task iteration.  @it should have been
 * initialized via css_task_iter_start().  Returns NULL when the iteration
 * reaches the end.
 */
struct task_struct *css_task_iter_next(struct css_task_iter *it)
{
	if (it->cur_task) {
		put_task_struct(it->cur_task);
		it->cur_task = NULL;
	}

	spin_lock_irq(&css_set_lock);

	/* @it may be half-advanced by skips, finish advancing */
	if (it->flags & CSS_TASK_ITER_SKIPPED)
		css_task_iter_advance(it);

	if (it->task_pos) {
		it->cur_task = list_entry(it->task_pos, struct task_struct,
					  cg_list);
		get_task_struct(it->cur_task);
		css_task_iter_advance(it);
	}

	spin_unlock_irq(&css_set_lock);

	return it->cur_task;
}

/**
 * css_task_iter_end - finish task iteration
 * @it: the task iterator to finish
 *
 * Finish task iteration started by css_task_iter_start().
 */
void css_task_iter_end(struct css_task_iter *it)
{
	if (it->cur_cset) {
		spin_lock_irq(&css_set_lock);
		list_del(&it->iters_node);
		put_css_set_locked(it->cur_cset);
		spin_unlock_irq(&css_set_lock);
	}

	if (it->cur_dcset)
		put_css_set(it->cur_dcset);

	if (it->cur_task)
		put_task_struct(it->cur_task);
}

static void cgroup_procs_release(struct kernfs_open_file *of)
{
	struct cgroup_file_ctx *ctx = of->priv;

	if (ctx->procs.started)
		css_task_iter_end(&ctx->procs.iter);
}

static void *cgroup_procs_next(struct seq_file *s, void *v, loff_t *pos)
{
	struct kernfs_open_file *of = s->private;
	struct cgroup_file_ctx *ctx = of->priv;

	if (pos)
		(*pos)++;

	return css_task_iter_next(&ctx->procs.iter);
}

static void *__cgroup_procs_start(struct seq_file *s, loff_t *pos,
				  unsigned int iter_flags)
{
	struct kernfs_open_file *of = s->private;
	struct cgroup *cgrp = seq_css(s)->cgroup;
	struct cgroup_file_ctx *ctx = of->priv;
	struct css_task_iter *it = &ctx->procs.iter;

	/*
	 * When a seq_file is seeked, it's always traversed sequentially
	 * from position 0, so we can simply keep iterating on !0 *pos.
	 */
	if (!ctx->procs.started) {
		if (WARN_ON_ONCE((*pos)))
			return ERR_PTR(-EINVAL);
		css_task_iter_start(&cgrp->self, iter_flags, it);
		ctx->procs.started = true;
	} else if (!(*pos)) {
		css_task_iter_end(it);
		css_task_iter_start(&cgrp->self, iter_flags, it);
	} else
		return it->cur_task;

	return cgroup_procs_next(s, NULL, NULL);
}

static void *cgroup_procs_start(struct seq_file *s, loff_t *pos)
{
	struct cgroup *cgrp = seq_css(s)->cgroup;

	/*
	 * All processes of a threaded subtree belong to the domain cgroup
	 * of the subtree.  Only threads can be distributed across the
	 * subtree.  Reject reads on cgroup.procs in the subtree proper.
	 * They're always empty anyway.
	 */
	if (cgroup_is_threaded(cgrp))
		return ERR_PTR(-EOPNOTSUPP);

	return __cgroup_procs_start(s, pos, CSS_TASK_ITER_PROCS |
					    CSS_TASK_ITER_THREADED);
}

static int cgroup_procs_show(struct seq_file *s, void *v)
{
	seq_printf(s, "%d\n", task_pid_vnr(v));
	return 0;
}

static int cgroup_may_write(const struct cgroup *cgrp, struct super_block *sb)
{
	int ret;
	struct inode *inode;

	lockdep_assert_held(&cgroup_mutex);

	inode = kernfs_get_inode(sb, cgrp->procs_file.kn);
	if (!inode)
		return -ENOMEM;

	ret = inode_permission(&init_user_ns, inode, MAY_WRITE);
	iput(inode);
	return ret;
}

static int cgroup_procs_write_permission(struct cgroup *src_cgrp,
					 struct cgroup *dst_cgrp,
					 struct super_block *sb,
					 struct cgroup_namespace *ns)
{
	struct cgroup *com_cgrp = src_cgrp;
	int ret;

	lockdep_assert_held(&cgroup_mutex);

	/* find the common ancestor */
	while (!cgroup_is_descendant(dst_cgrp, com_cgrp))
		com_cgrp = cgroup_parent(com_cgrp);

	/* %current should be authorized to migrate to the common ancestor */
	ret = cgroup_may_write(com_cgrp, sb);
	if (ret)
		return ret;

	/*
	 * If namespaces are delegation boundaries, %current must be able
	 * to see both source and destination cgroups from its namespace.
	 */
	if ((cgrp_dfl_root.flags & CGRP_ROOT_NS_DELEGATE) &&
	    (!cgroup_is_descendant(src_cgrp, ns->root_cset->dfl_cgrp) ||
	     !cgroup_is_descendant(dst_cgrp, ns->root_cset->dfl_cgrp)))
		return -ENOENT;

	return 0;
}

static int cgroup_attach_permissions(struct cgroup *src_cgrp,
				     struct cgroup *dst_cgrp,
				     struct super_block *sb, bool threadgroup,
				     struct cgroup_namespace *ns)
{
	int ret = 0;

	ret = cgroup_procs_write_permission(src_cgrp, dst_cgrp, sb, ns);
	if (ret)
		return ret;

	ret = cgroup_migrate_vet_dst(dst_cgrp);
	if (ret)
		return ret;

	if (!threadgroup && (src_cgrp->dom_cgrp != dst_cgrp->dom_cgrp))
		ret = -EOPNOTSUPP;

	return ret;
}

static ssize_t __cgroup_procs_write(struct kernfs_open_file *of, char *buf,
				    bool threadgroup)
{
	struct cgroup_file_ctx *ctx = of->priv;
	struct cgroup *src_cgrp, *dst_cgrp;
	struct task_struct *task;
	const struct cred *saved_cred;
	ssize_t ret;
	bool threadgroup_locked;

	dst_cgrp = cgroup_kn_lock_live(of->kn, false);
	if (!dst_cgrp)
		return -ENODEV;

	task = cgroup_procs_write_start(buf, threadgroup, &threadgroup_locked);
	ret = PTR_ERR_OR_ZERO(task);
	if (ret)
		goto out_unlock;

	/* find the source cgroup */
	spin_lock_irq(&css_set_lock);
	src_cgrp = task_cgroup_from_root(task, &cgrp_dfl_root);
	spin_unlock_irq(&css_set_lock);

	/*
	 * Process and thread migrations follow same delegation rule. Check
	 * permissions using the credentials from file open to protect against
	 * inherited fd attacks.
	 */
	saved_cred = override_creds(of->file->f_cred);
	ret = cgroup_attach_permissions(src_cgrp, dst_cgrp,
					of->file->f_path.dentry->d_sb,
					threadgroup, ctx->ns);
	revert_creds(saved_cred);
	if (ret)
		goto out_finish;

	ret = cgroup_attach_task(dst_cgrp, task, threadgroup);

out_finish:
	cgroup_procs_write_finish(task, threadgroup_locked);
out_unlock:
	cgroup_kn_unlock(of->kn);

	return ret;
}

static ssize_t cgroup_procs_write(struct kernfs_open_file *of,
				  char *buf, size_t nbytes, loff_t off)
{
	return __cgroup_procs_write(of, buf, true) ?: nbytes;
}

static void *cgroup_threads_start(struct seq_file *s, loff_t *pos)
{
	return __cgroup_procs_start(s, pos, 0);
}

static ssize_t cgroup_threads_write(struct kernfs_open_file *of,
				    char *buf, size_t nbytes, loff_t off)
{
	return __cgroup_procs_write(of, buf, false) ?: nbytes;
}

/* cgroup core interface files for the default hierarchy */
static struct cftype cgroup_base_files[] = {
	{
		.name = "cgroup.type",
		.flags = CFTYPE_NOT_ON_ROOT,
		.seq_show = cgroup_type_show,
		.write = cgroup_type_write,
	},
	{
		.name = "cgroup.procs",
		.flags = CFTYPE_NS_DELEGATABLE,
		.file_offset = offsetof(struct cgroup, procs_file),
		.release = cgroup_procs_release,
		.seq_start = cgroup_procs_start,
		.seq_next = cgroup_procs_next,
		.seq_show = cgroup_procs_show,
		.write = cgroup_procs_write,
	},
	{
		.name = "cgroup.threads",
		.flags = CFTYPE_NS_DELEGATABLE,
		.release = cgroup_procs_release,
		.seq_start = cgroup_threads_start,
		.seq_next = cgroup_procs_next,
		.seq_show = cgroup_procs_show,
		.write = cgroup_threads_write,
	},
	{
		.name = "cgroup.controllers",
		.seq_show = cgroup_controllers_show,
	},
	{
		.name = "cgroup.subtree_control",
		.flags = CFTYPE_NS_DELEGATABLE,
		.seq_show = cgroup_subtree_control_show,
		.write = cgroup_subtree_control_write,
	},
	{
		.name = "cgroup.events",
		.flags = CFTYPE_NOT_ON_ROOT,
		.file_offset = offsetof(struct cgroup, events_file),
		.seq_show = cgroup_events_show,
	},
	{
		.name = "cgroup.max.descendants",
		.seq_show = cgroup_max_descendants_show,
		.write = cgroup_max_descendants_write,
	},
	{
		.name = "cgroup.max.depth",
		.seq_show = cgroup_max_depth_show,
		.write = cgroup_max_depth_write,
	},
	{
		.name = "cgroup.stat",
		.seq_show = cgroup_stat_show,
	},
	{
		.name = "cgroup.freeze",
		.flags = CFTYPE_NOT_ON_ROOT,
		.seq_show = cgroup_freeze_show,
		.write = cgroup_freeze_write,
	},
	{
		.name = "cgroup.kill",
		.flags = CFTYPE_NOT_ON_ROOT,
		.write = cgroup_kill_write,
	},
	{
		.name = "cpu.stat",
		.seq_show = cpu_stat_show,
	},
	{ }	/* terminate */
};

static struct cftype cgroup_psi_files[] = {
#ifdef CONFIG_PSI
	{
		.name = "io.pressure",
		.seq_show = cgroup_io_pressure_show,
		.write = cgroup_io_pressure_write,
		.poll = cgroup_pressure_poll,
		.release = cgroup_pressure_release,
	},
	{
		.name = "memory.pressure",
		.seq_show = cgroup_memory_pressure_show,
		.write = cgroup_memory_pressure_write,
		.poll = cgroup_pressure_poll,
		.release = cgroup_pressure_release,
	},
	{
		.name = "cpu.pressure",
		.seq_show = cgroup_cpu_pressure_show,
		.write = cgroup_cpu_pressure_write,
		.poll = cgroup_pressure_poll,
		.release = cgroup_pressure_release,
	},
#endif /* CONFIG_PSI */
	{ }	/* terminate */
};

/*
 * css destruction is four-stage process.
 *
 * 1. Destruction starts.  Killing of the percpu_ref is initiated.
 *    Implemented in kill_css().
 *
 * 2. When the percpu_ref is confirmed to be visible as killed on all CPUs
 *    and thus css_tryget_online() is guaranteed to fail, the css can be
 *    offlined by invoking offline_css().  After offlining, the base ref is
 *    put.  Implemented in css_killed_work_fn().
 *
 * 3. When the percpu_ref reaches zero, the only possible remaining
 *    accessors are inside RCU read sections.  css_release() schedules the
 *    RCU callback.
 *
 * 4. After the grace period, the css can be freed.  Implemented in
 *    css_free_work_fn().
 *
 * It is actually hairier because both step 2 and 4 require process context
 * and thus involve punting to css->destroy_work adding two additional
 * steps to the already complex sequence.
 */
static void css_free_rwork_fn(struct work_struct *work)
{
	struct cgroup_subsys_state *css = container_of(to_rcu_work(work),
				struct cgroup_subsys_state, destroy_rwork);
	struct cgroup_subsys *ss = css->ss;
	struct cgroup *cgrp = css->cgroup;

	percpu_ref_exit(&css->refcnt);

	if (ss) {
		/* css free path */
		struct cgroup_subsys_state *parent = css->parent;
		int id = css->id;

		ss->css_free(css);
		cgroup_idr_remove(&ss->css_idr, id);
		cgroup_put(cgrp);

		if (parent)
			css_put(parent);
	} else {
		/* cgroup free path */
		atomic_dec(&cgrp->root->nr_cgrps);
		cgroup1_pidlist_destroy_all(cgrp);
		cancel_work_sync(&cgrp->release_agent_work);

		if (cgroup_parent(cgrp)) {
			/*
			 * We get a ref to the parent, and put the ref when
			 * this cgroup is being freed, so it's guaranteed
			 * that the parent won't be destroyed before its
			 * children.
			 */
			cgroup_put(cgroup_parent(cgrp));
			kernfs_put(cgrp->kn);
			psi_cgroup_free(cgrp);
			cgroup_rstat_exit(cgrp);
			kfree(cgrp);
		} else {
			/*
			 * This is root cgroup's refcnt reaching zero,
			 * which indicates that the root should be
			 * released.
			 */
			cgroup_destroy_root(cgrp->root);
		}
	}
}

static void css_release_work_fn(struct work_struct *work)
{
	struct cgroup_subsys_state *css =
		container_of(work, struct cgroup_subsys_state, destroy_work);
	struct cgroup_subsys *ss = css->ss;
	struct cgroup *cgrp = css->cgroup;

	mutex_lock(&cgroup_mutex);

	css->flags |= CSS_RELEASED;
	list_del_rcu(&css->sibling);

	if (ss) {
		/* css release path */
		if (!list_empty(&css->rstat_css_node)) {
			cgroup_rstat_flush(cgrp);
			list_del_rcu(&css->rstat_css_node);
		}

		cgroup_idr_replace(&ss->css_idr, NULL, css->id);
		if (ss->css_released)
			ss->css_released(css);
	} else {
		struct cgroup *tcgrp;

		/* cgroup release path */
		TRACE_CGROUP_PATH(release, cgrp);

		cgroup_rstat_flush(cgrp);

		spin_lock_irq(&css_set_lock);
		for (tcgrp = cgroup_parent(cgrp); tcgrp;
		     tcgrp = cgroup_parent(tcgrp))
			tcgrp->nr_dying_descendants--;
		spin_unlock_irq(&css_set_lock);

		/*
		 * There are two control paths which try to determine
		 * cgroup from dentry without going through kernfs -
		 * cgroupstats_build() and css_tryget_online_from_dir().
		 * Those are supported by RCU protecting clearing of
		 * cgrp->kn->priv backpointer.
		 */
		if (cgrp->kn)
			RCU_INIT_POINTER(*(void __rcu __force **)&cgrp->kn->priv,
					 NULL);
	}

	mutex_unlock(&cgroup_mutex);

	INIT_RCU_WORK(&css->destroy_rwork, css_free_rwork_fn);
	queue_rcu_work(cgroup_destroy_wq, &css->destroy_rwork);
}

static void css_release(struct percpu_ref *ref)
{
	struct cgroup_subsys_state *css =
		container_of(ref, struct cgroup_subsys_state, refcnt);

	INIT_WORK(&css->destroy_work, css_release_work_fn);
	queue_work(cgroup_destroy_wq, &css->destroy_work);
}

static void init_and_link_css(struct cgroup_subsys_state *css,
			      struct cgroup_subsys *ss, struct cgroup *cgrp)
{
	lockdep_assert_held(&cgroup_mutex);

	cgroup_get_live(cgrp);

	memset(css, 0, sizeof(*css));
	css->cgroup = cgrp;
	css->ss = ss;
	css->id = -1;
	INIT_LIST_HEAD(&css->sibling);
	INIT_LIST_HEAD(&css->children);
	INIT_LIST_HEAD(&css->rstat_css_node);
	css->serial_nr = css_serial_nr_next++;
	atomic_set(&css->online_cnt, 0);

	if (cgroup_parent(cgrp)) {
		css->parent = cgroup_css(cgroup_parent(cgrp), ss);
		css_get(css->parent);
	}

	if (ss->css_rstat_flush)
		list_add_rcu(&css->rstat_css_node, &cgrp->rstat_css_list);

	BUG_ON(cgroup_css(cgrp, ss));
}

/* invoke ->css_online() on a new CSS and mark it online if successful */
static int online_css(struct cgroup_subsys_state *css)
{
	struct cgroup_subsys *ss = css->ss;
	int ret = 0;

	lockdep_assert_held(&cgroup_mutex);

	if (ss->css_online)
		ret = ss->css_online(css);
	if (!ret) {
		css->flags |= CSS_ONLINE;
		rcu_assign_pointer(css->cgroup->subsys[ss->id], css);

		atomic_inc(&css->online_cnt);
		if (css->parent)
			atomic_inc(&css->parent->online_cnt);
	}
	return ret;
}

/* if the CSS is online, invoke ->css_offline() on it and mark it offline */
static void offline_css(struct cgroup_subsys_state *css)
{
	struct cgroup_subsys *ss = css->ss;

	lockdep_assert_held(&cgroup_mutex);

	if (!(css->flags & CSS_ONLINE))
		return;

	if (ss->css_offline)
		ss->css_offline(css);

	css->flags &= ~CSS_ONLINE;
	RCU_INIT_POINTER(css->cgroup->subsys[ss->id], NULL);

	wake_up_all(&css->cgroup->offline_waitq);
}

/**
 * css_create - create a cgroup_subsys_state
 * @cgrp: the cgroup new css will be associated with
 * @ss: the subsys of new css
 *
 * Create a new css associated with @cgrp - @ss pair.  On success, the new
 * css is online and installed in @cgrp.  This function doesn't create the
 * interface files.  Returns 0 on success, -errno on failure.
 */
static struct cgroup_subsys_state *css_create(struct cgroup *cgrp,
					      struct cgroup_subsys *ss)
{
	struct cgroup *parent = cgroup_parent(cgrp);
	struct cgroup_subsys_state *parent_css = cgroup_css(parent, ss);
	struct cgroup_subsys_state *css;
	int err;

	lockdep_assert_held(&cgroup_mutex);

	css = ss->css_alloc(parent_css);
	if (!css)
		css = ERR_PTR(-ENOMEM);
	if (IS_ERR(css))
		return css;

	init_and_link_css(css, ss, cgrp);

	err = percpu_ref_init(&css->refcnt, css_release, 0, GFP_KERNEL);
	if (err)
		goto err_free_css;

	err = cgroup_idr_alloc(&ss->css_idr, NULL, 2, 0, GFP_KERNEL);
	if (err < 0)
		goto err_free_css;
	css->id = err;

	/* @css is ready to be brought online now, make it visible */
	list_add_tail_rcu(&css->sibling, &parent_css->children);
	cgroup_idr_replace(&ss->css_idr, css, css->id);

	err = online_css(css);
	if (err)
		goto err_list_del;

	return css;

err_list_del:
	list_del_rcu(&css->sibling);
err_free_css:
	list_del_rcu(&css->rstat_css_node);
	INIT_RCU_WORK(&css->destroy_rwork, css_free_rwork_fn);
	queue_rcu_work(cgroup_destroy_wq, &css->destroy_rwork);
	return ERR_PTR(err);
}

/*
 * The returned cgroup is fully initialized including its control mask, but
 * it isn't associated with its kernfs_node and doesn't have the control
 * mask applied.
 */
static struct cgroup *cgroup_create(struct cgroup *parent, const char *name,
				    umode_t mode)
{
	struct cgroup_root *root = parent->root;
	struct cgroup *cgrp, *tcgrp;
	struct kernfs_node *kn;
	int level = parent->level + 1;
	int ret;

	/* allocate the cgroup and its ID, 0 is reserved for the root */
	cgrp = kzalloc(struct_size(cgrp, ancestors, (level + 1)), GFP_KERNEL);
	if (!cgrp)
		return ERR_PTR(-ENOMEM);

	ret = percpu_ref_init(&cgrp->self.refcnt, css_release, 0, GFP_KERNEL);
	if (ret)
		goto out_free_cgrp;

	ret = cgroup_rstat_init(cgrp);
	if (ret)
		goto out_cancel_ref;

	/* create the directory */
	kn = kernfs_create_dir(parent->kn, name, mode, cgrp);
	if (IS_ERR(kn)) {
		ret = PTR_ERR(kn);
		goto out_stat_exit;
	}
	cgrp->kn = kn;

	init_cgroup_housekeeping(cgrp);

	cgrp->self.parent = &parent->self;
	cgrp->root = root;
	cgrp->level = level;

	ret = psi_cgroup_alloc(cgrp);
	if (ret)
		goto out_kernfs_remove;

	ret = cgroup_bpf_inherit(cgrp);
	if (ret)
		goto out_psi_free;

	/*
	 * New cgroup inherits effective freeze counter, and
	 * if the parent has to be frozen, the child has too.
	 */
	cgrp->freezer.e_freeze = parent->freezer.e_freeze;
	if (cgrp->freezer.e_freeze) {
		/*
		 * Set the CGRP_FREEZE flag, so when a process will be
		 * attached to the child cgroup, it will become frozen.
		 * At this point the new cgroup is unpopulated, so we can
		 * consider it frozen immediately.
		 */
		set_bit(CGRP_FREEZE, &cgrp->flags);
		set_bit(CGRP_FROZEN, &cgrp->flags);
	}

	spin_lock_irq(&css_set_lock);
	for (tcgrp = cgrp; tcgrp; tcgrp = cgroup_parent(tcgrp)) {
		cgrp->ancestors[tcgrp->level] = tcgrp;

		if (tcgrp != cgrp) {
			tcgrp->nr_descendants++;

			/*
			 * If the new cgroup is frozen, all ancestor cgroups
			 * get a new frozen descendant, but their state can't
			 * change because of this.
			 */
			if (cgrp->freezer.e_freeze)
				tcgrp->freezer.nr_frozen_descendants++;
		}
	}
	spin_unlock_irq(&css_set_lock);

	if (notify_on_release(parent))
		set_bit(CGRP_NOTIFY_ON_RELEASE, &cgrp->flags);

	if (test_bit(CGRP_CPUSET_CLONE_CHILDREN, &parent->flags))
		set_bit(CGRP_CPUSET_CLONE_CHILDREN, &cgrp->flags);

	cgrp->self.serial_nr = css_serial_nr_next++;

	/* allocation complete, commit to creation */
	list_add_tail_rcu(&cgrp->self.sibling, &cgroup_parent(cgrp)->self.children);
	atomic_inc(&root->nr_cgrps);
	cgroup_get_live(parent);

	/*
	 * On the default hierarchy, a child doesn't automatically inherit
	 * subtree_control from the parent.  Each is configured manually.
	 */
	if (!cgroup_on_dfl(cgrp))
		cgrp->subtree_control = cgroup_control(cgrp);

	cgroup_propagate_control(cgrp);

	return cgrp;

out_psi_free:
	psi_cgroup_free(cgrp);
out_kernfs_remove:
	kernfs_remove(cgrp->kn);
out_stat_exit:
	cgroup_rstat_exit(cgrp);
out_cancel_ref:
	percpu_ref_exit(&cgrp->self.refcnt);
out_free_cgrp:
	kfree(cgrp);
	return ERR_PTR(ret);
}

static bool cgroup_check_hierarchy_limits(struct cgroup *parent)
{
	struct cgroup *cgroup;
	int ret = false;
	int level = 1;

	lockdep_assert_held(&cgroup_mutex);

	for (cgroup = parent; cgroup; cgroup = cgroup_parent(cgroup)) {
		if (cgroup->nr_descendants >= cgroup->max_descendants)
			goto fail;

		if (level > cgroup->max_depth)
			goto fail;

		level++;
	}

	ret = true;
fail:
	return ret;
}

int cgroup_mkdir(struct kernfs_node *parent_kn, const char *name, umode_t mode)
{
	struct cgroup *parent, *cgrp;
	int ret;

	/* do not accept '\n' to prevent making /proc/<pid>/cgroup unparsable */
	if (strchr(name, '\n'))
		return -EINVAL;

	parent = cgroup_kn_lock_live(parent_kn, false);
	if (!parent)
		return -ENODEV;

	if (!cgroup_check_hierarchy_limits(parent)) {
		ret = -EAGAIN;
		goto out_unlock;
	}

	cgrp = cgroup_create(parent, name, mode);
	if (IS_ERR(cgrp)) {
		ret = PTR_ERR(cgrp);
		goto out_unlock;
	}

	/*
	 * This extra ref will be put in cgroup_free_fn() and guarantees
	 * that @cgrp->kn is always accessible.
	 */
	kernfs_get(cgrp->kn);

	ret = cgroup_kn_set_ugid(cgrp->kn);
	if (ret)
		goto out_destroy;

	ret = css_populate_dir(&cgrp->self);
	if (ret)
		goto out_destroy;

	ret = cgroup_apply_control_enable(cgrp);
	if (ret)
		goto out_destroy;

	TRACE_CGROUP_PATH(mkdir, cgrp);

	/* let's create and online css's */
	kernfs_activate(cgrp->kn);

	ret = 0;
	goto out_unlock;

out_destroy:
	cgroup_destroy_locked(cgrp);
out_unlock:
	cgroup_kn_unlock(parent_kn);
	return ret;
}

/*
 * This is called when the refcnt of a css is confirmed to be killed.
 * css_tryget_online() is now guaranteed to fail.  Tell the subsystem to
 * initiate destruction and put the css ref from kill_css().
 */
static void css_killed_work_fn(struct work_struct *work)
{
	struct cgroup_subsys_state *css =
		container_of(work, struct cgroup_subsys_state, destroy_work);

	mutex_lock(&cgroup_mutex);

	do {
		offline_css(css);
		css_put(css);
		/* @css can't go away while we're holding cgroup_mutex */
		css = css->parent;
	} while (css && atomic_dec_and_test(&css->online_cnt));

	mutex_unlock(&cgroup_mutex);
}

/* css kill confirmation processing requires process context, bounce */
static void css_killed_ref_fn(struct percpu_ref *ref)
{
	struct cgroup_subsys_state *css =
		container_of(ref, struct cgroup_subsys_state, refcnt);

	if (atomic_dec_and_test(&css->online_cnt)) {
		INIT_WORK(&css->destroy_work, css_killed_work_fn);
		queue_work(cgroup_destroy_wq, &css->destroy_work);
	}
}

/**
 * kill_css - destroy a css
 * @css: css to destroy
 *
 * This function initiates destruction of @css by removing cgroup interface
 * files and putting its base reference.  ->css_offline() will be invoked
 * asynchronously once css_tryget_online() is guaranteed to fail and when
 * the reference count reaches zero, @css will be released.
 */
static void kill_css(struct cgroup_subsys_state *css)
{
	lockdep_assert_held(&cgroup_mutex);

	if (css->flags & CSS_DYING)
		return;

	css->flags |= CSS_DYING;

	/*
	 * This must happen before css is disassociated with its cgroup.
	 * See seq_css() for details.
	 */
	css_clear_dir(css);

	/*
	 * Killing would put the base ref, but we need to keep it alive
	 * until after ->css_offline().
	 */
	css_get(css);

	/*
	 * cgroup core guarantees that, by the time ->css_offline() is
	 * invoked, no new css reference will be given out via
	 * css_tryget_online().  We can't simply call percpu_ref_kill() and
	 * proceed to offlining css's because percpu_ref_kill() doesn't
	 * guarantee that the ref is seen as killed on all CPUs on return.
	 *
	 * Use percpu_ref_kill_and_confirm() to get notifications as each
	 * css is confirmed to be seen as killed on all CPUs.
	 */
	percpu_ref_kill_and_confirm(&css->refcnt, css_killed_ref_fn);
}

/**
 * cgroup_destroy_locked - the first stage of cgroup destruction
 * @cgrp: cgroup to be destroyed
 *
 * css's make use of percpu refcnts whose killing latency shouldn't be
 * exposed to userland and are RCU protected.  Also, cgroup core needs to
 * guarantee that css_tryget_online() won't succeed by the time
 * ->css_offline() is invoked.  To satisfy all the requirements,
 * destruction is implemented in the following two steps.
 *
 * s1. Verify @cgrp can be destroyed and mark it dying.  Remove all
 *     userland visible parts and start killing the percpu refcnts of
 *     css's.  Set up so that the next stage will be kicked off once all
 *     the percpu refcnts are confirmed to be killed.
 *
 * s2. Invoke ->css_offline(), mark the cgroup dead and proceed with the
 *     rest of destruction.  Once all cgroup references are gone, the
 *     cgroup is RCU-freed.
 *
 * This function implements s1.  After this step, @cgrp is gone as far as
 * the userland is concerned and a new cgroup with the same name may be
 * created.  As cgroup doesn't care about the names internally, this
 * doesn't cause any problem.
 */
static int cgroup_destroy_locked(struct cgroup *cgrp)
	__releases(&cgroup_mutex) __acquires(&cgroup_mutex)
{
	struct cgroup *tcgrp, *parent = cgroup_parent(cgrp);
	struct cgroup_subsys_state *css;
	struct cgrp_cset_link *link;
	int ssid;

	lockdep_assert_held(&cgroup_mutex);

	/*
	 * Only migration can raise populated from zero and we're already
	 * holding cgroup_mutex.
	 */
	if (cgroup_is_populated(cgrp))
		return -EBUSY;

	/*
	 * Make sure there's no live children.  We can't test emptiness of
	 * ->self.children as dead children linger on it while being
	 * drained; otherwise, "rmdir parent/child parent" may fail.
	 */
	if (css_has_online_children(&cgrp->self))
		return -EBUSY;

	/*
	 * Mark @cgrp and the associated csets dead.  The former prevents
	 * further task migration and child creation by disabling
	 * cgroup_lock_live_group().  The latter makes the csets ignored by
	 * the migration path.
	 */
	cgrp->self.flags &= ~CSS_ONLINE;

	spin_lock_irq(&css_set_lock);
	list_for_each_entry(link, &cgrp->cset_links, cset_link)
		link->cset->dead = true;
	spin_unlock_irq(&css_set_lock);

	/* initiate massacre of all css's */
	for_each_css(css, ssid, cgrp)
		kill_css(css);

	/* clear and remove @cgrp dir, @cgrp has an extra ref on its kn */
	css_clear_dir(&cgrp->self);
	kernfs_remove(cgrp->kn);

	if (cgroup_is_threaded(cgrp))
		parent->nr_threaded_children--;

	spin_lock_irq(&css_set_lock);
	for (tcgrp = cgroup_parent(cgrp); tcgrp; tcgrp = cgroup_parent(tcgrp)) {
		tcgrp->nr_descendants--;
		tcgrp->nr_dying_descendants++;
		/*
		 * If the dying cgroup is frozen, decrease frozen descendants
		 * counters of ancestor cgroups.
		 */
		if (test_bit(CGRP_FROZEN, &cgrp->flags))
			tcgrp->freezer.nr_frozen_descendants--;
	}
	spin_unlock_irq(&css_set_lock);

	cgroup1_check_for_release(parent);

	cgroup_bpf_offline(cgrp);

	/* put the base reference */
	percpu_ref_kill(&cgrp->self.refcnt);

	return 0;
};

int cgroup_rmdir(struct kernfs_node *kn)
{
	struct cgroup *cgrp;
	int ret = 0;

	cgrp = cgroup_kn_lock_live(kn, false);
	if (!cgrp)
		return 0;

	ret = cgroup_destroy_locked(cgrp);
	if (!ret)
		TRACE_CGROUP_PATH(rmdir, cgrp);

	cgroup_kn_unlock(kn);
	return ret;
}

static struct kernfs_syscall_ops cgroup_kf_syscall_ops = {
	.show_options		= cgroup_show_options,
	.mkdir			= cgroup_mkdir,
	.rmdir			= cgroup_rmdir,
	.show_path		= cgroup_show_path,
};

static void __init cgroup_init_subsys(struct cgroup_subsys *ss, bool early)
{
	struct cgroup_subsys_state *css;

	pr_debug("Initializing cgroup subsys %s\n", ss->name);

	mutex_lock(&cgroup_mutex);

	idr_init(&ss->css_idr);
	INIT_LIST_HEAD(&ss->cfts);

	/* Create the root cgroup state for this subsystem */
	ss->root = &cgrp_dfl_root;
	css = ss->css_alloc(NULL);
	/* We don't handle early failures gracefully */
	BUG_ON(IS_ERR(css));
	init_and_link_css(css, ss, &cgrp_dfl_root.cgrp);

	/*
	 * Root csses are never destroyed and we can't initialize
	 * percpu_ref during early init.  Disable refcnting.
	 */
	css->flags |= CSS_NO_REF;

	if (early) {
		/* allocation can't be done safely during early init */
		css->id = 1;
	} else {
		css->id = cgroup_idr_alloc(&ss->css_idr, css, 1, 2, GFP_KERNEL);
		BUG_ON(css->id < 0);
	}

	/* Update the init_css_set to contain a subsys
	 * pointer to this state - since the subsystem is
	 * newly registered, all tasks and hence the
	 * init_css_set is in the subsystem's root cgroup. */
	init_css_set.subsys[ss->id] = css;

	have_fork_callback |= (bool)ss->fork << ss->id;
	have_exit_callback |= (bool)ss->exit << ss->id;
	have_release_callback |= (bool)ss->release << ss->id;
	have_canfork_callback |= (bool)ss->can_fork << ss->id;

	/* At system boot, before all subsystems have been
	 * registered, no tasks have been forked, so we don't
	 * need to invoke fork callbacks here. */
	BUG_ON(!list_empty(&init_task.tasks));

	BUG_ON(online_css(css));

	mutex_unlock(&cgroup_mutex);
}

/**
 * cgroup_init_early - cgroup initialization at system boot
 *
 * Initialize cgroups at system boot, and initialize any
 * subsystems that request early init.
 */
int __init cgroup_init_early(void)
{
	static struct cgroup_fs_context __initdata ctx;
	struct cgroup_subsys *ss;
	int i;

	ctx.root = &cgrp_dfl_root;
	init_cgroup_root(&ctx);
	cgrp_dfl_root.cgrp.self.flags |= CSS_NO_REF;

	RCU_INIT_POINTER(init_task.cgroups, &init_css_set);

	for_each_subsys(ss, i) {
		WARN(!ss->css_alloc || !ss->css_free || ss->name || ss->id,
		     "invalid cgroup_subsys %d:%s css_alloc=%p css_free=%p id:name=%d:%s\n",
		     i, cgroup_subsys_name[i], ss->css_alloc, ss->css_free,
		     ss->id, ss->name);
		WARN(strlen(cgroup_subsys_name[i]) > MAX_CGROUP_TYPE_NAMELEN,
		     "cgroup_subsys_name %s too long\n", cgroup_subsys_name[i]);

		ss->id = i;
		ss->name = cgroup_subsys_name[i];
		if (!ss->legacy_name)
			ss->legacy_name = cgroup_subsys_name[i];

		if (ss->early_init)
			cgroup_init_subsys(ss, true);
	}
	return 0;
}

/**
 * cgroup_init - cgroup initialization
 *
 * Register cgroup filesystem and /proc file, and initialize
 * any subsystems that didn't request early init.
 */
int __init cgroup_init(void)
{
	struct cgroup_subsys *ss;
	int ssid;

	BUILD_BUG_ON(CGROUP_SUBSYS_COUNT > 16);
	BUG_ON(cgroup_init_cftypes(NULL, cgroup_base_files));
	BUG_ON(cgroup_init_cftypes(NULL, cgroup_psi_files));
	BUG_ON(cgroup_init_cftypes(NULL, cgroup1_base_files));

	cgroup_rstat_boot();

	get_user_ns(init_cgroup_ns.user_ns);

	mutex_lock(&cgroup_mutex);

	/*
	 * Add init_css_set to the hash table so that dfl_root can link to
	 * it during init.
	 */
	hash_add(css_set_table, &init_css_set.hlist,
		 css_set_hash(init_css_set.subsys));

	BUG_ON(cgroup_setup_root(&cgrp_dfl_root, 0));

	mutex_unlock(&cgroup_mutex);

	for_each_subsys(ss, ssid) {
		if (ss->early_init) {
			struct cgroup_subsys_state *css =
				init_css_set.subsys[ss->id];

			css->id = cgroup_idr_alloc(&ss->css_idr, css, 1, 2,
						   GFP_KERNEL);
			BUG_ON(css->id < 0);
		} else {
			cgroup_init_subsys(ss, false);
		}

		list_add_tail(&init_css_set.e_cset_node[ssid],
			      &cgrp_dfl_root.cgrp.e_csets[ssid]);

		/*
		 * Setting dfl_root subsys_mask needs to consider the
		 * disabled flag and cftype registration needs kmalloc,
		 * both of which aren't available during early_init.
		 */
		if (!cgroup_ssid_enabled(ssid))
			continue;

		if (cgroup1_ssid_disabled(ssid))
			printk(KERN_INFO "Disabling %s control group subsystem in v1 mounts\n",
			       ss->name);

		cgrp_dfl_root.subsys_mask |= 1 << ss->id;

		/* implicit controllers must be threaded too */
		WARN_ON(ss->implicit_on_dfl && !ss->threaded);

		if (ss->implicit_on_dfl)
			cgrp_dfl_implicit_ss_mask |= 1 << ss->id;
		else if (!ss->dfl_cftypes)
			cgrp_dfl_inhibit_ss_mask |= 1 << ss->id;

		if (ss->threaded)
			cgrp_dfl_threaded_ss_mask |= 1 << ss->id;

		if (ss->dfl_cftypes == ss->legacy_cftypes) {
			WARN_ON(cgroup_add_cftypes(ss, ss->dfl_cftypes));
		} else {
			WARN_ON(cgroup_add_dfl_cftypes(ss, ss->dfl_cftypes));
			WARN_ON(cgroup_add_legacy_cftypes(ss, ss->legacy_cftypes));
		}

		if (ss->bind)
			ss->bind(init_css_set.subsys[ssid]);

		mutex_lock(&cgroup_mutex);
		css_populate_dir(init_css_set.subsys[ssid]);
		mutex_unlock(&cgroup_mutex);
	}

	/* init_css_set.subsys[] has been updated, re-hash */
	hash_del(&init_css_set.hlist);
	hash_add(css_set_table, &init_css_set.hlist,
		 css_set_hash(init_css_set.subsys));

	WARN_ON(sysfs_create_mount_point(fs_kobj, "cgroup"));
	WARN_ON(register_filesystem(&cgroup_fs_type));
	WARN_ON(register_filesystem(&cgroup2_fs_type));
	WARN_ON(!proc_create_single("cgroups", 0, NULL, proc_cgroupstats_show));
#ifdef CONFIG_CPUSETS
	WARN_ON(register_filesystem(&cpuset_fs_type));
#endif

	return 0;
}

static int __init cgroup_wq_init(void)
{
	/*
	 * There isn't much point in executing destruction path in
	 * parallel.  Good chunk is serialized with cgroup_mutex anyway.
	 * Use 1 for @max_active.
	 *
	 * We would prefer to do this in cgroup_init() above, but that
	 * is called before init_workqueues(): so leave this until after.
	 */
	cgroup_destroy_wq = alloc_workqueue("cgroup_destroy", 0, 1);
	BUG_ON(!cgroup_destroy_wq);
	return 0;
}
core_initcall(cgroup_wq_init);

void cgroup_path_from_kernfs_id(u64 id, char *buf, size_t buflen)
{
	struct kernfs_node *kn;

	kn = kernfs_find_and_get_node_by_id(cgrp_dfl_root.kf_root, id);
	if (!kn)
		return;
	kernfs_path(kn, buf, buflen);
	kernfs_put(kn);
}

/*
 * cgroup_get_from_id : get the cgroup associated with cgroup id
 * @id: cgroup id
 * On success return the cgrp or ERR_PTR on failure
 * Only cgroups within current task's cgroup NS are valid.
 */
struct cgroup *cgroup_get_from_id(u64 id)
{
	struct kernfs_node *kn;
	struct cgroup *cgrp = NULL, *root_cgrp;

	kn = kernfs_find_and_get_node_by_id(cgrp_dfl_root.kf_root, id);
	if (!kn)
		goto out;

	if (kernfs_type(kn) != KERNFS_DIR)
		goto put;

	rcu_read_lock();

	cgrp = rcu_dereference(*(void __rcu __force **)&kn->priv);
	if (cgrp && !cgroup_tryget(cgrp))
		cgrp = NULL;

	rcu_read_unlock();
<<<<<<< HEAD
=======
put:
>>>>>>> 2dfb0c18
	kernfs_put(kn);

	if (!cgrp)
		goto out;

	spin_lock_irq(&css_set_lock);
	root_cgrp = current_cgns_cgroup_from_root(&cgrp_dfl_root);
	spin_unlock_irq(&css_set_lock);
	if (!cgroup_is_descendant(cgrp, root_cgrp)) {
		cgroup_put(cgrp);
		cgrp = NULL;
	}
out:
	return cgrp ?: ERR_PTR(-ENOENT);
}
EXPORT_SYMBOL_GPL(cgroup_get_from_id);

/*
 * proc_cgroup_show()
 *  - Print task's cgroup paths into seq_file, one line for each hierarchy
 *  - Used for /proc/<pid>/cgroup.
 */
int proc_cgroup_show(struct seq_file *m, struct pid_namespace *ns,
		     struct pid *pid, struct task_struct *tsk)
{
	char *buf;
	int retval;
	struct cgroup_root *root;

	retval = -ENOMEM;
	buf = kmalloc(PATH_MAX, GFP_KERNEL);
	if (!buf)
		goto out;

	mutex_lock(&cgroup_mutex);
	spin_lock_irq(&css_set_lock);

	for_each_root(root) {
		struct cgroup_subsys *ss;
		struct cgroup *cgrp;
		int ssid, count = 0;

		if (root == &cgrp_dfl_root && !READ_ONCE(cgrp_dfl_visible))
			continue;

		seq_printf(m, "%d:", root->hierarchy_id);
		if (root != &cgrp_dfl_root)
			for_each_subsys(ss, ssid)
				if (root->subsys_mask & (1 << ssid))
					seq_printf(m, "%s%s", count++ ? "," : "",
						   ss->legacy_name);
		if (strlen(root->name))
			seq_printf(m, "%sname=%s", count ? "," : "",
				   root->name);
		seq_putc(m, ':');

		cgrp = task_cgroup_from_root(tsk, root);

		/*
		 * On traditional hierarchies, all zombie tasks show up as
		 * belonging to the root cgroup.  On the default hierarchy,
		 * while a zombie doesn't show up in "cgroup.procs" and
		 * thus can't be migrated, its /proc/PID/cgroup keeps
		 * reporting the cgroup it belonged to before exiting.  If
		 * the cgroup is removed before the zombie is reaped,
		 * " (deleted)" is appended to the cgroup path.
		 */
		if (cgroup_on_dfl(cgrp) || !(tsk->flags & PF_EXITING)) {
			retval = cgroup_path_ns_locked(cgrp, buf, PATH_MAX,
						current->nsproxy->cgroup_ns);
			if (retval >= PATH_MAX)
				retval = -ENAMETOOLONG;
			if (retval < 0)
				goto out_unlock;

			seq_puts(m, buf);
		} else {
			seq_puts(m, "/");
		}

		if (cgroup_on_dfl(cgrp) && cgroup_is_dead(cgrp))
			seq_puts(m, " (deleted)\n");
		else
			seq_putc(m, '\n');
	}

	retval = 0;
out_unlock:
	spin_unlock_irq(&css_set_lock);
	mutex_unlock(&cgroup_mutex);
	kfree(buf);
out:
	return retval;
}

/**
 * cgroup_fork - initialize cgroup related fields during copy_process()
 * @child: pointer to task_struct of forking parent process.
 *
 * A task is associated with the init_css_set until cgroup_post_fork()
 * attaches it to the target css_set.
 */
void cgroup_fork(struct task_struct *child)
{
	RCU_INIT_POINTER(child->cgroups, &init_css_set);
	INIT_LIST_HEAD(&child->cg_list);
}

static struct cgroup *cgroup_get_from_file(struct file *f)
{
	struct cgroup_subsys_state *css;
	struct cgroup *cgrp;

	css = css_tryget_online_from_dir(f->f_path.dentry, NULL);
	if (IS_ERR(css))
		return ERR_CAST(css);

	cgrp = css->cgroup;
	if (!cgroup_on_dfl(cgrp)) {
		cgroup_put(cgrp);
		return ERR_PTR(-EBADF);
	}

	return cgrp;
}

/**
 * cgroup_css_set_fork - find or create a css_set for a child process
 * @kargs: the arguments passed to create the child process
 *
 * This functions finds or creates a new css_set which the child
 * process will be attached to in cgroup_post_fork(). By default,
 * the child process will be given the same css_set as its parent.
 *
 * If CLONE_INTO_CGROUP is specified this function will try to find an
 * existing css_set which includes the requested cgroup and if not create
 * a new css_set that the child will be attached to later. If this function
 * succeeds it will hold cgroup_threadgroup_rwsem on return. If
 * CLONE_INTO_CGROUP is requested this function will grab cgroup mutex
 * before grabbing cgroup_threadgroup_rwsem and will hold a reference
 * to the target cgroup.
 */
static int cgroup_css_set_fork(struct kernel_clone_args *kargs)
	__acquires(&cgroup_mutex) __acquires(&cgroup_threadgroup_rwsem)
{
	int ret;
	struct cgroup *dst_cgrp = NULL;
	struct css_set *cset;
	struct super_block *sb;
	struct file *f;

	if (kargs->flags & CLONE_INTO_CGROUP)
		mutex_lock(&cgroup_mutex);

	cgroup_threadgroup_change_begin(current);

	spin_lock_irq(&css_set_lock);
	cset = task_css_set(current);
	get_css_set(cset);
	spin_unlock_irq(&css_set_lock);

	if (!(kargs->flags & CLONE_INTO_CGROUP)) {
		kargs->cset = cset;
		return 0;
	}

	f = fget_raw(kargs->cgroup);
	if (!f) {
		ret = -EBADF;
		goto err;
	}
	sb = f->f_path.dentry->d_sb;

	dst_cgrp = cgroup_get_from_file(f);
	if (IS_ERR(dst_cgrp)) {
		ret = PTR_ERR(dst_cgrp);
		dst_cgrp = NULL;
		goto err;
	}

	if (cgroup_is_dead(dst_cgrp)) {
		ret = -ENODEV;
		goto err;
	}

	/*
	 * Verify that we the target cgroup is writable for us. This is
	 * usually done by the vfs layer but since we're not going through
	 * the vfs layer here we need to do it "manually".
	 */
	ret = cgroup_may_write(dst_cgrp, sb);
	if (ret)
		goto err;

	/*
	 * Spawning a task directly into a cgroup works by passing a file
	 * descriptor to the target cgroup directory. This can even be an O_PATH
	 * file descriptor. But it can never be a cgroup.procs file descriptor.
	 * This was done on purpose so spawning into a cgroup could be
	 * conceptualized as an atomic
	 *
	 *   fd = openat(dfd_cgroup, "cgroup.procs", ...);
	 *   write(fd, <child-pid>, ...);
	 *
	 * sequence, i.e. it's a shorthand for the caller opening and writing
	 * cgroup.procs of the cgroup indicated by @dfd_cgroup. This allows us
	 * to always use the caller's credentials.
	 */
	ret = cgroup_attach_permissions(cset->dfl_cgrp, dst_cgrp, sb,
					!(kargs->flags & CLONE_THREAD),
					current->nsproxy->cgroup_ns);
	if (ret)
		goto err;

	kargs->cset = find_css_set(cset, dst_cgrp);
	if (!kargs->cset) {
		ret = -ENOMEM;
		goto err;
	}

	put_css_set(cset);
	fput(f);
	kargs->cgrp = dst_cgrp;
	return ret;

err:
	cgroup_threadgroup_change_end(current);
	mutex_unlock(&cgroup_mutex);
	if (f)
		fput(f);
	if (dst_cgrp)
		cgroup_put(dst_cgrp);
	put_css_set(cset);
	if (kargs->cset)
		put_css_set(kargs->cset);
	return ret;
}

/**
 * cgroup_css_set_put_fork - drop references we took during fork
 * @kargs: the arguments passed to create the child process
 *
 * Drop references to the prepared css_set and target cgroup if
 * CLONE_INTO_CGROUP was requested.
 */
static void cgroup_css_set_put_fork(struct kernel_clone_args *kargs)
	__releases(&cgroup_threadgroup_rwsem) __releases(&cgroup_mutex)
{
	cgroup_threadgroup_change_end(current);

	if (kargs->flags & CLONE_INTO_CGROUP) {
		struct cgroup *cgrp = kargs->cgrp;
		struct css_set *cset = kargs->cset;

		mutex_unlock(&cgroup_mutex);

		if (cset) {
			put_css_set(cset);
			kargs->cset = NULL;
		}

		if (cgrp) {
			cgroup_put(cgrp);
			kargs->cgrp = NULL;
		}
	}
}

/**
 * cgroup_can_fork - called on a new task before the process is exposed
 * @child: the child process
 * @kargs: the arguments passed to create the child process
 *
 * This prepares a new css_set for the child process which the child will
 * be attached to in cgroup_post_fork().
 * This calls the subsystem can_fork() callbacks. If the cgroup_can_fork()
 * callback returns an error, the fork aborts with that error code. This
 * allows for a cgroup subsystem to conditionally allow or deny new forks.
 */
int cgroup_can_fork(struct task_struct *child, struct kernel_clone_args *kargs)
{
	struct cgroup_subsys *ss;
	int i, j, ret;

	ret = cgroup_css_set_fork(kargs);
	if (ret)
		return ret;

	do_each_subsys_mask(ss, i, have_canfork_callback) {
		ret = ss->can_fork(child, kargs->cset);
		if (ret)
			goto out_revert;
	} while_each_subsys_mask();

	return 0;

out_revert:
	for_each_subsys(ss, j) {
		if (j >= i)
			break;
		if (ss->cancel_fork)
			ss->cancel_fork(child, kargs->cset);
	}

	cgroup_css_set_put_fork(kargs);

	return ret;
}

/**
 * cgroup_cancel_fork - called if a fork failed after cgroup_can_fork()
 * @child: the child process
 * @kargs: the arguments passed to create the child process
 *
 * This calls the cancel_fork() callbacks if a fork failed *after*
 * cgroup_can_fork() succeeded and cleans up references we took to
 * prepare a new css_set for the child process in cgroup_can_fork().
 */
void cgroup_cancel_fork(struct task_struct *child,
			struct kernel_clone_args *kargs)
{
	struct cgroup_subsys *ss;
	int i;

	for_each_subsys(ss, i)
		if (ss->cancel_fork)
			ss->cancel_fork(child, kargs->cset);

	cgroup_css_set_put_fork(kargs);
}

/**
 * cgroup_post_fork - finalize cgroup setup for the child process
 * @child: the child process
 * @kargs: the arguments passed to create the child process
 *
 * Attach the child process to its css_set calling the subsystem fork()
 * callbacks.
 */
void cgroup_post_fork(struct task_struct *child,
		      struct kernel_clone_args *kargs)
	__releases(&cgroup_threadgroup_rwsem) __releases(&cgroup_mutex)
{
	unsigned long cgrp_flags = 0;
	bool kill = false;
	struct cgroup_subsys *ss;
	struct css_set *cset;
	int i;

	cset = kargs->cset;
	kargs->cset = NULL;

	spin_lock_irq(&css_set_lock);

	/* init tasks are special, only link regular threads */
	if (likely(child->pid)) {
		if (kargs->cgrp)
			cgrp_flags = kargs->cgrp->flags;
		else
			cgrp_flags = cset->dfl_cgrp->flags;

		WARN_ON_ONCE(!list_empty(&child->cg_list));
		cset->nr_tasks++;
		css_set_move_task(child, NULL, cset, false);
	} else {
		put_css_set(cset);
		cset = NULL;
	}

	if (!(child->flags & PF_KTHREAD)) {
		if (unlikely(test_bit(CGRP_FREEZE, &cgrp_flags))) {
			/*
			 * If the cgroup has to be frozen, the new task has
			 * too. Let's set the JOBCTL_TRAP_FREEZE jobctl bit to
			 * get the task into the frozen state.
			 */
			spin_lock(&child->sighand->siglock);
			WARN_ON_ONCE(child->frozen);
			child->jobctl |= JOBCTL_TRAP_FREEZE;
			spin_unlock(&child->sighand->siglock);

			/*
			 * Calling cgroup_update_frozen() isn't required here,
			 * because it will be called anyway a bit later from
			 * do_freezer_trap(). So we avoid cgroup's transient
			 * switch from the frozen state and back.
			 */
		}

		/*
		 * If the cgroup is to be killed notice it now and take the
		 * child down right after we finished preparing it for
		 * userspace.
		 */
		kill = test_bit(CGRP_KILL, &cgrp_flags);
	}

	spin_unlock_irq(&css_set_lock);

	/*
	 * Call ss->fork().  This must happen after @child is linked on
	 * css_set; otherwise, @child might change state between ->fork()
	 * and addition to css_set.
	 */
	do_each_subsys_mask(ss, i, have_fork_callback) {
		ss->fork(child);
	} while_each_subsys_mask();

	/* Make the new cset the root_cset of the new cgroup namespace. */
	if (kargs->flags & CLONE_NEWCGROUP) {
		struct css_set *rcset = child->nsproxy->cgroup_ns->root_cset;

		get_css_set(cset);
		child->nsproxy->cgroup_ns->root_cset = cset;
		put_css_set(rcset);
	}

	/* Cgroup has to be killed so take down child immediately. */
	if (unlikely(kill))
		do_send_sig_info(SIGKILL, SEND_SIG_NOINFO, child, PIDTYPE_TGID);

	cgroup_css_set_put_fork(kargs);
}

/**
 * cgroup_exit - detach cgroup from exiting task
 * @tsk: pointer to task_struct of exiting process
 *
 * Description: Detach cgroup from @tsk.
 *
 */
void cgroup_exit(struct task_struct *tsk)
{
	struct cgroup_subsys *ss;
	struct css_set *cset;
	int i;

	spin_lock_irq(&css_set_lock);

	WARN_ON_ONCE(list_empty(&tsk->cg_list));
	cset = task_css_set(tsk);
	css_set_move_task(tsk, cset, NULL, false);
	list_add_tail(&tsk->cg_list, &cset->dying_tasks);
	cset->nr_tasks--;

	WARN_ON_ONCE(cgroup_task_frozen(tsk));
	if (unlikely(!(tsk->flags & PF_KTHREAD) &&
		     test_bit(CGRP_FREEZE, &task_dfl_cgroup(tsk)->flags)))
		cgroup_update_frozen(task_dfl_cgroup(tsk));

	spin_unlock_irq(&css_set_lock);

	/* see cgroup_post_fork() for details */
	do_each_subsys_mask(ss, i, have_exit_callback) {
		ss->exit(tsk);
	} while_each_subsys_mask();
}

void cgroup_release(struct task_struct *task)
{
	struct cgroup_subsys *ss;
	int ssid;

	do_each_subsys_mask(ss, ssid, have_release_callback) {
		ss->release(task);
	} while_each_subsys_mask();

	spin_lock_irq(&css_set_lock);
	css_set_skip_task_iters(task_css_set(task), task);
	list_del_init(&task->cg_list);
	spin_unlock_irq(&css_set_lock);
}

void cgroup_free(struct task_struct *task)
{
	struct css_set *cset = task_css_set(task);
	put_css_set(cset);
}

static int __init cgroup_disable(char *str)
{
	struct cgroup_subsys *ss;
	char *token;
	int i;

	while ((token = strsep(&str, ",")) != NULL) {
		if (!*token)
			continue;

		for_each_subsys(ss, i) {
			if (strcmp(token, ss->name) &&
			    strcmp(token, ss->legacy_name))
				continue;

			static_branch_disable(cgroup_subsys_enabled_key[i]);
			pr_info("Disabling %s control group subsystem\n",
				ss->name);
		}

		for (i = 0; i < OPT_FEATURE_COUNT; i++) {
			if (strcmp(token, cgroup_opt_feature_names[i]))
				continue;
			cgroup_feature_disable_mask |= 1 << i;
			pr_info("Disabling %s control group feature\n",
				cgroup_opt_feature_names[i]);
			break;
		}
	}
	return 1;
}
__setup("cgroup_disable=", cgroup_disable);

void __init __weak enable_debug_cgroup(void) { }

static int __init enable_cgroup_debug(char *str)
{
	cgroup_debug = true;
	enable_debug_cgroup();
	return 1;
}
__setup("cgroup_debug", enable_cgroup_debug);

/**
 * css_tryget_online_from_dir - get corresponding css from a cgroup dentry
 * @dentry: directory dentry of interest
 * @ss: subsystem of interest
 *
 * If @dentry is a directory for a cgroup which has @ss enabled on it, try
 * to get the corresponding css and return it.  If such css doesn't exist
 * or can't be pinned, an ERR_PTR value is returned.
 */
struct cgroup_subsys_state *css_tryget_online_from_dir(struct dentry *dentry,
						       struct cgroup_subsys *ss)
{
	struct kernfs_node *kn = kernfs_node_from_dentry(dentry);
	struct file_system_type *s_type = dentry->d_sb->s_type;
	struct cgroup_subsys_state *css = NULL;
	struct cgroup *cgrp;

	/* is @dentry a cgroup dir? */
	if ((s_type != &cgroup_fs_type && s_type != &cgroup2_fs_type) ||
	    !kn || kernfs_type(kn) != KERNFS_DIR)
		return ERR_PTR(-EBADF);

	rcu_read_lock();

	/*
	 * This path doesn't originate from kernfs and @kn could already
	 * have been or be removed at any point.  @kn->priv is RCU
	 * protected for this access.  See css_release_work_fn() for details.
	 */
	cgrp = rcu_dereference(*(void __rcu __force **)&kn->priv);
	if (cgrp)
		css = cgroup_css(cgrp, ss);

	if (!css || !css_tryget_online(css))
		css = ERR_PTR(-ENOENT);

	rcu_read_unlock();
	return css;
}

/**
 * css_from_id - lookup css by id
 * @id: the cgroup id
 * @ss: cgroup subsys to be looked into
 *
 * Returns the css if there's valid one with @id, otherwise returns NULL.
 * Should be called under rcu_read_lock().
 */
struct cgroup_subsys_state *css_from_id(int id, struct cgroup_subsys *ss)
{
	WARN_ON_ONCE(!rcu_read_lock_held());
	return idr_find(&ss->css_idr, id);
}

/**
 * cgroup_get_from_path - lookup and get a cgroup from its default hierarchy path
 * @path: path on the default hierarchy
 *
 * Find the cgroup at @path on the default hierarchy, increment its
 * reference count and return it.  Returns pointer to the found cgroup on
 * success, ERR_PTR(-ENOENT) if @path doesn't exist or if the cgroup has already
 * been released and ERR_PTR(-ENOTDIR) if @path points to a non-directory.
 */
struct cgroup *cgroup_get_from_path(const char *path)
{
	struct kernfs_node *kn;
	struct cgroup *cgrp = ERR_PTR(-ENOENT);
	struct cgroup *root_cgrp;

	spin_lock_irq(&css_set_lock);
	root_cgrp = current_cgns_cgroup_from_root(&cgrp_dfl_root);
	kn = kernfs_walk_and_get(root_cgrp->kn, path);
	spin_unlock_irq(&css_set_lock);
	if (!kn)
		goto out;

	if (kernfs_type(kn) != KERNFS_DIR) {
		cgrp = ERR_PTR(-ENOTDIR);
		goto out_kernfs;
	}

	rcu_read_lock();

	cgrp = rcu_dereference(*(void __rcu __force **)&kn->priv);
	if (!cgrp || !cgroup_tryget(cgrp))
		cgrp = ERR_PTR(-ENOENT);

	rcu_read_unlock();

out_kernfs:
	kernfs_put(kn);
out:
	return cgrp;
}
EXPORT_SYMBOL_GPL(cgroup_get_from_path);

/**
 * cgroup_get_from_fd - get a cgroup pointer from a fd
 * @fd: fd obtained by open(cgroup2_dir)
 *
 * Find the cgroup from a fd which should be obtained
 * by opening a cgroup directory.  Returns a pointer to the
 * cgroup on success. ERR_PTR is returned if the cgroup
 * cannot be found.
 */
struct cgroup *cgroup_get_from_fd(int fd)
{
	struct cgroup *cgrp;
	struct file *f;

	f = fget_raw(fd);
	if (!f)
		return ERR_PTR(-EBADF);

	cgrp = cgroup_get_from_file(f);
	fput(f);
	return cgrp;
}
EXPORT_SYMBOL_GPL(cgroup_get_from_fd);

static u64 power_of_ten(int power)
{
	u64 v = 1;
	while (power--)
		v *= 10;
	return v;
}

/**
 * cgroup_parse_float - parse a floating number
 * @input: input string
 * @dec_shift: number of decimal digits to shift
 * @v: output
 *
 * Parse a decimal floating point number in @input and store the result in
 * @v with decimal point right shifted @dec_shift times.  For example, if
 * @input is "12.3456" and @dec_shift is 3, *@v will be set to 12345.
 * Returns 0 on success, -errno otherwise.
 *
 * There's nothing cgroup specific about this function except that it's
 * currently the only user.
 */
int cgroup_parse_float(const char *input, unsigned dec_shift, s64 *v)
{
	s64 whole, frac = 0;
	int fstart = 0, fend = 0, flen;

	if (!sscanf(input, "%lld.%n%lld%n", &whole, &fstart, &frac, &fend))
		return -EINVAL;
	if (frac < 0)
		return -EINVAL;

	flen = fend > fstart ? fend - fstart : 0;
	if (flen < dec_shift)
		frac *= power_of_ten(dec_shift - flen);
	else
		frac = DIV_ROUND_CLOSEST_ULL(frac, power_of_ten(flen - dec_shift));

	*v = whole * power_of_ten(dec_shift) + frac;
	return 0;
}

/*
 * sock->sk_cgrp_data handling.  For more info, see sock_cgroup_data
 * definition in cgroup-defs.h.
 */
#ifdef CONFIG_SOCK_CGROUP_DATA

void cgroup_sk_alloc(struct sock_cgroup_data *skcd)
{
	struct cgroup *cgroup;

	rcu_read_lock();
	/* Don't associate the sock with unrelated interrupted task's cgroup. */
	if (in_interrupt()) {
		cgroup = &cgrp_dfl_root.cgrp;
		cgroup_get(cgroup);
		goto out;
	}

	while (true) {
		struct css_set *cset;

		cset = task_css_set(current);
		if (likely(cgroup_tryget(cset->dfl_cgrp))) {
			cgroup = cset->dfl_cgrp;
			break;
		}
		cpu_relax();
	}
out:
	skcd->cgroup = cgroup;
	cgroup_bpf_get(cgroup);
	rcu_read_unlock();
}

void cgroup_sk_clone(struct sock_cgroup_data *skcd)
{
	struct cgroup *cgrp = sock_cgroup_ptr(skcd);

	/*
	 * We might be cloning a socket which is left in an empty
	 * cgroup and the cgroup might have already been rmdir'd.
	 * Don't use cgroup_get_live().
	 */
	cgroup_get(cgrp);
	cgroup_bpf_get(cgrp);
}

void cgroup_sk_free(struct sock_cgroup_data *skcd)
{
	struct cgroup *cgrp = sock_cgroup_ptr(skcd);

	cgroup_bpf_put(cgrp);
	cgroup_put(cgrp);
}

#endif	/* CONFIG_SOCK_CGROUP_DATA */

#ifdef CONFIG_SYSFS
static ssize_t show_delegatable_files(struct cftype *files, char *buf,
				      ssize_t size, const char *prefix)
{
	struct cftype *cft;
	ssize_t ret = 0;

	for (cft = files; cft && cft->name[0] != '\0'; cft++) {
		if (!(cft->flags & CFTYPE_NS_DELEGATABLE))
			continue;

		if (prefix)
			ret += snprintf(buf + ret, size - ret, "%s.", prefix);

		ret += snprintf(buf + ret, size - ret, "%s\n", cft->name);

		if (WARN_ON(ret >= size))
			break;
	}

	return ret;
}

static ssize_t delegate_show(struct kobject *kobj, struct kobj_attribute *attr,
			      char *buf)
{
	struct cgroup_subsys *ss;
	int ssid;
	ssize_t ret = 0;

	ret = show_delegatable_files(cgroup_base_files, buf + ret,
				     PAGE_SIZE - ret, NULL);
	if (cgroup_psi_enabled())
		ret += show_delegatable_files(cgroup_psi_files, buf + ret,
					      PAGE_SIZE - ret, NULL);

	for_each_subsys(ss, ssid)
		ret += show_delegatable_files(ss->dfl_cftypes, buf + ret,
					      PAGE_SIZE - ret,
					      cgroup_subsys_name[ssid]);

	return ret;
}
static struct kobj_attribute cgroup_delegate_attr = __ATTR_RO(delegate);

static ssize_t features_show(struct kobject *kobj, struct kobj_attribute *attr,
			     char *buf)
{
	return snprintf(buf, PAGE_SIZE,
			"nsdelegate\n"
			"favordynmods\n"
			"memory_localevents\n"
			"memory_recursiveprot\n");
}
static struct kobj_attribute cgroup_features_attr = __ATTR_RO(features);

static struct attribute *cgroup_sysfs_attrs[] = {
	&cgroup_delegate_attr.attr,
	&cgroup_features_attr.attr,
	NULL,
};

static const struct attribute_group cgroup_sysfs_attr_group = {
	.attrs = cgroup_sysfs_attrs,
	.name = "cgroup",
};

static int __init cgroup_sysfs_init(void)
{
	return sysfs_create_group(kernel_kobj, &cgroup_sysfs_attr_group);
}
subsys_initcall(cgroup_sysfs_init);

#endif /* CONFIG_SYSFS */<|MERGE_RESOLUTION|>--- conflicted
+++ resolved
@@ -6082,10 +6082,7 @@
 		cgrp = NULL;
 
 	rcu_read_unlock();
-<<<<<<< HEAD
-=======
 put:
->>>>>>> 2dfb0c18
 	kernfs_put(kn);
 
 	if (!cgrp)
