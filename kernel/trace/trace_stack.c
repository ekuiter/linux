/*
 * Copyright (C) 2008 Steven Rostedt <srostedt@redhat.com>
 *
 */
#include <linux/stacktrace.h>
#include <linux/kallsyms.h>
#include <linux/seq_file.h>
#include <linux/spinlock.h>
#include <linux/uaccess.h>
#include <linux/ftrace.h>
#include <linux/module.h>
#include <linux/sysctl.h>
#include <linux/init.h>

#include <asm/setup.h>

#include "trace.h"

static unsigned long stack_dump_trace[STACK_TRACE_ENTRIES+1] =
	 { [0 ... (STACK_TRACE_ENTRIES)] = ULONG_MAX };
unsigned stack_trace_index[STACK_TRACE_ENTRIES];

/*
 * Reserve one entry for the passed in ip. This will allow
 * us to remove most or all of the stack size overhead
 * added by the stack tracer itself.
 */
struct stack_trace stack_trace_max = {
	.max_entries		= STACK_TRACE_ENTRIES - 1,
	.entries		= &stack_dump_trace[0],
};

unsigned long stack_trace_max_size;
arch_spinlock_t stack_trace_max_lock =
	(arch_spinlock_t)__ARCH_SPIN_LOCK_UNLOCKED;

static DEFINE_PER_CPU(int, trace_active);
static DEFINE_MUTEX(stack_sysctl_mutex);

int stack_tracer_enabled;
static int last_stack_tracer_enabled;

void stack_trace_print(void)
{
	long i;
	int size;

	pr_emerg("        Depth    Size   Location    (%d entries)\n"
			   "        -----    ----   --------\n",
			   stack_trace_max.nr_entries);

	for (i = 0; i < stack_trace_max.nr_entries; i++) {
		if (stack_dump_trace[i] == ULONG_MAX)
			break;
		if (i+1 == stack_trace_max.nr_entries ||
				stack_dump_trace[i+1] == ULONG_MAX)
			size = stack_trace_index[i];
		else
			size = stack_trace_index[i] - stack_trace_index[i+1];

		pr_emerg("%3ld) %8d   %5d   %pS\n", i, stack_trace_index[i],
				size, (void *)stack_dump_trace[i]);
	}
}

/*
 * When arch-specific code overides this function, the following
 * data should be filled up, assuming stack_trace_max_lock is held to
 * prevent concurrent updates.
 *     stack_trace_index[]
 *     stack_trace_max
 *     stack_trace_max_size
 */
void __weak
check_stack(unsigned long ip, unsigned long *stack)
{
	unsigned long this_size, flags; unsigned long *p, *top, *start;
	static int tracer_frame;
	int frame_size = ACCESS_ONCE(tracer_frame);
	int i, x;

	this_size = ((unsigned long)stack) & (THREAD_SIZE-1);
	this_size = THREAD_SIZE - this_size;
	/* Remove the frame of the tracer */
	this_size -= frame_size;

	if (this_size <= stack_trace_max_size)
		return;

	/* we do not handle interrupt stacks yet */
	if (!object_is_on_stack(stack))
		return;

	/* Can't do this from NMI context (can cause deadlocks) */
	if (in_nmi())
		return;

	local_irq_save(flags);
	arch_spin_lock(&stack_trace_max_lock);

	/*
	 * RCU may not be watching, make it see us.
	 * The stack trace code uses rcu_sched.
	 */
	rcu_irq_enter();

	/* In case another CPU set the tracer_frame on us */
	if (unlikely(!frame_size))
		this_size -= tracer_frame;

	/* a race could have already updated it */
	if (this_size <= stack_trace_max_size)
		goto out;

	stack_trace_max_size = this_size;

	stack_trace_max.nr_entries = 0;
	stack_trace_max.skip = 3;

	save_stack_trace(&stack_trace_max);

	/* Skip over the overhead of the stack tracer itself */
	for (i = 0; i < stack_trace_max.nr_entries; i++) {
		if (stack_dump_trace[i] == ip)
			break;
	}

	/*
	 * Now find where in the stack these are.
	 */
	x = 0;
	start = stack;
	top = (unsigned long *)
		(((unsigned long)start & ~(THREAD_SIZE-1)) + THREAD_SIZE);

	/*
	 * Loop through all the entries. One of the entries may
	 * for some reason be missed on the stack, so we may
	 * have to account for them. If they are all there, this
	 * loop will only happen once. This code only takes place
	 * on a new max, so it is far from a fast path.
	 */
	while (i < stack_trace_max.nr_entries) {
		int found = 0;

		stack_trace_index[x] = this_size;
		p = start;

		for (; p < top && i < stack_trace_max.nr_entries; p++) {
			if (stack_dump_trace[i] == ULONG_MAX)
				break;
			if (*p == stack_dump_trace[i]) {
				stack_dump_trace[x] = stack_dump_trace[i++];
				this_size = stack_trace_index[x++] =
					(top - p) * sizeof(unsigned long);
				found = 1;
				/* Start the search from here */
				start = p + 1;
				/*
				 * We do not want to show the overhead
				 * of the stack tracer stack in the
				 * max stack. If we haven't figured
				 * out what that is, then figure it out
				 * now.
				 */
				if (unlikely(!tracer_frame)) {
					tracer_frame = (p - stack) *
						sizeof(unsigned long);
					stack_trace_max_size -= tracer_frame;
				}
			}
		}

		if (!found)
			i++;
	}

	stack_trace_max.nr_entries = x;
	for (; x < i; x++)
		stack_dump_trace[x] = ULONG_MAX;

	if (task_stack_end_corrupted(current)) {
		stack_trace_print();
		BUG();
	}

 out:
<<<<<<< HEAD
	rcu_irq_exit();
	arch_spin_unlock(&max_stack_lock);
=======
	arch_spin_unlock(&stack_trace_max_lock);
>>>>>>> 9124d51d
	local_irq_restore(flags);
}

static void
stack_trace_call(unsigned long ip, unsigned long parent_ip,
		 struct ftrace_ops *op, struct pt_regs *pt_regs)
{
	unsigned long stack;
	int cpu;

	preempt_disable_notrace();

	cpu = raw_smp_processor_id();
	/* no atomic needed, we only modify this variable by this cpu */
	if (per_cpu(trace_active, cpu)++ != 0)
		goto out;

	ip += MCOUNT_INSN_SIZE;

	check_stack(ip, &stack);

 out:
	per_cpu(trace_active, cpu)--;
	/* prevent recursion in schedule */
	preempt_enable_notrace();
}

static struct ftrace_ops trace_ops __read_mostly =
{
	.func = stack_trace_call,
	.flags = FTRACE_OPS_FL_RECURSION_SAFE,
};

static ssize_t
stack_max_size_read(struct file *filp, char __user *ubuf,
		    size_t count, loff_t *ppos)
{
	unsigned long *ptr = filp->private_data;
	char buf[64];
	int r;

	r = snprintf(buf, sizeof(buf), "%ld\n", *ptr);
	if (r > sizeof(buf))
		r = sizeof(buf);
	return simple_read_from_buffer(ubuf, count, ppos, buf, r);
}

static ssize_t
stack_max_size_write(struct file *filp, const char __user *ubuf,
		     size_t count, loff_t *ppos)
{
	long *ptr = filp->private_data;
	unsigned long val, flags;
	int ret;
	int cpu;

	ret = kstrtoul_from_user(ubuf, count, 10, &val);
	if (ret)
		return ret;

	local_irq_save(flags);

	/*
	 * In case we trace inside arch_spin_lock() or after (NMI),
	 * we will cause circular lock, so we also need to increase
	 * the percpu trace_active here.
	 */
	cpu = smp_processor_id();
	per_cpu(trace_active, cpu)++;

	arch_spin_lock(&stack_trace_max_lock);
	*ptr = val;
	arch_spin_unlock(&stack_trace_max_lock);

	per_cpu(trace_active, cpu)--;
	local_irq_restore(flags);

	return count;
}

static const struct file_operations stack_max_size_fops = {
	.open		= tracing_open_generic,
	.read		= stack_max_size_read,
	.write		= stack_max_size_write,
	.llseek		= default_llseek,
};

static void *
__next(struct seq_file *m, loff_t *pos)
{
	long n = *pos - 1;

	if (n > stack_trace_max.nr_entries || stack_dump_trace[n] == ULONG_MAX)
		return NULL;

	m->private = (void *)n;
	return &m->private;
}

static void *
t_next(struct seq_file *m, void *v, loff_t *pos)
{
	(*pos)++;
	return __next(m, pos);
}

static void *t_start(struct seq_file *m, loff_t *pos)
{
	int cpu;

	local_irq_disable();

	cpu = smp_processor_id();
	per_cpu(trace_active, cpu)++;

	arch_spin_lock(&stack_trace_max_lock);

	if (*pos == 0)
		return SEQ_START_TOKEN;

	return __next(m, pos);
}

static void t_stop(struct seq_file *m, void *p)
{
	int cpu;

	arch_spin_unlock(&stack_trace_max_lock);

	cpu = smp_processor_id();
	per_cpu(trace_active, cpu)--;

	local_irq_enable();
}

static void trace_lookup_stack(struct seq_file *m, long i)
{
	unsigned long addr = stack_dump_trace[i];

	seq_printf(m, "%pS\n", (void *)addr);
}

static void print_disabled(struct seq_file *m)
{
	seq_puts(m, "#\n"
		 "#  Stack tracer disabled\n"
		 "#\n"
		 "# To enable the stack tracer, either add 'stacktrace' to the\n"
		 "# kernel command line\n"
		 "# or 'echo 1 > /proc/sys/kernel/stack_tracer_enabled'\n"
		 "#\n");
}

static int t_show(struct seq_file *m, void *v)
{
	long i;
	int size;

	if (v == SEQ_START_TOKEN) {
		seq_printf(m, "        Depth    Size   Location"
			   "    (%d entries)\n"
			   "        -----    ----   --------\n",
			   stack_trace_max.nr_entries);

		if (!stack_tracer_enabled && !stack_trace_max_size)
			print_disabled(m);

		return 0;
	}

	i = *(long *)v;

	if (i >= stack_trace_max.nr_entries ||
	    stack_dump_trace[i] == ULONG_MAX)
		return 0;

	if (i+1 == stack_trace_max.nr_entries ||
	    stack_dump_trace[i+1] == ULONG_MAX)
		size = stack_trace_index[i];
	else
		size = stack_trace_index[i] - stack_trace_index[i+1];

	seq_printf(m, "%3ld) %8d   %5d   ", i, stack_trace_index[i], size);

	trace_lookup_stack(m, i);

	return 0;
}

static const struct seq_operations stack_trace_seq_ops = {
	.start		= t_start,
	.next		= t_next,
	.stop		= t_stop,
	.show		= t_show,
};

static int stack_trace_open(struct inode *inode, struct file *file)
{
	return seq_open(file, &stack_trace_seq_ops);
}

static const struct file_operations stack_trace_fops = {
	.open		= stack_trace_open,
	.read		= seq_read,
	.llseek		= seq_lseek,
	.release	= seq_release,
};

static int
stack_trace_filter_open(struct inode *inode, struct file *file)
{
	return ftrace_regex_open(&trace_ops, FTRACE_ITER_FILTER,
				 inode, file);
}

static const struct file_operations stack_trace_filter_fops = {
	.open = stack_trace_filter_open,
	.read = seq_read,
	.write = ftrace_filter_write,
	.llseek = tracing_lseek,
	.release = ftrace_regex_release,
};

int
stack_trace_sysctl(struct ctl_table *table, int write,
		   void __user *buffer, size_t *lenp,
		   loff_t *ppos)
{
	int ret;

	mutex_lock(&stack_sysctl_mutex);

	ret = proc_dointvec(table, write, buffer, lenp, ppos);

	if (ret || !write ||
	    (last_stack_tracer_enabled == !!stack_tracer_enabled))
		goto out;

	last_stack_tracer_enabled = !!stack_tracer_enabled;

	if (stack_tracer_enabled)
		register_ftrace_function(&trace_ops);
	else
		unregister_ftrace_function(&trace_ops);

 out:
	mutex_unlock(&stack_sysctl_mutex);
	return ret;
}

static char stack_trace_filter_buf[COMMAND_LINE_SIZE+1] __initdata;

static __init int enable_stacktrace(char *str)
{
	if (strncmp(str, "_filter=", 8) == 0)
		strncpy(stack_trace_filter_buf, str+8, COMMAND_LINE_SIZE);

	stack_tracer_enabled = 1;
	last_stack_tracer_enabled = 1;
	return 1;
}
__setup("stacktrace", enable_stacktrace);

static __init int stack_trace_init(void)
{
	struct dentry *d_tracer;

	d_tracer = tracing_init_dentry();
	if (IS_ERR(d_tracer))
		return 0;

	trace_create_file("stack_max_size", 0644, d_tracer,
			&stack_trace_max_size, &stack_max_size_fops);

	trace_create_file("stack_trace", 0444, d_tracer,
			NULL, &stack_trace_fops);

	trace_create_file("stack_trace_filter", 0444, d_tracer,
			NULL, &stack_trace_filter_fops);

	if (stack_trace_filter_buf[0])
		ftrace_set_early_filter(&trace_ops, stack_trace_filter_buf, 1);

	if (stack_tracer_enabled)
		register_ftrace_function(&trace_ops);

	return 0;
}

device_initcall(stack_trace_init);<|MERGE_RESOLUTION|>--- conflicted
+++ resolved
@@ -185,12 +185,8 @@
 	}
 
  out:
-<<<<<<< HEAD
 	rcu_irq_exit();
-	arch_spin_unlock(&max_stack_lock);
-=======
 	arch_spin_unlock(&stack_trace_max_lock);
->>>>>>> 9124d51d
 	local_irq_restore(flags);
 }
 
