--- conflicted
+++ resolved
@@ -105,12 +105,6 @@
 		rc = -ENOMEM;
 
 	set_tg_uid(up);
-<<<<<<< HEAD
-
-	return rc;
-}
-=======
->>>>>>> d2b024d6
 
 	return rc;
 }
