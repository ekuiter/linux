#
# Makefile for the linux kernel.
#

obj-y     = fork.o exec_domain.o panic.o \
	    cpu.o exit.o itimer.o time.o softirq.o resource.o \
	    sysctl.o sysctl_binary.o capability.o ptrace.o timer.o user.o \
	    signal.o sys.o kmod.o workqueue.o pid.o task_work.o \
	    extable.o params.o posix-timers.o \
	    kthread.o sys_ni.o posix-cpu-timers.o \
	    hrtimer.o nsproxy.o \
	    notifier.o ksysfs.o cred.o reboot.o \
	    async.o range.o groups.o smpboot.o

ifdef CONFIG_FUNCTION_TRACER
# Do not trace debug files and internal ftrace files
CFLAGS_REMOVE_cgroup-debug.o = -pg
CFLAGS_REMOVE_irq_work.o = -pg
endif

obj-y += sched/
obj-y += locking/
obj-y += power/
obj-y += printk/
obj-y += cpu/
obj-y += irq/
<<<<<<< HEAD
=======
obj-y += rcu/
>>>>>>> 1de5552e

obj-$(CONFIG_CHECKPOINT_RESTORE) += kcmp.o
obj-$(CONFIG_FREEZER) += freezer.o
obj-$(CONFIG_PROFILING) += profile.o
obj-$(CONFIG_STACKTRACE) += stacktrace.o
obj-y += time/
obj-$(CONFIG_FUTEX) += futex.o
ifeq ($(CONFIG_COMPAT),y)
obj-$(CONFIG_FUTEX) += futex_compat.o
endif
obj-$(CONFIG_GENERIC_ISA_DMA) += dma.o
obj-$(CONFIG_SMP) += smp.o
ifneq ($(CONFIG_SMP),y)
obj-y += up.o
endif
obj-$(CONFIG_UID16) += uid16.o
obj-$(CONFIG_SYSTEM_TRUSTED_KEYRING) += system_keyring.o system_certificates.o
obj-$(CONFIG_MODULES) += module.o
obj-$(CONFIG_MODULE_SIG) += module_signing.o
obj-$(CONFIG_KALLSYMS) += kallsyms.o
obj-$(CONFIG_BSD_PROCESS_ACCT) += acct.o
obj-$(CONFIG_KEXEC) += kexec.o
obj-$(CONFIG_BACKTRACE_SELF_TEST) += backtracetest.o
obj-$(CONFIG_COMPAT) += compat.o
obj-$(CONFIG_CGROUPS) += cgroup.o
obj-$(CONFIG_CGROUP_FREEZER) += cgroup_freezer.o
obj-$(CONFIG_CPUSETS) += cpuset.o
obj-$(CONFIG_UTS_NS) += utsname.o
obj-$(CONFIG_USER_NS) += user_namespace.o
obj-$(CONFIG_PID_NS) += pid_namespace.o
obj-$(CONFIG_IKCONFIG) += configs.o
obj-$(CONFIG_RESOURCE_COUNTERS) += res_counter.o
obj-$(CONFIG_SMP) += stop_machine.o
obj-$(CONFIG_KPROBES_SANITY_TEST) += test_kprobes.o
obj-$(CONFIG_AUDIT) += audit.o auditfilter.o
obj-$(CONFIG_AUDITSYSCALL) += auditsc.o
obj-$(CONFIG_AUDIT_WATCH) += audit_watch.o
obj-$(CONFIG_AUDIT_TREE) += audit_tree.o
obj-$(CONFIG_GCOV_KERNEL) += gcov/
obj-$(CONFIG_KPROBES) += kprobes.o
obj-$(CONFIG_KGDB) += debug/
obj-$(CONFIG_DETECT_HUNG_TASK) += hung_task.o
obj-$(CONFIG_LOCKUP_DETECTOR) += watchdog.o
obj-$(CONFIG_SECCOMP) += seccomp.o
obj-$(CONFIG_RELAY) += relay.o
obj-$(CONFIG_SYSCTL) += utsname_sysctl.o
obj-$(CONFIG_TASK_DELAY_ACCT) += delayacct.o
obj-$(CONFIG_TASKSTATS) += taskstats.o tsacct.o
obj-$(CONFIG_TRACEPOINTS) += tracepoint.o
obj-$(CONFIG_LATENCYTOP) += latencytop.o
obj-$(CONFIG_BINFMT_ELF) += elfcore.o
obj-$(CONFIG_COMPAT_BINFMT_ELF) += elfcore.o
obj-$(CONFIG_BINFMT_ELF_FDPIC) += elfcore.o
obj-$(CONFIG_FUNCTION_TRACER) += trace/
obj-$(CONFIG_TRACING) += trace/
obj-$(CONFIG_TRACE_CLOCK) += trace/
obj-$(CONFIG_RING_BUFFER) += trace/
obj-$(CONFIG_TRACEPOINTS) += trace/
obj-$(CONFIG_IRQ_WORK) += irq_work.o
obj-$(CONFIG_CPU_PM) += cpu_pm.o

obj-$(CONFIG_PERF_EVENTS) += events/

obj-$(CONFIG_USER_RETURN_NOTIFIER) += user-return-notifier.o
obj-$(CONFIG_PADATA) += padata.o
obj-$(CONFIG_CRASH_DUMP) += crash_dump.o
obj-$(CONFIG_JUMP_LABEL) += jump_label.o
obj-$(CONFIG_CONTEXT_TRACKING) += context_tracking.o

$(obj)/configs.o: $(obj)/config_data.h

# config_data.h contains the same information as ikconfig.h but gzipped.
# Info from config_data can be extracted from /proc/config*
targets += config_data.gz
$(obj)/config_data.gz: $(KCONFIG_CONFIG) FORCE
	$(call if_changed,gzip)

      filechk_ikconfiggz = (echo "static const char kernel_config_data[] __used = MAGIC_START"; cat $< | scripts/bin2c; echo "MAGIC_END;")
targets += config_data.h
$(obj)/config_data.h: $(obj)/config_data.gz FORCE
	$(call filechk,ikconfiggz)

$(obj)/time.o: $(obj)/timeconst.h

quiet_cmd_hzfile = HZFILE  $@
      cmd_hzfile = echo "hz=$(CONFIG_HZ)" > $@

targets += hz.bc
$(obj)/hz.bc: $(objtree)/include/config/hz.h FORCE
	$(call if_changed,hzfile)

quiet_cmd_bc  = BC      $@
      cmd_bc  = bc -q $(filter-out FORCE,$^) > $@

targets += timeconst.h
$(obj)/timeconst.h: $(obj)/hz.bc $(src)/timeconst.bc FORCE
	$(call if_changed,bc)

###############################################################################
#
# Roll all the X.509 certificates that we can find together and pull them into
# the kernel so that they get loaded into the system trusted keyring during
# boot.
#
# We look in the source root and the build root for all files whose name ends
# in ".x509".  Unfortunately, this will generate duplicate filenames, so we
# have make canonicalise the pathnames and then sort them to discard the
# duplicates.
#
###############################################################################
ifeq ($(CONFIG_SYSTEM_TRUSTED_KEYRING),y)
X509_CERTIFICATES-y := $(wildcard *.x509) $(wildcard $(srctree)/*.x509)
X509_CERTIFICATES-$(CONFIG_MODULE_SIG) += $(objtree)/signing_key.x509
X509_CERTIFICATES-raw := $(sort $(foreach CERT,$(X509_CERTIFICATES-y), \
				$(or $(realpath $(CERT)),$(CERT))))
X509_CERTIFICATES := $(subst $(realpath $(objtree))/,,$(X509_CERTIFICATES-raw))

ifeq ($(X509_CERTIFICATES),)
$(warning *** No X.509 certificates found ***)
endif

ifneq ($(wildcard $(obj)/.x509.list),)
ifneq ($(shell cat $(obj)/.x509.list),$(X509_CERTIFICATES))
$(info X.509 certificate list changed)
$(shell rm $(obj)/.x509.list)
endif
endif

kernel/system_certificates.o: $(obj)/x509_certificate_list

quiet_cmd_x509certs  = CERTS   $@
      cmd_x509certs  = cat $(X509_CERTIFICATES) /dev/null >$@ $(foreach X509,$(X509_CERTIFICATES),; echo "  - Including cert $(X509)")

targets += $(obj)/x509_certificate_list
$(obj)/x509_certificate_list: $(X509_CERTIFICATES) $(obj)/.x509.list
	$(call if_changed,x509certs)

targets += $(obj)/.x509.list
$(obj)/.x509.list:
	@echo $(X509_CERTIFICATES) >$@
endif

clean-files := x509_certificate_list .x509.list

ifeq ($(CONFIG_MODULE_SIG),y)
###############################################################################
#
# If module signing is requested, say by allyesconfig, but a key has not been
# supplied, then one will need to be generated to make sure the build does not
# fail and that the kernel may be used afterwards.
#
###############################################################################
ifndef CONFIG_MODULE_SIG_HASH
$(error Could not determine digest type to use from kernel config)
endif

signing_key.priv signing_key.x509: x509.genkey
	@echo "###"
	@echo "### Now generating an X.509 key pair to be used for signing modules."
	@echo "###"
	@echo "### If this takes a long time, you might wish to run rngd in the"
	@echo "### background to keep the supply of entropy topped up.  It"
	@echo "### needs to be run as root, and uses a hardware random"
	@echo "### number generator if one is available."
	@echo "###"
	openssl req -new -nodes -utf8 -$(CONFIG_MODULE_SIG_HASH) -days 36500 \
		-batch -x509 -config x509.genkey \
		-outform DER -out signing_key.x509 \
		-keyout signing_key.priv 2>&1
	@echo "###"
	@echo "### Key pair generated."
	@echo "###"

x509.genkey:
	@echo Generating X.509 key generation config
	@echo  >x509.genkey "[ req ]"
	@echo >>x509.genkey "default_bits = 4096"
	@echo >>x509.genkey "distinguished_name = req_distinguished_name"
	@echo >>x509.genkey "prompt = no"
	@echo >>x509.genkey "string_mask = utf8only"
	@echo >>x509.genkey "x509_extensions = myexts"
	@echo >>x509.genkey
	@echo >>x509.genkey "[ req_distinguished_name ]"
	@echo >>x509.genkey "O = Magrathea"
	@echo >>x509.genkey "CN = Glacier signing key"
	@echo >>x509.genkey "emailAddress = slartibartfast@magrathea.h2g2"
	@echo >>x509.genkey
	@echo >>x509.genkey "[ myexts ]"
	@echo >>x509.genkey "basicConstraints=critical,CA:FALSE"
	@echo >>x509.genkey "keyUsage=digitalSignature"
	@echo >>x509.genkey "subjectKeyIdentifier=hash"
	@echo >>x509.genkey "authorityKeyIdentifier=keyid"
endif<|MERGE_RESOLUTION|>--- conflicted
+++ resolved
@@ -24,10 +24,7 @@
 obj-y += printk/
 obj-y += cpu/
 obj-y += irq/
-<<<<<<< HEAD
-=======
 obj-y += rcu/
->>>>>>> 1de5552e
 
 obj-$(CONFIG_CHECKPOINT_RESTORE) += kcmp.o
 obj-$(CONFIG_FREEZER) += freezer.o
