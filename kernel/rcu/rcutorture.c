// SPDX-License-Identifier: GPL-2.0+
/*
 * Read-Copy Update module-based torture test facility
 *
 * Copyright (C) IBM Corporation, 2005, 2006
 *
 * Authors: Paul E. McKenney <paulmck@linux.ibm.com>
 *	  Josh Triplett <josh@joshtriplett.org>
 *
 * See also:  Documentation/RCU/torture.rst
 */

#define pr_fmt(fmt) fmt

#include <linux/types.h>
#include <linux/kernel.h>
#include <linux/init.h>
#include <linux/module.h>
#include <linux/kthread.h>
#include <linux/err.h>
#include <linux/spinlock.h>
#include <linux/smp.h>
#include <linux/rcupdate_wait.h>
#include <linux/interrupt.h>
#include <linux/sched/signal.h>
#include <uapi/linux/sched/types.h>
#include <linux/atomic.h>
#include <linux/bitops.h>
#include <linux/completion.h>
#include <linux/moduleparam.h>
#include <linux/percpu.h>
#include <linux/notifier.h>
#include <linux/reboot.h>
#include <linux/freezer.h>
#include <linux/cpu.h>
#include <linux/delay.h>
#include <linux/stat.h>
#include <linux/srcu.h>
#include <linux/slab.h>
#include <linux/trace_clock.h>
#include <asm/byteorder.h>
#include <linux/torture.h>
#include <linux/vmalloc.h>
#include <linux/sched/debug.h>
#include <linux/sched/sysctl.h>
#include <linux/oom.h>
#include <linux/tick.h>
#include <linux/rcupdate_trace.h>
#include <linux/nmi.h>

#include "rcu.h"

MODULE_LICENSE("GPL");
MODULE_AUTHOR("Paul E. McKenney <paulmck@linux.ibm.com> and Josh Triplett <josh@joshtriplett.org>");

/* Bits for ->extendables field, extendables param, and related definitions. */
#define RCUTORTURE_RDR_SHIFT_1	 8	/* Put SRCU index in upper bits. */
#define RCUTORTURE_RDR_MASK_1	 (1 << RCUTORTURE_RDR_SHIFT_1)
#define RCUTORTURE_RDR_SHIFT_2	 9	/* Put SRCU index in upper bits. */
#define RCUTORTURE_RDR_MASK_2	 (1 << RCUTORTURE_RDR_SHIFT_2)
#define RCUTORTURE_RDR_BH	 0x01	/* Extend readers by disabling bh. */
#define RCUTORTURE_RDR_IRQ	 0x02	/*  ... disabling interrupts. */
#define RCUTORTURE_RDR_PREEMPT	 0x04	/*  ... disabling preemption. */
#define RCUTORTURE_RDR_RBH	 0x08	/*  ... rcu_read_lock_bh(). */
#define RCUTORTURE_RDR_SCHED	 0x10	/*  ... rcu_read_lock_sched(). */
#define RCUTORTURE_RDR_RCU_1	 0x20	/*  ... entering another RCU reader. */
#define RCUTORTURE_RDR_RCU_2	 0x40	/*  ... entering another RCU reader. */
#define RCUTORTURE_RDR_NBITS	 7	/* Number of bits defined above. */
#define RCUTORTURE_MAX_EXTEND	 \
	(RCUTORTURE_RDR_BH | RCUTORTURE_RDR_IRQ | RCUTORTURE_RDR_PREEMPT | \
	 RCUTORTURE_RDR_RBH | RCUTORTURE_RDR_SCHED)
#define RCUTORTURE_RDR_MAX_LOOPS 0x7	/* Maximum reader extensions. */
					/* Must be power of two minus one. */
#define RCUTORTURE_RDR_MAX_SEGS (RCUTORTURE_RDR_MAX_LOOPS + 3)

torture_param(int, extendables, RCUTORTURE_MAX_EXTEND,
	      "Extend readers by disabling bh (1), irqs (2), or preempt (4)");
torture_param(int, fqs_duration, 0,
	      "Duration of fqs bursts (us), 0 to disable");
torture_param(int, fqs_holdoff, 0, "Holdoff time within fqs bursts (us)");
torture_param(int, fqs_stutter, 3, "Wait time between fqs bursts (s)");
torture_param(int, fwd_progress, 1, "Test grace-period forward progress");
torture_param(int, fwd_progress_div, 4, "Fraction of CPU stall to wait");
torture_param(int, fwd_progress_holdoff, 60,
	      "Time between forward-progress tests (s)");
torture_param(bool, fwd_progress_need_resched, 1,
	      "Hide cond_resched() behind need_resched()");
torture_param(bool, gp_cond, false, "Use conditional/async GP wait primitives");
torture_param(bool, gp_exp, false, "Use expedited GP wait primitives");
torture_param(bool, gp_normal, false,
	     "Use normal (non-expedited) GP wait primitives");
torture_param(bool, gp_poll, false, "Use polling GP wait primitives");
torture_param(bool, gp_sync, false, "Use synchronous GP wait primitives");
torture_param(int, irqreader, 1, "Allow RCU readers from irq handlers");
torture_param(int, leakpointer, 0, "Leak pointer dereferences from readers");
torture_param(int, n_barrier_cbs, 0,
	     "# of callbacks/kthreads for barrier testing");
torture_param(int, nfakewriters, 4, "Number of RCU fake writer threads");
torture_param(int, nreaders, -1, "Number of RCU reader threads");
torture_param(int, object_debug, 0,
	     "Enable debug-object double call_rcu() testing");
torture_param(int, onoff_holdoff, 0, "Time after boot before CPU hotplugs (s)");
torture_param(int, onoff_interval, 0,
	     "Time between CPU hotplugs (jiffies), 0=disable");
torture_param(int, nocbs_nthreads, 0, "Number of NOCB toggle threads, 0 to disable");
torture_param(int, nocbs_toggle, 1000, "Time between toggling nocb state (ms)");
torture_param(int, read_exit_delay, 13,
	      "Delay between read-then-exit episodes (s)");
torture_param(int, read_exit_burst, 16,
	      "# of read-then-exit bursts per episode, zero to disable");
torture_param(int, shuffle_interval, 3, "Number of seconds between shuffles");
torture_param(int, shutdown_secs, 0, "Shutdown time (s), <= zero to disable.");
torture_param(int, stall_cpu, 0, "Stall duration (s), zero to disable.");
torture_param(int, stall_cpu_holdoff, 10,
	     "Time to wait before starting stall (s).");
torture_param(bool, stall_no_softlockup, false,
	     "Avoid softlockup warning during cpu stall.");
torture_param(int, stall_cpu_irqsoff, 0, "Disable interrupts while stalling.");
torture_param(int, stall_cpu_block, 0, "Sleep while stalling.");
torture_param(int, stall_gp_kthread, 0,
	      "Grace-period kthread stall duration (s).");
torture_param(int, stat_interval, 60,
	     "Number of seconds between stats printk()s");
torture_param(int, stutter, 5, "Number of seconds to run/halt test");
torture_param(int, test_boost, 1, "Test RCU prio boost: 0=no, 1=maybe, 2=yes.");
torture_param(int, test_boost_duration, 4,
	     "Duration of each boost test, seconds.");
torture_param(int, test_boost_interval, 7,
	     "Interval between boost tests, seconds.");
torture_param(bool, test_no_idle_hz, true,
	     "Test support for tickless idle CPUs");
torture_param(int, verbose, 1,
	     "Enable verbose debugging printk()s");

static char *torture_type = "rcu";
module_param(torture_type, charp, 0444);
MODULE_PARM_DESC(torture_type, "Type of RCU to torture (rcu, srcu, ...)");

static int nrealnocbers;
static int nrealreaders;
static struct task_struct *writer_task;
static struct task_struct **fakewriter_tasks;
static struct task_struct **reader_tasks;
static struct task_struct **nocb_tasks;
static struct task_struct *stats_task;
static struct task_struct *fqs_task;
static struct task_struct *boost_tasks[NR_CPUS];
static struct task_struct *stall_task;
static struct task_struct **fwd_prog_tasks;
static struct task_struct **barrier_cbs_tasks;
static struct task_struct *barrier_task;
static struct task_struct *read_exit_task;

#define RCU_TORTURE_PIPE_LEN 10

// Mailbox-like structure to check RCU global memory ordering.
struct rcu_torture_reader_check {
	unsigned long rtc_myloops;
	int rtc_chkrdr;
	unsigned long rtc_chkloops;
	int rtc_ready;
	struct rcu_torture_reader_check *rtc_assigner;
} ____cacheline_internodealigned_in_smp;

// Update-side data structure used to check RCU readers.
struct rcu_torture {
	struct rcu_head rtort_rcu;
	int rtort_pipe_count;
	struct list_head rtort_free;
	int rtort_mbtest;
	struct rcu_torture_reader_check *rtort_chkp;
};

static LIST_HEAD(rcu_torture_freelist);
static struct rcu_torture __rcu *rcu_torture_current;
static unsigned long rcu_torture_current_version;
static struct rcu_torture rcu_tortures[10 * RCU_TORTURE_PIPE_LEN];
static DEFINE_SPINLOCK(rcu_torture_lock);
static DEFINE_PER_CPU(long [RCU_TORTURE_PIPE_LEN + 1], rcu_torture_count);
static DEFINE_PER_CPU(long [RCU_TORTURE_PIPE_LEN + 1], rcu_torture_batch);
static atomic_t rcu_torture_wcount[RCU_TORTURE_PIPE_LEN + 1];
static struct rcu_torture_reader_check *rcu_torture_reader_mbchk;
static atomic_t n_rcu_torture_alloc;
static atomic_t n_rcu_torture_alloc_fail;
static atomic_t n_rcu_torture_free;
static atomic_t n_rcu_torture_mberror;
static atomic_t n_rcu_torture_mbchk_fail;
static atomic_t n_rcu_torture_mbchk_tries;
static atomic_t n_rcu_torture_error;
static long n_rcu_torture_barrier_error;
static long n_rcu_torture_boost_ktrerror;
static long n_rcu_torture_boost_rterror;
static long n_rcu_torture_boost_failure;
static long n_rcu_torture_boosts;
static atomic_long_t n_rcu_torture_timers;
static long n_barrier_attempts;
static long n_barrier_successes; /* did rcu_barrier test succeed? */
static unsigned long n_read_exits;
static struct list_head rcu_torture_removed;
static unsigned long shutdown_jiffies;
static unsigned long start_gp_seq;
static atomic_long_t n_nocb_offload;
static atomic_long_t n_nocb_deoffload;

static int rcu_torture_writer_state;
#define RTWS_FIXED_DELAY	0
#define RTWS_DELAY		1
#define RTWS_REPLACE		2
#define RTWS_DEF_FREE		3
#define RTWS_EXP_SYNC		4
#define RTWS_COND_GET		5
#define RTWS_COND_SYNC		6
#define RTWS_POLL_GET		7
#define RTWS_POLL_WAIT		8
#define RTWS_SYNC		9
#define RTWS_STUTTER		10
#define RTWS_STOPPING		11
static const char * const rcu_torture_writer_state_names[] = {
	"RTWS_FIXED_DELAY",
	"RTWS_DELAY",
	"RTWS_REPLACE",
	"RTWS_DEF_FREE",
	"RTWS_EXP_SYNC",
	"RTWS_COND_GET",
	"RTWS_COND_SYNC",
	"RTWS_POLL_GET",
	"RTWS_POLL_WAIT",
	"RTWS_SYNC",
	"RTWS_STUTTER",
	"RTWS_STOPPING",
};

/* Record reader segment types and duration for first failing read. */
struct rt_read_seg {
	int rt_readstate;
	unsigned long rt_delay_jiffies;
	unsigned long rt_delay_ms;
	unsigned long rt_delay_us;
	bool rt_preempted;
};
static int err_segs_recorded;
static struct rt_read_seg err_segs[RCUTORTURE_RDR_MAX_SEGS];
static int rt_read_nsegs;

static const char *rcu_torture_writer_state_getname(void)
{
	unsigned int i = READ_ONCE(rcu_torture_writer_state);

	if (i >= ARRAY_SIZE(rcu_torture_writer_state_names))
		return "???";
	return rcu_torture_writer_state_names[i];
}

#ifdef CONFIG_RCU_TRACE
static u64 notrace rcu_trace_clock_local(void)
{
	u64 ts = trace_clock_local();

	(void)do_div(ts, NSEC_PER_USEC);
	return ts;
}
#else /* #ifdef CONFIG_RCU_TRACE */
static u64 notrace rcu_trace_clock_local(void)
{
	return 0ULL;
}
#endif /* #else #ifdef CONFIG_RCU_TRACE */

/*
 * Stop aggressive CPU-hog tests a bit before the end of the test in order
 * to avoid interfering with test shutdown.
 */
static bool shutdown_time_arrived(void)
{
	return shutdown_secs && time_after(jiffies, shutdown_jiffies - 30 * HZ);
}

static unsigned long boost_starttime;	/* jiffies of next boost test start. */
static DEFINE_MUTEX(boost_mutex);	/* protect setting boost_starttime */
					/*  and boost task create/destroy. */
static atomic_t barrier_cbs_count;	/* Barrier callbacks registered. */
static bool barrier_phase;		/* Test phase. */
static atomic_t barrier_cbs_invoked;	/* Barrier callbacks invoked. */
static wait_queue_head_t *barrier_cbs_wq; /* Coordinate barrier testing. */
static DECLARE_WAIT_QUEUE_HEAD(barrier_wq);

static atomic_t rcu_fwd_cb_nodelay;	/* Short rcu_torture_delay() delays. */

/*
 * Allocate an element from the rcu_tortures pool.
 */
static struct rcu_torture *
rcu_torture_alloc(void)
{
	struct list_head *p;

	spin_lock_bh(&rcu_torture_lock);
	if (list_empty(&rcu_torture_freelist)) {
		atomic_inc(&n_rcu_torture_alloc_fail);
		spin_unlock_bh(&rcu_torture_lock);
		return NULL;
	}
	atomic_inc(&n_rcu_torture_alloc);
	p = rcu_torture_freelist.next;
	list_del_init(p);
	spin_unlock_bh(&rcu_torture_lock);
	return container_of(p, struct rcu_torture, rtort_free);
}

/*
 * Free an element to the rcu_tortures pool.
 */
static void
rcu_torture_free(struct rcu_torture *p)
{
	atomic_inc(&n_rcu_torture_free);
	spin_lock_bh(&rcu_torture_lock);
	list_add_tail(&p->rtort_free, &rcu_torture_freelist);
	spin_unlock_bh(&rcu_torture_lock);
}

/*
 * Operations vector for selecting different types of tests.
 */

struct rcu_torture_ops {
	int ttype;
	void (*init)(void);
	void (*cleanup)(void);
	int (*readlock)(void);
	void (*read_delay)(struct torture_random_state *rrsp,
			   struct rt_read_seg *rtrsp);
	void (*readunlock)(int idx);
	int (*readlock_held)(void);
	unsigned long (*get_gp_seq)(void);
	unsigned long (*gp_diff)(unsigned long new, unsigned long old);
	void (*deferred_free)(struct rcu_torture *p);
	void (*sync)(void);
	void (*exp_sync)(void);
	unsigned long (*get_gp_state)(void);
	unsigned long (*start_gp_poll)(void);
	bool (*poll_gp_state)(unsigned long oldstate);
	void (*cond_sync)(unsigned long oldstate);
	call_rcu_func_t call;
	void (*cb_barrier)(void);
	void (*fqs)(void);
	void (*stats)(void);
	void (*gp_kthread_dbg)(void);
	bool (*check_boost_failed)(unsigned long gp_state, int *cpup);
	int (*stall_dur)(void);
	long cbflood_max;
	int irq_capable;
	int can_boost;
	int extendables;
	int slow_gps;
	int no_pi_lock;
	const char *name;
};

static struct rcu_torture_ops *cur_ops;

/*
 * Definitions for rcu torture testing.
 */

static int torture_readlock_not_held(void)
{
	return rcu_read_lock_bh_held() || rcu_read_lock_sched_held();
}

static int rcu_torture_read_lock(void) __acquires(RCU)
{
	rcu_read_lock();
	return 0;
}

static void
rcu_read_delay(struct torture_random_state *rrsp, struct rt_read_seg *rtrsp)
{
	unsigned long started;
	unsigned long completed;
	const unsigned long shortdelay_us = 200;
	unsigned long longdelay_ms = 300;
	unsigned long long ts;

	/* We want a short delay sometimes to make a reader delay the grace
	 * period, and we want a long delay occasionally to trigger
	 * force_quiescent_state. */

	if (!atomic_read(&rcu_fwd_cb_nodelay) &&
	    !(torture_random(rrsp) % (nrealreaders * 2000 * longdelay_ms))) {
		started = cur_ops->get_gp_seq();
		ts = rcu_trace_clock_local();
		if (preempt_count() & (SOFTIRQ_MASK | HARDIRQ_MASK))
			longdelay_ms = 5; /* Avoid triggering BH limits. */
		mdelay(longdelay_ms);
		rtrsp->rt_delay_ms = longdelay_ms;
		completed = cur_ops->get_gp_seq();
		do_trace_rcu_torture_read(cur_ops->name, NULL, ts,
					  started, completed);
	}
	if (!(torture_random(rrsp) % (nrealreaders * 2 * shortdelay_us))) {
		udelay(shortdelay_us);
		rtrsp->rt_delay_us = shortdelay_us;
	}
	if (!preempt_count() &&
	    !(torture_random(rrsp) % (nrealreaders * 500))) {
		torture_preempt_schedule();  /* QS only if preemptible. */
		rtrsp->rt_preempted = true;
	}
}

static void rcu_torture_read_unlock(int idx) __releases(RCU)
{
	rcu_read_unlock();
}

/*
 * Update callback in the pipe.  This should be invoked after a grace period.
 */
static bool
rcu_torture_pipe_update_one(struct rcu_torture *rp)
{
	int i;
	struct rcu_torture_reader_check *rtrcp = READ_ONCE(rp->rtort_chkp);

	if (rtrcp) {
		WRITE_ONCE(rp->rtort_chkp, NULL);
		smp_store_release(&rtrcp->rtc_ready, 1); // Pair with smp_load_acquire().
	}
	i = READ_ONCE(rp->rtort_pipe_count);
	if (i > RCU_TORTURE_PIPE_LEN)
		i = RCU_TORTURE_PIPE_LEN;
	atomic_inc(&rcu_torture_wcount[i]);
	WRITE_ONCE(rp->rtort_pipe_count, i + 1);
	if (rp->rtort_pipe_count >= RCU_TORTURE_PIPE_LEN) {
		rp->rtort_mbtest = 0;
		return true;
	}
	return false;
}

/*
 * Update all callbacks in the pipe.  Suitable for synchronous grace-period
 * primitives.
 */
static void
rcu_torture_pipe_update(struct rcu_torture *old_rp)
{
	struct rcu_torture *rp;
	struct rcu_torture *rp1;

	if (old_rp)
		list_add(&old_rp->rtort_free, &rcu_torture_removed);
	list_for_each_entry_safe(rp, rp1, &rcu_torture_removed, rtort_free) {
		if (rcu_torture_pipe_update_one(rp)) {
			list_del(&rp->rtort_free);
			rcu_torture_free(rp);
		}
	}
}

static void
rcu_torture_cb(struct rcu_head *p)
{
	struct rcu_torture *rp = container_of(p, struct rcu_torture, rtort_rcu);

	if (torture_must_stop_irq()) {
		/* Test is ending, just drop callbacks on the floor. */
		/* The next initialization will pick up the pieces. */
		return;
	}
	if (rcu_torture_pipe_update_one(rp))
		rcu_torture_free(rp);
	else
		cur_ops->deferred_free(rp);
}

static unsigned long rcu_no_completed(void)
{
	return 0;
}

static void rcu_torture_deferred_free(struct rcu_torture *p)
{
	call_rcu(&p->rtort_rcu, rcu_torture_cb);
}

static void rcu_sync_torture_init(void)
{
	INIT_LIST_HEAD(&rcu_torture_removed);
}

static struct rcu_torture_ops rcu_ops = {
	.ttype			= RCU_FLAVOR,
	.init			= rcu_sync_torture_init,
	.readlock		= rcu_torture_read_lock,
	.read_delay		= rcu_read_delay,
	.readunlock		= rcu_torture_read_unlock,
	.readlock_held		= torture_readlock_not_held,
	.get_gp_seq		= rcu_get_gp_seq,
	.gp_diff		= rcu_seq_diff,
	.deferred_free		= rcu_torture_deferred_free,
	.sync			= synchronize_rcu,
	.exp_sync		= synchronize_rcu_expedited,
	.get_gp_state		= get_state_synchronize_rcu,
	.start_gp_poll		= start_poll_synchronize_rcu,
	.poll_gp_state		= poll_state_synchronize_rcu,
	.cond_sync		= cond_synchronize_rcu,
	.call			= call_rcu,
	.cb_barrier		= rcu_barrier,
	.fqs			= rcu_force_quiescent_state,
	.stats			= NULL,
	.gp_kthread_dbg		= show_rcu_gp_kthreads,
	.check_boost_failed	= rcu_check_boost_fail,
	.stall_dur		= rcu_jiffies_till_stall_check,
	.irq_capable		= 1,
	.can_boost		= IS_ENABLED(CONFIG_RCU_BOOST),
	.extendables		= RCUTORTURE_MAX_EXTEND,
	.name			= "rcu"
};

/*
 * Don't even think about trying any of these in real life!!!
 * The names includes "busted", and they really means it!
 * The only purpose of these functions is to provide a buggy RCU
 * implementation to make sure that rcutorture correctly emits
 * buggy-RCU error messages.
 */
static void rcu_busted_torture_deferred_free(struct rcu_torture *p)
{
	/* This is a deliberate bug for testing purposes only! */
	rcu_torture_cb(&p->rtort_rcu);
}

static void synchronize_rcu_busted(void)
{
	/* This is a deliberate bug for testing purposes only! */
}

static void
call_rcu_busted(struct rcu_head *head, rcu_callback_t func)
{
	/* This is a deliberate bug for testing purposes only! */
	func(head);
}

static struct rcu_torture_ops rcu_busted_ops = {
	.ttype		= INVALID_RCU_FLAVOR,
	.init		= rcu_sync_torture_init,
	.readlock	= rcu_torture_read_lock,
	.read_delay	= rcu_read_delay,  /* just reuse rcu's version. */
	.readunlock	= rcu_torture_read_unlock,
	.readlock_held	= torture_readlock_not_held,
	.get_gp_seq	= rcu_no_completed,
	.deferred_free	= rcu_busted_torture_deferred_free,
	.sync		= synchronize_rcu_busted,
	.exp_sync	= synchronize_rcu_busted,
	.call		= call_rcu_busted,
	.cb_barrier	= NULL,
	.fqs		= NULL,
	.stats		= NULL,
	.irq_capable	= 1,
	.name		= "busted"
};

/*
 * Definitions for srcu torture testing.
 */

DEFINE_STATIC_SRCU(srcu_ctl);
static struct srcu_struct srcu_ctld;
static struct srcu_struct *srcu_ctlp = &srcu_ctl;

static int srcu_torture_read_lock(void) __acquires(srcu_ctlp)
{
	return srcu_read_lock(srcu_ctlp);
}

static void
srcu_read_delay(struct torture_random_state *rrsp, struct rt_read_seg *rtrsp)
{
	long delay;
	const long uspertick = 1000000 / HZ;
	const long longdelay = 10;

	/* We want there to be long-running readers, but not all the time. */

	delay = torture_random(rrsp) %
		(nrealreaders * 2 * longdelay * uspertick);
	if (!delay && in_task()) {
		schedule_timeout_interruptible(longdelay);
		rtrsp->rt_delay_jiffies = longdelay;
	} else {
		rcu_read_delay(rrsp, rtrsp);
	}
}

static void srcu_torture_read_unlock(int idx) __releases(srcu_ctlp)
{
	srcu_read_unlock(srcu_ctlp, idx);
}

static int torture_srcu_read_lock_held(void)
{
	return srcu_read_lock_held(srcu_ctlp);
}

static unsigned long srcu_torture_completed(void)
{
	return srcu_batches_completed(srcu_ctlp);
}

static void srcu_torture_deferred_free(struct rcu_torture *rp)
{
	call_srcu(srcu_ctlp, &rp->rtort_rcu, rcu_torture_cb);
}

static void srcu_torture_synchronize(void)
{
	synchronize_srcu(srcu_ctlp);
}

static unsigned long srcu_torture_get_gp_state(void)
{
	return get_state_synchronize_srcu(srcu_ctlp);
}

static unsigned long srcu_torture_start_gp_poll(void)
{
	return start_poll_synchronize_srcu(srcu_ctlp);
}

static bool srcu_torture_poll_gp_state(unsigned long oldstate)
{
	return poll_state_synchronize_srcu(srcu_ctlp, oldstate);
}

static void srcu_torture_call(struct rcu_head *head,
			      rcu_callback_t func)
{
	call_srcu(srcu_ctlp, head, func);
}

static void srcu_torture_barrier(void)
{
	srcu_barrier(srcu_ctlp);
}

static void srcu_torture_stats(void)
{
	srcu_torture_stats_print(srcu_ctlp, torture_type, TORTURE_FLAG);
}

static void srcu_torture_synchronize_expedited(void)
{
	synchronize_srcu_expedited(srcu_ctlp);
}

static struct rcu_torture_ops srcu_ops = {
	.ttype		= SRCU_FLAVOR,
	.init		= rcu_sync_torture_init,
	.readlock	= srcu_torture_read_lock,
	.read_delay	= srcu_read_delay,
	.readunlock	= srcu_torture_read_unlock,
	.readlock_held	= torture_srcu_read_lock_held,
	.get_gp_seq	= srcu_torture_completed,
	.deferred_free	= srcu_torture_deferred_free,
	.sync		= srcu_torture_synchronize,
	.exp_sync	= srcu_torture_synchronize_expedited,
	.get_gp_state	= srcu_torture_get_gp_state,
	.start_gp_poll	= srcu_torture_start_gp_poll,
	.poll_gp_state	= srcu_torture_poll_gp_state,
	.call		= srcu_torture_call,
	.cb_barrier	= srcu_torture_barrier,
	.stats		= srcu_torture_stats,
	.cbflood_max	= 50000,
	.irq_capable	= 1,
	.no_pi_lock	= IS_ENABLED(CONFIG_TINY_SRCU),
	.name		= "srcu"
};

static void srcu_torture_init(void)
{
	rcu_sync_torture_init();
	WARN_ON(init_srcu_struct(&srcu_ctld));
	srcu_ctlp = &srcu_ctld;
}

static void srcu_torture_cleanup(void)
{
	cleanup_srcu_struct(&srcu_ctld);
	srcu_ctlp = &srcu_ctl; /* In case of a later rcutorture run. */
}

/* As above, but dynamically allocated. */
static struct rcu_torture_ops srcud_ops = {
	.ttype		= SRCU_FLAVOR,
	.init		= srcu_torture_init,
	.cleanup	= srcu_torture_cleanup,
	.readlock	= srcu_torture_read_lock,
	.read_delay	= srcu_read_delay,
	.readunlock	= srcu_torture_read_unlock,
	.readlock_held	= torture_srcu_read_lock_held,
	.get_gp_seq	= srcu_torture_completed,
	.deferred_free	= srcu_torture_deferred_free,
	.sync		= srcu_torture_synchronize,
	.exp_sync	= srcu_torture_synchronize_expedited,
	.call		= srcu_torture_call,
	.cb_barrier	= srcu_torture_barrier,
	.stats		= srcu_torture_stats,
	.cbflood_max	= 50000,
	.irq_capable	= 1,
	.no_pi_lock	= IS_ENABLED(CONFIG_TINY_SRCU),
	.name		= "srcud"
};

/* As above, but broken due to inappropriate reader extension. */
static struct rcu_torture_ops busted_srcud_ops = {
	.ttype		= SRCU_FLAVOR,
	.init		= srcu_torture_init,
	.cleanup	= srcu_torture_cleanup,
	.readlock	= srcu_torture_read_lock,
	.read_delay	= rcu_read_delay,
	.readunlock	= srcu_torture_read_unlock,
	.readlock_held	= torture_srcu_read_lock_held,
	.get_gp_seq	= srcu_torture_completed,
	.deferred_free	= srcu_torture_deferred_free,
	.sync		= srcu_torture_synchronize,
	.exp_sync	= srcu_torture_synchronize_expedited,
	.call		= srcu_torture_call,
	.cb_barrier	= srcu_torture_barrier,
	.stats		= srcu_torture_stats,
	.irq_capable	= 1,
	.no_pi_lock	= IS_ENABLED(CONFIG_TINY_SRCU),
	.extendables	= RCUTORTURE_MAX_EXTEND,
	.name		= "busted_srcud"
};

/*
 * Definitions for trivial CONFIG_PREEMPT=n-only torture testing.
 * This implementation does not necessarily work well with CPU hotplug.
 */

static void synchronize_rcu_trivial(void)
{
	int cpu;

	for_each_online_cpu(cpu) {
		rcutorture_sched_setaffinity(current->pid, cpumask_of(cpu));
		WARN_ON_ONCE(raw_smp_processor_id() != cpu);
	}
}

static int rcu_torture_read_lock_trivial(void) __acquires(RCU)
{
	preempt_disable();
	return 0;
}

static void rcu_torture_read_unlock_trivial(int idx) __releases(RCU)
{
	preempt_enable();
}

static struct rcu_torture_ops trivial_ops = {
	.ttype		= RCU_TRIVIAL_FLAVOR,
	.init		= rcu_sync_torture_init,
	.readlock	= rcu_torture_read_lock_trivial,
	.read_delay	= rcu_read_delay,  /* just reuse rcu's version. */
	.readunlock	= rcu_torture_read_unlock_trivial,
	.readlock_held	= torture_readlock_not_held,
	.get_gp_seq	= rcu_no_completed,
	.sync		= synchronize_rcu_trivial,
	.exp_sync	= synchronize_rcu_trivial,
	.fqs		= NULL,
	.stats		= NULL,
	.irq_capable	= 1,
	.name		= "trivial"
};

#ifdef CONFIG_TASKS_RCU

/*
 * Definitions for RCU-tasks torture testing.
 */

static int tasks_torture_read_lock(void)
{
	return 0;
}

static void tasks_torture_read_unlock(int idx)
{
}

static void rcu_tasks_torture_deferred_free(struct rcu_torture *p)
{
	call_rcu_tasks(&p->rtort_rcu, rcu_torture_cb);
}

static void synchronize_rcu_mult_test(void)
{
	synchronize_rcu_mult(call_rcu_tasks, call_rcu);
}

static struct rcu_torture_ops tasks_ops = {
	.ttype		= RCU_TASKS_FLAVOR,
	.init		= rcu_sync_torture_init,
	.readlock	= tasks_torture_read_lock,
	.read_delay	= rcu_read_delay,  /* just reuse rcu's version. */
	.readunlock	= tasks_torture_read_unlock,
	.get_gp_seq	= rcu_no_completed,
	.deferred_free	= rcu_tasks_torture_deferred_free,
	.sync		= synchronize_rcu_tasks,
	.exp_sync	= synchronize_rcu_mult_test,
	.call		= call_rcu_tasks,
	.cb_barrier	= rcu_barrier_tasks,
	.gp_kthread_dbg	= show_rcu_tasks_classic_gp_kthread,
	.fqs		= NULL,
	.stats		= NULL,
	.irq_capable	= 1,
	.slow_gps	= 1,
	.name		= "tasks"
};

#define TASKS_OPS &tasks_ops,

#else // #ifdef CONFIG_TASKS_RCU

#define TASKS_OPS

#endif // #else #ifdef CONFIG_TASKS_RCU


#ifdef CONFIG_TASKS_RUDE_RCU

/*
 * Definitions for rude RCU-tasks torture testing.
 */

static void rcu_tasks_rude_torture_deferred_free(struct rcu_torture *p)
{
	call_rcu_tasks_rude(&p->rtort_rcu, rcu_torture_cb);
}

static struct rcu_torture_ops tasks_rude_ops = {
	.ttype		= RCU_TASKS_RUDE_FLAVOR,
	.init		= rcu_sync_torture_init,
	.readlock	= rcu_torture_read_lock_trivial,
	.read_delay	= rcu_read_delay,  /* just reuse rcu's version. */
	.readunlock	= rcu_torture_read_unlock_trivial,
	.get_gp_seq	= rcu_no_completed,
	.deferred_free	= rcu_tasks_rude_torture_deferred_free,
	.sync		= synchronize_rcu_tasks_rude,
	.exp_sync	= synchronize_rcu_tasks_rude,
	.call		= call_rcu_tasks_rude,
	.cb_barrier	= rcu_barrier_tasks_rude,
	.gp_kthread_dbg	= show_rcu_tasks_rude_gp_kthread,
	.cbflood_max	= 50000,
	.fqs		= NULL,
	.stats		= NULL,
	.irq_capable	= 1,
	.name		= "tasks-rude"
};

#define TASKS_RUDE_OPS &tasks_rude_ops,

#else // #ifdef CONFIG_TASKS_RUDE_RCU

#define TASKS_RUDE_OPS

#endif // #else #ifdef CONFIG_TASKS_RUDE_RCU


#ifdef CONFIG_TASKS_TRACE_RCU

/*
 * Definitions for tracing RCU-tasks torture testing.
 */

static int tasks_tracing_torture_read_lock(void)
{
	rcu_read_lock_trace();
	return 0;
}

static void tasks_tracing_torture_read_unlock(int idx)
{
	rcu_read_unlock_trace();
}

static void rcu_tasks_tracing_torture_deferred_free(struct rcu_torture *p)
{
	call_rcu_tasks_trace(&p->rtort_rcu, rcu_torture_cb);
}

static struct rcu_torture_ops tasks_tracing_ops = {
	.ttype		= RCU_TASKS_TRACING_FLAVOR,
	.init		= rcu_sync_torture_init,
	.readlock	= tasks_tracing_torture_read_lock,
	.read_delay	= srcu_read_delay,  /* just reuse srcu's version. */
	.readunlock	= tasks_tracing_torture_read_unlock,
	.readlock_held	= rcu_read_lock_trace_held,
	.get_gp_seq	= rcu_no_completed,
	.deferred_free	= rcu_tasks_tracing_torture_deferred_free,
	.sync		= synchronize_rcu_tasks_trace,
	.exp_sync	= synchronize_rcu_tasks_trace,
	.call		= call_rcu_tasks_trace,
	.cb_barrier	= rcu_barrier_tasks_trace,
	.gp_kthread_dbg	= show_rcu_tasks_trace_gp_kthread,
	.cbflood_max	= 50000,
	.fqs		= NULL,
	.stats		= NULL,
	.irq_capable	= 1,
	.slow_gps	= 1,
	.name		= "tasks-tracing"
};

#define TASKS_TRACING_OPS &tasks_tracing_ops,

#else // #ifdef CONFIG_TASKS_TRACE_RCU

#define TASKS_TRACING_OPS

#endif // #else #ifdef CONFIG_TASKS_TRACE_RCU


static unsigned long rcutorture_seq_diff(unsigned long new, unsigned long old)
{
	if (!cur_ops->gp_diff)
		return new - old;
	return cur_ops->gp_diff(new, old);
}

/*
 * RCU torture priority-boost testing.  Runs one real-time thread per
 * CPU for moderate bursts, repeatedly starting grace periods and waiting
 * for them to complete.  If a given grace period takes too long, we assume
 * that priority inversion has occurred.
 */

static int old_rt_runtime = -1;

static void rcu_torture_disable_rt_throttle(void)
{
	/*
	 * Disable RT throttling so that rcutorture's boost threads don't get
	 * throttled. Only possible if rcutorture is built-in otherwise the
	 * user should manually do this by setting the sched_rt_period_us and
	 * sched_rt_runtime sysctls.
	 */
	if (!IS_BUILTIN(CONFIG_RCU_TORTURE_TEST) || old_rt_runtime != -1)
		return;

	old_rt_runtime = sysctl_sched_rt_runtime;
	sysctl_sched_rt_runtime = -1;
}

static void rcu_torture_enable_rt_throttle(void)
{
	if (!IS_BUILTIN(CONFIG_RCU_TORTURE_TEST) || old_rt_runtime == -1)
		return;

	sysctl_sched_rt_runtime = old_rt_runtime;
	old_rt_runtime = -1;
}

static bool rcu_torture_boost_failed(unsigned long gp_state, unsigned long *start)
{
	int cpu;
	static int dbg_done;
	unsigned long end = jiffies;
	bool gp_done;
	unsigned long j;
	static unsigned long last_persist;
	unsigned long lp;
	unsigned long mininterval = test_boost_duration * HZ - HZ / 2;

	if (end - *start > mininterval) {
		// Recheck after checking time to avoid false positives.
		smp_mb(); // Time check before grace-period check.
		if (cur_ops->poll_gp_state(gp_state))
			return false; // passed, though perhaps just barely
		if (cur_ops->check_boost_failed && !cur_ops->check_boost_failed(gp_state, &cpu)) {
			// At most one persisted message per boost test.
			j = jiffies;
			lp = READ_ONCE(last_persist);
			if (time_after(j, lp + mininterval) && cmpxchg(&last_persist, lp, j) == lp)
				pr_info("Boost inversion persisted: No QS from CPU %d\n", cpu);
			return false; // passed on a technicality
		}
		VERBOSE_TOROUT_STRING("rcu_torture_boost boosting failed");
		n_rcu_torture_boost_failure++;
		if (!xchg(&dbg_done, 1) && cur_ops->gp_kthread_dbg) {
			pr_info("Boost inversion thread ->rt_priority %u gp_state %lu jiffies %lu\n",
				current->rt_priority, gp_state, end - *start);
			cur_ops->gp_kthread_dbg();
			// Recheck after print to flag grace period ending during splat.
			gp_done = cur_ops->poll_gp_state(gp_state);
			pr_info("Boost inversion: GP %lu %s.\n", gp_state,
				gp_done ? "ended already" : "still pending");

		}

		return true; // failed
	} else if (cur_ops->check_boost_failed && !cur_ops->check_boost_failed(gp_state, NULL)) {
		*start = jiffies;
	}

	return false; // passed
}

static int rcu_torture_boost(void *arg)
{
	unsigned long endtime;
	unsigned long gp_state;
	unsigned long gp_state_time;
	unsigned long oldstarttime;

	VERBOSE_TOROUT_STRING("rcu_torture_boost started");

	/* Set real-time priority. */
	sched_set_fifo_low(current);

	/* Each pass through the following loop does one boost-test cycle. */
	do {
		bool failed = false; // Test failed already in this test interval
		bool gp_initiated = false;

		if (kthread_should_stop())
			goto checkwait;

		/* Wait for the next test interval. */
		oldstarttime = READ_ONCE(boost_starttime);
		while (time_before(jiffies, oldstarttime)) {
			schedule_timeout_interruptible(oldstarttime - jiffies);
			if (stutter_wait("rcu_torture_boost"))
				sched_set_fifo_low(current);
			if (torture_must_stop())
				goto checkwait;
		}

		// Do one boost-test interval.
		endtime = oldstarttime + test_boost_duration * HZ;
		while (time_before(jiffies, endtime)) {
			// Has current GP gone too long?
			if (gp_initiated && !failed && !cur_ops->poll_gp_state(gp_state))
				failed = rcu_torture_boost_failed(gp_state, &gp_state_time);
			// If we don't have a grace period in flight, start one.
			if (!gp_initiated || cur_ops->poll_gp_state(gp_state)) {
				gp_state = cur_ops->start_gp_poll();
				gp_initiated = true;
				gp_state_time = jiffies;
			}
			if (stutter_wait("rcu_torture_boost")) {
				sched_set_fifo_low(current);
				// If the grace period already ended,
				// we don't know when that happened, so
				// start over.
				if (cur_ops->poll_gp_state(gp_state))
					gp_initiated = false;
			}
			if (torture_must_stop())
				goto checkwait;
		}

		// In case the grace period extended beyond the end of the loop.
		if (gp_initiated && !failed && !cur_ops->poll_gp_state(gp_state))
			rcu_torture_boost_failed(gp_state, &gp_state_time);

		/*
		 * Set the start time of the next test interval.
		 * Yes, this is vulnerable to long delays, but such
		 * delays simply cause a false negative for the next
		 * interval.  Besides, we are running at RT priority,
		 * so delays should be relatively rare.
		 */
		while (oldstarttime == READ_ONCE(boost_starttime) && !kthread_should_stop()) {
			if (mutex_trylock(&boost_mutex)) {
				if (oldstarttime == boost_starttime) {
					WRITE_ONCE(boost_starttime,
						   jiffies + test_boost_interval * HZ);
					n_rcu_torture_boosts++;
				}
				mutex_unlock(&boost_mutex);
				break;
			}
			schedule_timeout_uninterruptible(1);
		}

		/* Go do the stutter. */
checkwait:	if (stutter_wait("rcu_torture_boost"))
			sched_set_fifo_low(current);
	} while (!torture_must_stop());

	/* Clean up and exit. */
	while (!kthread_should_stop()) {
		torture_shutdown_absorb("rcu_torture_boost");
		schedule_timeout_uninterruptible(1);
	}
	torture_kthread_stopping("rcu_torture_boost");
	return 0;
}

/*
 * RCU torture force-quiescent-state kthread.  Repeatedly induces
 * bursts of calls to force_quiescent_state(), increasing the probability
 * of occurrence of some important types of race conditions.
 */
static int
rcu_torture_fqs(void *arg)
{
	unsigned long fqs_resume_time;
	int fqs_burst_remaining;
	int oldnice = task_nice(current);

	VERBOSE_TOROUT_STRING("rcu_torture_fqs task started");
	do {
		fqs_resume_time = jiffies + fqs_stutter * HZ;
		while (time_before(jiffies, fqs_resume_time) &&
		       !kthread_should_stop()) {
			schedule_timeout_interruptible(1);
		}
		fqs_burst_remaining = fqs_duration;
		while (fqs_burst_remaining > 0 &&
		       !kthread_should_stop()) {
			cur_ops->fqs();
			udelay(fqs_holdoff);
			fqs_burst_remaining -= fqs_holdoff;
		}
		if (stutter_wait("rcu_torture_fqs"))
			sched_set_normal(current, oldnice);
	} while (!torture_must_stop());
	torture_kthread_stopping("rcu_torture_fqs");
	return 0;
}

// Used by writers to randomly choose from the available grace-period
// primitives.  The only purpose of the initialization is to size the array.
static int synctype[] = { RTWS_DEF_FREE, RTWS_EXP_SYNC, RTWS_COND_GET, RTWS_POLL_GET, RTWS_SYNC };
static int nsynctypes;

/*
 * Determine which grace-period primitives are available.
 */
static void rcu_torture_write_types(void)
{
	bool gp_cond1 = gp_cond, gp_exp1 = gp_exp, gp_normal1 = gp_normal;
	bool gp_poll1 = gp_poll, gp_sync1 = gp_sync;

	/* Initialize synctype[] array.  If none set, take default. */
	if (!gp_cond1 && !gp_exp1 && !gp_normal1 && !gp_poll1 && !gp_sync1)
		gp_cond1 = gp_exp1 = gp_normal1 = gp_poll1 = gp_sync1 = true;
	if (gp_cond1 && cur_ops->get_gp_state && cur_ops->cond_sync) {
		synctype[nsynctypes++] = RTWS_COND_GET;
		pr_info("%s: Testing conditional GPs.\n", __func__);
	} else if (gp_cond && (!cur_ops->get_gp_state || !cur_ops->cond_sync)) {
		pr_alert("%s: gp_cond without primitives.\n", __func__);
	}
	if (gp_exp1 && cur_ops->exp_sync) {
		synctype[nsynctypes++] = RTWS_EXP_SYNC;
		pr_info("%s: Testing expedited GPs.\n", __func__);
	} else if (gp_exp && !cur_ops->exp_sync) {
		pr_alert("%s: gp_exp without primitives.\n", __func__);
	}
	if (gp_normal1 && cur_ops->deferred_free) {
		synctype[nsynctypes++] = RTWS_DEF_FREE;
		pr_info("%s: Testing asynchronous GPs.\n", __func__);
	} else if (gp_normal && !cur_ops->deferred_free) {
		pr_alert("%s: gp_normal without primitives.\n", __func__);
	}
	if (gp_poll1 && cur_ops->start_gp_poll && cur_ops->poll_gp_state) {
		synctype[nsynctypes++] = RTWS_POLL_GET;
		pr_info("%s: Testing polling GPs.\n", __func__);
	} else if (gp_poll && (!cur_ops->start_gp_poll || !cur_ops->poll_gp_state)) {
		pr_alert("%s: gp_poll without primitives.\n", __func__);
	}
	if (gp_sync1 && cur_ops->sync) {
		synctype[nsynctypes++] = RTWS_SYNC;
		pr_info("%s: Testing normal GPs.\n", __func__);
	} else if (gp_sync && !cur_ops->sync) {
		pr_alert("%s: gp_sync without primitives.\n", __func__);
	}
}

/*
 * RCU torture writer kthread.  Repeatedly substitutes a new structure
 * for that pointed to by rcu_torture_current, freeing the old structure
 * after a series of grace periods (the "pipeline").
 */
static int
rcu_torture_writer(void *arg)
{
	bool boot_ended;
	bool can_expedite = !rcu_gp_is_expedited() && !rcu_gp_is_normal();
	unsigned long cookie;
	int expediting = 0;
	unsigned long gp_snap;
	int i;
	int idx;
	int oldnice = task_nice(current);
	struct rcu_torture *rp;
	struct rcu_torture *old_rp;
	static DEFINE_TORTURE_RANDOM(rand);
	bool stutter_waited;

	VERBOSE_TOROUT_STRING("rcu_torture_writer task started");
	if (!can_expedite)
		pr_alert("%s" TORTURE_FLAG
			 " GP expediting controlled from boot/sysfs for %s.\n",
			 torture_type, cur_ops->name);
	if (WARN_ONCE(nsynctypes == 0,
		      "%s: No update-side primitives.\n", __func__)) {
		/*
		 * No updates primitives, so don't try updating.
		 * The resulting test won't be testing much, hence the
		 * above WARN_ONCE().
		 */
		rcu_torture_writer_state = RTWS_STOPPING;
		torture_kthread_stopping("rcu_torture_writer");
		return 0;
	}

	do {
		rcu_torture_writer_state = RTWS_FIXED_DELAY;
		torture_hrtimeout_us(500, 1000, &rand);
		rp = rcu_torture_alloc();
		if (rp == NULL)
			continue;
		rp->rtort_pipe_count = 0;
		rcu_torture_writer_state = RTWS_DELAY;
		udelay(torture_random(&rand) & 0x3ff);
		rcu_torture_writer_state = RTWS_REPLACE;
		old_rp = rcu_dereference_check(rcu_torture_current,
					       current == writer_task);
		rp->rtort_mbtest = 1;
		rcu_assign_pointer(rcu_torture_current, rp);
		smp_wmb(); /* Mods to old_rp must follow rcu_assign_pointer() */
		if (old_rp) {
			i = old_rp->rtort_pipe_count;
			if (i > RCU_TORTURE_PIPE_LEN)
				i = RCU_TORTURE_PIPE_LEN;
			atomic_inc(&rcu_torture_wcount[i]);
			WRITE_ONCE(old_rp->rtort_pipe_count,
				   old_rp->rtort_pipe_count + 1);
			if (cur_ops->get_gp_state && cur_ops->poll_gp_state) {
				idx = cur_ops->readlock();
				cookie = cur_ops->get_gp_state();
				WARN_ONCE(rcu_torture_writer_state != RTWS_DEF_FREE &&
					  cur_ops->poll_gp_state(cookie),
					  "%s: Cookie check 1 failed %s(%d) %lu->%lu\n",
					  __func__,
					  rcu_torture_writer_state_getname(),
					  rcu_torture_writer_state,
					  cookie, cur_ops->get_gp_state());
				cur_ops->readunlock(idx);
			}
			switch (synctype[torture_random(&rand) % nsynctypes]) {
			case RTWS_DEF_FREE:
				rcu_torture_writer_state = RTWS_DEF_FREE;
				cur_ops->deferred_free(old_rp);
				break;
			case RTWS_EXP_SYNC:
				rcu_torture_writer_state = RTWS_EXP_SYNC;
				cur_ops->exp_sync();
				rcu_torture_pipe_update(old_rp);
				break;
			case RTWS_COND_GET:
				rcu_torture_writer_state = RTWS_COND_GET;
				gp_snap = cur_ops->get_gp_state();
				torture_hrtimeout_jiffies(torture_random(&rand) % 16, &rand);
				rcu_torture_writer_state = RTWS_COND_SYNC;
				cur_ops->cond_sync(gp_snap);
				rcu_torture_pipe_update(old_rp);
				break;
			case RTWS_POLL_GET:
				rcu_torture_writer_state = RTWS_POLL_GET;
				gp_snap = cur_ops->start_gp_poll();
				rcu_torture_writer_state = RTWS_POLL_WAIT;
				while (!cur_ops->poll_gp_state(gp_snap))
					torture_hrtimeout_jiffies(torture_random(&rand) % 16,
								  &rand);
				rcu_torture_pipe_update(old_rp);
				break;
			case RTWS_SYNC:
				rcu_torture_writer_state = RTWS_SYNC;
				cur_ops->sync();
				rcu_torture_pipe_update(old_rp);
				break;
			default:
				WARN_ON_ONCE(1);
				break;
			}
		}
		WRITE_ONCE(rcu_torture_current_version,
			   rcu_torture_current_version + 1);
		/* Cycle through nesting levels of rcu_expedite_gp() calls. */
		if (can_expedite &&
		    !(torture_random(&rand) & 0xff & (!!expediting - 1))) {
			WARN_ON_ONCE(expediting == 0 && rcu_gp_is_expedited());
			if (expediting >= 0)
				rcu_expedite_gp();
			else
				rcu_unexpedite_gp();
			if (++expediting > 3)
				expediting = -expediting;
		} else if (!can_expedite) { /* Disabled during boot, recheck. */
			can_expedite = !rcu_gp_is_expedited() &&
				       !rcu_gp_is_normal();
		}
		rcu_torture_writer_state = RTWS_STUTTER;
		boot_ended = rcu_inkernel_boot_has_ended();
		stutter_waited = stutter_wait("rcu_torture_writer");
		if (stutter_waited &&
		    !atomic_read(&rcu_fwd_cb_nodelay) &&
		    !cur_ops->slow_gps &&
		    !torture_must_stop() &&
		    boot_ended)
			for (i = 0; i < ARRAY_SIZE(rcu_tortures); i++)
				if (list_empty(&rcu_tortures[i].rtort_free) &&
				    rcu_access_pointer(rcu_torture_current) !=
				    &rcu_tortures[i]) {
					rcu_ftrace_dump(DUMP_ALL);
					WARN(1, "%s: rtort_pipe_count: %d\n", __func__, rcu_tortures[i].rtort_pipe_count);
				}
		if (stutter_waited)
			sched_set_normal(current, oldnice);
	} while (!torture_must_stop());
	rcu_torture_current = NULL;  // Let stats task know that we are done.
	/* Reset expediting back to unexpedited. */
	if (expediting > 0)
		expediting = -expediting;
	while (can_expedite && expediting++ < 0)
		rcu_unexpedite_gp();
	WARN_ON_ONCE(can_expedite && rcu_gp_is_expedited());
	if (!can_expedite)
		pr_alert("%s" TORTURE_FLAG
			 " Dynamic grace-period expediting was disabled.\n",
			 torture_type);
	rcu_torture_writer_state = RTWS_STOPPING;
	torture_kthread_stopping("rcu_torture_writer");
	return 0;
}

/*
 * RCU torture fake writer kthread.  Repeatedly calls sync, with a random
 * delay between calls.
 */
static int
rcu_torture_fakewriter(void *arg)
{
	unsigned long gp_snap;
	DEFINE_TORTURE_RANDOM(rand);

	VERBOSE_TOROUT_STRING("rcu_torture_fakewriter task started");
	set_user_nice(current, MAX_NICE);

	if (WARN_ONCE(nsynctypes == 0,
		      "%s: No update-side primitives.\n", __func__)) {
		/*
		 * No updates primitives, so don't try updating.
		 * The resulting test won't be testing much, hence the
		 * above WARN_ONCE().
		 */
		torture_kthread_stopping("rcu_torture_fakewriter");
		return 0;
	}

	do {
		torture_hrtimeout_jiffies(torture_random(&rand) % 10, &rand);
		if (cur_ops->cb_barrier != NULL &&
		    torture_random(&rand) % (nfakewriters * 8) == 0) {
			cur_ops->cb_barrier();
		} else {
			switch (synctype[torture_random(&rand) % nsynctypes]) {
			case RTWS_DEF_FREE:
				break;
			case RTWS_EXP_SYNC:
				cur_ops->exp_sync();
				break;
			case RTWS_COND_GET:
				gp_snap = cur_ops->get_gp_state();
				torture_hrtimeout_jiffies(torture_random(&rand) % 16, &rand);
				cur_ops->cond_sync(gp_snap);
				break;
			case RTWS_POLL_GET:
				gp_snap = cur_ops->start_gp_poll();
				while (!cur_ops->poll_gp_state(gp_snap)) {
					torture_hrtimeout_jiffies(torture_random(&rand) % 16,
								  &rand);
				}
				break;
			case RTWS_SYNC:
				cur_ops->sync();
				break;
			default:
				WARN_ON_ONCE(1);
				break;
			}
		}
		stutter_wait("rcu_torture_fakewriter");
	} while (!torture_must_stop());

	torture_kthread_stopping("rcu_torture_fakewriter");
	return 0;
}

static void rcu_torture_timer_cb(struct rcu_head *rhp)
{
	kfree(rhp);
}

// Set up and carry out testing of RCU's global memory ordering
static void rcu_torture_reader_do_mbchk(long myid, struct rcu_torture *rtp,
					struct torture_random_state *trsp)
{
	unsigned long loops;
	int noc = torture_num_online_cpus();
	int rdrchked;
	int rdrchker;
	struct rcu_torture_reader_check *rtrcp; // Me.
	struct rcu_torture_reader_check *rtrcp_assigner; // Assigned us to do checking.
	struct rcu_torture_reader_check *rtrcp_chked; // Reader being checked.
	struct rcu_torture_reader_check *rtrcp_chker; // Reader doing checking when not me.

	if (myid < 0)
		return; // Don't try this from timer handlers.

	// Increment my counter.
	rtrcp = &rcu_torture_reader_mbchk[myid];
	WRITE_ONCE(rtrcp->rtc_myloops, rtrcp->rtc_myloops + 1);

	// Attempt to assign someone else some checking work.
	rdrchked = torture_random(trsp) % nrealreaders;
	rtrcp_chked = &rcu_torture_reader_mbchk[rdrchked];
	rdrchker = torture_random(trsp) % nrealreaders;
	rtrcp_chker = &rcu_torture_reader_mbchk[rdrchker];
	if (rdrchked != myid && rdrchked != rdrchker && noc >= rdrchked && noc >= rdrchker &&
	    smp_load_acquire(&rtrcp->rtc_chkrdr) < 0 && // Pairs with smp_store_release below.
	    !READ_ONCE(rtp->rtort_chkp) &&
	    !smp_load_acquire(&rtrcp_chker->rtc_assigner)) { // Pairs with smp_store_release below.
		rtrcp->rtc_chkloops = READ_ONCE(rtrcp_chked->rtc_myloops);
		WARN_ON_ONCE(rtrcp->rtc_chkrdr >= 0);
		rtrcp->rtc_chkrdr = rdrchked;
		WARN_ON_ONCE(rtrcp->rtc_ready); // This gets set after the grace period ends.
		if (cmpxchg_relaxed(&rtrcp_chker->rtc_assigner, NULL, rtrcp) ||
		    cmpxchg_relaxed(&rtp->rtort_chkp, NULL, rtrcp))
			(void)cmpxchg_relaxed(&rtrcp_chker->rtc_assigner, rtrcp, NULL); // Back out.
	}

	// If assigned some completed work, do it!
	rtrcp_assigner = READ_ONCE(rtrcp->rtc_assigner);
	if (!rtrcp_assigner || !smp_load_acquire(&rtrcp_assigner->rtc_ready))
		return; // No work or work not yet ready.
	rdrchked = rtrcp_assigner->rtc_chkrdr;
	if (WARN_ON_ONCE(rdrchked < 0))
		return;
	rtrcp_chked = &rcu_torture_reader_mbchk[rdrchked];
	loops = READ_ONCE(rtrcp_chked->rtc_myloops);
	atomic_inc(&n_rcu_torture_mbchk_tries);
	if (ULONG_CMP_LT(loops, rtrcp_assigner->rtc_chkloops))
		atomic_inc(&n_rcu_torture_mbchk_fail);
	rtrcp_assigner->rtc_chkloops = loops + ULONG_MAX / 2;
	rtrcp_assigner->rtc_ready = 0;
	smp_store_release(&rtrcp->rtc_assigner, NULL); // Someone else can assign us work.
	smp_store_release(&rtrcp_assigner->rtc_chkrdr, -1); // Assigner can again assign.
}

/*
 * Do one extension of an RCU read-side critical section using the
 * current reader state in readstate (set to zero for initial entry
 * to extended critical section), set the new state as specified by
 * newstate (set to zero for final exit from extended critical section),
 * and random-number-generator state in trsp.  If this is neither the
 * beginning or end of the critical section and if there was actually a
 * change, do a ->read_delay().
 */
static void rcutorture_one_extend(int *readstate, int newstate,
				  struct torture_random_state *trsp,
				  struct rt_read_seg *rtrsp)
{
	unsigned long flags;
	int idxnew1 = -1;
	int idxnew2 = -1;
	int idxold1 = *readstate;
	int idxold2 = idxold1;
	int statesnew = ~*readstate & newstate;
	int statesold = *readstate & ~newstate;

	WARN_ON_ONCE(idxold2 < 0);
	WARN_ON_ONCE((idxold2 >> RCUTORTURE_RDR_SHIFT_2) > 1);
	rtrsp->rt_readstate = newstate;

	/* First, put new protection in place to avoid critical-section gap. */
	if (statesnew & RCUTORTURE_RDR_BH)
		local_bh_disable();
	if (statesnew & RCUTORTURE_RDR_RBH)
		rcu_read_lock_bh();
	if (statesnew & RCUTORTURE_RDR_IRQ)
		local_irq_disable();
	if (statesnew & RCUTORTURE_RDR_PREEMPT)
		preempt_disable();
	if (statesnew & RCUTORTURE_RDR_SCHED)
		rcu_read_lock_sched();
	if (statesnew & RCUTORTURE_RDR_RCU_1)
		idxnew1 = (cur_ops->readlock() & 0x1) << RCUTORTURE_RDR_SHIFT_1;
	if (statesnew & RCUTORTURE_RDR_RCU_2)
		idxnew2 = (cur_ops->readlock() & 0x1) << RCUTORTURE_RDR_SHIFT_2;

	/*
	 * Next, remove old protection, in decreasing order of strength
	 * to avoid unlock paths that aren't safe in the stronger
	 * context. Namely: BH can not be enabled with disabled interrupts.
	 * Additionally PREEMPT_RT requires that BH is enabled in preemptible
	 * context.
	 */
	if (statesold & RCUTORTURE_RDR_IRQ)
		local_irq_enable();
	if (statesold & RCUTORTURE_RDR_PREEMPT)
		preempt_enable();
	if (statesold & RCUTORTURE_RDR_SCHED)
		rcu_read_unlock_sched();
	if (statesold & RCUTORTURE_RDR_BH)
		local_bh_enable();
	if (statesold & RCUTORTURE_RDR_RBH)
		rcu_read_unlock_bh();
	if (statesold & RCUTORTURE_RDR_RCU_2) {
		cur_ops->readunlock((idxold2 >> RCUTORTURE_RDR_SHIFT_2) & 0x1);
		WARN_ON_ONCE(idxnew2 != -1);
		idxold2 = 0;
	}
	if (statesold & RCUTORTURE_RDR_RCU_1) {
		bool lockit;

		lockit = !cur_ops->no_pi_lock && !statesnew && !(torture_random(trsp) & 0xffff);
		if (lockit)
			raw_spin_lock_irqsave(&current->pi_lock, flags);
		cur_ops->readunlock((idxold1 >> RCUTORTURE_RDR_SHIFT_1) & 0x1);
		WARN_ON_ONCE(idxnew1 != -1);
		idxold1 = 0;
		if (lockit)
			raw_spin_unlock_irqrestore(&current->pi_lock, flags);
	}

	/* Delay if neither beginning nor end and there was a change. */
	if ((statesnew || statesold) && *readstate && newstate)
		cur_ops->read_delay(trsp, rtrsp);

	/* Update the reader state. */
	if (idxnew1 == -1)
		idxnew1 = idxold1 & RCUTORTURE_RDR_MASK_1;
	WARN_ON_ONCE(idxnew1 < 0);
	if (WARN_ON_ONCE((idxnew1 >> RCUTORTURE_RDR_SHIFT_1) > 1))
		pr_info("Unexpected idxnew1 value of %#x\n", idxnew1);
	if (idxnew2 == -1)
		idxnew2 = idxold2 & RCUTORTURE_RDR_MASK_2;
	WARN_ON_ONCE(idxnew2 < 0);
	WARN_ON_ONCE((idxnew2 >> RCUTORTURE_RDR_SHIFT_2) > 1);
	*readstate = idxnew1 | idxnew2 | newstate;
	WARN_ON_ONCE(*readstate < 0);
	if (WARN_ON_ONCE((*readstate >> RCUTORTURE_RDR_SHIFT_2) > 1))
		pr_info("Unexpected idxnew2 value of %#x\n", idxnew2);
}

/* Return the biggest extendables mask given current RCU and boot parameters. */
static int rcutorture_extend_mask_max(void)
{
	int mask;

	WARN_ON_ONCE(extendables & ~RCUTORTURE_MAX_EXTEND);
	mask = extendables & RCUTORTURE_MAX_EXTEND & cur_ops->extendables;
	mask = mask | RCUTORTURE_RDR_RCU_1 | RCUTORTURE_RDR_RCU_2;
	return mask;
}

/* Return a random protection state mask, but with at least one bit set. */
static int
rcutorture_extend_mask(int oldmask, struct torture_random_state *trsp)
{
	int mask = rcutorture_extend_mask_max();
	unsigned long randmask1 = torture_random(trsp) >> 8;
	unsigned long randmask2 = randmask1 >> 3;
	unsigned long preempts = RCUTORTURE_RDR_PREEMPT | RCUTORTURE_RDR_SCHED;
	unsigned long preempts_irq = preempts | RCUTORTURE_RDR_IRQ;
	unsigned long bhs = RCUTORTURE_RDR_BH | RCUTORTURE_RDR_RBH;

	WARN_ON_ONCE(mask >> RCUTORTURE_RDR_SHIFT_1);
	/* Mostly only one bit (need preemption!), sometimes lots of bits. */
	if (!(randmask1 & 0x7))
		mask = mask & randmask2;
	else
		mask = mask & (1 << (randmask2 % RCUTORTURE_RDR_NBITS));

	// Can't have nested RCU reader without outer RCU reader.
	if (!(mask & RCUTORTURE_RDR_RCU_1) && (mask & RCUTORTURE_RDR_RCU_2)) {
		if (oldmask & RCUTORTURE_RDR_RCU_1)
			mask &= ~RCUTORTURE_RDR_RCU_2;
		else
			mask |= RCUTORTURE_RDR_RCU_1;
	}

	/*
	 * Can't enable bh w/irq disabled.
	 */
	if (mask & RCUTORTURE_RDR_IRQ)
		mask |= oldmask & bhs;

	/*
	 * Ideally these sequences would be detected in debug builds
	 * (regardless of RT), but until then don't stop testing
	 * them on non-RT.
	 */
	if (IS_ENABLED(CONFIG_PREEMPT_RT)) {
		/* Can't modify BH in atomic context */
		if (oldmask & preempts_irq)
			mask &= ~bhs;
		if ((oldmask | mask) & preempts_irq)
			mask |= oldmask & bhs;
	}

	return mask ?: RCUTORTURE_RDR_RCU_1;
}

/*
 * Do a randomly selected number of extensions of an existing RCU read-side
 * critical section.
 */
static struct rt_read_seg *
rcutorture_loop_extend(int *readstate, struct torture_random_state *trsp,
		       struct rt_read_seg *rtrsp)
{
	int i;
	int j;
	int mask = rcutorture_extend_mask_max();

	WARN_ON_ONCE(!*readstate); /* -Existing- RCU read-side critsect! */
	if (!((mask - 1) & mask))
		return rtrsp;  /* Current RCU reader not extendable. */
	/* Bias towards larger numbers of loops. */
	i = (torture_random(trsp) >> 3);
	i = ((i | (i >> 3)) & RCUTORTURE_RDR_MAX_LOOPS) + 1;
	for (j = 0; j < i; j++) {
		mask = rcutorture_extend_mask(*readstate, trsp);
		rcutorture_one_extend(readstate, mask, trsp, &rtrsp[j]);
	}
	return &rtrsp[j];
}

/*
 * Do one read-side critical section, returning false if there was
 * no data to read.  Can be invoked both from process context and
 * from a timer handler.
 */
static bool rcu_torture_one_read(struct torture_random_state *trsp, long myid)
{
	unsigned long cookie;
	int i;
	unsigned long started;
	unsigned long completed;
	int newstate;
	struct rcu_torture *p;
	int pipe_count;
	int readstate = 0;
	struct rt_read_seg rtseg[RCUTORTURE_RDR_MAX_SEGS] = { { 0 } };
	struct rt_read_seg *rtrsp = &rtseg[0];
	struct rt_read_seg *rtrsp1;
	unsigned long long ts;

	WARN_ON_ONCE(!rcu_is_watching());
	newstate = rcutorture_extend_mask(readstate, trsp);
	rcutorture_one_extend(&readstate, newstate, trsp, rtrsp++);
	if (cur_ops->get_gp_state && cur_ops->poll_gp_state)
		cookie = cur_ops->get_gp_state();
	started = cur_ops->get_gp_seq();
	ts = rcu_trace_clock_local();
	p = rcu_dereference_check(rcu_torture_current,
				  !cur_ops->readlock_held || cur_ops->readlock_held());
	if (p == NULL) {
		/* Wait for rcu_torture_writer to get underway */
		rcutorture_one_extend(&readstate, 0, trsp, rtrsp);
		return false;
	}
	if (p->rtort_mbtest == 0)
		atomic_inc(&n_rcu_torture_mberror);
	rcu_torture_reader_do_mbchk(myid, p, trsp);
	rtrsp = rcutorture_loop_extend(&readstate, trsp, rtrsp);
	preempt_disable();
	pipe_count = READ_ONCE(p->rtort_pipe_count);
	if (pipe_count > RCU_TORTURE_PIPE_LEN) {
		/* Should not happen, but... */
		pipe_count = RCU_TORTURE_PIPE_LEN;
	}
	completed = cur_ops->get_gp_seq();
	if (pipe_count > 1) {
		do_trace_rcu_torture_read(cur_ops->name, &p->rtort_rcu,
					  ts, started, completed);
		rcu_ftrace_dump(DUMP_ALL);
	}
	__this_cpu_inc(rcu_torture_count[pipe_count]);
	completed = rcutorture_seq_diff(completed, started);
	if (completed > RCU_TORTURE_PIPE_LEN) {
		/* Should not happen, but... */
		completed = RCU_TORTURE_PIPE_LEN;
	}
	__this_cpu_inc(rcu_torture_batch[completed]);
	preempt_enable();
	if (cur_ops->get_gp_state && cur_ops->poll_gp_state)
		WARN_ONCE(cur_ops->poll_gp_state(cookie),
			  "%s: Cookie check 2 failed %s(%d) %lu->%lu\n",
			  __func__,
			  rcu_torture_writer_state_getname(),
			  rcu_torture_writer_state,
			  cookie, cur_ops->get_gp_state());
	rcutorture_one_extend(&readstate, 0, trsp, rtrsp);
	WARN_ON_ONCE(readstate);
	// This next splat is expected behavior if leakpointer, especially
	// for CONFIG_RCU_STRICT_GRACE_PERIOD=y kernels.
	WARN_ON_ONCE(leakpointer && READ_ONCE(p->rtort_pipe_count) > 1);

	/* If error or close call, record the sequence of reader protections. */
	if ((pipe_count > 1 || completed > 1) && !xchg(&err_segs_recorded, 1)) {
		i = 0;
		for (rtrsp1 = &rtseg[0]; rtrsp1 < rtrsp; rtrsp1++)
			err_segs[i++] = *rtrsp1;
		rt_read_nsegs = i;
	}

	return true;
}

static DEFINE_TORTURE_RANDOM_PERCPU(rcu_torture_timer_rand);

/*
 * RCU torture reader from timer handler.  Dereferences rcu_torture_current,
 * incrementing the corresponding element of the pipeline array.  The
 * counter in the element should never be greater than 1, otherwise, the
 * RCU implementation is broken.
 */
static void rcu_torture_timer(struct timer_list *unused)
{
	atomic_long_inc(&n_rcu_torture_timers);
	(void)rcu_torture_one_read(this_cpu_ptr(&rcu_torture_timer_rand), -1);

	/* Test call_rcu() invocation from interrupt handler. */
	if (cur_ops->call) {
		struct rcu_head *rhp = kmalloc(sizeof(*rhp), GFP_NOWAIT);

		if (rhp)
			cur_ops->call(rhp, rcu_torture_timer_cb);
	}
}

/*
 * RCU torture reader kthread.  Repeatedly dereferences rcu_torture_current,
 * incrementing the corresponding element of the pipeline array.  The
 * counter in the element should never be greater than 1, otherwise, the
 * RCU implementation is broken.
 */
static int
rcu_torture_reader(void *arg)
{
	unsigned long lastsleep = jiffies;
	long myid = (long)arg;
	int mynumonline = myid;
	DEFINE_TORTURE_RANDOM(rand);
	struct timer_list t;

	VERBOSE_TOROUT_STRING("rcu_torture_reader task started");
	set_user_nice(current, MAX_NICE);
	if (irqreader && cur_ops->irq_capable)
		timer_setup_on_stack(&t, rcu_torture_timer, 0);
	tick_dep_set_task(current, TICK_DEP_BIT_RCU);
	do {
		if (irqreader && cur_ops->irq_capable) {
			if (!timer_pending(&t))
				mod_timer(&t, jiffies + 1);
		}
		if (!rcu_torture_one_read(&rand, myid) && !torture_must_stop())
			schedule_timeout_interruptible(HZ);
		if (time_after(jiffies, lastsleep) && !torture_must_stop()) {
			torture_hrtimeout_us(500, 1000, &rand);
			lastsleep = jiffies + 10;
		}
		while (torture_num_online_cpus() < mynumonline && !torture_must_stop())
			schedule_timeout_interruptible(HZ / 5);
		stutter_wait("rcu_torture_reader");
	} while (!torture_must_stop());
	if (irqreader && cur_ops->irq_capable) {
		del_timer_sync(&t);
		destroy_timer_on_stack(&t);
	}
	tick_dep_clear_task(current, TICK_DEP_BIT_RCU);
	torture_kthread_stopping("rcu_torture_reader");
	return 0;
}

/*
 * Randomly Toggle CPUs' callback-offload state.  This uses hrtimers to
 * increase race probabilities and fuzzes the interval between toggling.
 */
static int rcu_nocb_toggle(void *arg)
{
	int cpu;
	int maxcpu = -1;
	int oldnice = task_nice(current);
	long r;
	DEFINE_TORTURE_RANDOM(rand);
	ktime_t toggle_delay;
	unsigned long toggle_fuzz;
	ktime_t toggle_interval = ms_to_ktime(nocbs_toggle);

	VERBOSE_TOROUT_STRING("rcu_nocb_toggle task started");
	while (!rcu_inkernel_boot_has_ended())
		schedule_timeout_interruptible(HZ / 10);
	for_each_online_cpu(cpu)
		maxcpu = cpu;
	WARN_ON(maxcpu < 0);
	if (toggle_interval > ULONG_MAX)
		toggle_fuzz = ULONG_MAX >> 3;
	else
		toggle_fuzz = toggle_interval >> 3;
	if (toggle_fuzz <= 0)
		toggle_fuzz = NSEC_PER_USEC;
	do {
		r = torture_random(&rand);
		cpu = (r >> 4) % (maxcpu + 1);
		if (r & 0x1) {
			rcu_nocb_cpu_offload(cpu);
			atomic_long_inc(&n_nocb_offload);
		} else {
			rcu_nocb_cpu_deoffload(cpu);
			atomic_long_inc(&n_nocb_deoffload);
		}
		toggle_delay = torture_random(&rand) % toggle_fuzz + toggle_interval;
		set_current_state(TASK_INTERRUPTIBLE);
		schedule_hrtimeout(&toggle_delay, HRTIMER_MODE_REL);
		if (stutter_wait("rcu_nocb_toggle"))
			sched_set_normal(current, oldnice);
	} while (!torture_must_stop());
	torture_kthread_stopping("rcu_nocb_toggle");
	return 0;
}

/*
 * Print torture statistics.  Caller must ensure that there is only
 * one call to this function at a given time!!!  This is normally
 * accomplished by relying on the module system to only have one copy
 * of the module loaded, and then by giving the rcu_torture_stats
 * kthread full control (or the init/cleanup functions when rcu_torture_stats
 * thread is not running).
 */
static void
rcu_torture_stats_print(void)
{
	int cpu;
	int i;
	long pipesummary[RCU_TORTURE_PIPE_LEN + 1] = { 0 };
	long batchsummary[RCU_TORTURE_PIPE_LEN + 1] = { 0 };
	struct rcu_torture *rtcp;
	static unsigned long rtcv_snap = ULONG_MAX;
	static bool splatted;
	struct task_struct *wtp;

	for_each_possible_cpu(cpu) {
		for (i = 0; i < RCU_TORTURE_PIPE_LEN + 1; i++) {
			pipesummary[i] += READ_ONCE(per_cpu(rcu_torture_count, cpu)[i]);
			batchsummary[i] += READ_ONCE(per_cpu(rcu_torture_batch, cpu)[i]);
		}
	}
	for (i = RCU_TORTURE_PIPE_LEN - 1; i >= 0; i--) {
		if (pipesummary[i] != 0)
			break;
	}

	pr_alert("%s%s ", torture_type, TORTURE_FLAG);
	rtcp = rcu_access_pointer(rcu_torture_current);
	pr_cont("rtc: %p %s: %lu tfle: %d rta: %d rtaf: %d rtf: %d ",
		rtcp,
		rtcp && !rcu_stall_is_suppressed_at_boot() ? "ver" : "VER",
		rcu_torture_current_version,
		list_empty(&rcu_torture_freelist),
		atomic_read(&n_rcu_torture_alloc),
		atomic_read(&n_rcu_torture_alloc_fail),
		atomic_read(&n_rcu_torture_free));
	pr_cont("rtmbe: %d rtmbkf: %d/%d rtbe: %ld rtbke: %ld rtbre: %ld ",
		atomic_read(&n_rcu_torture_mberror),
		atomic_read(&n_rcu_torture_mbchk_fail), atomic_read(&n_rcu_torture_mbchk_tries),
		n_rcu_torture_barrier_error,
		n_rcu_torture_boost_ktrerror,
		n_rcu_torture_boost_rterror);
	pr_cont("rtbf: %ld rtb: %ld nt: %ld ",
		n_rcu_torture_boost_failure,
		n_rcu_torture_boosts,
		atomic_long_read(&n_rcu_torture_timers));
	torture_onoff_stats();
	pr_cont("barrier: %ld/%ld:%ld ",
		data_race(n_barrier_successes),
		data_race(n_barrier_attempts),
		data_race(n_rcu_torture_barrier_error));
	pr_cont("read-exits: %ld ", data_race(n_read_exits)); // Statistic.
	pr_cont("nocb-toggles: %ld:%ld\n",
		atomic_long_read(&n_nocb_offload), atomic_long_read(&n_nocb_deoffload));

	pr_alert("%s%s ", torture_type, TORTURE_FLAG);
	if (atomic_read(&n_rcu_torture_mberror) ||
	    atomic_read(&n_rcu_torture_mbchk_fail) ||
	    n_rcu_torture_barrier_error || n_rcu_torture_boost_ktrerror ||
	    n_rcu_torture_boost_rterror || n_rcu_torture_boost_failure ||
	    i > 1) {
		pr_cont("%s", "!!! ");
		atomic_inc(&n_rcu_torture_error);
		WARN_ON_ONCE(atomic_read(&n_rcu_torture_mberror));
		WARN_ON_ONCE(atomic_read(&n_rcu_torture_mbchk_fail));
		WARN_ON_ONCE(n_rcu_torture_barrier_error);  // rcu_barrier()
		WARN_ON_ONCE(n_rcu_torture_boost_ktrerror); // no boost kthread
		WARN_ON_ONCE(n_rcu_torture_boost_rterror); // can't set RT prio
		WARN_ON_ONCE(n_rcu_torture_boost_failure); // boost failed (TIMER_SOFTIRQ RT prio?)
		WARN_ON_ONCE(i > 1); // Too-short grace period
	}
	pr_cont("Reader Pipe: ");
	for (i = 0; i < RCU_TORTURE_PIPE_LEN + 1; i++)
		pr_cont(" %ld", pipesummary[i]);
	pr_cont("\n");

	pr_alert("%s%s ", torture_type, TORTURE_FLAG);
	pr_cont("Reader Batch: ");
	for (i = 0; i < RCU_TORTURE_PIPE_LEN + 1; i++)
		pr_cont(" %ld", batchsummary[i]);
	pr_cont("\n");

	pr_alert("%s%s ", torture_type, TORTURE_FLAG);
	pr_cont("Free-Block Circulation: ");
	for (i = 0; i < RCU_TORTURE_PIPE_LEN + 1; i++) {
		pr_cont(" %d", atomic_read(&rcu_torture_wcount[i]));
	}
	pr_cont("\n");

	if (cur_ops->stats)
		cur_ops->stats();
	if (rtcv_snap == rcu_torture_current_version &&
	    rcu_access_pointer(rcu_torture_current) &&
	    !rcu_stall_is_suppressed()) {
		int __maybe_unused flags = 0;
		unsigned long __maybe_unused gp_seq = 0;

		rcutorture_get_gp_data(cur_ops->ttype,
				       &flags, &gp_seq);
		srcutorture_get_gp_data(cur_ops->ttype, srcu_ctlp,
					&flags, &gp_seq);
		wtp = READ_ONCE(writer_task);
		pr_alert("??? Writer stall state %s(%d) g%lu f%#x ->state %#x cpu %d\n",
			 rcu_torture_writer_state_getname(),
			 rcu_torture_writer_state, gp_seq, flags,
			 wtp == NULL ? ~0U : wtp->__state,
			 wtp == NULL ? -1 : (int)task_cpu(wtp));
		if (!splatted && wtp) {
			sched_show_task(wtp);
			splatted = true;
		}
		if (cur_ops->gp_kthread_dbg)
			cur_ops->gp_kthread_dbg();
		rcu_ftrace_dump(DUMP_ALL);
	}
	rtcv_snap = rcu_torture_current_version;
}

/*
 * Periodically prints torture statistics, if periodic statistics printing
 * was specified via the stat_interval module parameter.
 */
static int
rcu_torture_stats(void *arg)
{
	VERBOSE_TOROUT_STRING("rcu_torture_stats task started");
	do {
		schedule_timeout_interruptible(stat_interval * HZ);
		rcu_torture_stats_print();
		torture_shutdown_absorb("rcu_torture_stats");
	} while (!torture_must_stop());
	torture_kthread_stopping("rcu_torture_stats");
	return 0;
}

/* Test mem_dump_obj() and friends.  */
static void rcu_torture_mem_dump_obj(void)
{
	struct rcu_head *rhp;
	struct kmem_cache *kcp;
	static int z;

	kcp = kmem_cache_create("rcuscale", 136, 8, SLAB_STORE_USER, NULL);
	rhp = kmem_cache_alloc(kcp, GFP_KERNEL);
	pr_alert("mem_dump_obj() slab test: rcu_torture_stats = %px, &rhp = %px, rhp = %px, &z = %px\n", stats_task, &rhp, rhp, &z);
	pr_alert("mem_dump_obj(ZERO_SIZE_PTR):");
	mem_dump_obj(ZERO_SIZE_PTR);
	pr_alert("mem_dump_obj(NULL):");
	mem_dump_obj(NULL);
	pr_alert("mem_dump_obj(%px):", &rhp);
	mem_dump_obj(&rhp);
	pr_alert("mem_dump_obj(%px):", rhp);
	mem_dump_obj(rhp);
	pr_alert("mem_dump_obj(%px):", &rhp->func);
	mem_dump_obj(&rhp->func);
	pr_alert("mem_dump_obj(%px):", &z);
	mem_dump_obj(&z);
	kmem_cache_free(kcp, rhp);
	kmem_cache_destroy(kcp);
	rhp = kmalloc(sizeof(*rhp), GFP_KERNEL);
	pr_alert("mem_dump_obj() kmalloc test: rcu_torture_stats = %px, &rhp = %px, rhp = %px\n", stats_task, &rhp, rhp);
	pr_alert("mem_dump_obj(kmalloc %px):", rhp);
	mem_dump_obj(rhp);
	pr_alert("mem_dump_obj(kmalloc %px):", &rhp->func);
	mem_dump_obj(&rhp->func);
	kfree(rhp);
	rhp = vmalloc(4096);
	pr_alert("mem_dump_obj() vmalloc test: rcu_torture_stats = %px, &rhp = %px, rhp = %px\n", stats_task, &rhp, rhp);
	pr_alert("mem_dump_obj(vmalloc %px):", rhp);
	mem_dump_obj(rhp);
	pr_alert("mem_dump_obj(vmalloc %px):", &rhp->func);
	mem_dump_obj(&rhp->func);
	vfree(rhp);
}

static void
rcu_torture_print_module_parms(struct rcu_torture_ops *cur_ops, const char *tag)
{
	pr_alert("%s" TORTURE_FLAG
		 "--- %s: nreaders=%d nfakewriters=%d "
		 "stat_interval=%d verbose=%d test_no_idle_hz=%d "
		 "shuffle_interval=%d stutter=%d irqreader=%d "
		 "fqs_duration=%d fqs_holdoff=%d fqs_stutter=%d "
		 "test_boost=%d/%d test_boost_interval=%d "
		 "test_boost_duration=%d shutdown_secs=%d "
		 "stall_cpu=%d stall_cpu_holdoff=%d stall_cpu_irqsoff=%d "
		 "stall_cpu_block=%d "
		 "n_barrier_cbs=%d "
		 "onoff_interval=%d onoff_holdoff=%d "
		 "read_exit_delay=%d read_exit_burst=%d "
		 "nocbs_nthreads=%d nocbs_toggle=%d\n",
		 torture_type, tag, nrealreaders, nfakewriters,
		 stat_interval, verbose, test_no_idle_hz, shuffle_interval,
		 stutter, irqreader, fqs_duration, fqs_holdoff, fqs_stutter,
		 test_boost, cur_ops->can_boost,
		 test_boost_interval, test_boost_duration, shutdown_secs,
		 stall_cpu, stall_cpu_holdoff, stall_cpu_irqsoff,
		 stall_cpu_block,
		 n_barrier_cbs,
		 onoff_interval, onoff_holdoff,
		 read_exit_delay, read_exit_burst,
		 nocbs_nthreads, nocbs_toggle);
}

static int rcutorture_booster_cleanup(unsigned int cpu)
{
	struct task_struct *t;

	if (boost_tasks[cpu] == NULL)
		return 0;
	mutex_lock(&boost_mutex);
	t = boost_tasks[cpu];
	boost_tasks[cpu] = NULL;
	rcu_torture_enable_rt_throttle();
	mutex_unlock(&boost_mutex);

	/* This must be outside of the mutex, otherwise deadlock! */
	torture_stop_kthread(rcu_torture_boost, t);
	return 0;
}

static int rcutorture_booster_init(unsigned int cpu)
{
	int retval;

	if (boost_tasks[cpu] != NULL)
		return 0;  /* Already created, nothing more to do. */

	/* Don't allow time recalculation while creating a new task. */
	mutex_lock(&boost_mutex);
	rcu_torture_disable_rt_throttle();
	VERBOSE_TOROUT_STRING("Creating rcu_torture_boost task");
	boost_tasks[cpu] = kthread_run_on_cpu(rcu_torture_boost, NULL,
					      cpu, "rcu_torture_boost_%u");
	if (IS_ERR(boost_tasks[cpu])) {
		retval = PTR_ERR(boost_tasks[cpu]);
		VERBOSE_TOROUT_STRING("rcu_torture_boost task create failed");
		n_rcu_torture_boost_ktrerror++;
		boost_tasks[cpu] = NULL;
		mutex_unlock(&boost_mutex);
		return retval;
	}
	mutex_unlock(&boost_mutex);
	return 0;
}

/*
 * CPU-stall kthread.  It waits as specified by stall_cpu_holdoff, then
 * induces a CPU stall for the time specified by stall_cpu.
 */
static int rcu_torture_stall(void *args)
{
	int idx;
	unsigned long stop_at;

	VERBOSE_TOROUT_STRING("rcu_torture_stall task started");
	if (stall_cpu_holdoff > 0) {
		VERBOSE_TOROUT_STRING("rcu_torture_stall begin holdoff");
		schedule_timeout_interruptible(stall_cpu_holdoff * HZ);
		VERBOSE_TOROUT_STRING("rcu_torture_stall end holdoff");
	}
	if (!kthread_should_stop() && stall_gp_kthread > 0) {
		VERBOSE_TOROUT_STRING("rcu_torture_stall begin GP stall");
		rcu_gp_set_torture_wait(stall_gp_kthread * HZ);
		for (idx = 0; idx < stall_gp_kthread + 2; idx++) {
			if (kthread_should_stop())
				break;
			schedule_timeout_uninterruptible(HZ);
		}
	}
	if (!kthread_should_stop() && stall_cpu > 0) {
		VERBOSE_TOROUT_STRING("rcu_torture_stall begin CPU stall");
		stop_at = ktime_get_seconds() + stall_cpu;
		/* RCU CPU stall is expected behavior in following code. */
		idx = cur_ops->readlock();
		if (stall_cpu_irqsoff)
			local_irq_disable();
		else if (!stall_cpu_block)
			preempt_disable();
		pr_alert("%s start on CPU %d.\n",
			  __func__, raw_smp_processor_id());
		while (ULONG_CMP_LT((unsigned long)ktime_get_seconds(),
				    stop_at))
			if (stall_cpu_block) {
#ifdef CONFIG_PREEMPTION
				preempt_schedule();
#else
				schedule_timeout_uninterruptible(HZ);
#endif
			} else if (stall_no_softlockup) {
				touch_softlockup_watchdog();
			}
		if (stall_cpu_irqsoff)
			local_irq_enable();
		else if (!stall_cpu_block)
			preempt_enable();
		cur_ops->readunlock(idx);
	}
	pr_alert("%s end.\n", __func__);
	torture_shutdown_absorb("rcu_torture_stall");
	while (!kthread_should_stop())
		schedule_timeout_interruptible(10 * HZ);
	return 0;
}

/* Spawn CPU-stall kthread, if stall_cpu specified. */
static int __init rcu_torture_stall_init(void)
{
	if (stall_cpu <= 0 && stall_gp_kthread <= 0)
		return 0;
	return torture_create_kthread(rcu_torture_stall, NULL, stall_task);
}

/* State structure for forward-progress self-propagating RCU callback. */
struct fwd_cb_state {
	struct rcu_head rh;
	int stop;
};

/*
 * Forward-progress self-propagating RCU callback function.  Because
 * callbacks run from softirq, this function is an implicit RCU read-side
 * critical section.
 */
static void rcu_torture_fwd_prog_cb(struct rcu_head *rhp)
{
	struct fwd_cb_state *fcsp = container_of(rhp, struct fwd_cb_state, rh);

	if (READ_ONCE(fcsp->stop)) {
		WRITE_ONCE(fcsp->stop, 2);
		return;
	}
	cur_ops->call(&fcsp->rh, rcu_torture_fwd_prog_cb);
}

/* State for continuous-flood RCU callbacks. */
struct rcu_fwd_cb {
	struct rcu_head rh;
	struct rcu_fwd_cb *rfc_next;
	struct rcu_fwd *rfc_rfp;
	int rfc_gps;
};

#define MAX_FWD_CB_JIFFIES	(8 * HZ) /* Maximum CB test duration. */
#define MIN_FWD_CB_LAUNDERS	3	/* This many CB invocations to count. */
#define MIN_FWD_CBS_LAUNDERED	100	/* Number of counted CBs. */
#define FWD_CBS_HIST_DIV	10	/* Histogram buckets/second. */
#define N_LAUNDERS_HIST (2 * MAX_FWD_CB_JIFFIES / (HZ / FWD_CBS_HIST_DIV))

struct rcu_launder_hist {
	long n_launders;
	unsigned long launder_gp_seq;
};

struct rcu_fwd {
	spinlock_t rcu_fwd_lock;
	struct rcu_fwd_cb *rcu_fwd_cb_head;
	struct rcu_fwd_cb **rcu_fwd_cb_tail;
	long n_launders_cb;
	unsigned long rcu_fwd_startat;
	struct rcu_launder_hist n_launders_hist[N_LAUNDERS_HIST];
	unsigned long rcu_launder_gp_seq_start;
	int rcu_fwd_id;
};

static DEFINE_MUTEX(rcu_fwd_mutex);
static struct rcu_fwd *rcu_fwds;
static unsigned long rcu_fwd_seq;
static atomic_long_t rcu_fwd_max_cbs;
static bool rcu_fwd_emergency_stop;

static void rcu_torture_fwd_cb_hist(struct rcu_fwd *rfp)
{
	unsigned long gps;
	unsigned long gps_old;
	int i;
	int j;

	for (i = ARRAY_SIZE(rfp->n_launders_hist) - 1; i > 0; i--)
		if (rfp->n_launders_hist[i].n_launders > 0)
			break;
	pr_alert("%s: Callback-invocation histogram %d (duration %lu jiffies):",
		 __func__, rfp->rcu_fwd_id, jiffies - rfp->rcu_fwd_startat);
	gps_old = rfp->rcu_launder_gp_seq_start;
	for (j = 0; j <= i; j++) {
		gps = rfp->n_launders_hist[j].launder_gp_seq;
		pr_cont(" %ds/%d: %ld:%ld",
			j + 1, FWD_CBS_HIST_DIV,
			rfp->n_launders_hist[j].n_launders,
			rcutorture_seq_diff(gps, gps_old));
		gps_old = gps;
	}
	pr_cont("\n");
}

/* Callback function for continuous-flood RCU callbacks. */
static void rcu_torture_fwd_cb_cr(struct rcu_head *rhp)
{
	unsigned long flags;
	int i;
	struct rcu_fwd_cb *rfcp = container_of(rhp, struct rcu_fwd_cb, rh);
	struct rcu_fwd_cb **rfcpp;
	struct rcu_fwd *rfp = rfcp->rfc_rfp;

	rfcp->rfc_next = NULL;
	rfcp->rfc_gps++;
	spin_lock_irqsave(&rfp->rcu_fwd_lock, flags);
	rfcpp = rfp->rcu_fwd_cb_tail;
	rfp->rcu_fwd_cb_tail = &rfcp->rfc_next;
	WRITE_ONCE(*rfcpp, rfcp);
	WRITE_ONCE(rfp->n_launders_cb, rfp->n_launders_cb + 1);
	i = ((jiffies - rfp->rcu_fwd_startat) / (HZ / FWD_CBS_HIST_DIV));
	if (i >= ARRAY_SIZE(rfp->n_launders_hist))
		i = ARRAY_SIZE(rfp->n_launders_hist) - 1;
	rfp->n_launders_hist[i].n_launders++;
	rfp->n_launders_hist[i].launder_gp_seq = cur_ops->get_gp_seq();
	spin_unlock_irqrestore(&rfp->rcu_fwd_lock, flags);
}

// Give the scheduler a chance, even on nohz_full CPUs.
static void rcu_torture_fwd_prog_cond_resched(unsigned long iter)
{
	if (IS_ENABLED(CONFIG_PREEMPTION) && IS_ENABLED(CONFIG_NO_HZ_FULL)) {
		// Real call_rcu() floods hit userspace, so emulate that.
		if (need_resched() || (iter & 0xfff))
			schedule();
		return;
	}
	// No userspace emulation: CB invocation throttles call_rcu()
	cond_resched();
}

/*
 * Free all callbacks on the rcu_fwd_cb_head list, either because the
 * test is over or because we hit an OOM event.
 */
static unsigned long rcu_torture_fwd_prog_cbfree(struct rcu_fwd *rfp)
{
	unsigned long flags;
	unsigned long freed = 0;
	struct rcu_fwd_cb *rfcp;

	for (;;) {
		spin_lock_irqsave(&rfp->rcu_fwd_lock, flags);
		rfcp = rfp->rcu_fwd_cb_head;
		if (!rfcp) {
			spin_unlock_irqrestore(&rfp->rcu_fwd_lock, flags);
			break;
		}
		rfp->rcu_fwd_cb_head = rfcp->rfc_next;
		if (!rfp->rcu_fwd_cb_head)
			rfp->rcu_fwd_cb_tail = &rfp->rcu_fwd_cb_head;
		spin_unlock_irqrestore(&rfp->rcu_fwd_lock, flags);
		kfree(rfcp);
		freed++;
		rcu_torture_fwd_prog_cond_resched(freed);
		if (tick_nohz_full_enabled()) {
			local_irq_save(flags);
			rcu_momentary_dyntick_idle();
			local_irq_restore(flags);
		}
	}
	return freed;
}

/* Carry out need_resched()/cond_resched() forward-progress testing. */
static void rcu_torture_fwd_prog_nr(struct rcu_fwd *rfp,
				    int *tested, int *tested_tries)
{
	unsigned long cver;
	unsigned long dur;
	struct fwd_cb_state fcs;
	unsigned long gps;
	int idx;
	int sd;
	int sd4;
	bool selfpropcb = false;
	unsigned long stopat;
	static DEFINE_TORTURE_RANDOM(trs);

	pr_alert("%s: Starting forward-progress test %d\n", __func__, rfp->rcu_fwd_id);
	if (!cur_ops->sync)
		return; // Cannot do need_resched() forward progress testing without ->sync.
	if (cur_ops->call && cur_ops->cb_barrier) {
		init_rcu_head_on_stack(&fcs.rh);
		selfpropcb = true;
	}

	/* Tight loop containing cond_resched(). */
	atomic_inc(&rcu_fwd_cb_nodelay);
	cur_ops->sync(); /* Later readers see above write. */
	if  (selfpropcb) {
		WRITE_ONCE(fcs.stop, 0);
		cur_ops->call(&fcs.rh, rcu_torture_fwd_prog_cb);
	}
	cver = READ_ONCE(rcu_torture_current_version);
	gps = cur_ops->get_gp_seq();
	sd = cur_ops->stall_dur() + 1;
	sd4 = (sd + fwd_progress_div - 1) / fwd_progress_div;
	dur = sd4 + torture_random(&trs) % (sd - sd4);
	WRITE_ONCE(rfp->rcu_fwd_startat, jiffies);
	stopat = rfp->rcu_fwd_startat + dur;
	while (time_before(jiffies, stopat) &&
	       !shutdown_time_arrived() &&
	       !READ_ONCE(rcu_fwd_emergency_stop) && !torture_must_stop()) {
		idx = cur_ops->readlock();
		udelay(10);
		cur_ops->readunlock(idx);
		if (!fwd_progress_need_resched || need_resched())
			cond_resched();
	}
	(*tested_tries)++;
	if (!time_before(jiffies, stopat) &&
	    !shutdown_time_arrived() &&
	    !READ_ONCE(rcu_fwd_emergency_stop) && !torture_must_stop()) {
		(*tested)++;
		cver = READ_ONCE(rcu_torture_current_version) - cver;
		gps = rcutorture_seq_diff(cur_ops->get_gp_seq(), gps);
		WARN_ON(!cver && gps < 2);
		pr_alert("%s: %d Duration %ld cver %ld gps %ld\n", __func__,
			 rfp->rcu_fwd_id, dur, cver, gps);
	}
	if (selfpropcb) {
		WRITE_ONCE(fcs.stop, 1);
		cur_ops->sync(); /* Wait for running CB to complete. */
		pr_alert("%s: Waiting for CBs: %pS() %d\n", __func__, cur_ops->cb_barrier, rfp->rcu_fwd_id);
		cur_ops->cb_barrier(); /* Wait for queued callbacks. */
	}

	if (selfpropcb) {
		WARN_ON(READ_ONCE(fcs.stop) != 2);
		destroy_rcu_head_on_stack(&fcs.rh);
	}
	schedule_timeout_uninterruptible(HZ / 10); /* Let kthreads recover. */
	atomic_dec(&rcu_fwd_cb_nodelay);
}

/* Carry out call_rcu() forward-progress testing. */
static void rcu_torture_fwd_prog_cr(struct rcu_fwd *rfp)
{
	unsigned long cver;
	unsigned long flags;
	unsigned long gps;
	int i;
	long n_launders;
	long n_launders_cb_snap;
	long n_launders_sa;
	long n_max_cbs;
	long n_max_gps;
	struct rcu_fwd_cb *rfcp;
	struct rcu_fwd_cb *rfcpn;
	unsigned long stopat;
	unsigned long stoppedat;

	pr_alert("%s: Starting forward-progress test %d\n", __func__, rfp->rcu_fwd_id);
	if (READ_ONCE(rcu_fwd_emergency_stop))
		return; /* Get out of the way quickly, no GP wait! */
	if (!cur_ops->call)
		return; /* Can't do call_rcu() fwd prog without ->call. */

	/* Loop continuously posting RCU callbacks. */
	atomic_inc(&rcu_fwd_cb_nodelay);
	cur_ops->sync(); /* Later readers see above write. */
	WRITE_ONCE(rfp->rcu_fwd_startat, jiffies);
	stopat = rfp->rcu_fwd_startat + MAX_FWD_CB_JIFFIES;
	n_launders = 0;
	rfp->n_launders_cb = 0; // Hoist initialization for multi-kthread
	n_launders_sa = 0;
	n_max_cbs = 0;
	n_max_gps = 0;
	for (i = 0; i < ARRAY_SIZE(rfp->n_launders_hist); i++)
		rfp->n_launders_hist[i].n_launders = 0;
	cver = READ_ONCE(rcu_torture_current_version);
	gps = cur_ops->get_gp_seq();
	rfp->rcu_launder_gp_seq_start = gps;
	tick_dep_set_task(current, TICK_DEP_BIT_RCU);
	while (time_before(jiffies, stopat) &&
	       !shutdown_time_arrived() &&
	       !READ_ONCE(rcu_fwd_emergency_stop) && !torture_must_stop()) {
		rfcp = READ_ONCE(rfp->rcu_fwd_cb_head);
		rfcpn = NULL;
		if (rfcp)
			rfcpn = READ_ONCE(rfcp->rfc_next);
		if (rfcpn) {
			if (rfcp->rfc_gps >= MIN_FWD_CB_LAUNDERS &&
			    ++n_max_gps >= MIN_FWD_CBS_LAUNDERED)
				break;
			rfp->rcu_fwd_cb_head = rfcpn;
			n_launders++;
			n_launders_sa++;
		} else if (!cur_ops->cbflood_max || cur_ops->cbflood_max > n_max_cbs) {
			rfcp = kmalloc(sizeof(*rfcp), GFP_KERNEL);
			if (WARN_ON_ONCE(!rfcp)) {
				schedule_timeout_interruptible(1);
				continue;
			}
			n_max_cbs++;
			n_launders_sa = 0;
			rfcp->rfc_gps = 0;
			rfcp->rfc_rfp = rfp;
		} else {
			rfcp = NULL;
		}
		if (rfcp)
			cur_ops->call(&rfcp->rh, rcu_torture_fwd_cb_cr);
		rcu_torture_fwd_prog_cond_resched(n_launders + n_max_cbs);
		if (tick_nohz_full_enabled()) {
			local_irq_save(flags);
			rcu_momentary_dyntick_idle();
			local_irq_restore(flags);
		}
	}
	stoppedat = jiffies;
	n_launders_cb_snap = READ_ONCE(rfp->n_launders_cb);
	cver = READ_ONCE(rcu_torture_current_version) - cver;
	gps = rcutorture_seq_diff(cur_ops->get_gp_seq(), gps);
	pr_alert("%s: Waiting for CBs: %pS() %d\n", __func__, cur_ops->cb_barrier, rfp->rcu_fwd_id);
	cur_ops->cb_barrier(); /* Wait for callbacks to be invoked. */
	(void)rcu_torture_fwd_prog_cbfree(rfp);

	if (!torture_must_stop() && !READ_ONCE(rcu_fwd_emergency_stop) &&
	    !shutdown_time_arrived()) {
		WARN_ON(n_max_gps < MIN_FWD_CBS_LAUNDERED);
		pr_alert("%s Duration %lu barrier: %lu pending %ld n_launders: %ld n_launders_sa: %ld n_max_gps: %ld n_max_cbs: %ld cver %ld gps %ld\n",
			 __func__,
			 stoppedat - rfp->rcu_fwd_startat, jiffies - stoppedat,
			 n_launders + n_max_cbs - n_launders_cb_snap,
			 n_launders, n_launders_sa,
			 n_max_gps, n_max_cbs, cver, gps);
		atomic_long_add(n_max_cbs, &rcu_fwd_max_cbs);
		mutex_lock(&rcu_fwd_mutex); // Serialize histograms.
		rcu_torture_fwd_cb_hist(rfp);
		mutex_unlock(&rcu_fwd_mutex);
	}
	schedule_timeout_uninterruptible(HZ); /* Let CBs drain. */
	tick_dep_clear_task(current, TICK_DEP_BIT_RCU);
	atomic_dec(&rcu_fwd_cb_nodelay);
}


/*
 * OOM notifier, but this only prints diagnostic information for the
 * current forward-progress test.
 */
static int rcutorture_oom_notify(struct notifier_block *self,
				 unsigned long notused, void *nfreed)
{
	int i;
	long ncbs;
	struct rcu_fwd *rfp;

	mutex_lock(&rcu_fwd_mutex);
	rfp = rcu_fwds;
	if (!rfp) {
		mutex_unlock(&rcu_fwd_mutex);
		return NOTIFY_OK;
	}
	WARN(1, "%s invoked upon OOM during forward-progress testing.\n",
	     __func__);
	for (i = 0; i < fwd_progress; i++) {
		rcu_torture_fwd_cb_hist(&rfp[i]);
		rcu_fwd_progress_check(1 + (jiffies - READ_ONCE(rfp[i].rcu_fwd_startat)) / 2);
	}
	WRITE_ONCE(rcu_fwd_emergency_stop, true);
	smp_mb(); /* Emergency stop before free and wait to avoid hangs. */
	ncbs = 0;
	for (i = 0; i < fwd_progress; i++)
		ncbs += rcu_torture_fwd_prog_cbfree(&rfp[i]);
	pr_info("%s: Freed %lu RCU callbacks.\n", __func__, ncbs);
	rcu_barrier();
	ncbs = 0;
	for (i = 0; i < fwd_progress; i++)
		ncbs += rcu_torture_fwd_prog_cbfree(&rfp[i]);
	pr_info("%s: Freed %lu RCU callbacks.\n", __func__, ncbs);
	rcu_barrier();
	ncbs = 0;
	for (i = 0; i < fwd_progress; i++)
		ncbs += rcu_torture_fwd_prog_cbfree(&rfp[i]);
	pr_info("%s: Freed %lu RCU callbacks.\n", __func__, ncbs);
	smp_mb(); /* Frees before return to avoid redoing OOM. */
	(*(unsigned long *)nfreed)++; /* Forward progress CBs freed! */
	pr_info("%s returning after OOM processing.\n", __func__);
	mutex_unlock(&rcu_fwd_mutex);
	return NOTIFY_OK;
}

static struct notifier_block rcutorture_oom_nb = {
	.notifier_call = rcutorture_oom_notify
};

/* Carry out grace-period forward-progress testing. */
static int rcu_torture_fwd_prog(void *args)
{
	bool firsttime = true;
	long max_cbs;
	int oldnice = task_nice(current);
	unsigned long oldseq = READ_ONCE(rcu_fwd_seq);
	struct rcu_fwd *rfp = args;
	int tested = 0;
	int tested_tries = 0;

	VERBOSE_TOROUT_STRING("rcu_torture_fwd_progress task started");
	rcu_bind_current_to_nocb();
	if (!IS_ENABLED(CONFIG_SMP) || !IS_ENABLED(CONFIG_RCU_BOOST))
		set_user_nice(current, MAX_NICE);
	do {
		if (!rfp->rcu_fwd_id) {
			schedule_timeout_interruptible(fwd_progress_holdoff * HZ);
			WRITE_ONCE(rcu_fwd_emergency_stop, false);
			if (!firsttime) {
				max_cbs = atomic_long_xchg(&rcu_fwd_max_cbs, 0);
				pr_alert("%s n_max_cbs: %ld\n", __func__, max_cbs);
			}
			firsttime = false;
			WRITE_ONCE(rcu_fwd_seq, rcu_fwd_seq + 1);
		} else {
			while (READ_ONCE(rcu_fwd_seq) == oldseq && !torture_must_stop())
				schedule_timeout_interruptible(1);
			oldseq = READ_ONCE(rcu_fwd_seq);
		}
		pr_alert("%s: Starting forward-progress test %d\n", __func__, rfp->rcu_fwd_id);
		if (rcu_inkernel_boot_has_ended() && torture_num_online_cpus() > rfp->rcu_fwd_id)
			rcu_torture_fwd_prog_cr(rfp);
		if ((cur_ops->stall_dur && cur_ops->stall_dur() > 0) &&
		    (!IS_ENABLED(CONFIG_TINY_RCU) ||
		     (rcu_inkernel_boot_has_ended() &&
		      torture_num_online_cpus() > rfp->rcu_fwd_id)))
			rcu_torture_fwd_prog_nr(rfp, &tested, &tested_tries);

		/* Avoid slow periods, better to test when busy. */
		if (stutter_wait("rcu_torture_fwd_prog"))
			sched_set_normal(current, oldnice);
	} while (!torture_must_stop());
	/* Short runs might not contain a valid forward-progress attempt. */
	if (!rfp->rcu_fwd_id) {
		WARN_ON(!tested && tested_tries >= 5);
		pr_alert("%s: tested %d tested_tries %d\n", __func__, tested, tested_tries);
	}
	torture_kthread_stopping("rcu_torture_fwd_prog");
	return 0;
}

/* If forward-progress checking is requested and feasible, spawn the thread. */
static int __init rcu_torture_fwd_prog_init(void)
{
	int i;
	int ret = 0;
	struct rcu_fwd *rfp;

	if (!fwd_progress)
		return 0; /* Not requested, so don't do it. */
	if (fwd_progress >= nr_cpu_ids) {
		VERBOSE_TOROUT_STRING("rcu_torture_fwd_prog_init: Limiting fwd_progress to # CPUs.\n");
		fwd_progress = nr_cpu_ids;
	} else if (fwd_progress < 0) {
		fwd_progress = nr_cpu_ids;
	}
	if ((!cur_ops->sync && !cur_ops->call) ||
	    (!cur_ops->cbflood_max && (!cur_ops->stall_dur || cur_ops->stall_dur() <= 0)) ||
	    cur_ops == &rcu_busted_ops) {
		VERBOSE_TOROUT_STRING("rcu_torture_fwd_prog_init: Disabled, unsupported by RCU flavor under test");
		fwd_progress = 0;
		return 0;
	}
	if (stall_cpu > 0) {
		VERBOSE_TOROUT_STRING("rcu_torture_fwd_prog_init: Disabled, conflicts with CPU-stall testing");
		fwd_progress = 0;
		if (IS_MODULE(CONFIG_RCU_TORTURE_TEST))
			return -EINVAL; /* In module, can fail back to user. */
		WARN_ON(1); /* Make sure rcutorture notices conflict. */
		return 0;
	}
	if (fwd_progress_holdoff <= 0)
		fwd_progress_holdoff = 1;
	if (fwd_progress_div <= 0)
		fwd_progress_div = 4;
	rfp = kcalloc(fwd_progress, sizeof(*rfp), GFP_KERNEL);
	fwd_prog_tasks = kcalloc(fwd_progress, sizeof(*fwd_prog_tasks), GFP_KERNEL);
	if (!rfp || !fwd_prog_tasks) {
		kfree(rfp);
		kfree(fwd_prog_tasks);
		fwd_prog_tasks = NULL;
		fwd_progress = 0;
		return -ENOMEM;
	}
	for (i = 0; i < fwd_progress; i++) {
		spin_lock_init(&rfp[i].rcu_fwd_lock);
		rfp[i].rcu_fwd_cb_tail = &rfp[i].rcu_fwd_cb_head;
		rfp[i].rcu_fwd_id = i;
	}
	mutex_lock(&rcu_fwd_mutex);
	rcu_fwds = rfp;
	mutex_unlock(&rcu_fwd_mutex);
	register_oom_notifier(&rcutorture_oom_nb);
	for (i = 0; i < fwd_progress; i++) {
		ret = torture_create_kthread(rcu_torture_fwd_prog, &rcu_fwds[i], fwd_prog_tasks[i]);
		if (ret) {
			fwd_progress = i;
			return ret;
		}
	}
	return 0;
}

static void rcu_torture_fwd_prog_cleanup(void)
{
	int i;
	struct rcu_fwd *rfp;

	if (!rcu_fwds || !fwd_prog_tasks)
		return;
	for (i = 0; i < fwd_progress; i++)
		torture_stop_kthread(rcu_torture_fwd_prog, fwd_prog_tasks[i]);
	unregister_oom_notifier(&rcutorture_oom_nb);
	mutex_lock(&rcu_fwd_mutex);
	rfp = rcu_fwds;
	rcu_fwds = NULL;
	mutex_unlock(&rcu_fwd_mutex);
	kfree(rfp);
	kfree(fwd_prog_tasks);
	fwd_prog_tasks = NULL;
}

/* Callback function for RCU barrier testing. */
static void rcu_torture_barrier_cbf(struct rcu_head *rcu)
{
	atomic_inc(&barrier_cbs_invoked);
}

/* IPI handler to get callback posted on desired CPU, if online. */
static void rcu_torture_barrier1cb(void *rcu_void)
{
	struct rcu_head *rhp = rcu_void;

	cur_ops->call(rhp, rcu_torture_barrier_cbf);
}

/* kthread function to register callbacks used to test RCU barriers. */
static int rcu_torture_barrier_cbs(void *arg)
{
	long myid = (long)arg;
	bool lastphase = false;
	bool newphase;
	struct rcu_head rcu;

	init_rcu_head_on_stack(&rcu);
	VERBOSE_TOROUT_STRING("rcu_torture_barrier_cbs task started");
	set_user_nice(current, MAX_NICE);
	do {
		wait_event(barrier_cbs_wq[myid],
			   (newphase =
			    smp_load_acquire(&barrier_phase)) != lastphase ||
			   torture_must_stop());
		lastphase = newphase;
		if (torture_must_stop())
			break;
		/*
		 * The above smp_load_acquire() ensures barrier_phase load
		 * is ordered before the following ->call().
		 */
		if (smp_call_function_single(myid, rcu_torture_barrier1cb,
					     &rcu, 1)) {
			// IPI failed, so use direct call from current CPU.
			cur_ops->call(&rcu, rcu_torture_barrier_cbf);
		}
		if (atomic_dec_and_test(&barrier_cbs_count))
			wake_up(&barrier_wq);
	} while (!torture_must_stop());
	if (cur_ops->cb_barrier != NULL)
		cur_ops->cb_barrier();
	destroy_rcu_head_on_stack(&rcu);
	torture_kthread_stopping("rcu_torture_barrier_cbs");
	return 0;
}

/* kthread function to drive and coordinate RCU barrier testing. */
static int rcu_torture_barrier(void *arg)
{
	int i;

	VERBOSE_TOROUT_STRING("rcu_torture_barrier task starting");
	do {
		atomic_set(&barrier_cbs_invoked, 0);
		atomic_set(&barrier_cbs_count, n_barrier_cbs);
		/* Ensure barrier_phase ordered after prior assignments. */
		smp_store_release(&barrier_phase, !barrier_phase);
		for (i = 0; i < n_barrier_cbs; i++)
			wake_up(&barrier_cbs_wq[i]);
		wait_event(barrier_wq,
			   atomic_read(&barrier_cbs_count) == 0 ||
			   torture_must_stop());
		if (torture_must_stop())
			break;
		n_barrier_attempts++;
		cur_ops->cb_barrier(); /* Implies smp_mb() for wait_event(). */
		if (atomic_read(&barrier_cbs_invoked) != n_barrier_cbs) {
			n_rcu_torture_barrier_error++;
			pr_err("barrier_cbs_invoked = %d, n_barrier_cbs = %d\n",
			       atomic_read(&barrier_cbs_invoked),
			       n_barrier_cbs);
			WARN_ON(1);
			// Wait manually for the remaining callbacks
			i = 0;
			do {
				if (WARN_ON(i++ > HZ))
					i = INT_MIN;
				schedule_timeout_interruptible(1);
				cur_ops->cb_barrier();
			} while (atomic_read(&barrier_cbs_invoked) !=
				 n_barrier_cbs &&
				 !torture_must_stop());
			smp_mb(); // Can't trust ordering if broken.
			if (!torture_must_stop())
				pr_err("Recovered: barrier_cbs_invoked = %d\n",
				       atomic_read(&barrier_cbs_invoked));
		} else {
			n_barrier_successes++;
		}
		schedule_timeout_interruptible(HZ / 10);
	} while (!torture_must_stop());
	torture_kthread_stopping("rcu_torture_barrier");
	return 0;
}

/* Initialize RCU barrier testing. */
static int rcu_torture_barrier_init(void)
{
	int i;
	int ret;

	if (n_barrier_cbs <= 0)
		return 0;
	if (cur_ops->call == NULL || cur_ops->cb_barrier == NULL) {
		pr_alert("%s" TORTURE_FLAG
			 " Call or barrier ops missing for %s,\n",
			 torture_type, cur_ops->name);
		pr_alert("%s" TORTURE_FLAG
			 " RCU barrier testing omitted from run.\n",
			 torture_type);
		return 0;
	}
	atomic_set(&barrier_cbs_count, 0);
	atomic_set(&barrier_cbs_invoked, 0);
	barrier_cbs_tasks =
		kcalloc(n_barrier_cbs, sizeof(barrier_cbs_tasks[0]),
			GFP_KERNEL);
	barrier_cbs_wq =
		kcalloc(n_barrier_cbs, sizeof(barrier_cbs_wq[0]), GFP_KERNEL);
	if (barrier_cbs_tasks == NULL || !barrier_cbs_wq)
		return -ENOMEM;
	for (i = 0; i < n_barrier_cbs; i++) {
		init_waitqueue_head(&barrier_cbs_wq[i]);
		ret = torture_create_kthread(rcu_torture_barrier_cbs,
					     (void *)(long)i,
					     barrier_cbs_tasks[i]);
		if (ret)
			return ret;
	}
	return torture_create_kthread(rcu_torture_barrier, NULL, barrier_task);
}

/* Clean up after RCU barrier testing. */
static void rcu_torture_barrier_cleanup(void)
{
	int i;

	torture_stop_kthread(rcu_torture_barrier, barrier_task);
	if (barrier_cbs_tasks != NULL) {
		for (i = 0; i < n_barrier_cbs; i++)
			torture_stop_kthread(rcu_torture_barrier_cbs,
					     barrier_cbs_tasks[i]);
		kfree(barrier_cbs_tasks);
		barrier_cbs_tasks = NULL;
	}
	if (barrier_cbs_wq != NULL) {
		kfree(barrier_cbs_wq);
		barrier_cbs_wq = NULL;
	}
}

static bool rcu_torture_can_boost(void)
{
	static int boost_warn_once;
	int prio;

	if (!(test_boost == 1 && cur_ops->can_boost) && test_boost != 2)
		return false;
	if (!cur_ops->start_gp_poll || !cur_ops->poll_gp_state)
		return false;

	prio = rcu_get_gp_kthreads_prio();
	if (!prio)
		return false;

	if (prio < 2) {
		if (boost_warn_once == 1)
			return false;

		pr_alert("%s: WARN: RCU kthread priority too low to test boosting.  Skipping RCU boost test. Try passing rcutree.kthread_prio > 1 on the kernel command line.\n", KBUILD_MODNAME);
		boost_warn_once = 1;
		return false;
	}

	return true;
}

static bool read_exit_child_stop;
static bool read_exit_child_stopped;
static wait_queue_head_t read_exit_wq;

// Child kthread which just does an rcutorture reader and exits.
static int rcu_torture_read_exit_child(void *trsp_in)
{
	struct torture_random_state *trsp = trsp_in;

	set_user_nice(current, MAX_NICE);
	// Minimize time between reading and exiting.
	while (!kthread_should_stop())
		schedule_timeout_uninterruptible(1);
	(void)rcu_torture_one_read(trsp, -1);
	return 0;
}

// Parent kthread which creates and destroys read-exit child kthreads.
static int rcu_torture_read_exit(void *unused)
{
	int count = 0;
	bool errexit = false;
	int i;
	struct task_struct *tsp;
	DEFINE_TORTURE_RANDOM(trs);

	// Allocate and initialize.
	set_user_nice(current, MAX_NICE);
	VERBOSE_TOROUT_STRING("rcu_torture_read_exit: Start of test");

	// Each pass through this loop does one read-exit episode.
	do {
		if (++count > read_exit_burst) {
			VERBOSE_TOROUT_STRING("rcu_torture_read_exit: End of episode");
			rcu_barrier(); // Wait for task_struct free, avoid OOM.
			for (i = 0; i < read_exit_delay; i++) {
				schedule_timeout_uninterruptible(HZ);
				if (READ_ONCE(read_exit_child_stop))
					break;
			}
			if (!READ_ONCE(read_exit_child_stop))
				VERBOSE_TOROUT_STRING("rcu_torture_read_exit: Start of episode");
			count = 0;
		}
		if (READ_ONCE(read_exit_child_stop))
			break;
		// Spawn child.
		tsp = kthread_run(rcu_torture_read_exit_child,
				     &trs, "%s",
				     "rcu_torture_read_exit_child");
		if (IS_ERR(tsp)) {
			TOROUT_ERRSTRING("out of memory");
			errexit = true;
			tsp = NULL;
			break;
		}
		cond_resched();
		kthread_stop(tsp);
		n_read_exits ++;
		stutter_wait("rcu_torture_read_exit");
	} while (!errexit && !READ_ONCE(read_exit_child_stop));

	// Clean up and exit.
	smp_store_release(&read_exit_child_stopped, true); // After reaping.
	smp_mb(); // Store before wakeup.
	wake_up(&read_exit_wq);
	while (!torture_must_stop())
		schedule_timeout_uninterruptible(1);
	torture_kthread_stopping("rcu_torture_read_exit");
	return 0;
}

static int rcu_torture_read_exit_init(void)
{
	if (read_exit_burst <= 0)
		return 0;
	init_waitqueue_head(&read_exit_wq);
	read_exit_child_stop = false;
	read_exit_child_stopped = false;
	return torture_create_kthread(rcu_torture_read_exit, NULL,
				      read_exit_task);
}

static void rcu_torture_read_exit_cleanup(void)
{
	if (!read_exit_task)
		return;
	WRITE_ONCE(read_exit_child_stop, true);
	smp_mb(); // Above write before wait.
	wait_event(read_exit_wq, smp_load_acquire(&read_exit_child_stopped));
	torture_stop_kthread(rcutorture_read_exit, read_exit_task);
}

static enum cpuhp_state rcutor_hp;

static void
rcu_torture_cleanup(void)
{
	int firsttime;
	int flags = 0;
	unsigned long gp_seq = 0;
	int i;

	if (torture_cleanup_begin()) {
		if (cur_ops->cb_barrier != NULL) {
			pr_info("%s: Invoking %pS().\n", __func__, cur_ops->cb_barrier);
			cur_ops->cb_barrier();
		}
<<<<<<< HEAD
=======
		rcu_gp_slow_unregister(NULL);
>>>>>>> 4d1564a6
		return;
	}
	if (!cur_ops) {
		torture_cleanup_end();
		rcu_gp_slow_unregister(NULL);
		return;
	}

	if (cur_ops->gp_kthread_dbg)
		cur_ops->gp_kthread_dbg();
	rcu_torture_read_exit_cleanup();
	rcu_torture_barrier_cleanup();
	rcu_torture_fwd_prog_cleanup();
	torture_stop_kthread(rcu_torture_stall, stall_task);
	torture_stop_kthread(rcu_torture_writer, writer_task);

	if (nocb_tasks) {
		for (i = 0; i < nrealnocbers; i++)
			torture_stop_kthread(rcu_nocb_toggle, nocb_tasks[i]);
		kfree(nocb_tasks);
		nocb_tasks = NULL;
	}

	if (reader_tasks) {
		for (i = 0; i < nrealreaders; i++)
			torture_stop_kthread(rcu_torture_reader,
					     reader_tasks[i]);
		kfree(reader_tasks);
		reader_tasks = NULL;
	}
	kfree(rcu_torture_reader_mbchk);
	rcu_torture_reader_mbchk = NULL;

	if (fakewriter_tasks) {
		for (i = 0; i < nfakewriters; i++)
			torture_stop_kthread(rcu_torture_fakewriter,
					     fakewriter_tasks[i]);
		kfree(fakewriter_tasks);
		fakewriter_tasks = NULL;
	}

	rcutorture_get_gp_data(cur_ops->ttype, &flags, &gp_seq);
	srcutorture_get_gp_data(cur_ops->ttype, srcu_ctlp, &flags, &gp_seq);
	pr_alert("%s:  End-test grace-period state: g%ld f%#x total-gps=%ld\n",
		 cur_ops->name, (long)gp_seq, flags,
		 rcutorture_seq_diff(gp_seq, start_gp_seq));
	torture_stop_kthread(rcu_torture_stats, stats_task);
	torture_stop_kthread(rcu_torture_fqs, fqs_task);
	if (rcu_torture_can_boost() && rcutor_hp >= 0)
		cpuhp_remove_state(rcutor_hp);

	/*
	 * Wait for all RCU callbacks to fire, then do torture-type-specific
	 * cleanup operations.
	 */
	if (cur_ops->cb_barrier != NULL) {
		pr_info("%s: Invoking %pS().\n", __func__, cur_ops->cb_barrier);
		cur_ops->cb_barrier();
	}
	if (cur_ops->cleanup != NULL)
		cur_ops->cleanup();

	rcu_torture_mem_dump_obj();

	rcu_torture_stats_print();  /* -After- the stats thread is stopped! */

	if (err_segs_recorded) {
		pr_alert("Failure/close-call rcutorture reader segments:\n");
		if (rt_read_nsegs == 0)
			pr_alert("\t: No segments recorded!!!\n");
		firsttime = 1;
		for (i = 0; i < rt_read_nsegs; i++) {
			pr_alert("\t%d: %#x ", i, err_segs[i].rt_readstate);
			if (err_segs[i].rt_delay_jiffies != 0) {
				pr_cont("%s%ldjiffies", firsttime ? "" : "+",
					err_segs[i].rt_delay_jiffies);
				firsttime = 0;
			}
			if (err_segs[i].rt_delay_ms != 0) {
				pr_cont("%s%ldms", firsttime ? "" : "+",
					err_segs[i].rt_delay_ms);
				firsttime = 0;
			}
			if (err_segs[i].rt_delay_us != 0) {
				pr_cont("%s%ldus", firsttime ? "" : "+",
					err_segs[i].rt_delay_us);
				firsttime = 0;
			}
			pr_cont("%s\n",
				err_segs[i].rt_preempted ? "preempted" : "");

		}
	}
	if (atomic_read(&n_rcu_torture_error) || n_rcu_torture_barrier_error)
		rcu_torture_print_module_parms(cur_ops, "End of test: FAILURE");
	else if (torture_onoff_failures())
		rcu_torture_print_module_parms(cur_ops,
					       "End of test: RCU_HOTPLUG");
	else
		rcu_torture_print_module_parms(cur_ops, "End of test: SUCCESS");
	torture_cleanup_end();
	rcu_gp_slow_unregister(&rcu_fwd_cb_nodelay);
}

#ifdef CONFIG_DEBUG_OBJECTS_RCU_HEAD
static void rcu_torture_leak_cb(struct rcu_head *rhp)
{
}

static void rcu_torture_err_cb(struct rcu_head *rhp)
{
	/*
	 * This -might- happen due to race conditions, but is unlikely.
	 * The scenario that leads to this happening is that the
	 * first of the pair of duplicate callbacks is queued,
	 * someone else starts a grace period that includes that
	 * callback, then the second of the pair must wait for the
	 * next grace period.  Unlikely, but can happen.  If it
	 * does happen, the debug-objects subsystem won't have splatted.
	 */
	pr_alert("%s: duplicated callback was invoked.\n", KBUILD_MODNAME);
}
#endif /* #ifdef CONFIG_DEBUG_OBJECTS_RCU_HEAD */

/*
 * Verify that double-free causes debug-objects to complain, but only
 * if CONFIG_DEBUG_OBJECTS_RCU_HEAD=y.  Otherwise, say that the test
 * cannot be carried out.
 */
static void rcu_test_debug_objects(void)
{
#ifdef CONFIG_DEBUG_OBJECTS_RCU_HEAD
	struct rcu_head rh1;
	struct rcu_head rh2;
	struct rcu_head *rhp = kmalloc(sizeof(*rhp), GFP_KERNEL);

	init_rcu_head_on_stack(&rh1);
	init_rcu_head_on_stack(&rh2);
	pr_alert("%s: WARN: Duplicate call_rcu() test starting.\n", KBUILD_MODNAME);

	/* Try to queue the rh2 pair of callbacks for the same grace period. */
	preempt_disable(); /* Prevent preemption from interrupting test. */
	rcu_read_lock(); /* Make it impossible to finish a grace period. */
	call_rcu(&rh1, rcu_torture_leak_cb); /* Start grace period. */
	local_irq_disable(); /* Make it harder to start a new grace period. */
	call_rcu(&rh2, rcu_torture_leak_cb);
	call_rcu(&rh2, rcu_torture_err_cb); /* Duplicate callback. */
	if (rhp) {
		call_rcu(rhp, rcu_torture_leak_cb);
		call_rcu(rhp, rcu_torture_err_cb); /* Another duplicate callback. */
	}
	local_irq_enable();
	rcu_read_unlock();
	preempt_enable();

	/* Wait for them all to get done so we can safely return. */
	rcu_barrier();
	pr_alert("%s: WARN: Duplicate call_rcu() test complete.\n", KBUILD_MODNAME);
	destroy_rcu_head_on_stack(&rh1);
	destroy_rcu_head_on_stack(&rh2);
#else /* #ifdef CONFIG_DEBUG_OBJECTS_RCU_HEAD */
	pr_alert("%s: !CONFIG_DEBUG_OBJECTS_RCU_HEAD, not testing duplicate call_rcu()\n", KBUILD_MODNAME);
#endif /* #else #ifdef CONFIG_DEBUG_OBJECTS_RCU_HEAD */
}

static void rcutorture_sync(void)
{
	static unsigned long n;

	if (cur_ops->sync && !(++n & 0xfff))
		cur_ops->sync();
}

static int __init
rcu_torture_init(void)
{
	long i;
	int cpu;
	int firsterr = 0;
	int flags = 0;
	unsigned long gp_seq = 0;
	static struct rcu_torture_ops *torture_ops[] = {
		&rcu_ops, &rcu_busted_ops, &srcu_ops, &srcud_ops, &busted_srcud_ops,
		TASKS_OPS TASKS_RUDE_OPS TASKS_TRACING_OPS
		&trivial_ops,
	};

	if (!torture_init_begin(torture_type, verbose))
		return -EBUSY;

	/* Process args and tell the world that the torturer is on the job. */
	for (i = 0; i < ARRAY_SIZE(torture_ops); i++) {
		cur_ops = torture_ops[i];
		if (strcmp(torture_type, cur_ops->name) == 0)
			break;
	}
	if (i == ARRAY_SIZE(torture_ops)) {
		pr_alert("rcu-torture: invalid torture type: \"%s\"\n",
			 torture_type);
		pr_alert("rcu-torture types:");
		for (i = 0; i < ARRAY_SIZE(torture_ops); i++)
			pr_cont(" %s", torture_ops[i]->name);
		pr_cont("\n");
		firsterr = -EINVAL;
		cur_ops = NULL;
		goto unwind;
	}
	if (cur_ops->fqs == NULL && fqs_duration != 0) {
		pr_alert("rcu-torture: ->fqs NULL and non-zero fqs_duration, fqs disabled.\n");
		fqs_duration = 0;
	}
	if (cur_ops->init)
		cur_ops->init();

	if (nreaders >= 0) {
		nrealreaders = nreaders;
	} else {
		nrealreaders = num_online_cpus() - 2 - nreaders;
		if (nrealreaders <= 0)
			nrealreaders = 1;
	}
	rcu_torture_print_module_parms(cur_ops, "Start of test");
	rcutorture_get_gp_data(cur_ops->ttype, &flags, &gp_seq);
	srcutorture_get_gp_data(cur_ops->ttype, srcu_ctlp, &flags, &gp_seq);
	start_gp_seq = gp_seq;
	pr_alert("%s:  Start-test grace-period state: g%ld f%#x\n",
		 cur_ops->name, (long)gp_seq, flags);

	/* Set up the freelist. */

	INIT_LIST_HEAD(&rcu_torture_freelist);
	for (i = 0; i < ARRAY_SIZE(rcu_tortures); i++) {
		rcu_tortures[i].rtort_mbtest = 0;
		list_add_tail(&rcu_tortures[i].rtort_free,
			      &rcu_torture_freelist);
	}

	/* Initialize the statistics so that each run gets its own numbers. */

	rcu_torture_current = NULL;
	rcu_torture_current_version = 0;
	atomic_set(&n_rcu_torture_alloc, 0);
	atomic_set(&n_rcu_torture_alloc_fail, 0);
	atomic_set(&n_rcu_torture_free, 0);
	atomic_set(&n_rcu_torture_mberror, 0);
	atomic_set(&n_rcu_torture_mbchk_fail, 0);
	atomic_set(&n_rcu_torture_mbchk_tries, 0);
	atomic_set(&n_rcu_torture_error, 0);
	n_rcu_torture_barrier_error = 0;
	n_rcu_torture_boost_ktrerror = 0;
	n_rcu_torture_boost_rterror = 0;
	n_rcu_torture_boost_failure = 0;
	n_rcu_torture_boosts = 0;
	for (i = 0; i < RCU_TORTURE_PIPE_LEN + 1; i++)
		atomic_set(&rcu_torture_wcount[i], 0);
	for_each_possible_cpu(cpu) {
		for (i = 0; i < RCU_TORTURE_PIPE_LEN + 1; i++) {
			per_cpu(rcu_torture_count, cpu)[i] = 0;
			per_cpu(rcu_torture_batch, cpu)[i] = 0;
		}
	}
	err_segs_recorded = 0;
	rt_read_nsegs = 0;

	/* Start up the kthreads. */

	rcu_torture_write_types();
	firsterr = torture_create_kthread(rcu_torture_writer, NULL,
					  writer_task);
	if (torture_init_error(firsterr))
		goto unwind;
	if (nfakewriters > 0) {
		fakewriter_tasks = kcalloc(nfakewriters,
					   sizeof(fakewriter_tasks[0]),
					   GFP_KERNEL);
		if (fakewriter_tasks == NULL) {
			TOROUT_ERRSTRING("out of memory");
			firsterr = -ENOMEM;
			goto unwind;
		}
	}
	for (i = 0; i < nfakewriters; i++) {
		firsterr = torture_create_kthread(rcu_torture_fakewriter,
						  NULL, fakewriter_tasks[i]);
		if (torture_init_error(firsterr))
			goto unwind;
	}
	reader_tasks = kcalloc(nrealreaders, sizeof(reader_tasks[0]),
			       GFP_KERNEL);
	rcu_torture_reader_mbchk = kcalloc(nrealreaders, sizeof(*rcu_torture_reader_mbchk),
					   GFP_KERNEL);
	if (!reader_tasks || !rcu_torture_reader_mbchk) {
		TOROUT_ERRSTRING("out of memory");
		firsterr = -ENOMEM;
		goto unwind;
	}
	for (i = 0; i < nrealreaders; i++) {
		rcu_torture_reader_mbchk[i].rtc_chkrdr = -1;
		firsterr = torture_create_kthread(rcu_torture_reader, (void *)i,
						  reader_tasks[i]);
		if (torture_init_error(firsterr))
			goto unwind;
	}
	nrealnocbers = nocbs_nthreads;
	if (WARN_ON(nrealnocbers < 0))
		nrealnocbers = 1;
	if (WARN_ON(nocbs_toggle < 0))
		nocbs_toggle = HZ;
	if (nrealnocbers > 0) {
		nocb_tasks = kcalloc(nrealnocbers, sizeof(nocb_tasks[0]), GFP_KERNEL);
		if (nocb_tasks == NULL) {
			TOROUT_ERRSTRING("out of memory");
			firsterr = -ENOMEM;
			goto unwind;
		}
	} else {
		nocb_tasks = NULL;
	}
	for (i = 0; i < nrealnocbers; i++) {
		firsterr = torture_create_kthread(rcu_nocb_toggle, NULL, nocb_tasks[i]);
		if (torture_init_error(firsterr))
			goto unwind;
	}
	if (stat_interval > 0) {
		firsterr = torture_create_kthread(rcu_torture_stats, NULL,
						  stats_task);
		if (torture_init_error(firsterr))
			goto unwind;
	}
	if (test_no_idle_hz && shuffle_interval > 0) {
		firsterr = torture_shuffle_init(shuffle_interval * HZ);
		if (torture_init_error(firsterr))
			goto unwind;
	}
	if (stutter < 0)
		stutter = 0;
	if (stutter) {
		int t;

		t = cur_ops->stall_dur ? cur_ops->stall_dur() : stutter * HZ;
		firsterr = torture_stutter_init(stutter * HZ, t);
		if (torture_init_error(firsterr))
			goto unwind;
	}
	if (fqs_duration < 0)
		fqs_duration = 0;
	if (fqs_duration) {
		/* Create the fqs thread */
		firsterr = torture_create_kthread(rcu_torture_fqs, NULL,
						  fqs_task);
		if (torture_init_error(firsterr))
			goto unwind;
	}
	if (test_boost_interval < 1)
		test_boost_interval = 1;
	if (test_boost_duration < 2)
		test_boost_duration = 2;
	if (rcu_torture_can_boost()) {

		boost_starttime = jiffies + test_boost_interval * HZ;

		firsterr = cpuhp_setup_state(CPUHP_AP_ONLINE_DYN, "RCU_TORTURE",
					     rcutorture_booster_init,
					     rcutorture_booster_cleanup);
		rcutor_hp = firsterr;
		if (torture_init_error(firsterr))
			goto unwind;

		// Testing RCU priority boosting requires rcutorture do
		// some serious abuse.  Counter this by running ksoftirqd
		// at higher priority.
		if (IS_BUILTIN(CONFIG_RCU_TORTURE_TEST)) {
			for_each_online_cpu(cpu) {
				struct sched_param sp;
				struct task_struct *t;

				t = per_cpu(ksoftirqd, cpu);
				WARN_ON_ONCE(!t);
				sp.sched_priority = 2;
				sched_setscheduler_nocheck(t, SCHED_FIFO, &sp);
			}
		}
	}
	shutdown_jiffies = jiffies + shutdown_secs * HZ;
	firsterr = torture_shutdown_init(shutdown_secs, rcu_torture_cleanup);
	if (torture_init_error(firsterr))
		goto unwind;
	firsterr = torture_onoff_init(onoff_holdoff * HZ, onoff_interval,
				      rcutorture_sync);
	if (torture_init_error(firsterr))
		goto unwind;
	firsterr = rcu_torture_stall_init();
	if (torture_init_error(firsterr))
		goto unwind;
	firsterr = rcu_torture_fwd_prog_init();
	if (torture_init_error(firsterr))
		goto unwind;
	firsterr = rcu_torture_barrier_init();
	if (torture_init_error(firsterr))
		goto unwind;
	firsterr = rcu_torture_read_exit_init();
	if (torture_init_error(firsterr))
		goto unwind;
	if (object_debug)
		rcu_test_debug_objects();
	torture_init_end();
	rcu_gp_slow_register(&rcu_fwd_cb_nodelay);
	return 0;

unwind:
	torture_init_end();
	rcu_torture_cleanup();
	if (shutdown_secs) {
		WARN_ON(!IS_MODULE(CONFIG_RCU_TORTURE_TEST));
		kernel_power_off();
	}
	return firsterr;
}

module_init(rcu_torture_init);
module_exit(rcu_torture_cleanup);<|MERGE_RESOLUTION|>--- conflicted
+++ resolved
@@ -2961,10 +2961,7 @@
 			pr_info("%s: Invoking %pS().\n", __func__, cur_ops->cb_barrier);
 			cur_ops->cb_barrier();
 		}
-<<<<<<< HEAD
-=======
 		rcu_gp_slow_unregister(NULL);
->>>>>>> 4d1564a6
 		return;
 	}
 	if (!cur_ops) {
