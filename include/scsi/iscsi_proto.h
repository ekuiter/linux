<<<<<<< HEAD
/* SPDX-License-Identifier: GPL-2.0-or-later */
=======
/* SPDX-License-Identifier: GPL-2.0+ */
>>>>>>> 33367273
/*
 * RFC 3720 (iSCSI) protocol data types
 *
 * Copyright (C) 2005 Dmitry Yusupov
 * Copyright (C) 2005 Alex Aizman
 * maintained by open-iscsi@googlegroups.com
<<<<<<< HEAD
 *
 * See the file COPYING included with this distribution for more details.
=======
>>>>>>> 33367273
 */

#ifndef ISCSI_PROTO_H
#define ISCSI_PROTO_H

#include <linux/types.h>
#include <scsi/scsi.h>

#define ISCSI_DRAFT20_VERSION	0x00

/* default iSCSI listen port for incoming connections */
#define ISCSI_LISTEN_PORT	3260

/* iSCSI header length */
#define ISCSI_HDR_LEN		48

/* iSCSI CRC32C length */
#define ISCSI_CRC_LEN		4

/* Padding word length */
#define ISCSI_PAD_LEN		4

/*
 * Serial Number Arithmetic, 32 bits, RFC1982
 */

static inline int iscsi_sna_lt(u32 n1, u32 n2)
{
	return (s32)(n1 - n2) < 0;
}

static inline int iscsi_sna_lte(u32 n1, u32 n2)
{
	return (s32)(n1 - n2) <= 0;
}

static inline int iscsi_sna_gt(u32 n1, u32 n2)
{
	return (s32)(n1 - n2) > 0;
}

static inline int iscsi_sna_gte(u32 n1, u32 n2)
{
	return (s32)(n1 - n2) >= 0;
}

/*
 * useful common(control and data pathes) macro
 */
#define ntoh24(p) (((p)[0] << 16) | ((p)[1] << 8) | ((p)[2]))
#define hton24(p, v) { \
        p[0] = (((v) >> 16) & 0xFF); \
        p[1] = (((v) >> 8) & 0xFF); \
        p[2] = ((v) & 0xFF); \
}
#define zero_data(p) {p[0]=0;p[1]=0;p[2]=0;}

/* initiator tags; opaque for target */
typedef uint32_t __bitwise itt_t;
/* below makes sense only for initiator that created this tag */
#define build_itt(itt, age) ((__force itt_t)\
	((itt) | ((age) << ISCSI_AGE_SHIFT)))
#define get_itt(itt) ((__force uint32_t)(itt_t)(itt) & ISCSI_ITT_MASK)
#define RESERVED_ITT ((__force itt_t)0xffffffff)

/*
 * iSCSI Template Message Header
 */
struct iscsi_hdr {
	uint8_t		opcode;
	uint8_t		flags;		/* Final bit */
	uint8_t		rsvd2[2];
	uint8_t		hlength;	/* AHSs total length */
	uint8_t		dlength[3];	/* Data length */
	struct scsi_lun	lun;
	itt_t		itt;		/* Initiator Task Tag, opaque for target */
	__be32		ttt;		/* Target Task Tag */
	__be32		statsn;
	__be32		exp_statsn;
	__be32		max_statsn;
	uint8_t		other[12];
};

/************************* RFC 3720 Begin *****************************/

#define ISCSI_RESERVED_TAG		0xffffffff

/* Opcode encoding bits */
#define ISCSI_OP_RETRY			0x80
#define ISCSI_OP_IMMEDIATE		0x40
#define ISCSI_OPCODE_MASK		0x3F

/* Initiator Opcode values */
#define ISCSI_OP_NOOP_OUT		0x00
#define ISCSI_OP_SCSI_CMD		0x01
#define ISCSI_OP_SCSI_TMFUNC		0x02
#define ISCSI_OP_LOGIN			0x03
#define ISCSI_OP_TEXT			0x04
#define ISCSI_OP_SCSI_DATA_OUT		0x05
#define ISCSI_OP_LOGOUT			0x06
#define ISCSI_OP_SNACK			0x10

#define ISCSI_OP_VENDOR1_CMD		0x1c
#define ISCSI_OP_VENDOR2_CMD		0x1d
#define ISCSI_OP_VENDOR3_CMD		0x1e
#define ISCSI_OP_VENDOR4_CMD		0x1f

/* Target Opcode values */
#define ISCSI_OP_NOOP_IN		0x20
#define ISCSI_OP_SCSI_CMD_RSP		0x21
#define ISCSI_OP_SCSI_TMFUNC_RSP	0x22
#define ISCSI_OP_LOGIN_RSP		0x23
#define ISCSI_OP_TEXT_RSP		0x24
#define ISCSI_OP_SCSI_DATA_IN		0x25
#define ISCSI_OP_LOGOUT_RSP		0x26
#define ISCSI_OP_R2T			0x31
#define ISCSI_OP_ASYNC_EVENT		0x32
#define ISCSI_OP_REJECT			0x3f

struct iscsi_ahs_hdr {
	__be16 ahslength;
	uint8_t ahstype;
	uint8_t ahspec[5];
};

#define ISCSI_AHSTYPE_CDB		1
#define ISCSI_AHSTYPE_RLENGTH		2
#define ISCSI_CDB_SIZE			16

/* iSCSI PDU Header */
struct iscsi_scsi_req {
	uint8_t opcode;
	uint8_t flags;
	__be16 rsvd2;
	uint8_t hlength;
	uint8_t dlength[3];
	struct scsi_lun lun;
	itt_t	 itt;	/* Initiator Task Tag */
	__be32 data_length;
	__be32 cmdsn;
	__be32 exp_statsn;
	uint8_t cdb[ISCSI_CDB_SIZE];	/* SCSI Command Block */
	/* Additional Data (Command Dependent) */
};

/* Command PDU flags */
#define ISCSI_FLAG_CMD_FINAL		0x80
#define ISCSI_FLAG_CMD_READ		0x40
#define ISCSI_FLAG_CMD_WRITE		0x20
#define ISCSI_FLAG_CMD_ATTR_MASK	0x07	/* 3 bits */

/* SCSI Command Attribute values */
#define ISCSI_ATTR_UNTAGGED		0
#define ISCSI_ATTR_SIMPLE		1
#define ISCSI_ATTR_ORDERED		2
#define ISCSI_ATTR_HEAD_OF_QUEUE	3
#define ISCSI_ATTR_ACA			4

struct iscsi_rlength_ahdr {
	__be16 ahslength;
	uint8_t ahstype;
	uint8_t reserved;
	__be32 read_length;
};

/* Extended CDB AHS */
struct iscsi_ecdb_ahdr {
	__be16 ahslength;	/* CDB length - 15, including reserved byte */
	uint8_t ahstype;
	uint8_t reserved;
	/* 4-byte aligned extended CDB spillover */
	uint8_t ecdb[SCSI_MAX_VARLEN_CDB_SIZE - ISCSI_CDB_SIZE];
};

/* SCSI Response Header */
struct iscsi_scsi_rsp {
	uint8_t opcode;
	uint8_t flags;
	uint8_t response;
	uint8_t cmd_status;
	uint8_t hlength;
	uint8_t dlength[3];
	uint8_t rsvd[8];
	itt_t	 itt;	/* Initiator Task Tag */
	__be32	rsvd1;
	__be32	statsn;
	__be32	exp_cmdsn;
	__be32	max_cmdsn;
	__be32	exp_datasn;
	__be32	bi_residual_count;
	__be32	residual_count;
	/* Response or Sense Data (optional) */
};

/* Command Response PDU flags */
#define ISCSI_FLAG_CMD_BIDI_OVERFLOW	0x10
#define ISCSI_FLAG_CMD_BIDI_UNDERFLOW	0x08
#define ISCSI_FLAG_CMD_OVERFLOW		0x04
#define ISCSI_FLAG_CMD_UNDERFLOW	0x02

/* iSCSI Status values. Valid if Rsp Selector bit is not set */
#define ISCSI_STATUS_CMD_COMPLETED	0
#define ISCSI_STATUS_TARGET_FAILURE	1
#define ISCSI_STATUS_SUBSYS_FAILURE	2

/* Asynchronous Event Header */
struct iscsi_async {
	uint8_t opcode;
	uint8_t flags;
	uint8_t rsvd2[2];
	uint8_t rsvd3;
	uint8_t dlength[3];
	struct scsi_lun	lun;
	uint8_t rsvd4[8];
	__be32	statsn;
	__be32	exp_cmdsn;
	__be32	max_cmdsn;
	uint8_t async_event;
	uint8_t async_vcode;
	__be16	param1;
	__be16	param2;
	__be16	param3;
	uint8_t rsvd5[4];
};

/* iSCSI Event Codes */
#define ISCSI_ASYNC_MSG_SCSI_EVENT			0
#define ISCSI_ASYNC_MSG_REQUEST_LOGOUT			1
#define ISCSI_ASYNC_MSG_DROPPING_CONNECTION		2
#define ISCSI_ASYNC_MSG_DROPPING_ALL_CONNECTIONS	3
#define ISCSI_ASYNC_MSG_PARAM_NEGOTIATION		4
#define ISCSI_ASYNC_MSG_VENDOR_SPECIFIC			255

/* NOP-Out Message */
struct iscsi_nopout {
	uint8_t opcode;
	uint8_t flags;
	__be16	rsvd2;
	uint8_t rsvd3;
	uint8_t dlength[3];
	struct scsi_lun	lun;
	itt_t	 itt;	/* Initiator Task Tag */
	__be32	ttt;	/* Target Transfer Tag */
	__be32	cmdsn;
	__be32	exp_statsn;
	uint8_t rsvd4[16];
};

/* NOP-In Message */
struct iscsi_nopin {
	uint8_t opcode;
	uint8_t flags;
	__be16	rsvd2;
	uint8_t rsvd3;
	uint8_t dlength[3];
	struct scsi_lun	lun;
	itt_t	 itt;	/* Initiator Task Tag */
	__be32	ttt;	/* Target Transfer Tag */
	__be32	statsn;
	__be32	exp_cmdsn;
	__be32	max_cmdsn;
	uint8_t rsvd4[12];
};

/* SCSI Task Management Message Header */
struct iscsi_tm {
	uint8_t opcode;
	uint8_t flags;
	uint8_t rsvd1[2];
	uint8_t hlength;
	uint8_t dlength[3];
	struct scsi_lun lun;
	itt_t	 itt;	/* Initiator Task Tag */
	itt_t	 rtt;	/* Reference Task Tag */
	__be32	cmdsn;
	__be32	exp_statsn;
	__be32	refcmdsn;
	__be32	exp_datasn;
	uint8_t rsvd2[8];
};

#define ISCSI_FLAG_TM_FUNC_MASK			0x7F

/* Function values */
#define ISCSI_TM_FUNC_ABORT_TASK		1
#define ISCSI_TM_FUNC_ABORT_TASK_SET		2
#define ISCSI_TM_FUNC_CLEAR_ACA			3
#define ISCSI_TM_FUNC_CLEAR_TASK_SET		4
#define ISCSI_TM_FUNC_LOGICAL_UNIT_RESET	5
#define ISCSI_TM_FUNC_TARGET_WARM_RESET		6
#define ISCSI_TM_FUNC_TARGET_COLD_RESET		7
#define ISCSI_TM_FUNC_TASK_REASSIGN		8

#define ISCSI_TM_FUNC_VALUE(hdr) ((hdr)->flags & ISCSI_FLAG_TM_FUNC_MASK)

/* SCSI Task Management Response Header */
struct iscsi_tm_rsp {
	uint8_t opcode;
	uint8_t flags;
	uint8_t response;	/* see Response values below */
	uint8_t qualifier;
	uint8_t hlength;
	uint8_t dlength[3];
	uint8_t rsvd2[8];
	itt_t	 itt;	/* Initiator Task Tag */
	itt_t	 rtt;	/* Reference Task Tag */
	__be32	statsn;
	__be32	exp_cmdsn;
	__be32	max_cmdsn;
	uint8_t rsvd3[12];
};

/* Response values */
#define ISCSI_TMF_RSP_COMPLETE		0x00
#define ISCSI_TMF_RSP_NO_TASK		0x01
#define ISCSI_TMF_RSP_NO_LUN		0x02
#define ISCSI_TMF_RSP_TASK_ALLEGIANT	0x03
#define ISCSI_TMF_RSP_NO_FAILOVER	0x04
#define ISCSI_TMF_RSP_NOT_SUPPORTED	0x05
#define ISCSI_TMF_RSP_AUTH_FAILED	0x06
#define ISCSI_TMF_RSP_REJECTED		0xff

/* Ready To Transfer Header */
struct iscsi_r2t_rsp {
	uint8_t opcode;
	uint8_t flags;
	uint8_t rsvd2[2];
	uint8_t	hlength;
	uint8_t	dlength[3];
	struct scsi_lun	lun;
	itt_t	 itt;	/* Initiator Task Tag */
	__be32	ttt;	/* Target Transfer Tag */
	__be32	statsn;
	__be32	exp_cmdsn;
	__be32	max_cmdsn;
	__be32	r2tsn;
	__be32	data_offset;
	__be32	data_length;
};

/* SCSI Data Hdr */
struct iscsi_data {
	uint8_t opcode;
	uint8_t flags;
	uint8_t rsvd2[2];
	uint8_t rsvd3;
	uint8_t dlength[3];
	struct scsi_lun lun;
	itt_t	 itt;
	__be32	ttt;
	__be32	rsvd4;
	__be32	exp_statsn;
	__be32	rsvd5;
	__be32	datasn;
	__be32	offset;
	__be32	rsvd6;
	/* Payload */
};

/* SCSI Data Response Hdr */
struct iscsi_data_rsp {
	uint8_t opcode;
	uint8_t flags;
	uint8_t rsvd2;
	uint8_t cmd_status;
	uint8_t hlength;
	uint8_t dlength[3];
	struct scsi_lun	lun;
	itt_t	 itt;
	__be32	ttt;
	__be32	statsn;
	__be32	exp_cmdsn;
	__be32	max_cmdsn;
	__be32	datasn;
	__be32	offset;
	__be32	residual_count;
};

/* Data Response PDU flags */
#define ISCSI_FLAG_DATA_ACK		0x40
#define ISCSI_FLAG_DATA_OVERFLOW	0x04
#define ISCSI_FLAG_DATA_UNDERFLOW	0x02
#define ISCSI_FLAG_DATA_STATUS		0x01

/* Text Header */
struct iscsi_text {
	uint8_t opcode;
	uint8_t flags;
	uint8_t rsvd2[2];
	uint8_t hlength;
	uint8_t dlength[3];
	uint8_t rsvd4[8];
	itt_t	 itt;
	__be32	ttt;
	__be32	cmdsn;
	__be32	exp_statsn;
	uint8_t rsvd5[16];
	/* Text - key=value pairs */
};

#define ISCSI_FLAG_TEXT_CONTINUE	0x40

/* Text Response Header */
struct iscsi_text_rsp {
	uint8_t opcode;
	uint8_t flags;
	uint8_t rsvd2[2];
	uint8_t hlength;
	uint8_t dlength[3];
	uint8_t rsvd4[8];
	itt_t	 itt;
	__be32	ttt;
	__be32	statsn;
	__be32	exp_cmdsn;
	__be32	max_cmdsn;
	uint8_t rsvd5[12];
	/* Text Response - key:value pairs */
};

/* Login Header */
struct iscsi_login_req {
	uint8_t opcode;
	uint8_t flags;
	uint8_t max_version;	/* Max. version supported */
	uint8_t min_version;	/* Min. version supported */
	uint8_t hlength;
	uint8_t dlength[3];
	uint8_t isid[6];	/* Initiator Session ID */
	__be16	tsih;	/* Target Session Handle */
	itt_t	 itt;	/* Initiator Task Tag */
	__be16	cid;
	__be16	rsvd3;
	__be32	cmdsn;
	__be32	exp_statsn;
	uint8_t rsvd5[16];
};

/* Login PDU flags */
#define ISCSI_FLAG_LOGIN_TRANSIT		0x80
#define ISCSI_FLAG_LOGIN_CONTINUE		0x40
#define ISCSI_FLAG_LOGIN_CURRENT_STAGE_MASK	0x0C	/* 2 bits */
#define ISCSI_FLAG_LOGIN_CURRENT_STAGE1		0x04
#define ISCSI_FLAG_LOGIN_CURRENT_STAGE2		0x08
#define ISCSI_FLAG_LOGIN_CURRENT_STAGE3		0x0C
#define ISCSI_FLAG_LOGIN_NEXT_STAGE_MASK	0x03	/* 2 bits */
#define ISCSI_FLAG_LOGIN_NEXT_STAGE1		0x01
#define ISCSI_FLAG_LOGIN_NEXT_STAGE2		0x02
#define ISCSI_FLAG_LOGIN_NEXT_STAGE3		0x03

#define ISCSI_LOGIN_CURRENT_STAGE(flags) \
	((flags & ISCSI_FLAG_LOGIN_CURRENT_STAGE_MASK) >> 2)
#define ISCSI_LOGIN_NEXT_STAGE(flags) \
	(flags & ISCSI_FLAG_LOGIN_NEXT_STAGE_MASK)

/* Login Response Header */
struct iscsi_login_rsp {
	uint8_t opcode;
	uint8_t flags;
	uint8_t max_version;	/* Max. version supported */
	uint8_t active_version;	/* Active version */
	uint8_t hlength;
	uint8_t dlength[3];
	uint8_t isid[6];	/* Initiator Session ID */
	__be16	tsih;	/* Target Session Handle */
	itt_t	 itt;	/* Initiator Task Tag */
	__be32	rsvd3;
	__be32	statsn;
	__be32	exp_cmdsn;
	__be32	max_cmdsn;
	uint8_t status_class;	/* see Login RSP ststus classes below */
	uint8_t status_detail;	/* see Login RSP Status details below */
	uint8_t rsvd4[10];
};

/* Login stage (phase) codes for CSG, NSG */
#define ISCSI_INITIAL_LOGIN_STAGE		-1
#define ISCSI_SECURITY_NEGOTIATION_STAGE	0
#define ISCSI_OP_PARMS_NEGOTIATION_STAGE	1
#define ISCSI_FULL_FEATURE_PHASE		3

/* Login Status response classes */
#define ISCSI_STATUS_CLS_SUCCESS		0x00
#define ISCSI_STATUS_CLS_REDIRECT		0x01
#define ISCSI_STATUS_CLS_INITIATOR_ERR		0x02
#define ISCSI_STATUS_CLS_TARGET_ERR		0x03

/* Login Status response detail codes */
/* Class-0 (Success) */
#define ISCSI_LOGIN_STATUS_ACCEPT		0x00

/* Class-1 (Redirection) */
#define ISCSI_LOGIN_STATUS_TGT_MOVED_TEMP	0x01
#define ISCSI_LOGIN_STATUS_TGT_MOVED_PERM	0x02

/* Class-2 (Initiator Error) */
#define ISCSI_LOGIN_STATUS_INIT_ERR		0x00
#define ISCSI_LOGIN_STATUS_AUTH_FAILED		0x01
#define ISCSI_LOGIN_STATUS_TGT_FORBIDDEN	0x02
#define ISCSI_LOGIN_STATUS_TGT_NOT_FOUND	0x03
#define ISCSI_LOGIN_STATUS_TGT_REMOVED		0x04
#define ISCSI_LOGIN_STATUS_NO_VERSION		0x05
#define ISCSI_LOGIN_STATUS_ISID_ERROR		0x06
#define ISCSI_LOGIN_STATUS_MISSING_FIELDS	0x07
#define ISCSI_LOGIN_STATUS_CONN_ADD_FAILED	0x08
#define ISCSI_LOGIN_STATUS_NO_SESSION_TYPE	0x09
#define ISCSI_LOGIN_STATUS_NO_SESSION		0x0a
#define ISCSI_LOGIN_STATUS_INVALID_REQUEST	0x0b

/* Class-3 (Target Error) */
#define ISCSI_LOGIN_STATUS_TARGET_ERROR		0x00
#define ISCSI_LOGIN_STATUS_SVC_UNAVAILABLE	0x01
#define ISCSI_LOGIN_STATUS_NO_RESOURCES		0x02

/* Logout Header */
struct iscsi_logout {
	uint8_t opcode;
	uint8_t flags;
	uint8_t rsvd1[2];
	uint8_t hlength;
	uint8_t dlength[3];
	uint8_t rsvd2[8];
	itt_t	 itt;	/* Initiator Task Tag */
	__be16	cid;
	uint8_t rsvd3[2];
	__be32	cmdsn;
	__be32	exp_statsn;
	uint8_t rsvd4[16];
};

/* Logout PDU flags */
#define ISCSI_FLAG_LOGOUT_REASON_MASK	0x7F

/* logout reason_code values */

#define ISCSI_LOGOUT_REASON_CLOSE_SESSION	0
#define ISCSI_LOGOUT_REASON_CLOSE_CONNECTION	1
#define ISCSI_LOGOUT_REASON_RECOVERY		2
#define ISCSI_LOGOUT_REASON_AEN_REQUEST		3

/* Logout Response Header */
struct iscsi_logout_rsp {
	uint8_t opcode;
	uint8_t flags;
	uint8_t response;	/* see Logout response values below */
	uint8_t rsvd2;
	uint8_t hlength;
	uint8_t dlength[3];
	uint8_t rsvd3[8];
	itt_t	 itt;	/* Initiator Task Tag */
	__be32	rsvd4;
	__be32	statsn;
	__be32	exp_cmdsn;
	__be32	max_cmdsn;
	__be32	rsvd5;
	__be16	t2wait;
	__be16	t2retain;
	__be32	rsvd6;
};

/* logout response status values */

#define ISCSI_LOGOUT_SUCCESS			0
#define ISCSI_LOGOUT_CID_NOT_FOUND		1
#define ISCSI_LOGOUT_RECOVERY_UNSUPPORTED	2
#define ISCSI_LOGOUT_CLEANUP_FAILED		3

/* SNACK Header */
struct iscsi_snack {
	uint8_t opcode;
	uint8_t flags;
	uint8_t rsvd2[2];
	uint8_t hlength;
	uint8_t dlength[3];
	uint8_t lun[8];
	itt_t	 itt;
	__be32  ttt;
	uint8_t rsvd3[4];
	__be32  exp_statsn;
	uint8_t rsvd4[8];
	__be32	begrun;
	__be32	runlength;
};

/* SNACK PDU flags */
#define ISCSI_FLAG_SNACK_TYPE_DATA		0
#define ISCSI_FLAG_SNACK_TYPE_R2T		0
#define ISCSI_FLAG_SNACK_TYPE_STATUS		1
#define ISCSI_FLAG_SNACK_TYPE_DATA_ACK		2
#define ISCSI_FLAG_SNACK_TYPE_RDATA		3
#define ISCSI_FLAG_SNACK_TYPE_MASK	0x0F	/* 4 bits */

/* Reject Message Header */
struct iscsi_reject {
	uint8_t opcode;
	uint8_t flags;
	uint8_t reason;
	uint8_t rsvd2;
	uint8_t hlength;
	uint8_t dlength[3];
	uint8_t rsvd3[8];
	__be32  ffffffff;
	uint8_t rsvd4[4];
	__be32	statsn;
	__be32	exp_cmdsn;
	__be32	max_cmdsn;
	__be32	datasn;
	uint8_t rsvd5[8];
	/* Text - Rejected hdr */
};

/* Reason for Reject */
#define ISCSI_REASON_CMD_BEFORE_LOGIN	1
#define ISCSI_REASON_DATA_DIGEST_ERROR	2
#define ISCSI_REASON_DATA_SNACK_REJECT	3
#define ISCSI_REASON_PROTOCOL_ERROR	4
#define ISCSI_REASON_CMD_NOT_SUPPORTED	5
#define ISCSI_REASON_IMM_CMD_REJECT		6
#define ISCSI_REASON_TASK_IN_PROGRESS	7
#define ISCSI_REASON_INVALID_SNACK		8
#define ISCSI_REASON_BOOKMARK_INVALID	9
#define ISCSI_REASON_BOOKMARK_NO_RESOURCES	10
#define ISCSI_REASON_NEGOTIATION_RESET	11

/* Max. number of Key=Value pairs in a text message */
#define MAX_KEY_VALUE_PAIRS	8192

/* maximum length for text keys/values */
#define KEY_MAXLEN		64
#define VALUE_MAXLEN		255
#define TARGET_NAME_MAXLEN	VALUE_MAXLEN

#define ISCSI_DEF_MAX_RECV_SEG_LEN		8192
#define ISCSI_MIN_MAX_RECV_SEG_LEN		512
#define ISCSI_MAX_MAX_RECV_SEG_LEN		16777215

#define ISCSI_DEF_FIRST_BURST_LEN		65536
#define ISCSI_MIN_FIRST_BURST_LEN		512
#define ISCSI_MAX_FIRST_BURST_LEN		16777215

#define ISCSI_DEF_MAX_BURST_LEN			262144
#define ISCSI_MIN_MAX_BURST_LEN			512
#define ISCSI_MAX_MAX_BURST_LEN			16777215

#define ISCSI_DEF_TIME2WAIT			2

#define ISCSI_NAME_LEN				224

/************************* RFC 3720 End *****************************/

#endif /* ISCSI_PROTO_H */<|MERGE_RESOLUTION|>--- conflicted
+++ resolved
@@ -1,19 +1,10 @@
-<<<<<<< HEAD
 /* SPDX-License-Identifier: GPL-2.0-or-later */
-=======
-/* SPDX-License-Identifier: GPL-2.0+ */
->>>>>>> 33367273
 /*
  * RFC 3720 (iSCSI) protocol data types
  *
  * Copyright (C) 2005 Dmitry Yusupov
  * Copyright (C) 2005 Alex Aizman
  * maintained by open-iscsi@googlegroups.com
-<<<<<<< HEAD
- *
- * See the file COPYING included with this distribution for more details.
-=======
->>>>>>> 33367273
  */
 
 #ifndef ISCSI_PROTO_H
