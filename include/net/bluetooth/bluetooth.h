--- conflicted
+++ resolved
@@ -266,10 +266,7 @@
 
 struct hci_req_ctrl {
 	bool			start;
-<<<<<<< HEAD
-=======
 	u8			event;
->>>>>>> 9a92649f
 	hci_req_complete_t	complete;
 };
 
