--- conflicted
+++ resolved
@@ -176,11 +176,8 @@
 
 	u8 rx_chains_static, rx_chains_dynamic;
 
-<<<<<<< HEAD
-=======
 	bool radar_enabled;
 
->>>>>>> 38a4d9cc
 	u8 drv_priv[0] __aligned(sizeof(void *));
 };
 
