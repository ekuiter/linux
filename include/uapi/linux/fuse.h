--- conflicted
+++ resolved
@@ -184,12 +184,9 @@
  *
  *  7.34
  *  - add FUSE_SYNCFS
-<<<<<<< HEAD
-=======
  *
  *  7.35
  *  - add FOPEN_NOFLUSH
->>>>>>> c4ff004e
  */
 
 #ifndef _LINUX_FUSE_H
@@ -225,11 +222,7 @@
 #define FUSE_KERNEL_VERSION 7
 
 /** Minor version number of this interface */
-<<<<<<< HEAD
-#define FUSE_KERNEL_MINOR_VERSION 34
-=======
 #define FUSE_KERNEL_MINOR_VERSION 35
->>>>>>> c4ff004e
 
 /** The node ID of the root inode */
 #define FUSE_ROOT_ID 1
