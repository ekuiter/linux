--- conflicted
+++ resolved
@@ -177,10 +177,7 @@
 struct xdr_array2_desc {
 	unsigned int elem_size;
 	unsigned int array_len;
-<<<<<<< HEAD
-=======
 	unsigned int array_maxlen;
->>>>>>> 0644ddc8
 	xdr_xcode_elem_t xcode;
 };
 
