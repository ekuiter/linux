--- conflicted
+++ resolved
@@ -447,12 +447,8 @@
 void fw_iso_context_destroy(struct fw_iso_context *ctx);
 void fw_iso_resource_manage(struct fw_card *card, int generation,
 			    u64 channels_mask, int *channel, int *bandwidth,
-<<<<<<< HEAD
-			    bool allocate, __be32 buffer[2]);
-=======
 			    bool allocate);
 
 extern struct workqueue_struct *fw_workqueue;
->>>>>>> 4bddd31c
 
 #endif /* _LINUX_FIREWIRE_H */