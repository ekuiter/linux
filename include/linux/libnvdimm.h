--- conflicted
+++ resolved
@@ -160,10 +160,7 @@
 }
 
 enum nvdimm_security_state {
-<<<<<<< HEAD
-=======
 	NVDIMM_SECURITY_ERROR = -1,
->>>>>>> 2fbff968
 	NVDIMM_SECURITY_DISABLED,
 	NVDIMM_SECURITY_UNLOCKED,
 	NVDIMM_SECURITY_LOCKED,
@@ -238,10 +235,6 @@
 			cmd_mask, num_flush, flush_wpq, NULL, NULL);
 }
 
-<<<<<<< HEAD
-int nvdimm_security_setup_events(struct nvdimm *nvdimm);
-=======
->>>>>>> 2fbff968
 const struct nd_cmd_desc *nd_cmd_dimm_desc(int cmd);
 const struct nd_cmd_desc *nd_cmd_bus_desc(int cmd);
 u32 nd_cmd_in_size(struct nvdimm *nvdimm, int cmd,
