#ifndef __LINUX_DEBUG_LOCKING_H
#define __LINUX_DEBUG_LOCKING_H

#include <linux/kernel.h>
#include <linux/atomic.h>
<<<<<<< HEAD
#include <linux/bug.h>
#include <asm/system.h>
=======
>>>>>>> 4def6cd6

struct task_struct;

extern int debug_locks;
extern int debug_locks_silent;


static inline int __debug_locks_off(void)
{
	return xchg(&debug_locks, 0);
}

/*
 * Generic 'turn off all lock debugging' function:
 */
extern int debug_locks_off(void);

#define DEBUG_LOCKS_WARN_ON(c)						\
({									\
	int __ret = 0;							\
									\
	if (!oops_in_progress && unlikely(c)) {				\
		if (debug_locks_off() && !debug_locks_silent)		\
			WARN_ON(1);					\
		__ret = 1;						\
	}								\
	__ret;								\
})

#ifdef CONFIG_SMP
# define SMP_DEBUG_LOCKS_WARN_ON(c)			DEBUG_LOCKS_WARN_ON(c)
#else
# define SMP_DEBUG_LOCKS_WARN_ON(c)			do { } while (0)
#endif

#ifdef CONFIG_DEBUG_LOCKING_API_SELFTESTS
  extern void locking_selftest(void);
#else
# define locking_selftest()	do { } while (0)
#endif

struct task_struct;

#ifdef CONFIG_LOCKDEP
extern void debug_show_all_locks(void);
extern void debug_show_held_locks(struct task_struct *task);
extern void debug_check_no_locks_freed(const void *from, unsigned long len);
extern void debug_check_no_locks_held(struct task_struct *task);
#else
static inline void debug_show_all_locks(void)
{
}

static inline void debug_show_held_locks(struct task_struct *task)
{
}

static inline void
debug_check_no_locks_freed(const void *from, unsigned long len)
{
}

static inline void
debug_check_no_locks_held(struct task_struct *task)
{
}
#endif

#endif<|MERGE_RESOLUTION|>--- conflicted
+++ resolved
@@ -3,11 +3,7 @@
 
 #include <linux/kernel.h>
 #include <linux/atomic.h>
-<<<<<<< HEAD
 #include <linux/bug.h>
-#include <asm/system.h>
-=======
->>>>>>> 4def6cd6
 
 struct task_struct;
 
