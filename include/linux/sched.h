--- conflicted
+++ resolved
@@ -532,10 +532,7 @@
 #ifdef CONFIG_SCHED_CORE
 	u64				core_forceidle_sum;
 #endif
-<<<<<<< HEAD
-=======
 #endif /* CONFIG_SCHEDSTATS */
->>>>>>> f72bd029
 } ____cacheline_aligned;
 
 struct sched_entity {
