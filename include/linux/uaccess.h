--- conflicted
+++ resolved
@@ -156,11 +156,7 @@
 }
 #ifdef CONFIG_COMPAT
 static __always_inline unsigned long __must_check
-<<<<<<< HEAD
-copy_in_user(void __user *to, const void *from, unsigned long n)
-=======
 copy_in_user(void __user *to, const void __user *from, unsigned long n)
->>>>>>> bf3fb091
 {
 	might_fault();
 	if (access_ok(VERIFY_WRITE, to, n) && access_ok(VERIFY_READ, from, n))
